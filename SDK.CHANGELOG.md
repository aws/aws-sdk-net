<<<<<<< HEAD
### 3.1.20.0 (2015-10-15 19:24 UTC)
* KeyManagementService (3.1.1.0)
	* Add support for deleting Customer Master Keys, including two new APIs for scheduling and canceling key deletion.
=======
### 3.1.19.1 (2015-10-14 21:43 UTC)
* Core 3.1.3.1
	* Fix issue with LitJson handling of null values in some cases.
>>>>>>> b6f5674f

### 3.1.19.0 (2015-10-07 23:16 UTC)
* ECS (3.1.1.0)
	* Task definitions now support more Docker options
* IoT (3.1.0.0)
	* AWS IoT offering enables our users to leverage the AWS Cloud for their Internet of things use-cases.
* IotData (3.1.0.0)
	* AWS IoT-Data enables secure, bi-directional communication between Internet-connected things (such as sensors, actuators, embedded devices, or smart appliances) and the AWS cloud.
* Lambda (3.1.2.0)
	* Lambda now supports function versioning.

### 3.1.18.0 (2015-10-07 09:15 UTC)
* AWSMarketplaceCommerceAnalytics (3.1.0.0)
	* Updated to use new Core, version 3.1.3.0
	* The AWS Marketplace Commerce Analytics service allows marketplace partners to programmatically request business intelligence data from AWS Marketplace. This service provides the same data that was previously only available through the AWS Marketplace Management Portal, but offers the data in a fully-machine-readable format and available in fine-grained data sets rather than large reports.
* ConfigService (3.1.2.0)
	* Added support for Config Rule and Evaluations.
* Inspector (3.1.0.0)
	* Amazon Inspector is a new service from AWS that identifies security issues in your application deployments. Use Inspector with your applications to assess your security posture and identify areas that can be improved. Inspector works with your EC2 Instances to monitor activity in the applications and system.
* Kinesis (3.1.2.0)
	* Added two new Amazon Kinesis APIs that allow customers to choose how long their data records are stored in their Amazon Kinesis streams.
* KinesisFirehose (3.1.0.0)
	* Amazon Kinesis Firehose is a fully managed service for ingesting data streams directly into AWS data services such as Amazon S3 and Amazon Redshift.
* Core 3.1.3.0
	* Updated the set of error codes that are automatically retried.

### 3.1.17.1 (2015-10-07 00:48 UTC)
* Core 3.1.2.1
	* Fixed issue where NullReferenceException could be thrown for certain SDK calls (https://github.com/aws/aws-sdk-net/issues/252).
	* all services packages updated to require new core

### 3.1.17.0 (2015-10-06 21:20 UTC)
* CloudFront (3.1.1.0)
	* Added support for integrating CloudFront with AWS WAF.
* EC2 (3.1.4.0)
	* Added new property BlockDurationMinutes to RequestSpotInstancesRequest. This specifies the duration for which the instance is required.
* WAF (3.1.0.0)
	* Updated to use new Core, version 3.1.2.0
	* Added support for AWS WAF (Web Application Firewall). AWS WAF protects web applications from attack by allowing customers to block bad actors and provides filters against common web exploits like SQL injection.
* Core 3.1.2.0
	* Added support for WAF.

### 3.1.16.0 (2015-10-01 21:11 UTC)
* CloudTrail (3.1.1.0)
	* Added new APIs for AWS CloudTrail: AddTags, ListTags, RemoveTags, and ListPublicKeys. This release of CloudTrail includes support for log file integrity validation, log encryption with AWS KMS–Managed Keys (SSE-KMS), and trail tagging.
* Elasticsearch (3.0.0.0)
	* Added support for the new Amazon Elasticsearch Service.
* RDS (3.1.2.0)
	* Added support for t2.large DB instance, support for copying tags to snapshot, and other minor updates.
* WorkSpaces (3.1.1.0)
	* Added support for user volume encryption.

### 3.1.15.0 (2015-09-29 23:12 UTC)
* CloudFormation (3.1.1.0)
	* Added new DescribeAccountLimits API and optional ResourceTypes parameter for CreateStack and UpdateStack APIs.
* EC2 (3.1.3.0)
	* Added support for the new ModifySpotFleetRequest API.
* SimpleEmail (3.1.1.0)
	* Amazon Simple Email Service can now accept incoming emails. You can configure Amazon SES to deliver messages to an Amazon S3 bucket, call an AWS Lambda function, publish notifications to Amazon SNS, drop messages, or bounce messages. Added new cmdlets to support this feature.

### 3.1.14.1 (2015-09-24 22:17 UTC)
* CognitoIdentity (3.1.0.2)
	* Documentation update.

### 3.1.14.0 (2015-09-17 19:21 UTC)
* CloudWatchLogs (3.1.2.0)
	* Added support for exporting log data from Log Groups to Amazon S3 Buckets.

### 3.1.13.0 (2015-09-16 19:35 UTC)
* S3 (3.1.3.0)
	* Added support for the new STANDARD_IA storage class and for multiple lifecycle transitions.

### 3.1.12.0 (2015-09-15 20:11 UTC)
* EC2 (3.1.2.0)
	* Added DataEncryptionKeyId and StateMessage properties to the Amazon.EC2.Model.Snapshot class, this data is returned by the DescribeSnapshots operation. Added AllocationStrategy property to the Amazon.EC2.Model.SpotFleetRequestConfigData class, this data is used by the RequestSpotFleet operation.
* ElasticFileSystem (3.1.1.0)
	* Added MountTargetId to Amazon.ElasticFileSystem.Model.DescribeMountTargetsRequest.
* MobileAnalytics (3.1.1.1)
	* Fixed FxCop violations, and minor refactoring.
* Route53 (3.1.1.0)
	* Added support for calculated and latency health checks.

### 3.1.11.0 (2015-09-10 17:43 UTC)
* ElasticMapReduce (3.1.1.0)
	* Deprecated DescribeJobFlows API.
* IdentityManagement (3.1.1.0)
	* Add support for IAM policy simulator.
* ImportExport (3.1.1.0)
	* Documentation update for ImportExport client.
* Kinesis (3.1.1.0)
	* Add timestamp field to Amazon.Kinesis.Model.Record type.
* Lambda (3.1.1.0)
	* Deprecated InvokeAsync API
* MachineLearning (3.1.1.0)
	* Documentation update for Amazon Machine Learning client.

### 3.1.10.1 (2015-09-04 20:30 UTC)
* Core 3.1.1.1
	* Included pull request https://github.com/aws/aws-sdk-net/pull/242 to fix signing issues for endpoints with a path component.

### 3.1.10.0 (2015-09-03 20:56 UTC)
* DynamoDBv2 (3.1.1.0)
	* Added enum support for DynamoDB DataModel.
* StorageGateway (3.1.1.0)
	* Add support for tagging StorageGateway resources.

### 3.1.9.0 (2015-08-31 21:22 UTC)
* EC2 (3.1.1.0)
	* Add support for spot fleet instance weights.

### 3.1.8.0 (2015-08-27 23:50 UTC)
* ConfigService (3.1.1.0)
	* Added support for ListDiscoveredResources.

### 3.1.7.0 (2015-08-27 00:39 UTC)
* MobileAnalytics (3.1.1.0)
	* Added MobileAnalyticsErrorEvent to Amazon Mobile Analytics and minor improvements.
* Core 3.1.1.0
	* Service packages updated to require new core, which includes FileLogger for PCL.

### 3.1.6.0 (2015-08-25 18:01 UTC)
* CodePipeline (3.1.1.0)
	* Add support for KMS encryption keys on S3 artifact stores.

### 3.1.5.0 (2015-08-12 20:11 UTC)
* ElasticBeanstalk (3.1.1.0)
	* Add Elastic Beanstalk client support for environment health.
* MobileAnalytics (3.1.0.2)
	* Updated to need new core version 3.1.0.2
	* Updated documentation
* S3 (3.1.2.0)
	* Updated S3 TransferUtility to retry a failed download without discarding the bytes that were already downloaded
* Core 3.1.0.2

### 3.1.4.0 (2015-08-06 15:55 UTC)
* SimpleWorkflow (3.1.1.0)
	* Update SWF client for Lambda support

### 3.1.3.0 (2015-08-04 21:59 UTC)
* DeviceFarm (3.1.1.0)
	* Update DeviceFarm client with latest model, adding support for iOS and retrieving account settings.

### 3.1.2.1 (2015-08-04 00:50 UTC)
* CloudSearchDomain (3.1.0.1)
	* Updated to need new core version 3.1.0.1
	* Picking up the version of PCL core that fixes SigV4 streaming signature issue.
* Glacier (3.1.0.1)
	* Updated to need new core version 3.1.0.1
	* Picking up the version of PCL core that fixes SigV4 streaming signature issue.
* Lambda (3.1.0.1)
	* Updated to need new core version 3.1.0.1
	* Picking up the version of PCL core that fixes SigV4 streaming signature issue.
* S3 (3.1.1.1)
	* Updated to need new core version 3.1.0.1
	* Picking up the version of PCL core that fixes SigV4 streaming signature issue.
* Core 3.1.0.1
	* Fix PCL SigV4 signing issue where SHA256 hash is not always calculated correctly.

### 3.1.2.0 (2015-07-31 00:36 UTC)
* OpsWorks (3.1.1.0)
	* Add support for ECS clusters.
* RDS (3.1.1.0)
	* Add support for Amazon Aurora.

### 3.1.1.0 (2015-07-28 23:37 UTC)
* CloudWatchLogs (3.1.1.0)
	* Adding 4 new APIs: PutDestination, PutDestinationPolicy, DescribeDestinations and DeleteDestination
* S3 (3.1.1.0)
	* Support for new storage class headers on GET/HEAD requests.
	* Enhancements to S3 event notifications
		* Support for Deletes.
		* Support for Bucket Change events like policy changes and lifecycle changes
		* Support for filtering on object names including prefixes and suffixes.

### 3.1.0.0 (2015-07-28 20:30 UTC)
* The Version 3 of AWS SDK for .NET is out of preview and promoted to general availability.
* All service SDKs and Core assemblies are set to version 3.1.0.0 for this release.
* Xamarin support added to Portable Class Library (PCL) version of the SDK. The Xamarin and PCL versions of the SDK are available as public preview.
* Additional Changes
	* Pull request [222](https://github.com/aws/aws-sdk-net/pull/222) - Fix to code that resolves location of .aws\credentials file.
	* Fixed issue with setting ServiceURL for DynamoDB Streams client.

### 3.0.6.0 (2015-07-10 00:22 UTC)
* AutoScaling (3.0.2.0)
	* Step scaling policies allow customers to scale their Auto Scaling groups based on the magnitude of the alarm breach.
* CloudFront (3.0.2.0)
	* Amazon CloudFront now lets you configure a maximum time-to-live (TTL) and a default TTL to specify how long CloudFront caches your objects in edge locations.
* CodeCommit (3.0.0.0)
	* AWS CodeCommit is a secure, highly scalable, managed source control service that hosts private Git repositories.
* CodePipeline (3.0.0.0)
	* AWS CodePipeline is a continuous delivery service that enables you to model, visualize, and automate the steps required to release your software.
* CognitoIdentity (3.0.1.1)
	* The following Amazon Cognito operations now throw a ConcurrentModificationException when more than one requests are sent for modification of resources in parallel to the services
* CognitoSync (3.0.0.3)
	* The following Amazon Cognito operations now throw a ConcurrentModificationException when more than one requests are sent for modification of resources in parallel to the services
* ConfigService (3.0.1.0)
	* You can now set up AWS Config to record changes for specific resource types.
* EC2 (3.0.5.0)
	* You can now optionally enable encryption using AWS KMS keys when copying an unencrypted EBS snapshot.
* ECS (3.0.3.0)
	* You can now use the UDP protocol with containers on Amazon EC2 Container Service (ECS).
* Glacier (3.0.2.0)
	* Glacier vaults now support tagging.
* IdentityManagement (3.0.1.0)
	* You can upload SSH public keys to IAM and use those keys for	authentication with AWS CodeCommit. 
* Lambda (3.0.2.0)
	* You can now develop your AWS Lambda function code using Java.
* OpsWorks (3.0.2.0)
	* You can now manage updates of the agent software running on instances managed by AWS OpsWorks. 
* Redshift (3.0.1.0)
	* Redshift supports automatic cross-region backups for your KMS encrypted clusters for disaster recover.
* SimpleEmail (3.0.1.0)
	* Amazon Simple Email Service (Amazon SES) adds support for cross-account sending.
* Core 3.0.0.4

### 3.0.5.0 (2015-06-20 06:52 UTC)
* ECS (3.0.2.0)
	* You can now choose the sort order for task definitions, deregister task definitions, and override task definition environment variables when running a task.

### 3.0.4.0 (2015-06-19 22:54 UTC)
* AutoScaling (3.0.1.0)
* EC2 (3.0.4.0)
	* Regen EC2 for latest API changes. The update contains the new VPC Flow Logs feature.
* ECS (3.0.1.0)
	* Regen ECS with latest service API updates.<|MERGE_RESOLUTION|>--- conflicted
+++ resolved
@@ -1,12 +1,10 @@
-<<<<<<< HEAD
 ### 3.1.20.0 (2015-10-15 19:24 UTC)
 * KeyManagementService (3.1.1.0)
 	* Add support for deleting Customer Master Keys, including two new APIs for scheduling and canceling key deletion.
-=======
+
 ### 3.1.19.1 (2015-10-14 21:43 UTC)
 * Core 3.1.3.1
 	* Fix issue with LitJson handling of null values in some cases.
->>>>>>> b6f5674f
 
 ### 3.1.19.0 (2015-10-07 23:16 UTC)
 * ECS (3.1.1.0)
