<<<<<<< HEAD
=======
### 3.1.73.0 (2016-05-26 21:25 UTC)
* CloudTrail (3.1.4.0)
	* Regenerated from correct service model. Previous releases contained an exception type, KmsKeyInvalidStateException, which is not currently used and should not have been present (this removal may be a breaking change for some users).
* ElastiCache (3.1.3.0)
	* This release of Amazon ElastiCache adds support for exporting a Redis snapshot to an Amazon S3 bucket. After the export is completed, you can access the exported snapshot from your Amazon S3 console or API.
* SecurityToken (3.1.4.0)
	* Refactoring changes corresponding to enhancements to enable the use of SAML role credential profiles in the SDK core assembly.
* Core 3.1.6.0
	* Updated credential profile support to enable use of SAML role profiles with SDK-based applications.
Added support for auto-detect of region from instance metadata when running on EC2 instances.
Added support for reading AWS credentials from environment variables shared with other AWS SDKs.
Added support for generating serializable exceptions.
	* all services packages updated to require new core

### 3.1.72.0 (2016-05-24 17:32 UTC)
* EC2 (3.1.15.0)
	* Added support for instance console screenshot
* RDS (3.1.11.0)
	* Cross account snapshot sharing

### 3.1.71.1 (2016-05-24 00:13 UTC)
* CognitoSync (3.1.1.1)
	* Fix KeyNotFoundException exception

### 3.1.71.0 (2016-05-19 21:39 UTC)
* Application Discovery Service (3.1.1.0)
	* API updates from revised service model. An incorrect model was used in the previous release.
* EC2 (3.1.14.0)
	* Added instance type enumeration members for new X1 types.
* ECS (3.1.5.0)
	* Add status to ListTaskDefinitionFamilies. Filter option lets customers view active, inactive, or all task definition families.
* KinesisFirehose (3.1.2.0)
	* Added support for Configurable Retry Window for Loading Data into Amazon Redshift.

### 3.1.70.0 (2016-05-18 19:21 UTC)
* Application Auto Scaling (3.1.0.0)
	* Added support for Application Auto Scaling. This service is a general purpose Auto Scaling service for supported elastic AWS resources. With Application Auto Scaling, you can automatically scale your AWS resources, with an experience similar to that of Auto Scaling.

### 3.1.69.0 (2016-05-18 06:08 UTC)
* DynamoDBv2 (3.1.4.0)
	* Documentation update.
* WorkSpaces (3.1.2.0)
	* Add tagging support.

### 3.1.68.0 (2016-05-12 22:06 UTC)
* Application Discovery Service (3.1.0.0)
	* Added support for the AWS Application Discovery Service. This service helps Systems Integrators quickly and reliably plan application migration projects by automatically identifying applications running in your data center, their associated dependencies, and their performance profile.
* CloudFormation (3.1.5.0)
	* Added ExecutionStatus to ChangeSets so that customers can see which ChangeSets are available to be executed; which one was executed in the past, and which can no longer be executed due to being obsolete.
* EC2 (3.1.13.0)
	* Added support for identifying stale security groups.
* SimpleSystemsManagement (3.1.2.0)
	* EC2 Run Command has been updated to allow customers to create and share documents. Documents can be shared privately with other AWS accounts, or publically to all accounts.

### 3.1.67.0 (2016-05-10 21:03 UTC)
* DirectConnect (3.1.1.1)
	* Documentation update.
* ElasticMapReduce (3.1.5.0)
	* ListInstances can now filter results based on InstanceState(s).
* IdentityManagement (3.1.4.1)
	* Documentation update.
* S3 (3.1.6.1)
	* Added retry for HTTP 502 and 504. Updated list of requests that should not be directed to S3 accelerate endpoint.
* SQS (3.1.0.7)
	* Documentation update.
* StorageGateway (3.1.4.0)
	* Updates to the ListGateways and ListVolumes APIs. Added support for the ListTapes API.

### 3.1.66.0 (2016-05-05 19:42 UTC)
* APIGateway (3.1.5.0)
	* Added support to Integration for controlling passthrough behavior.
* CloudTrail (3.1.3.0)
	* Updates to return topic ARN in addition to the topic name.
* ECS (3.1.4.0)
	* Added support for specifying log drivers available from Docker in task definitions.
* KeyManagementService (3.1.2.0)
	* Updated for the latest service API updates.
* S3 (3.1.6.0)
	* Added support for ListObjectsV2 operation.
* SecurityToken (3.1.3.3)
	* Documenation update for the AssumeRole API.

### 3.1.65.0 (2016-05-03 21:40 UTC)
* CodePipeline (3.1.1.5)
	* Documentation and samples update.
* CognitoIdentityProvider (3.1.0.0)
	* Added support for the Amazon Cognito Identity Provider service.
* ElasticBeanstalk (3.1.5.0)
	* Added support for TooManyBucketsException to several operations.
* Inspector (3.1.2.1)
	* Documentation update.

### 3.1.64.0 (2016-04-28 17:03 UTC)
* OpsWorks (3.1.2.0)
	* Adds support for default tenancy selection.
* Route53Domains (3.1.1.0)
	* Add support for new operations ResendContactReachabilityEmail and GetContactReachabilityStatus.

### 3.1.63.0 (2016-04-26 21:22 UTC)
* EC2 (3.1.12.0)
	* API Update for VPC Peering with Classiclink.
* ECR (3.1.1.0)
	* Added the repository URI to the output of DescribeRepositories.
* SecurityToken (3.1.3.2)
	* Service documentation update.

### 3.1.62.0 (2016-04-21 18:09 UTC)
* CertificateManager (3.1.3.0)
	* Add tagging support
* CloudHSM (3.1.2.0)
	* Documentation update
* ElasticMapReduce (3.1.4.0)
	* Add support for Smart Targeted Resize feature
* Inspector (3.1.2.0)
	* Documentation update
* IoT (3.1.4.0)
	* Added support for specifying the SQL rules engine to be used
* KeyManagementService (3.1.1.3)
	* Use correct error codes.

### 3.1.61.0 (2016-04-19 06:13 UTC)
* EC2 (3.1.11.0)
	* Add two new low-cost, high-throughput HDD volume types: Throughput Optimized HDD (st1) and Cold HDD (sc1).
* ElasticBeanstalk (3.1.4.0)
	* Add support for automatic platform version upgrades with managed updates.
* Kinesis (3.1.3.0)
	* Added support for enhanced monitoring.
* KinesisFirehose (3.1.1.0)
	* Add support for Elastic Search and Cloudwatch Logs.
* S3 (3.1.5.0)
	* Updated to use new Core, version 3.1.5.3
	* Add support for S3 Accelerate.
* Core 3.1.5.3
	* Updates to Core to support S3 Accelerate

### 3.1.60.2 (2016-04-18 18:20 UTC)
* SecurityToken (3.1.3.1)
	* Updated to use new Core, version 3.1.5.2
	* Patch for properly reaching USGovCloudWest1.
* Core 3.1.5.2
	* Fix issue with using STS with USGovCloudWest1 RegionEndpoint.

### 3.1.60.1 (2016-04-12 20:29 UTC)
* ElasticTranscoder (3.1.0.5)
	* Update CreatePipeline to support null notifications - https://github.com/aws/aws-sdk-net/issues/322

### 3.1.60.0 (2016-04-12 00:31 UTC)
* IoT (3.1.3.0)
	* Add support to “Bring your own Certificate”.

### 3.1.59.0 (2016-04-07 22:40 UTC)
* DirectoryService (3.1.3.0)
	* Add support for conditional forwarder
* ElasticBeanstalk (3.1.3.0)
	* Updates to health check
* Lambda (3.1.4.0)
	* Add ability to set runtime in the UpdateFunctionConfiguration operation

### 3.1.58.0 (2016-04-06 03:57 UTC)
* APIGateway (3.1.4.0)
	* Add support for ImportRestApi and PutRestApi.
* Inspector (3.1.1.0)
	* Large service update.
* Route53 (3.1.4.0)
	* Add support for CloudWatch metric-based health checks.
* SecurityToken (3.1.3.0)
	* Add support for GetCallerIdentity, a new API which returns details about the credentials used to make the API call.

### 3.1.57.0 (2016-03-29 22:38 UTC)
* AWS Database Migration Service (3.1.0.1)
	* Documentation update.
* CertificateManager (3.1.2.1)
	* Documentation update.
* CloudFormation (3.1.4.0)
	* Added support for ChangeSets. ChangeSets give users detailed information into what CloudFormation intends to perform when changes are executed to a stack, giving users the ability to preview and change the results before actually applying them. 
* CodeDeploy (3.1.2.1)
	* Documentation update.
* ElastiCache (3.1.2.0)
	* Regenerated from correct service model
* Redshift (3.1.2.0)
	* Added support for Cluster IAM Roles. Clusters can now assume an IAM Role to perform operations like COPY/UNLOAD as well as cryptographic operations involving KMS keys. 
* WAF (3.1.2.0)
	* Added support for XSS (Cross-site scripting) protection in WAF. 

### 3.1.56.0 (2016-03-24 21:00 UTC)
* ElastiCache (3.1.1.0)
	* Added support for changes to allow vertically scaling from one instance type to another.
* RDS (3.1.10.0)
	* Added support for Windows Authentication for RDS SQL Server.
* StorageGateway (3.1.3.0)
	* Added support for the new SetLocalConsolePassword API.

### 3.1.55.0 (2016-03-22 20:12 UTC)
* DeviceFarm (3.1.6.0)
	* Added support for purchasing and managing unmetered devices in a self service manner, and to stop runs which are currently executing. 
* ElasticBeanstalk (3.1.2.3)
	* Updated documentation.
* RDS (3.1.9.0)
	* Added support for customer specifiable fail-over order for read replicas in Amazon Aurora.

### 3.1.54.0 (2016-03-17 23:34 UTC)
* AWSMarketplaceMetering (3.1.0.0)
	* Add support for AWS Marketplace Metering Service.
* CloudHSM (3.1.1.0)
	* Add tagging support.
* IoT (3.1.2.0)
	* Add support for sending IoT data to Amazon Elasticsearch Service.
* S3 (3.1.4.0)
	* Add lifecycle configuration options.

### 3.1.53.0 (2016-03-15 22:23 UTC)
* AWS Database Migration Service (3.1.0.0)
	* Add support for the new AWS Database Migration Service.
* CodeDeploy (3.1.2.0)
	* Add support for the new BatchGetDeploymentGroups API.
* SimpleEmail (3.1.3.0)
	* Add support for custom MAIL FROM domains. For more information see the service release notes at http://aws.amazon.com/releasenotes/Amazon-SES/8381987420423821.

### 3.1.52.0 (2016-03-11 00:40 UTC)
* IdentityManagement (3.1.4.0)
	* Add stable, unique identifying string identifiers to each entity returned from IAM:ListEntitiesForPolicy.
* Redshift (3.1.1.0)
	* Updated with the ability to restore a table from a cluster snapshot to a new table in an active cluster. For more information, see <a href="http://docs.aws.amazon.com/redshift/latest/mgmt/working-with-snapshots.html#working-with-snapshot-restore-table-from-snapshot">Restoring a Table from a Snapshot</a>.
* Core 3.1.5.1
	* Fix thread safety issue related to KeyedHashAlgorithm creation on Unity iOS with il2cpp.

### 3.1.51.0 (2016-03-08 22:37 UTC)
* CertificateManager (3.1.2.0)
	* Doc update
* CloudWatchEvents (3.1.1.0)
	* Doc update
* CodeCommit (3.1.1.0)
	* Add support for customizing your development workflow with repository triggers.
* ConfigService (3.1.4.0)
	* Doc update
* DeviceFarm (3.1.5.0)
	* Add support for XCUI - an updated version of Apple's iOS automation suite.
* DirectConnect (3.1.1.0)
	* Doc update

### 3.1.50.0 (2016-03-03 23:11 UTC)
* DirectoryService (3.1.2.0)
	* Added support for SNS notifications on directories.
* DynamoDBv2 (3.1.3.0)
	* Documentation update for the new DescribeLimits API.
* EC2 (3.1.10.0)
	* Added support for referencing security groups in peered Virtual Private Clouds (VPCs). For more information see the service announcement at https://aws.amazon.com/about-aws/whats-new/2016/03/announcing-support-for-security-group-references-in-a-peered-vpc/.

### 3.1.49.0 (2016-03-01 22:20 UTC)
* APIGateway (3.1.3.0)
	* Added new suppression
* CloudSearchDomain (3.1.1.0)
	* Regenerating from latest service model cloudsearchdomain-2013-01-01.normal.json
* DynamoDBv2 (3.1.2.0)
	* Added support for the new DescribeLimits API, enabling users to query provisioning limits for their account.

### 3.1.48.0 (2016-02-25 21:46 UTC)
* AutoScaling (3.1.3.0)
	* Updates to the CompleteLifecycleAction and RecordLifecycleActionHeartbeat operations
* CloudFormation (3.1.3.0)
	* Updated to allow resources not to be deleted and tag support of UpdateStack
* CloudWatchLogs (3.1.2.4)
	* Doc update
* SimpleEmail (3.1.2.0)
	* Added "Encoding" property to the SNSAction

### 3.1.47.1 (2016-02-24 21:12 UTC)
* S3 (3.1.3.13)
	* Add missing enumerations to S3Region.

### 3.1.47.0 (2016-02-23 19:54 UTC)
* Route53 (3.1.3.0)
	* Added support for SNI health check.

### 3.1.46.0 (2016-02-19 23:28 UTC)
* CognitoIdentity (3.1.0.7)
	* Added Support for Unity
* CognitoSync (3.1.1.0)
	* Added Support for Unity, Moved SyncManager and CognitoSync service client into a single assembly
* DynamoDBv2 (3.1.1.5)
	* Added support for Unity, Add ability to use streams with the S3Link object 
* IdentityManagement (3.1.3.3)
	* Add Support for Unity
* Kinesis (3.1.2.3)
	* Added Support for Unity
* KinesisFirehose (3.1.0.3)
	* Added Support for Unity
* Lambda (3.1.3.1)
	* Added Support for Unity
* MobileAnalytics (3.1.1.6)
	* Added Support for Unity
* S3 (3.1.3.12)
	* Added Support for Unity
* SecurityToken (3.1.2.2)
	* Added Support for Unity
* SimpleEmail (3.1.1.4)
	* Added Support for Unity
* SimpleNotificationService (3.1.0.5)
	* Added Support for Unity
* SQS (3.1.0.6)
	* Added Support for Unity
* Core 3.1.5.0
	* Added Support for Unity

### 3.1.45.0 (2016-02-18 22:18 UTC)
* AWSMarketplaceCommerceAnalytics (3.1.2.0)
	* Added support for a new data set disbursed_amount_by_product_with_uncollected_funds .
* CloudWatch (3.1.0.5)
	* Documentation update.
* CodeDeploy (3.1.1.0)
	* Added support for setting up triggers for a deployment group.
* StorageGateway (3.1.2.0)
	* Added support for CreateTapeWithBarcode  API.

### 3.1.44.1 (2016-02-18 00:52 UTC)
* Core 3.1.4.5
	* Fix issue with ConstantClass thread-safety

### 3.1.44.0 (2016-02-17 00:03 UTC)
* ElasticMapReduce (3.1.3.0)
	* Added support for adding EBS storage to an EMR instance.
* RDS (3.1.8.0)
	* Added support for Cross-account Encrypted (KMS) snapshot sharing and removed unused model classes.

### 3.1.43.0 (2016-02-11 22:26 UTC)
* APIGateway (3.1.2.0)
	* Added support for custom request authorizers. With custom request authorizers, developers can authorize their APIs using bearer token authorization strategies, such as OAuth using an AWS Lambda function.
* AWS Certificate Manager (3.1.1.0)
	* Breaking change: the exception type AccessDeniedException has been removed as it is not thrown by the service. The exception type was included in previous releases in error.
* Lambda (3.1.3.0)
	* Added support for configuring a Lambda function to access resources in your VPC. These resources could be AWS service resources (for example, Amazon Redshift data warehouses, Amazon ElastiCache clusters, or Amazon RDS instances), or they could be your own services running on your own EC2 instances. For more information see http://docs.aws.amazon.com/lambda/latest/dg/vpc.html.

### 3.1.42.0 (2016-02-09 21:58 UTC)
* AWSMarketplaceCommerceAnalytics (3.1.1.0)
	* Updated documentation. Extended the GenerateDateSet operation to include a new CustomerDefinedValues parameter. This parameter allows customers to submit arbitrary key/value pair strings which will be returned, as provided, in the asynchronous response, enabling the user of customer-provided identifiers to correlate responses with their internal systems.
* CloudFront (3.1.4.1)
	* Added a new field ACMCertificateARN to ViewerCertificate. This field replaces the CertificateSource and Certificate fields that were recently added.
* ConfigService (3.1.3.2)
	* Documentation update.
* EC2 (3.1.9.1)
	* Updated ImageUtilities class to enable use when a proxy is required.
* Gamelift (3.1.0.0)
	* Added support for Amazon Gamelift, a managed service that allows game developers the ability to deploy and configure their multiplayer games.

### 3.1.41.3 (2016-02-05 17:57 UTC)
* Core 3.1.4.4
	* Updated INI credentials parsing logic to handle '=' character in values.

### 3.1.41.2 (2016-02-03 18:24 UTC)
* S3 (3.1.3.11)
	* Adding ITransferUtility interface for the TransferUtility class.

### 3.1.41.1 (2016-01-29 19:46 UTC)
* Glacier (3.1.0.6)
	* Bug fix for ArchiveTransferManager not creating unique topics and queues

### 3.1.41.0 (2016-01-29 00:12 UTC)
* SimpleSystemsManagement (3.1.1.3)
	* Documentation update for the new 63-bit id formats.
* WAF (3.1.1.0)
	* You can now configure AWS WAF to block, allow, or monitor (count) requests based on the content in HTTP request bodies. This is the part of a request that contains any additional data that you want to send to your web server as the HTTP request body, such as data from an HTML form.

### 3.1.40.0 (2016-01-21 18:45 UTC)
* AWS Certificate Manager (3.1.0.0)
	* AWS Certificate Manager (ACM) is an AWS service that makes it easier for you to deploy secure SSL based websites and applications on the AWS platform. SSL is the standard protocol for encrypting communications and establishing the identity of a website over the Internet. ACM takes care of all of the complexity of obtaining, deploying, and renewing the digital certificates used with SSLCertificate Manager certs with CloudFront distributions.
* DeviceFarm (3.1.4.1)
	* Minor documentation update.
* IoT (3.1.1.0)
	* IoT api update to support enabling and disabling topic rules, and return arns in some structures.
* SecurityToken (3.1.2.1)
	* Minor documentation update.

### 3.1.39.0 (2016-01-19 20:54 UTC)
* DeviceFarm (3.1.4.0)
	* Api update with new enumeration values for uploads.
* OpsWorks (3.1.1.5)
	* Minor documentation update.
* SecurityToken (3.1.2.0)
	* Add support for RegionDisabledException.

### 3.1.38.0 (2016-01-14 21:41 UTC)
* CloudFront (3.1.3.0)
	* Enforce HTTPS-only connection between CloudFront and your origin webserver, support for TLSv1.1 and TLSv1.2 between CloudFront and your origin webserver, add or modify request headers forwarded from CloudFront to your origin webserver.
* CloudWatchEvents (3.1.0.0)
	* Added support for the new CloudWatch Events service. CloudWatch Events allows you to Monitor and rapidly react to changes in your AWS resources.
* EC2 (3.1.9.0)
	* Scheduled instances is a new EC2 service offering which allows customers to purchase reserved capacity for specific slots of time on a one-time or recurring basis.

### 3.1.37.0 (2016-01-12 20:08 UTC)
* EC2 (3.1.8.0)
	* Added support for DNS over classiclink.

### 3.1.36.1 (2016-01-06 20:50 UTC)
* EC2 (3.1.7.1)
	* Fixed incorrect request class and marshaling code for the DescribeNetworkInterfaceAttribute api. The class should have contained a single 'Attribute' member, not multiple members corresponding to the allows values for 'Attribute'.
* S3 (3.1.3.10)
	* Updated to use new Core, version 3.1.4.3
	* Add more defensive code while processing xml error responses
* Core 3.1.4.3
	* Add more defensive code while processing xml error responses. 
Fixed issue with callbacks being invoked multiple times when unhandled exception occurs in .NET 3.5 async code.
Updated RegionEndpoint constants for new Asia Pacific (Seoul) (ap-northeast-2) region.
	* all services packages updated to require new core

### 3.1.36.0 (2015-12-21 22:04 UTC)
* ECR (3.1.0.0)
	* Add SDK support for the Amazon EC2 Container Registry, a secure, fully-managed Docker image registry that makes it easy for developers to store and retrieve Docker container images.
* ECS (3.1.3.0)
	* Add support for deployment configuration.
* ElasticMapReduce (3.1.2.0)
	* Update RunJobFlow to accept the ServiceSecurityGroup parameter.
* SecurityToken (3.1.1.1)
	* Fix a bug in SAML assertion parsing where there are duplicate role names.

### 3.1.35.1 (2015-12-18 22:31 UTC)
* IoT (3.1.0.4)
	* Documentation update
* IotData (3.1.0.2)
	* Documentation update

### 3.1.35.0 (2015-12-17 22:20 UTC)
* CloudFront (3.1.2.0)
	* For web distributions, you can now configure CloudFront to automatically compress files of certain types for both Amazon S3 and custom origins, so downloads are faster and your web pages render faster. Compression also reduces your CloudFront data transfer cost because you pay for the total amount of data served.
* CloudTrail (3.1.2.0)
	* This release supports trails that apply across all regions, and support for multiple trails per region.
* ConfigService (3.1.3.0)
	* Update to add support for AWS Config rules. These rules enable users to evaluate whether their AWS resources comply with desired configuration settings.

Added support for Identity and Access Management (IAM) resource types.
* DynamoDBv2 (3.1.1.3)
	* Fix issue where a high retry count causes integer overflow - https://github.com/aws/aws-sdk-net/issues/286
* EC2 (3.1.7.0)
	* Added support for managed NAT, a highly available and scalable Network Address Translation (NAT) solution that enables Internet connectivity for instances in private subnets of a customer’s VPC
* RDS (3.1.7.0)
	* Add support for enhanced monitoring in RDS instances.
* Core 3.1.4.2
	* Fix issue where a high retry count causes integer overflow - https://github.com/aws/aws-sdk-net/issues/286.

Fix issue causing "Path cannot be the empty string or all whitespace" error when running under a user account that has no profile or home directory - https://github.com/aws/aws-sdk-net/issues/287.

 

### 3.1.34.0 (2015-12-15 19:02 UTC)
* EC2 (3.1.6.0)
	* Added new parameters to CopyImage API that allows a customer to create an AMI copy where all the associated EBS snapshots are encrypted.

### 3.1.33.0 (2015-12-08 20:22 UTC)
* AutoScaling (3.1.2.0)
	* Add support for SetInstanceProtection operation
* RDS (3.1.6.0)
	* Add RDS support for encrypting your databases using keys you manage through AWS Key Management Service (KMS).

### 3.1.32.1 (2015-12-08 00:15 UTC)
* Core 3.1.4.1
	* Improve exception handling in AsyncRunner https://github.com/aws/aws-sdk-net/issues/281

### 3.1.32.0 (2015-12-03 23:01 UTC)
* DirectoryService (3.1.1.0)
	* Support for managed directories
* RDS (3.1.5.0)
	* Added support for modifying DB port number via ModifyDbInstance.
* Route53 (3.1.2.0)
	* Added traffic policy support

### 3.1.31.0 (2015-12-01 23:16 UTC)
* CognitoIdentity (3.1.0.5)
	* Add api to clone logins dictionary
* ConfigService (3.1.2.1)
	* Support for new resource type - dedicated host.
* DynamoDBv2 (3.1.1.2)
	* Add PaginationToken support to DocumentModel Query and Scan operations.
	* Fix issue where ignored properties in DataModel were not being properly ignored.
* SecurityToken (3.1.1.0)
	* Implement support for SAML-based identity federation to vend temporary AWS credentials.
* Core 3.1.4.0
	* * Added new role credential and endpoint profile types to support SAML identity federation.
* Added Roslyn code analyzers to all NuGet service packages.
	* all services packages updated to require new core
* Throwing exceptions if constructing a request with bidirectional control characters
	* Fix for https://github.com/aws/aws-sdk-net/issues/212

### 3.1.30.0 (2015-11-23 23:14 UTC)
* EC2 (3.1.5.0)
	* This release includes support for EC2 Dedicated Hosts. This feature enables the use of your own per-socket and per-core OS licenses in EC2. This release also supports two new APIs, ModifyIdFormat and DescribeIdFormat, that will be used to manage the transition to longer EC2 and EBS resource IDs. These APIs are reserved for future use.
* ECS (3.1.2.0)
	* Add support for Amazon ECS task stopped reasons and task start and stop times. You can now see if a task was stopped by a user or stopped due to other reasons such as a failing Elastic Load Balancing health check, as well as the time the task was started and stopped. Service scheduler error messages have additional information that describe why tasks cannot be placed in the cluster.
* ElasticBeanstalk (3.1.2.0)
	* Add support for AWS Elastic Beanstalk for composable web applications. Customers whose applications consists of several linked modules (micro services architecture) can now deploy, manage, and scale their applications using EB.
* S3 (3.1.3.8)
	* Added missing canned ACL.

### 3.1.29.1 (2015-11-20 21:46 UTC)
* CloudSearchDomain (3.1.0.4)
	* Updated to use new Core, version 3.1.3.8
	* Fix for https://github.com/aws/aws-sdk-net/issues/274
* EC2 (3.1.4.3)
	* Updated to use new Core, version 3.1.3.8
	* Fix for https://github.com/aws/aws-sdk-net/issues/274
* S3 (3.1.3.7)
	* Updated to use new Core, version 3.1.3.8
	* Fix for https://github.com/aws/aws-sdk-net/issues/274
* SQS (3.1.0.3)
	* Updated to use new Core, version 3.1.3.8
	* Fix for https://github.com/aws/aws-sdk-net/issues/274
* Core 3.1.3.8
	* Fix for https://github.com/aws/aws-sdk-net/issues/274 , response handler logic being called instead of skipped for .NET 3.5 async, when an exception is thrown in the pipeline.


### 3.1.29.0 (2015-11-19 18:42 UTC)
* DeviceFarm (3.1.3.0)
	* Added support for new test and upload types.

### 3.1.28.1 (2015-11-18 00:02 UTC)
* Inspector (3.1.0.1)
	* Documentation update.
* S3 (3.1.3.6)
	* Updated to use new Core, version 3.1.3.7
	* Increment version to pick up latest core patch for dealing with key edge cases.
* Core 3.1.3.7
	* Fix issue with AWS4Signer.

### 3.1.28.0 (2015-11-12 21:05 UTC)
* CognitoIdentity (3.1.0.4)
	* Updated to use new Core, version 3.1.3.6, to pick up the latest ClientContext.
* CognitoSync (3.1.0.3)
	* Updated to use new Core, version 3.1.3.6, to pick up the latest ClientContext.
* EC2 (3.1.4.2)
	* Documentation update
* Lambda (3.1.2.3)
	* Updated to use new Core, version 3.1.3.6, to pick up the latest ClientContext.
* MobileAnalytics (3.1.1.3)
	* Updated to use new Core, version 3.1.3.6, to pick up the latest ClientContext.
* RDS (3.1.4.0)
	* Added support for modifying DB instance visibility.
Updated documentation to note support for M4 types for DB instance class.

* Core 3.1.3.6
	* Minor fixes to ClientContext.

### 3.1.27.0 (2015-11-10 20:21 UTC)
* APIGateway (3.1.1.0)
	* Added support for stage variables.

### 3.1.26.1 (2015-11-07 01:22 UTC)
* IoT (3.1.0.2)
	* Updated to use new Core, version 3.1.3.5
	* Incremented Core package dependency to fix signature errors when a PUT or POST requests contains only query params (e.g. IOT AcceptCertificateTransfer, CreateKeysAndCertificate).
* Core 3.1.3.5
	* Fix for signature errors when a PUT or POST requests contains only query params (e.g. IOT AcceptCertificateTransfer, CreateKeysAndCertificate).

### 3.1.26.0 (2015-11-06 21:05 UTC)
* RDS (3.1.3.0)
	* Add support for sharing manual DB snapshots

### 3.1.25.0 (2015-11-03 21:41 UTC)
* DeviceFarm (3.1.2.0)
	* Added support for AWS Device Farm APIs to manage projects, device pools, runs, and uploads.
* S3 (3.1.3.5)
	* Add validation for S3 get object calls to make sure the object key is set. If it's not set, that makes the request the same as ListObject call to S3 giving unexpected results to the caller.
* Core 3.1.3.4
	* Fix for disposed instance of web request being used to get header values.

### 3.1.24.0 (2015-11-02 18:47 UTC)
* IdentityManagement (3.1.3.0)
	* Update IAM policy simulator to help test, verify, and understand resource-level permissions.

### 3.1.23.3 (2015-10-29 20:24 UTC)
* S3 (3.1.3.4)
	* Updated to use new Core, version 3.1.3.3
	* Fixed the minimum version of Core dependency.
* Core 3.1.3.3
	* Added AmazonDateTimeUnmarshallingException type.

### 3.1.23.2 (2015-10-28 20:27 UTC)
* APIGateway (3.1.0.1)
	* Update API Gateway model to fix PutIntegration calls.

### 3.1.23.1 (2015-10-27 04:42 UTC)
* S3 (3.1.3.3)
	* Fix issue with byte range for CopyPart operation

### 3.1.23.0 (2015-10-26 22:44 UTC)
* APIGateway (3.1.0.0)
	* Amazon API Gateway is a fully managed service that makes it easy for developers to create, publish, maintain, monitor, and secure APIs at any scale.
* S3 (3.1.3.2)
	* Fix to handle responses with invalid values in the expires header for S3 GetObject and GetObjectMetatdata APIs.

### 3.1.22.0 (2015-10-26 17:54 UTC)
* SimpleSystemsManagement (3.1.1.0)
	* EC2 Run Command
- A new EC2 feature that enables you to securely and remotely manage the configuration of your Amazon EC2 Windows instances. Run Command provides a simple way of automating common administrative tasks like executing scripts, running PowerShell commands, installing software or patches and more.

### 3.1.21.0 (2015-10-22 21:40 UTC)
* AutoScaling (3.1.1.0)
	* Adding support for EBS encryption in block device mappings.
* IdentityManagement (3.1.2.0)
	* Enable Policy Simulator API to do simulation with resource-based policies.
* Lambda (3.1.2.2)
	* Fix issue with invoking Lambda GetPolicy operation.

### 3.1.20.1 (2015-10-20 21:01 UTC)
* IoT (3.1.0.1)
	* Updated to use new Core, version 3.1.3.2
	* Rev version to pick up latest core patch for sending both a query string and a body.
* Lambda (3.1.2.1)
	* Updated to use new Core, version 3.1.3.2
	* Rev version to pick up latest core patch for sending both a query string and a body.
* Core 3.1.3.2
	* Fixed issue with operations that contain both a query string and a body.

### 3.1.20.0 (2015-10-15 19:24 UTC)
* KeyManagementService (3.1.1.0)
	* Add support for deleting Customer Master Keys, including two new APIs for scheduling and canceling key deletion.

### 3.1.19.1 (2015-10-14 21:43 UTC)
* Core 3.1.3.1
	* Fix issue with LitJson handling of null values in some cases.

### 3.1.19.0 (2015-10-07 23:16 UTC)
* ECS (3.1.1.0)
	* Task definitions now support more Docker options
* IoT (3.1.0.0)
	* AWS IoT offering enables our users to leverage the AWS Cloud for their Internet of things use-cases.
* IotData (3.1.0.0)
	* AWS IoT-Data enables secure, bi-directional communication between Internet-connected things (such as sensors, actuators, embedded devices, or smart appliances) and the AWS cloud.
* Lambda (3.1.2.0)
	* Lambda now supports function versioning.

### 3.1.18.0 (2015-10-07 09:15 UTC)
* AWSMarketplaceCommerceAnalytics (3.1.0.0)
	* Updated to use new Core, version 3.1.3.0
	* The AWS Marketplace Commerce Analytics service allows marketplace partners to programmatically request business intelligence data from AWS Marketplace. This service provides the same data that was previously only available through the AWS Marketplace Management Portal, but offers the data in a fully-machine-readable format and available in fine-grained data sets rather than large reports.
* ConfigService (3.1.2.0)
	* Added support for Config Rule and Evaluations.
* Inspector (3.1.0.0)
	* Amazon Inspector is a new service from AWS that identifies security issues in your application deployments. Use Inspector with your applications to assess your security posture and identify areas that can be improved. Inspector works with your EC2 Instances to monitor activity in the applications and system.
* Kinesis (3.1.2.0)
	* Added two new Amazon Kinesis APIs that allow customers to choose how long their data records are stored in their Amazon Kinesis streams.
* KinesisFirehose (3.1.0.0)
	* Amazon Kinesis Firehose is a fully managed service for ingesting data streams directly into AWS data services such as Amazon S3 and Amazon Redshift.
* Core 3.1.3.0
	* Updated the set of error codes that are automatically retried.

### 3.1.17.1 (2015-10-07 00:48 UTC)
* Core 3.1.2.1
	* Fixed issue where NullReferenceException could be thrown for certain SDK calls (https://github.com/aws/aws-sdk-net/issues/252).
	* all services packages updated to require new core

### 3.1.17.0 (2015-10-06 21:20 UTC)
* CloudFront (3.1.1.0)
	* Added support for integrating CloudFront with AWS WAF.
* EC2 (3.1.4.0)
	* Added new property BlockDurationMinutes to RequestSpotInstancesRequest. This specifies the duration for which the instance is required.
* WAF (3.1.0.0)
	* Updated to use new Core, version 3.1.2.0
	* Added support for AWS WAF (Web Application Firewall). AWS WAF protects web applications from attack by allowing customers to block bad actors and provides filters against common web exploits like SQL injection.
* Core 3.1.2.0
	* Added support for WAF.

### 3.1.16.0 (2015-10-01 21:11 UTC)
* CloudTrail (3.1.1.0)
	* Added new APIs for AWS CloudTrail: AddTags, ListTags, RemoveTags, and ListPublicKeys. This release of CloudTrail includes support for log file integrity validation, log encryption with AWS KMS–Managed Keys (SSE-KMS), and trail tagging.
* Elasticsearch (3.0.0.0)
	* Added support for the new Amazon Elasticsearch Service.
* RDS (3.1.2.0)
	* Added support for t2.large DB instance, support for copying tags to snapshot, and other minor updates.
* WorkSpaces (3.1.1.0)
	* Added support for user volume encryption.

### 3.1.15.0 (2015-09-29 23:12 UTC)
* CloudFormation (3.1.1.0)
	* Added new DescribeAccountLimits API and optional ResourceTypes parameter for CreateStack and UpdateStack APIs.
* EC2 (3.1.3.0)
	* Added support for the new ModifySpotFleetRequest API.
* SimpleEmail (3.1.1.0)
	* Amazon Simple Email Service can now accept incoming emails. You can configure Amazon SES to deliver messages to an Amazon S3 bucket, call an AWS Lambda function, publish notifications to Amazon SNS, drop messages, or bounce messages. Added new cmdlets to support this feature.

### 3.1.14.1 (2015-09-24 22:17 UTC)
* CognitoIdentity (3.1.0.2)
	* Documentation update.

### 3.1.14.0 (2015-09-17 19:21 UTC)
* CloudWatchLogs (3.1.2.0)
	* Added support for exporting log data from Log Groups to Amazon S3 Buckets.

### 3.1.13.0 (2015-09-16 19:35 UTC)
* S3 (3.1.3.0)
	* Added support for the new STANDARD_IA storage class and for multiple lifecycle transitions.

>>>>>>> 8d72b819
### 3.1.12.0 (2015-09-15 20:11 UTC)
* EC2 (3.1.2.0)
	* Added DataEncryptionKeyId and StateMessage properties to the Amazon.EC2.Model.Snapshot class, this data is returned by the DescribeSnapshots operation. Added AllocationStrategy property to the Amazon.EC2.Model.SpotFleetRequestConfigData class, this data is used by the RequestSpotFleet operation.
* ElasticFileSystem (3.1.1.0)
	* Added MountTargetId to Amazon.ElasticFileSystem.Model.DescribeMountTargetsRequest.
* MobileAnalytics (3.1.1.1)
	* Fixed FxCop violations, and minor refactoring.
* Route53 (3.1.1.0)
	* Added support for calculated and latency health checks.

### 3.1.11.0 (2015-09-10 17:43 UTC)
* ElasticMapReduce (3.1.1.0)
	* Deprecated DescribeJobFlows API.
* IdentityManagement (3.1.1.0)
	* Add support for IAM policy simulator.
* ImportExport (3.1.1.0)
	* Documentation update for ImportExport client.
* Kinesis (3.1.1.0)
	* Add timestamp field to Amazon.Kinesis.Model.Record type.
* Lambda (3.1.1.0)
	* Deprecated InvokeAsync API
* MachineLearning (3.1.1.0)
	* Documentation update for Amazon Machine Learning client.

### 3.1.10.1 (2015-09-04 20:30 UTC)
* Core 3.1.1.1
	* Included pull request https://github.com/aws/aws-sdk-net/pull/242 to fix signing issues for endpoints with a path component.

### 3.1.10.0 (2015-09-03 20:56 UTC)
* DynamoDBv2 (3.1.1.0)
	* Added enum support for DynamoDB DataModel.
* StorageGateway (3.1.1.0)
	* Add support for tagging StorageGateway resources.

### 3.1.9.0 (2015-08-31 21:22 UTC)
* EC2 (3.1.1.0)
	* Add support for spot fleet instance weights.

### 3.1.8.0 (2015-08-27 23:50 UTC)
* ConfigService (3.1.1.0)
	* Added support for ListDiscoveredResources.

### 3.1.7.0 (2015-08-27 00:39 UTC)
* MobileAnalytics (3.1.1.0)
	* Added MobileAnalyticsErrorEvent to Amazon Mobile Analytics and minor improvements.
* Core 3.1.1.0
	* Service packages updated to require new core, which includes FileLogger for PCL.

### 3.1.6.0 (2015-08-25 18:01 UTC)
* CodePipeline (3.1.1.0)
	* Add support for KMS encryption keys on S3 artifact stores.

### 3.1.5.0 (2015-08-12 20:11 UTC)
* ElasticBeanstalk (3.1.1.0)
	* Add Elastic Beanstalk client support for environment health.
* MobileAnalytics (3.1.0.2)
	* Updated to need new core version 3.1.0.2
	* Updated documentation
* S3 (3.1.2.0)
	* Updated S3 TransferUtility to retry a failed download without discarding the bytes that were already downloaded
* Core 3.1.0.2

### 3.1.4.0 (2015-08-06 15:55 UTC)
* SimpleWorkflow (3.1.1.0)
	* Update SWF client for Lambda support

### 3.1.3.0 (2015-08-04 21:59 UTC)
* DeviceFarm (3.1.1.0)
	* Update DeviceFarm client with latest model, adding support for iOS and retrieving account settings.

### 3.1.2.1 (2015-08-04 00:50 UTC)
* CloudSearchDomain (3.1.0.1)
	* Updated to need new core version 3.1.0.1
	* Picking up the version of PCL core that fixes SigV4 streaming signature issue.
* Glacier (3.1.0.1)
	* Updated to need new core version 3.1.0.1
	* Picking up the version of PCL core that fixes SigV4 streaming signature issue.
* Lambda (3.1.0.1)
	* Updated to need new core version 3.1.0.1
	* Picking up the version of PCL core that fixes SigV4 streaming signature issue.
* S3 (3.1.1.1)
	* Updated to need new core version 3.1.0.1
	* Picking up the version of PCL core that fixes SigV4 streaming signature issue.
* Core 3.1.0.1
	* Fix PCL SigV4 signing issue where SHA256 hash is not always calculated correctly.

### 3.1.2.0 (2015-07-31 00:36 UTC)
* OpsWorks (3.1.1.0)
	* Add support for ECS clusters.
* RDS (3.1.1.0)
	* Add support for Amazon Aurora.

### 3.1.1.0 (2015-07-28 23:37 UTC)
* CloudWatchLogs (3.1.1.0)
	* Adding 4 new APIs: PutDestination, PutDestinationPolicy, DescribeDestinations and DeleteDestination
* S3 (3.1.1.0)
	* Support for new storage class headers on GET/HEAD requests.
	* Enhancements to S3 event notifications
		* Support for Deletes.
		* Support for Bucket Change events like policy changes and lifecycle changes
		* Support for filtering on object names including prefixes and suffixes.

### 3.1.0.0 (2015-07-28 20:30 UTC)
* The Version 3 of AWS SDK for .NET is out of preview and promoted to general availability.
* All service SDKs and Core assemblies are set to version 3.1.0.0 for this release.
* Xamarin support added to Portable Class Library (PCL) version of the SDK. The Xamarin and PCL versions of the SDK are available as public preview.
* Additional Changes
	* Pull request [222](https://github.com/aws/aws-sdk-net/pull/222) - Fix to code that resolves location of .aws\credentials file.
	* Fixed issue with setting ServiceURL for DynamoDB Streams client.

### 3.0.6.0 (2015-07-10 00:22 UTC)
* AutoScaling (3.0.2.0)
	* Step scaling policies allow customers to scale their Auto Scaling groups based on the magnitude of the alarm breach.
* CloudFront (3.0.2.0)
	* Amazon CloudFront now lets you configure a maximum time-to-live (TTL) and a default TTL to specify how long CloudFront caches your objects in edge locations.
* CodeCommit (3.0.0.0)
	* AWS CodeCommit is a secure, highly scalable, managed source control service that hosts private Git repositories.
* CodePipeline (3.0.0.0)
	* AWS CodePipeline is a continuous delivery service that enables you to model, visualize, and automate the steps required to release your software.
* CognitoIdentity (3.0.1.1)
	* The following Amazon Cognito operations now throw a ConcurrentModificationException when more than one requests are sent for modification of resources in parallel to the services
* CognitoSync (3.0.0.3)
	* The following Amazon Cognito operations now throw a ConcurrentModificationException when more than one requests are sent for modification of resources in parallel to the services
* ConfigService (3.0.1.0)
	* You can now set up AWS Config to record changes for specific resource types.
* EC2 (3.0.5.0)
	* You can now optionally enable encryption using AWS KMS keys when copying an unencrypted EBS snapshot.
* ECS (3.0.3.0)
	* You can now use the UDP protocol with containers on Amazon EC2 Container Service (ECS).
* Glacier (3.0.2.0)
	* Glacier vaults now support tagging.
* IdentityManagement (3.0.1.0)
	* You can upload SSH public keys to IAM and use those keys for	authentication with AWS CodeCommit. 
* Lambda (3.0.2.0)
	* You can now develop your AWS Lambda function code using Java.
* OpsWorks (3.0.2.0)
	* You can now manage updates of the agent software running on instances managed by AWS OpsWorks. 
* Redshift (3.0.1.0)
	* Redshift supports automatic cross-region backups for your KMS encrypted clusters for disaster recover.
* SimpleEmail (3.0.1.0)
	* Amazon Simple Email Service (Amazon SES) adds support for cross-account sending.
* Core 3.0.0.4

### 3.0.5.0 (2015-06-20 06:52 UTC)
* ECS (3.0.2.0)
	* You can now choose the sort order for task definitions, deregister task definitions, and override task definition environment variables when running a task.

### 3.0.4.0 (2015-06-19 22:54 UTC)
* AutoScaling (3.0.1.0)
* EC2 (3.0.4.0)
	* Regen EC2 for latest API changes. The update contains the new VPC Flow Logs feature.
* ECS (3.0.1.0)
	* Regen ECS with latest service API updates.<|MERGE_RESOLUTION|>--- conflicted
+++ resolved
@@ -1,5 +1,3 @@
-<<<<<<< HEAD
-=======
 ### 3.1.73.0 (2016-05-26 21:25 UTC)
 * CloudTrail (3.1.4.0)
 	* Regenerated from correct service model. Previous releases contained an exception type, KmsKeyInvalidStateException, which is not currently used and should not have been present (this removal may be a breaking change for some users).
@@ -689,7 +687,6 @@
 * S3 (3.1.3.0)
 	* Added support for the new STANDARD_IA storage class and for multiple lifecycle transitions.
 
->>>>>>> 8d72b819
 ### 3.1.12.0 (2015-09-15 20:11 UTC)
 * EC2 (3.1.2.0)
 	* Added DataEncryptionKeyId and StateMessage properties to the Amazon.EC2.Model.Snapshot class, this data is returned by the DescribeSnapshots operation. Added AllocationStrategy property to the Amazon.EC2.Model.SpotFleetRequestConfigData class, this data is used by the RequestSpotFleet operation.
