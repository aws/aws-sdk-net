﻿/*
 * Copyright Amazon.com, Inc. or its affiliates. All Rights Reserved.
 * 
 * Licensed under the Apache License, Version 2.0 (the "License").
 * You may not use this file except in compliance with the License.
 * A copy of the License is located at
 * 
 *  http://aws.amazon.com/apache2.0
 * 
 * or in the "license" file accompanying this file. This file is distributed
 * on an "AS IS" BASIS, WITHOUT WARRANTIES OR CONDITIONS OF ANY KIND, either
 * express or implied. See the License for the specific language governing
 * permissions and limitations under the License.
 */

using Amazon.Runtime;
using Amazon.Runtime.Internal;
using Amazon.Runtime.Internal.Auth;
using Amazon.Runtime.Internal.Util;
using Amazon.Runtime.SharedInterfaces;
using Amazon.Util;
using Aws.Crt.Auth;
using Aws.Crt.Http;
using AWSSDK.Extensions.CrtIntegration;
using System;
using System.Collections.Generic;
using System.Globalization;
using System.IO;
using System.Linq;
using System.Text;

namespace Amazon.Extensions.CrtIntegration
{
    /// <summary>
    /// Asymmetric Sigv4 (SigV4a) protocol signer using the implementation provided by Aws.Crt.Auth
    /// </summary>
    public class CrtAWS4aSigner : IAWSSigV4aProvider
    {
        public CrtAWS4aSigner() :
            this(true)
        { }

        public CrtAWS4aSigner(bool signPayload)
        {
            SignPayload = signPayload;
        }

        public bool SignPayload
        {
            get;
            private set;
        }

        /// <summary>
        /// Protocol for the requests being signed
        /// </summary>
        public ClientProtocol Protocol
        {
            get { return ClientProtocol.RestProtocol; }
        }

        /// <summary>
        /// Calculates and signs the specified request using the Asymmetric SigV4 signing protocol 
        /// by using theAWS account credentials given in the method parameters. The resulting signature 
        /// is added to the request headers as 'Authorization'.
        /// </summary>
        /// <param name="request">
        /// The request to compute the signature for. Additional headers mandated by the 
        /// SigV4a protocol will be added to the request before signing.
        /// </param>
        /// <param name="clientConfig">
        /// Client configuration data encompassing the service call (notably authentication
        /// region, endpoint and service name).
        /// </param>
        /// <param name="metrics">Metrics for the request</param>
        /// <param name="credentials">The AWS credentials for the account making the service call</param>
        public void Sign(IRequest request,
                         IClientConfig clientConfig,
                         RequestMetrics metrics,
                         ImmutableCredentials credentials)
        {
            SignRequest(request, clientConfig, metrics, credentials);
        }

        /// <summary>
        /// Calculates the signature for the specified request using the Asymmetric SigV4 signing protocol
        /// </summary>
        /// <param name="request">
        /// The request to compute the signature for. Additional headers mandated by the 
        /// SigV4a protocol will be added to the request before signing.
        /// </param>
        /// <param name="clientConfig">
        /// Client configuration data encompassing the service call (notably authentication
        /// region, endpoint and service name).
        /// </param>
        /// <param name="metrics">Metrics for the request</param>
        /// <param name="credentials">The AWS credentials for the account making the service call</param>
        /// <returns>AWS4aSigningResult for the given request</returns>
        public AWS4aSigningResult SignRequest(IRequest request,
                                              IClientConfig clientConfig,
                                              RequestMetrics metrics,
                                              ImmutableCredentials credentials)
        {
            var signedAt = AWS4Signer.InitializeHeaders(request.Headers, request.Endpoint);
<<<<<<< HEAD
            
            var serviceSigningName = !string.IsNullOrEmpty(request.OverrideSigningServiceName) 
                ? request.OverrideSigningServiceName 
                : AWS4Signer.DetermineService(clientConfig, request);
=======
            request.SignedAt = CorrectClockSkew.GetCorrectedUtcNowForEndpoint(request.Endpoint.ToString());

            var serviceSigningName = !string.IsNullOrEmpty(request.OverrideSigningServiceName) ? request.OverrideSigningServiceName : AWS4Signer.DetermineService(clientConfig);
>>>>>>> d837e1d9
            if (serviceSigningName == "s3")
            {
                // Older versions of the S3 package can be used with newer versions of Core, this guarantees no double encoding will be used.
                // The new behavior uses endpoint resolution rules, which are not present prior to 3.7.100
                request.UseDoubleEncoding = false;
            }

            var regionSet = AWS4Signer.DetermineSigningRegion(clientConfig, clientConfig.RegionEndpointServiceName, request.AlternateEndpoint, request);
            request.DeterminedSigningRegion = regionSet;
            AWS4Signer.SetXAmzTrailerHeader(request.Headers, request.TrailingHeaders);

            var signingConfig = PrepareCRTSigningConfig(
                AwsSignatureType.HTTP_REQUEST_VIA_HEADERS, 
                regionSet, 
                serviceSigningName, 
                signedAt, 
                credentials,
                request.UseDoubleEncoding);

            // If the request should use a fixed x-amz-content-sha256 header value, determine the appropriate one
            var fixedBodyHash = request.TrailingHeaders?.Count > 0
                ? AWS4Signer.V4aStreamingBodySha256WithTrailer
                : AWS4Signer.V4aStreamingBodySha256;

            signingConfig.SignedBodyValue = AWS4Signer.SetRequestBodyHash(request, SignPayload, fixedBodyHash, ChunkedUploadWrapperStream.V4A_SIGNATURE_LENGTH);

            var crtRequest = CrtHttpRequestConverter.ConvertToCrtRequest(request);
            var signingResult = AwsSigner.SignHttpRequest(crtRequest, signingConfig);

            var authorizationValue = Encoding.Default.GetString(signingResult.Get().Signature);
            var signedCrtRequest = signingResult.Get().SignedRequest;

            CrtHttpRequestConverter.CopyHeadersFromCrtRequest(request, signedCrtRequest);

            var dateStamp = AWS4Signer.FormatDateTime(signedAt, AWSSDKUtils.ISO8601BasicDateFormat);
            var scope = string.Format(CultureInfo.InvariantCulture, "{0}/{1}/{2}", dateStamp, serviceSigningName, AWS4Signer.Terminator);

            AWS4aSigningResult result = new AWS4aSigningResult(
                credentials.AccessKey,
                signedAt,
                CrtHttpRequestConverter.ExtractSignedHeaders(signedCrtRequest),
                scope,
                regionSet,
                authorizationValue,
                serviceSigningName,
                "",
                credentials);

            return result;
        }

        /// /// <summary>
        /// Calculates the signature for the specified request using the Asymmetric SigV4  
        /// signing protocol in preparation for generating a presigned URL.
        /// </summary>
        /// <param name="request">
        /// The request to compute the signature for. Additional headers mandated by the 
        /// SigV4a protocol will be added to the request before signing.
        /// </param>
        /// <param name="clientConfig">
        /// Client configuration data encompassing the service call (notably authentication
        /// region, endpoint and service name).
        /// </param>
        /// <param name="metrics">Metrics for the request</param>
        /// <param name="credentials">The AWS credentials for the account making the service call</param>
        /// <param name="serviceSigningName">Service to sign the request for</param>
        /// <param name="overrideSigningRegion">Region to sign the request for</param>
        /// <returns>AWS4aSigningResult for the given request</returns>
        public AWS4aSigningResult Presign4a(IRequest request,
                                            IClientConfig clientConfig,
                                            RequestMetrics metrics,
                                            ImmutableCredentials credentials,
                                            string serviceSigningName,
                                            string overrideSigningRegion)
        {
            if (serviceSigningName == "s3")
            {
                // Older versions of the S3 package can be used with newer versions of Core, this guarantees no double encoding will be used.
                // The new behavior uses endpoint resolution rules, which are not present prior to 3.7.100
                request.UseDoubleEncoding = false;
            }

            var signedAt = AWS4Signer.InitializeHeaders(request.Headers, request.Endpoint);
            request.SignedAt = CorrectClockSkew.GetCorrectedUtcNowForEndpoint(request.Endpoint.ToString());
            var regionSet = overrideSigningRegion ?? AWS4Signer.DetermineSigningRegion(clientConfig, clientConfig.RegionEndpointServiceName, request.AlternateEndpoint, request);

            var signingConfig = PrepareCRTSigningConfig(
                AwsSignatureType.HTTP_REQUEST_VIA_QUERY_PARAMS, 
                regionSet, 
                serviceSigningName, 
                signedAt, 
                credentials,
                request.UseDoubleEncoding);

            if (AWS4PreSignedUrlSigner.ServicesUsingUnsignedPayload.Contains(serviceSigningName))
            {
                signingConfig.SignedBodyValue = AWS4Signer.UnsignedPayload;
            }
            else
            {
                signingConfig.SignedBodyValue = AWS4Signer.EmptyBodySha256;
            }

            // The expiration may have already be set in a header when marshalling the GetPreSignedUrlRequest -> IRequest
            if (request.Parameters != null && request.Parameters.ContainsKey(HeaderKeys.XAmzExpires))
            {
                signingConfig.ExpirationInSeconds = Convert.ToUInt64(request.Parameters[HeaderKeys.XAmzExpires]);
            }

            var crtRequest = CrtHttpRequestConverter.ConvertToCrtRequest(request);
            var signingResult = AwsSigner.SignHttpRequest(crtRequest, signingConfig);

            string authorizationValue = Encoding.Default.GetString(signingResult.Get().Signature);
            var dateStamp = AWS4Signer.FormatDateTime(signedAt, AWSSDKUtils.ISO8601BasicDateFormat);
            var scope = string.Format(CultureInfo.InvariantCulture, "{0}/{1}/{2}", dateStamp, serviceSigningName, AWS4Signer.Terminator);

            AWS4aSigningResult result = new AWS4aSigningResult(
                credentials.AccessKey,
                signedAt,
                CrtHttpRequestConverter.ExtractSignedHeaders(signingResult.Get().SignedRequest),
                scope,
                regionSet,
                authorizationValue,
                serviceSigningName,
                signingResult.Get().SignedRequest.Uri,
                credentials);

            return result;
        }

        /// <summary>
        /// Signs one chunk of a request when transferring a payload using multiple chunks
        /// </summary>
        /// <param name="chunkBody">Content of the current chunk to sign</param>
        /// <param name="previousSignature">Signature of the previously signed chunk</param>
        /// <param name="headerSigningResult">Signing result for the "seed" signature consisting of headers</param>
        /// <returns>Signature of the current chunk</returns>
        public string SignChunk(Stream chunkBody, string previousSignature, AWS4aSigningResult headerSigningResult)
        {
            var signingConfig = PrepareCRTSigningConfig(AwsSignatureType.HTTP_REQUEST_CHUNK, headerSigningResult);
            signingConfig.SignedBodyHeader = AwsSignedBodyHeaderType.NONE;

            // The previous signature may be padded with '*' up to 144 characters, which is used 
            // when actually sending a chunk but not when calculating the next chunk's signature.
            previousSignature = previousSignature.TrimEnd('*');

            var signingResult = AwsSigner.SignChunk(chunkBody, Encoding.UTF8.GetBytes(previousSignature), signingConfig);
            return Encoding.UTF8.GetString(signingResult.Get().Signature);
        }

        /// <summary>
        /// Signs the final chunk containing trailing headers
        /// </summary>
        /// <param name="trailingHeaders">Trailing header keys and values</param>
        /// <param name="previousSignature">Signature of the previously signed chunk</param>
        /// <param name="headerSigningResult">Signing result for the "seed" signature consisting of headers</param>
        /// <returns>Signature of the trailing header chunk</returns>
        public string SignTrailingHeaderChunk(IDictionary<string, string> trailingHeaders, string previousSignature, AWS4aSigningResult headerSigningResult)
        {
            var signingConfig = PrepareCRTSigningConfig(AwsSignatureType.HTTP_REQUEST_TRAILING_HEADERS, headerSigningResult);
            signingConfig.SignedBodyHeader = AwsSignedBodyHeaderType.NONE;

            var headerArray = trailingHeaders.Select(kvp => new HttpHeader(kvp.Key, kvp.Value)).ToArray();

            // The previous signature may be padded with '*' up to 144 characters, which is used 
            // when actually sending a chunk but not when calculating the next chunk's signature.
            previousSignature = previousSignature.TrimEnd('*');

            var signingResult = AwsSigner.SignTrailingHeaders(headerArray, Encoding.UTF8.GetBytes(previousSignature), signingConfig);
            return Encoding.UTF8.GetString(signingResult.Get().Signature);
        }

        /// <summary>
        /// Helper function to set up an Aws.Crt.Auth.SigningConfig
        /// </summary>
        /// <param name="signatureType">Signature type</param>
        /// <param name="headerSigningResult">Signing result for the request's headers</param>
        /// <returns>Prepared CRT signing configuration</returns>
        public AwsSigningConfig PrepareCRTSigningConfig(AwsSignatureType signatureType, AWS4aSigningResult headerSigningResult)
        {
            return PrepareCRTSigningConfig(signatureType,
                headerSigningResult.RegionSet,
                headerSigningResult.Service,
                headerSigningResult.DateTime,
                headerSigningResult.Credentials,
                useDoubleEncoding: true);
        }

        /// <summary>
        /// Helper function to set up an Aws.Crt.Auth.SigningConfig
        /// </summary>
        /// <param name="signatureType">Signature type</param>
        /// <param name="region">Signing region</param>
        /// <param name="service">Service to sign the request for</param>
        /// <param name="signedAt">Timestamp to sign at</param>
        /// <param name="credentials">The AWS credentials for the account making the service call</param>
        /// <param name="useDoubleEncoding">Use double uri encoding when required</param>
        /// <returns>Prepared CRT signing configuration</returns>
        public AwsSigningConfig PrepareCRTSigningConfig(AwsSignatureType signatureType, string region, string service, DateTime signedAt, ImmutableCredentials credentials, bool useDoubleEncoding)
        {
            var signingConfig = new AwsSigningConfig
            {
                Algorithm = AwsSigningAlgorithm.SIGV4A,
                SignedBodyHeader = AwsSignedBodyHeaderType.X_AMZ_CONTENT_SHA256,
                SignatureType = signatureType,
                Region = region,
                Service = service,
                Timestamp = new DateTimeOffset(signedAt),
                Credentials = new Credentials(credentials.AccessKey, credentials.SecretKey, credentials.Token)
            };
            
            signingConfig.UseDoubleUriEncode = useDoubleEncoding;
            signingConfig.ShouldNormalizeUriPath = useDoubleEncoding;

            // The request headers aren't an input for chunked signing, so don't pass the callback that filters headers.
            var addCallback = signatureType != AwsSignatureType.HTTP_REQUEST_CHUNK && signatureType != AwsSignatureType.HTTP_REQUEST_TRAILING_HEADERS;
            if (addCallback)
            {
                signingConfig.ShouldSignHeader = ShouldSignHeader;
            }

            return signingConfig;
        }

        private readonly static List<byte[]> HeadersToIgnore = new List<byte[]>
        {
            Encoding.ASCII.GetBytes(HeaderKeys.XAmznTraceIdHeader),
            Encoding.ASCII.GetBytes(HeaderKeys.TransferEncodingHeader),
            Encoding.ASCII.GetBytes(HeaderKeys.AmzSdkInvocationId),
            Encoding.ASCII.GetBytes(HeaderKeys.AmzSdkRequest)
        };

        /// <summary>
        /// <para>
        /// Callback invoked by the CRT that determines whether the specified header should be signed.
        /// </para>
        /// <para>
        /// Similar to SigV4, we'll exclude headers that do not impact the final signature (for example, "amz-sdk-request" will
        /// be different for the same input in a retried request).
        /// </para>
        /// </summary>
        /// <remarks>
        /// Based on the example from the CRT repository: https://github.com/awslabs/aws-crt-dotnet/blob/v0.4.4/tests/SigningTest.cs#L40-L43
        /// </remarks>
        private static bool ShouldSignHeader(byte[] headerName, uint length)
        {
            var shouldBeSigned = !HeadersToIgnore.Any(x => x.SequenceEqual(headerName));
            return shouldBeSigned;
        }
    }
}<|MERGE_RESOLUTION|>--- conflicted
+++ resolved
@@ -102,16 +102,11 @@
                                               ImmutableCredentials credentials)
         {
             var signedAt = AWS4Signer.InitializeHeaders(request.Headers, request.Endpoint);
-<<<<<<< HEAD
-            
+            request.SignedAt = CorrectClockSkew.GetCorrectedUtcNowForEndpoint(request.Endpoint.ToString());
+
             var serviceSigningName = !string.IsNullOrEmpty(request.OverrideSigningServiceName) 
                 ? request.OverrideSigningServiceName 
                 : AWS4Signer.DetermineService(clientConfig, request);
-=======
-            request.SignedAt = CorrectClockSkew.GetCorrectedUtcNowForEndpoint(request.Endpoint.ToString());
-
-            var serviceSigningName = !string.IsNullOrEmpty(request.OverrideSigningServiceName) ? request.OverrideSigningServiceName : AWS4Signer.DetermineService(clientConfig);
->>>>>>> d837e1d9
             if (serviceSigningName == "s3")
             {
                 // Older versions of the S3 package can be used with newer versions of Core, this guarantees no double encoding will be used.
