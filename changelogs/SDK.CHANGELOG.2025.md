--- conflicted
+++ resolved
@@ -1,4 +1,3 @@
-<<<<<<< HEAD
 ### 4.0.0.0-preview.10 (2025-03-07 14:25 UTC)
 * CloudFront (4.0.0.0)
 	* Removed the AmazonCloudFrontUtil utility code that was no longer being used.
@@ -122,7 +121,8 @@
 	* Fix [#3497](https://github.com/aws/aws-sdk-net/issues/3497): Make InternalSDKUtils aot compatible in V4
 	* Implement Microsoft.Extensions.AI's IChatClient / IEmbeddingGenerator via the new `AWSSDK.Extensions.Bedrock.MEAI` package (https://github.com/aws/aws-sdk-net/pull/3545)
 	* Updated DateTime handling to use UTC instead of local times.
-=======
+	* All services packages updated to require new Core
+
 ### 3.7.1007.0 (2025-03-21 18:25 UTC)
 * Bedrock (3.7.417.0)
 	* A CustomModelUnit(CMU) is an abstract view of the hardware utilization that Bedrock needs to host a a single copy of your custom imported model. Bedrock determines the number of CMUs that a model copy needs when you import the custom model. You can use CMUs to estimate the cost of Inference's.
@@ -371,7 +371,6 @@
 	* Updating documentation for post call analytics job queueing.
 * Core 3.7.402.11
 	* Updating endpoints.json file.
->>>>>>> f99aaf05
 	* All services packages updated to require new Core
 
 ### 3.7.993.0 (2025-02-28 19:30 UTC)
