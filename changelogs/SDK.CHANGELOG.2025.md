<<<<<<< HEAD
### 4.0.0.0-preview.8 (2025-02-25 13:38 UTC)
* DataExchange (4.0.0.0)
	* Updated `SendApiAsset` operation to set correct `Content-Type` header
* DynamoDBv2 (4.0.0.0)
	* Improved error message in DataModel when in Native AOT mode and nested types have been trimmed.
* EC2 (4.0.0.0)
	* [Breaking Change] Obsoleted DryRun method from service client. To perform a dry run use the DryRun property on the request object for individual EC2 operations.
* Core 4.0.0.0
	* [Breaking Change] Remove `LitJson` source from SDK and clean up all references.
	* [Breaking Change] Remove support for deprecated IMDS v1.
	* [Breaking Change] Updated EventStreams Byte to SByte to be inline with the spec where Byte was intended to be signed.
	* Fixed `JsonRPCRequestMarshaller` to properly handle enum payloads by setting content headers to plain text instead of JSON object
	* Updated `Microsoft.Extensions.AI` to `9.3.0-preview.1.25114.11` in the `AWSSDK.Extensions.Bedrock.MEAI` package
	* Updated `restJson1` protocol services to use `text/plain` as `Content-Type` (instead of `application/json`) for string payloads
	* Updated `XmlDictionary` and `KeyValueUnmarshallers` to be able to handle any key and value XML element names
	* All services packages updated to require new Core

### 4.0.0.0-preview.7 (2025-02-17 16:10 UTC)
* EC2 (4.0.0.0)
	* [Breaking Change] Removed EC2: DiskImageImporter, ImportCleanup, EC2Metadata, and S3UploadPolicy classes which are obsolete.
* S3 (4.0.0.0)
	* Removed GlobalSuppressions for removed EC2 classes.
* Core 4.0.0.0
	* [Breaking Change] Removal of AWSConfigsS3.UseSignatureVersion4 and AWSConfigsS3.UseSigV4SetExplicitly to always use SigV4.
	* [Breaking Change] Removal of ClientConfig.SignatureVersion only used by S3 for backward compatibility.
	* [Breaking Change] Removal of Endpoint.SignatureVersionOverride from the obsolete Endpoint class used to handle overriding signature versions for S3.
	* [Breaking Change] Removal of the obsolete EventBridgeSigner class.
	* [Breaking Change] Updated AmazonS3Util.PostUpload and S3PostUploadSignedPolicy.GetSignedPolicy to use SigV4. S3PostUploadSignedPolicy.GetSignedPolicyV4 removed and overwrote to S3PostUploadSignedPolicy.GetSignedPolicy.
	* Fixed issue where `System.Text.Json` dependencies were not being copied to the AWS SDK for .NET ZIP artifacts
	* Refactor `Core` to remove `LitJson` references and use `System.Text.Json` instead
	* Refactor tests and services to use `System.Text.Json` instead of `LitJson`
	* Updated S3 GetPreSignedURL to always use SigV4 unless the expiration date is greater than seven days and it is a region which supports SigV2.
	* All services packages updated to require new Core

### 4.0.0.0-preview.6 (2025-02-06 21:43 UTC)
* DynamoDBv2 (4.0.0.0)
	* Add NativeAOT support for the DataModel namespace also known as the Object Persistence high level library.
* Core 4.0.0.0
	* Adjustments to fix failing DateTimes asserts in tests due to local/UTC inconsistencies.
	* Backport the .NET trimming attributes like DynamicallyAccessedMembersAttribute into ThirdParty.RuntimeBackports namespace for Target Frameworks before .NET 8. This simplifies the SDK's codebase by removing compilation conditional checks when using the attributes.
	* Disable signing the payload when the operation is modeled as having an `UnsignedPayload` set to true.
	* Updates serialization for JSON-based services to use `System.Text.Json` instead of `LitJson` for improved performance and smaller memory allocations.
	* All services packages updated to require new Core

### 4.0.0.0-preview.5 (2025-01-03 14:07 UTC)
* DynamoDBv2 (4.0.0.0)
	* Switch Document.FromJson and ToJson to use System.Text.Json instead of LitJson. This supports additional precision for decimal values.
	* Address Native AOT issues for the DynamoDB Document Model high level library
* S3 (4.0.0.0)
	* Update `AWS_S3_USE_ARN_REGION` environment variable to take precedence over `s3_use_arn_region` option in the config file.
	* Remove the `DisableTrimmingLeadingSlash` flag for CopyObject and CopyPart operations. The SDK will no longer trim leading slashes.
* Core 4.0.0.0
	* AWSSDK.Extensions.NETCore.Setup: Add possibility to add AWS services to DI with a key (https://github.com/aws/aws-sdk-net/pull/3570)
	* DateTime handling (Breaking Change): ConvertFromUnixEpochSeconds/ConvertFromUnixEpochMilliseconds incorrectly returning the Unix Epoch time as local time instead of a UTC time by definition. This changes the behavior where these methods were used.
	* DateTime handling (Breaking Change): DynamoDB RetrieveDateTimeInUtc has been switched to true as the default.
	* DateTime handling (Breaking Change): Fixed the DateTimeUnmarshaller which was parsing datetime strings into and returning them as local time which in some cases were still getting converted back to UTC on a prior bug fix but not always. DateTime strings unmarshalled are assumed to be UTC time and will be specified and unmarshalled as UTC.
	* DateTime handling (Breaking Change): Removed obsolete properties such EndTime then changed EndTimeUtc to EndTime. This could lead to offset times for developers still using the marked obsolete original EndTime for example. A compile time error will occur for anyone using any of the removed *Utc properties such as EndTimeUtc.
	* DateTime handling (Breaking Change): Response unmarshallers for TimeStamps and list TimeStamps for formats TimestampFormat.ISO8601 || TimestampFormat.RFC822 datetimes were being parsed into local times. Adjusted DateTime parsing to return UTC times.
	* DateTime handling (Bug fix): AWSPublicIpAddressRanges mixing UTC and local time.
	* DateTime handling (Bug fix): Console logger outputs timestamps as a UTC date incase output is sent off the local machine and for easier comparison with other UTC dates.
	* DateTime handling (Bug fix): Ensured DateTime.Max and DateTime.Min are marked with a DateTime.Kind DateTimeKind.Utc for proper calculations.
	* DateTime handling (Bug fix): Fixed internal Epoch dates to UTC per definition where the epoch date was created in local time. 
	* DateTime handling (Bug fix): GetFormattedTimestampISO8601 incorrectly creating a DateTime object as local time even though it is passed in as UTC. Then formatting it as a UTC string.
	* DateTime handling (Bug fix): Instead of assuming SAML credentials are local time then converting to UTC and assume that the time given is UTC to work properly with credential expiration being in UTC time for other credential providers.
	* DateTime handling (Bug fix): RetryPolicies return UTC server time instead of a UTC time converted to local time.
	* DateTime handling (Bug fix): Stopped using expiry times in credentials internally as local time. Changed to UTC.
	* Fix [#2464](https://github.com/aws/aws-sdk-net/issues/2464): Perform background refresh of credentials during preempt expiry period (https://github.com/aws/aws-sdk-net/pull/3541)
	* Fix [#3497](https://github.com/aws/aws-sdk-net/issues/3497): Make InternalSDKUtils aot compatible in V4
	* Implement Microsoft.Extensions.AI's IChatClient / IEmbeddingGenerator via the new `AWSSDK.Extensions.Bedrock.MEAI` package (https://github.com/aws/aws-sdk-net/pull/3545)
	* Updated DateTime handling to use UTC instead of local times.
=======
### 3.7.993.0 (2025-02-28 19:30 UTC)
* BedrockAgent (3.7.420.0)
	* This release lets Amazon Bedrock Flows support newer models by increasing the maximum length of output in a prompt configuration. This release also increases the maximum number of prompt variables to 20 and the maximum number of node inputs to 20.
* BedrockDataAutomation (3.7.401.0)
	* Renamed and added new StandardConfiguration enums. Added support to update EncryptionConfiguration in UpdateBlueprint and UpdateDataAutomation APIs. Changed HttpStatus code for DeleteBlueprint and DeleteDataAutomationProject APIs to 200 from 204. Added APIs to support tagging.
* BedrockDataAutomationRuntime (3.7.401.0)
	* Added a mandatory parameter DataAutomationProfileArn to support for cross region inference for InvokeDataAutomationAsync API. Renamed DataAutomationArn to DataAutomationProjectArn. Added APIs to support tagging.
* DatabaseMigrationService (3.7.408.0)
	* Add skipped status to the Result Statistics of an Assessment Run
* EKS (3.7.411.0)
	* Adding licenses to EKS Anywhere Subscription operations response.
* MediaConvert (3.7.409.0)
	* The AWS MediaConvert Probe API allows you to analyze media files and retrieve detailed metadata about their content, format, and structure.
* Pricing (3.7.401.0)
	* Update GetProducts and DescribeServices API request input validations.
* SimpleSystemsManagement (3.7.403.49)
	* Systems Manager doc-only updates for Feb. 2025.
* Core 3.7.402.10
	* Updating endpoints.json file.
	* All services packages updated to require new Core

### 3.7.992.0 (2025-02-27 19:26 UTC)
* BedrockAgentRuntime (3.7.421.0)
	* Introduces Sessions (preview) to enable stateful conversations in GenAI applications.
* ElasticMapReduce (3.7.403.46)
	* Definition update for EbsConfiguration.
* QBusiness (3.7.410.0)
	* This release supports deleting attachments from conversations.
* RedshiftServerless (3.7.403.0)
	* Add track support for Redshift Serverless workgroup.
* S3 (3.7.415.8)
	* Updated SDK not to throw an error when parsing response headers modeled as `string` into different data types.
* SageMaker (3.7.427.0)
	* SageMaker HubService is introducing support for creating Training Jobs in Curated Hub (Private Hub). Additionally, it is introducing two new APIs: UpdateHubContent and UpdateHubContentReference.
* StorageGateway (3.7.403.0)
	* This release adds support to invoke a process that cleans the specified file share's cache of file entries that are failing upload to Amazon S3.
* Core 3.7.402.9
	* Updating endpoints.json file.
	* All services packages updated to require new Core

### 3.7.991.0 (2025-02-26 19:46 UTC)
* ApplicationSignals (3.7.404.0)
	* This release adds API support for reading Service Level Objectives and Services from monitoring accounts, from SLO and Service-scoped operations, including ListServices and ListServiceLevelObjectives.
* Batch (3.7.405.0)
	* AWS Batch: Resource Aware Scheduling feature support
* Chime (3.7.401.0)
	* Removes the Amazon Chime SDK APIs from the "chime" namespace.  Amazon Chime SDK APIs continue to be available in the AWS SDK via the dedicated Amazon Chime SDK namespaces: chime-sdk-identity, chime-sdk-mediapipelines, chime-sdk-meetings, chime-sdk-messaging, and chime-sdk-voice.
* CloudFront (3.7.404.37)
	* Documentation update for VPC origin config.
* EC2 (3.7.432.0)
	* Amazon EC2 Fleet customers can now override the Block Device Mapping specified in the Launch Template when creating a new Fleet request, saving the effort of creating and associating new Launch Templates to customize the Block Device Mapping.
* IoTFleetWise (3.7.404.0)
	* This release adds an optional listResponseScope request parameter in certain list API requests to limit the response to metadata only.
* OAM (3.7.401.0)
	* This release adds support for sharing AWS::ApplicationSignals::Service and AWS::ApplicationSignals::ServiceLevelObjective resources.
* SageMaker (3.7.426.0)
	* AWS SageMaker InferenceComponents now support rolling update deployments for Inference Components.
* Core 3.7.402.8
	* Updating endpoints.json file.
	* All services packages updated to require new Core

### 3.7.990.0 (2025-02-25 19:27 UTC)
* CodeBuild (3.7.412.0)
	* Adding "reportArns" field in output of BatchGetBuildBatches API. "reportArns" is an array that contains the ARNs of reports created by merging reports from builds associated with the batch build.
* DeviceFarm (3.7.402.0)
	* Add an optional configuration to the ScheduleRun and CreateRemoteAccessSession API to set a device level http/s proxy.
* EC2 (3.7.431.0)
	* Adds support for time-based EBS-backed AMI copy operations. Time-based copy ensures that EBS-backed AMIs are copied within and across Regions in a specified timeframe.
* IoT (3.7.407.0)
	* AWS IoT - AWS IoT Device Defender adds support for a new Device Defender Audit Check that monitors device certificate age and custom threshold configurations for both the new device certificate age check and existing device certificate expiry check.
* TaxSettings (3.7.403.0)
	* PutTaxRegistration API changes for Egypt, Greece, Vietnam countries
* Core 3.7.402.7
	* Updating endpoints.json file.
	* All services packages updated to require new Core

### 3.7.989.0 (2025-02-24 20:41 UTC)
* BedrockAgent (3.7.419.0)
	* This release improves support for newer models in Amazon Bedrock Flows.
* BedrockAgentRuntime (3.7.420.0)
	* Adding support for ReasoningContent fields in Pre-Processing, Post-Processing and Orchestration Trace outputs.
* BedrockRuntime (3.7.413.0)
	* This release adds Reasoning Content support to Converse and ConverseStream APIs
* ElastiCache (3.7.402.44)
	* Documentation update, adding clarity and rephrasing.
* ElasticInference (Removed)
	* Amazon Elastic Inference has been removed from the SDK because it has been discontinued.
* Core 3.7.402.6
	* Updating endpoints.json file.
	* All services packages updated to require new Core

### 3.7.988.0 (2025-02-21 19:24 UTC)
* AppStream (3.7.406.0)
	* Added support for Certificate-Based Authentication on AppStream 2.0 multi-session fleets.
* BedrockAgent (3.7.418.0)
	* Introduce a new parameter which represents the user-agent header value used by the Bedrock Knowledge Base Web Connector.
* Core 3.7.402.5
	* Updating endpoints.json file.
	* All services packages updated to require new Core

### 3.7.987.0 (2025-02-20 19:27 UTC)
* CodeBuild (3.7.411.0)
	* Add webhook status and status message to AWS CodeBuild webhooks
* GuardDuty (3.7.406.0)
	* Reduce the minimum number of required attack sequence signals from 2 to 1
* LicenseManagerUserSubscriptions (3.7.401.47)
	* Updates entity to include Microsoft RDS SAL as a valid type of user subscription.
* RDS (3.7.410.36)
	* CloudWatch Database Insights now supports Amazon RDS.
* SageMaker (3.7.425.0)
	* Added new capability in the UpdateCluster operation to remove instance groups from your SageMaker HyperPod cluster.
* WorkSpacesWeb (3.7.403.0)
	* Add support for toolbar configuration under user settings.
* Core 3.7.402.4
	* Updating endpoints.json file.
	* All services packages updated to require new Core

### 3.7.986.0 (2025-02-19 19:26 UTC)
* CodePipeline (3.7.407.0)
	* Add environment variables to codepipeline action declaration.
* ECS (3.7.408.33)
	* This is a documentation only release for Amazon ECS that supports the CPU task limit increase.
* Lightsail (3.7.400.98)
	* Documentation updates for Amazon Lightsail.
* LocationService (3.7.401.0)
	* Adds support for larger property maps for tracking and geofence positions changes. It increases the maximum number of items from 3 to 4, and the maximum value length from 40 to 150.
* MailManager (3.7.405.0)
	* This release adds additional metadata fields in Mail Manager archive searches to show email source and details about emails that were archived when being sent with SES.
* NetworkFirewall (3.7.403.0)
	* This release introduces Network Firewall's Automated Domain List feature. New APIs include UpdateFirewallAnalysisSettings, StartAnalysisReport, GetAnalysisReportResults, and ListAnalysisReports. These allow customers to enable analysis on firewalls to identify and report frequently accessed domain.
* SageMaker (3.7.424.0)
	* Adds r8g instance type support to SageMaker Realtime Endpoints
* SimpleEmailV2 (3.7.408.0)
	* This release adds the ability for outbound email sent with SES to preserve emails to a Mail Manager archive.

### 3.7.985.0 (2025-02-18 19:25 UTC)
* Batch (3.7.404.32)
	* This documentation-only update corrects some typos.
* EMRContainers (3.7.402.0)
	* EMR on EKS StartJobRun Api will be supporting the configuration of log storage in AWS by using "managedLogs" under "MonitoringConfiguration".
* MediaLive (3.7.411.0)
	* Adds support for creating CloudWatchAlarmTemplates for AWS Elemental MediaTailor Playback Configuration resources.
* Core 3.7.402.3
	* Temporarily disable calculating `CRC64-NVME` checksums for responses, as it may cause issues when reading objects from S3 using the [Read-S3Object Cmdlet](https://docs.aws.amazon.com/powershell/latest/reference/items/Read-S3Object.html)
	* Updating endpoints.json file.
	* All services packages updated to require new Core

### 3.7.984.0 (2025-02-17 19:18 UTC)
* Amplify (3.7.404.0)
	* Add ComputeRoleArn to CreateApp, UpdateApp, CreateBranch, and UpdateBranch, allowing caller to specify a role to be assumed by Amplify Hosting for server-side rendered applications.
* DatabaseMigrationService (3.7.407.0)
	* Support replicationConfigArn in DMS DescribeApplicableIndividualAssessments API.
* TimestreamInfluxDB (3.7.406.0)
	* This release introduces APIs to manage DbClusters and adds support for read replicas
* Core 3.7.402.2
	* Updating endpoints.json file.
	* All services packages updated to require new Core

### 3.7.983.0 (2025-02-14 19:27 UTC)
* CodeBuild (3.7.410.0)
	* Added test suite names to test case metadata
* Connect (3.7.418.0)
	* Release Notes: 1) Analytics API enhancements: Added new ListAnalyticsDataLakeDataSets API. 2)  Onboarding API Idempotency: Adds ClientToken to instance creation and management APIs to support idempotency.
* DatabaseMigrationService (3.7.406.0)
	* Introduces premigration assessment feature to DMS Serverless API for start-replication and describe-replications
* RDSDataService (3.7.402.0)
	* Add support for Stop DB feature.
* S3 (3.7.415.0)
	* Added support for Content-Range header in HeadObject response.
* WAFV2 (3.7.403.0)
	* The WAFv2 API now supports configuring data protection in webACLs.
* WorkSpacesThinClient (3.7.402.0)
	* Update Environment and Device name field definitions

### 3.7.982.0 (2025-02-13 19:21 UTC)
* AccessAnalyzer (3.7.403.0)
	* This release introduces the getFindingsStatistics API, enabling users to retrieve aggregated finding statistics for IAM Access Analyzer's external access and unused access analysis features. Updated service API and documentation.
* ACMPCA (3.7.401.2)
	* Private Certificate Authority (PCA) documentation updates
* ECS (3.7.408.30)
	* This is a documentation only release to support migrating Amazon ECS service ARNs to the long ARN format.
* FIS (3.7.404.0)
	* Adds auto-pagination for the following operations: ListActions, ListExperimentTemplates, ListTargetAccountConfigurations, ListExperiments, ListExperimentResolvedTargets, ListTargetResourceTypes. Reduces length constraints of prefixes for logConfiguration and experimentReportConfiguration.
* SageMaker (3.7.423.0)
	* Adds additional values to the InferenceAmiVersion parameter in the ProductionVariant data type.
* StorageGateway (3.7.402.0)
	* This release adds support for generating cache reports on S3 File Gateways for files that fail to upload.
* Core 3.7.402.1
	* Add debug logging for EC2InstanceMetadata
	* All services packages updated to require new Core

### 3.7.981.0 (2025-02-12 19:25 UTC)
* B2bi (3.7.404.0)
	* Allow spaces in the following fields in the Partnership resource: ISA 06 - Sender ID, ISA 08 - Receiver ID, GS 02 - Application Sender Code, GS 03 - Application Receiver Code
* BedrockAgent (3.7.417.0)
	* This releases adds the additionalModelRequestFields field to the CreateAgent and UpdateAgent operations. Use additionalModelRequestFields to specify  additional inference parameters for a model beyond the base inference parameters.
* BedrockAgentRuntime (3.7.419.0)
	* This releases adds the additionalModelRequestFields field to the InvokeInlineAgent operation. Use additionalModelRequestFields to specify  additional inference parameters for a model beyond the base inference parameters.
* CodeBuild (3.7.409.8)
	* Add note for the RUNNER_BUILDKITE_BUILD buildType.
* FSx (3.7.403.0)
	* Support for in-place Lustre version upgrades
* MediaLive (3.7.410.0)
	* Adds a RequestId parameter to all MediaLive Workflow Monitor create operations.  The RequestId parameter allows idempotent operations.
* OpenSearchServerless (3.7.403.0)
	* Custom OpenSearchServerless Entity ID for SAML Config.
* Polly (3.7.402.0)
	* Added support for the new voice - Jasmine (en-SG). Jasmine is available as a Neural voice only.
* Core 3.7.402.0
	* Add support for calculating `CRC64-NVME` checksums when the AWS Common Runtime (CRT) is available as a dependency
	* Added check following double-checked locking optimization to validate _awsSigV4AProvider is not initialized after acquiring initial lock in AWS4aSignerCRTWrapper constructor.
	* All services packages updated to require new Core

### 3.7.980.0 (2025-02-11 19:58 UTC)
* ACMPCA (3.7.401.0)
	* Private Certificate Authority service now supports Partitioned CRL as a revocation configuration option.
* AppSync (3.7.406.0)
	* Add support for operation level caching
* EC2 (3.7.430.0)
	* Adding support for the new fullSnapshotSizeInBytes field in the response of the EC2 EBS DescribeSnapshots API. This field represents the size of all the blocks that were written to the source volume at the time the snapshot was created.
* PI (3.7.401.2)
	* Documentation only update for RDS Performance Insights dimensions for execution plans and locking analysis.
* Core 3.7.401.13
	* Updating endpoints.json file.
	* All services packages updated to require new Core

### 3.7.979.0 (2025-02-10 19:36 UTC)
* ApiGatewayV2 (3.7.401.0)
	* Documentation updates for Amazon API Gateway
* CloudFront (3.7.404.27)
	* Doc-only update that adds defaults for CloudFront VpcOriginEndpointConfig values.
* Connect (3.7.417.9)
	* Updated the CreateContact API documentation to indicate that it only applies to EMAIL contacts.
* DatabaseMigrationService (3.7.405.0)
	* New vendors for DMS Data Providers: DB2 LUW and DB2 for z/OS
* Core 3.7.401.12
	* Updating endpoints.json file.
	* All services packages updated to require new Core

### 3.7.978.0 (2025-02-07 19:19 UTC)
* ECR (3.7.409.0)
	* Adds support to handle the new basic scanning daily quota.
* EKS (3.7.410.0)
	* Introduce versionStatus field to take place of status field in EKS DescribeClusterVersions API
* MediaConvert (3.7.408.0)
	* This release adds support for Animated GIF output, forced chroma sample positioning metadata, and Extensible Wave Container format
* PI (3.7.401.0)
	* Adds documentation for dimension groups and dimensions to analyze locks for Database Insights.
* TranscribeService (3.7.402.0)
	* This release adds support for the Clinical Note Template Customization feature for the AWS HealthScribe APIs within Amazon Transcribe.
* Core 3.7.401.11
	* Update data integrity component to handle older versions of the `AWSSDK.S3` package when operations require a `Content-MD5` header
	* Updating endpoints.json file.
	* All services packages updated to require new Core

### 3.7.977.0 (2025-02-06 19:17 UTC)
* CloudFormation (3.7.402.0)
	* We added 5 new stack refactoring APIs: CreateStackRefactor, ExecuteStackRefactor, ListStackRefactors, DescribeStackRefactor, ListStackRefactorActions.
* ConnectCases (3.7.401.0)
	* This release adds the ability to conditionally require fields on a template. Check public documentation for more information.
* CostOptimizationHub (3.7.403.0)
	* This release enables AWS Cost Optimization Hub to show cost optimization recommendations for Amazon Auto Scaling Groups, including those with single and mixed instance types.
* S3 (3.7.414.0)
	* Updated list of the valid AWS Region values for the LocationConstraint parameter for general purpose buckets.
* Core 3.7.401.10
	* Updating endpoints.json file.
	* Updating partitions.json file.
	* All services packages updated to require new Core

### 3.7.976.1 (2025-02-05 19:15 UTC)
* RDS (3.7.410.27)
	* Documentation updates to clarify the description for the parameter AllocatedStorage for the DB cluster data type, the description for the parameter DeleteAutomatedBackups for the DeleteDBCluster API operation, and removing an outdated note for the CreateDBParameterGroup API operation.
* Core 3.7.401.9
	* Updating endpoints.json file.
>>>>>>> 73f5e389
	* All services packages updated to require new Core

### 3.7.976.0 (2025-02-04 21:29 UTC)
* DatabaseMigrationService (3.7.404.0)
	* Introduces TargetDataSettings with the TablePreparationMode option available for data migrations.
* DataSync (3.7.403.3)
	* Doc-only update to provide more information on using Kerberos authentication with SMB locations.
* IdentityManagement (3.7.404.0)
	* This release adds support for accepting encrypted SAML assertions. Customers can now configure their identity provider to encrypt the SAML assertions it sends to IAM.
* NeptuneGraph (3.7.404.0)
	* Added argument to `list-export` to filter by graph ID
* QBusiness (3.7.409.0)
	* Adds functionality to enable/disable a new Q Business Chat orchestration feature. If enabled, Q Business can orchestrate over datasources and plugins without the need for customers to select specific chat modes.
* SageMaker (3.7.422.2)
	* IPv6 support for Hyperpod clusters
* Core 3.7.401.8
	* Updating endpoints.json file.
	* All services packages updated to require new Core

### 3.7.975.0 (2025-02-03 19:13 UTC)
* MediaTailor (3.7.402.0)
	* Add support for CloudWatch Vended Logs which allows for delivery of customer logs to CloudWatch Logs, S3, or Firehose.
* Core 3.7.401.7
	* Update `HttpRequestMessageFactory` to correctly set the `Content-Length` header for .NET Standard / .NET 8
	* All services packages updated to require new Core

### 3.7.974.0 (2025-01-31 19:21 UTC)
* BedrockAgentRuntime (3.7.418.0)
	* This change is to deprecate the existing citation field under RetrieveAndGenerateStream API response in lieu of GeneratedResponsePart and RetrievedReferences
* CodeBuild (3.7.409.0)
	* Added support for CodeBuild self-hosted Buildkite runner builds
* GeoRoutes (3.7.401.0)
	* The OptimizeWaypoints API now supports 50 waypoints per request (20 with constraints like AccessHours or AppointmentTime). It adds waypoint clustering via Clustering and ClusteringIndex for better optimization. Also, total distance validation is removed for greater flexibility.
* PrometheusService (3.7.402.0)
	* Add support for sending metrics to cross account and CMCK AMP workspaces through RoleConfiguration on Create/Update Scraper.
* RDS (3.7.410.24)
	* Updates to Aurora MySQL and Aurora PostgreSQL API pages with instance log type in the create and modify DB Cluster.
* SageMaker (3.7.422.0)
	* This release introduces a new valid value in InstanceType parameter: p5en.48xlarge, in ProductionVariant.

### 3.7.973.0 (2025-01-30 19:38 UTC)
* AppStream (3.7.405.0)
	* Add support for managing admin consent requirement on selected domains for OneDrive Storage Connectors in AppStream2.0.
* BedrockAgentRuntime (3.7.417.0)
	* Add a 'reason' field to InternalServerException
* ECR (3.7.408.0)
	* Temporarily updating dualstack endpoint support
* ECRPublic (3.7.404.0)
	* Temporarily updating dualstack endpoint support
* MediaTailor (3.7.401.0)
	* Adds options for configuring how MediaTailor conditions ads before inserting them into the content stream. Based on the new settings, MediaTailor will either transcode ads to match the content stream as it has in the past, or it will insert ads without first transcoding them.
* QBusiness (3.7.408.0)
	* Added APIs to manage QBusiness user subscriptions
* S3Tables (3.7.401.0)
	* You can now use the CreateTable API operation to create tables with schemas by adding an optional metadata argument.
* VerifiedPermissions (3.7.402.0)
	* Adds Cedar JSON format support for entities and context data in authorization requests
* Core 3.7.401.6
	* Updating endpoints.json file.
	* All services packages updated to require new Core

### 3.7.972.0 (2025-01-29 19:54 UTC)
* BCMPricingCalculator (3.7.403.0)
	* Added ConflictException error type in DeleteBillScenario, BatchDeleteBillScenarioCommitmentModification, BatchDeleteBillScenarioUsageModification, BatchUpdateBillScenarioUsageModification, and BatchUpdateBillScenarioCommitmentModification API operations.
* ECR (3.7.407.0)
	* Add support for Dualstack and Dualstack-with-FIPS Endpoints
* ECRPublic (3.7.403.0)
	* Add support for Dualstack Endpoints
* MailManager (3.7.404.0)
	* This release includes a new feature for Amazon SES Mail Manager which allows customers to specify known addresses and domains and make use of those in traffic policies and rules actions to distinguish between known and unknown entries.
* S3 (3.7.413.0)
	* Change the type of MpuObjectSize in CompleteMultipartUploadRequest from int to long.

### 3.7.971.0 (2025-01-28 19:20 UTC)
* AppSync (3.7.405.0)
	* Add stash and outErrors to EvaluateCode/EvaluateMappingTemplate response
* DataSync (3.7.403.0)
	* AWS DataSync now supports the Kerberos authentication protocol for SMB locations.
* Deadline (3.7.404.0)
	* feature: Deadline: Add support for limiting the concurrent usage of external resources, like floating licenses, using limits and the ability to constrain the maximum number of workers that work on a job
* DynamoDBv2 (3.7.405.12)
	* Fixed issue with TransactWrite in the DataModel where it wasn't correctly handling cases where only keys were being saved.
* EC2 (3.7.429.0)
	* This release changes the CreateFleet CLI and SDK's such that if you do not specify a client token, a randomly generated token is used for the request to ensure idempotency.
* KinesisFirehose (3.7.402.0)
	* For AppendOnly streams, Firehose will automatically scale to match your throughput.
* TimestreamInfluxDB (3.7.405.0)
	* Adds 'allocatedStorage' parameter to UpdateDbInstance API that allows increasing the database instance storage size and 'dbStorageType' parameter to UpdateDbInstance API that allows changing the storage type of the database instance

### 3.7.970.0 (2025-01-27 19:41 UTC)
* BedrockAgent (3.7.416.0)
	* Add support for the prompt caching feature for Bedrock Prompt Management
* IoT (3.7.406.0)
	* Raised the documentParameters size limit to 30 KB for AWS IoT Device Management - Jobs.
* MediaConvert (3.7.407.0)
	* This release adds support for dynamic audio configuration and the ability to disable the deblocking filter for h265 encodes.
* S3Control (3.7.405.0)
	* Minor fix to ARN validation for Lambda functions passed to S3 Batch Operations
* Core 3.7.401.5
	* Updating endpoints.json file.
	* All services packages updated to require new Core

### 3.7.969.0 (2025-01-24 19:24 UTC)
* CloudTrail (3.7.403.0)
	* This release introduces the SearchSampleQueries API that allows users to search for CloudTrail Lake sample queries.
* EKS (3.7.409.0)
	* Adds support for UpdateStrategies in EKS Managed Node Groups.
* HealthLake (3.7.401.0)
	* Added new authorization strategy value 'SMART_ON_FHIR' for CreateFHIRDatastore API to support Smart App 2.0
* SimpleSystemsManagement (3.7.403.29)
	* Systems Manager doc-only update for January, 2025.
* SSOOIDC (3.7.400.85)
	* Fixed typos in the descriptions.
* Transfer (3.7.404.0)
	* Added CustomDirectories as a new directory option for storing inbound AS2 messages, MDN files and Status files.

### 3.7.968.0 (2025-01-23 19:16 UTC)
* EC2 (3.7.428.0)
	* Added "future" allocation type for future dated capacity reservation
	* fix: Fixed an issue where custom AmazonEC2Client.DryRun() method was not working for non-BCL targets. Also included this method in IAmazonEC2 interface.

### 3.7.967.0 (2025-01-22 19:29 UTC)
* BedrockAgentRuntime (3.7.416.0)
	* Adds multi-turn input support for an Agent node in an Amazon Bedrock Flow
* Glue (3.7.413.15)
	* Docs Update for timeout changes
* MediaLive (3.7.409.0)
	* AWS Elemental MediaLive adds a new feature, ID3 segment tagging, in CMAF Ingest output groups. It allows customers to insert ID3 tags into every output segment, controlled by a newly added channel schedule action Id3SegmentTagging.
* WorkSpacesThinClient (3.7.401.4)
	* Rename WorkSpaces Web to WorkSpaces Secure Browser
* Core 3.7.401.4
	* Updating endpoints.json file.
	* All services packages updated to require new Core

### 3.7.966.0 (2025-01-21 20:07 UTC)
* Batch (3.7.404.18)
	* Documentation-only update: clarified the description of the shareDecaySeconds parameter of the FairsharePolicy data type, clarified the description of the priority parameter of the JobQueueDetail data type.
* CloudWatchLogs (3.7.409.19)
	* Documentation-only update to address doc errors
* CognitoIdentityProvider (3.7.406.0)
	* corrects the dual-stack endpoint configuration for cognitoidp
* Connect (3.7.417.0)
	* Added DeleteContactFlowVersion API and the CAMPAIGN flow type
* EMRServerless (3.7.403.0)
	* Increasing entryPoint in SparkSubmit to accept longer script paths. New limit is 4kb.
* IoTSiteWise (3.7.403.0)
	* AWS IoT SiteWise now supports ingestion and querying of Null (all data types) and NaN (double type) values of bad or uncertain data quality. New partial error handling prevents data loss during ingestion. Enabled by default for new customers; existing customers can opt-in.
* QuickSight (3.7.413.0)
	* Added `DigitGroupingStyle` in ThousandsSeparator to allow grouping by `LAKH`( Indian Grouping system ) currency. Support LAKH and `CRORE` currency types in Column Formatting.
* SimpleNotificationService (3.7.400.83)
	* This release adds support for the topic attribute FifoThroughputScope for SNS FIFO topics. For details, see the documentation history in the Amazon Simple Notification Service Developer Guide.
* Core 3.7.401.3
	* Updating endpoints.json file.
	* All services packages updated to require new Core

### 3.7.965.0 (2025-01-17 19:23 UTC)
* BedrockRuntime (3.7.412.0)
	* Allow hyphens in tool name for Converse and ConverseStream APIs
* Detective (3.7.400.82)
	* Doc only update for Detective documentation.
* EC2 (3.7.427.0)
	* Release u7i-6tb.112xlarge, u7i-8tb.112xlarge, u7inh-32tb.480xlarge, p5e.48xlarge, p5en.48xlarge, f2.12xlarge, f2.48xlarge, trn2.48xlarge instance types.
* Notifications (3.7.401.0)
	* Added support for Managed Notifications, integration with AWS Organization and added aggregation summaries for Aggregate Notifications
* SageMaker (3.7.421.1)
	* Correction of docs for  "Added support for ml.trn1.32xlarge instance type in Reserved Capacity Offering"
* Core 3.7.401.2
	* Updating endpoints.json file.
	* All services packages updated to require new Core

### 3.7.964.0 (2025-01-16 19:23 UTC)
* ECS (3.7.408.16)
	* The release addresses Amazon ECS documentation tickets.
* SageMaker (3.7.421.0)
	* Added support for ml.trn1.32xlarge instance type in Reserved Capacity Offering
* Core 3.7.401.1
	* Updating endpoints.json file.
	* Updating partitions.json file.
	* All services packages updated to require new Core

### 3.7.963.0 (2025-01-15 20:19 UTC)
* APIGateway (3.7.401.24)
	* Documentation updates for Amazon API Gateway
* BedrockAgentRuntime (3.7.415.0)
	* Now supports streaming for inline agents.
* CognitoIdentity (3.7.402.0)
	* corrects the dual-stack endpoint configuration
* PartnerCentralSelling (3.7.403.0)
	* Add Tagging support for ResourceSnapshotJob resources
* S3 (3.7.412.0)
	* This change enhances integrity protections for new SDK requests to S3. S3 SDKs now support the CRC64NVME checksum algorithm, full object checksums for multipart S3 objects, and new default integrity protections for S3 requests.
	* In order to improve [data integrity](https://docs.aws.amazon.com/AmazonS3/latest/userguide/checking-object-integrity.html), the AWS SDKs, including the AWS SDK for .NET, now automatically calculate checksums for all requests and responses that support it (using the `CRC32` algorithm by default). Although not recommended, you may disable the checksum validation by either: setting the `RequestChecksumCalculation` / `ResponseChecksumValidation` options of the `AmazonS3Config` to `WHEN_REQUIRED` (this will instruct the SDK to only calculate checksums when the service requires one) or setting the `DisableDefaultChecksumValidation` flag of the `PutObject` / `UploadPart` / `TransferUtilityUpload` operations to `false` (this will bypass the checksum calculations - meaning data integrity will rely only on SIGV4 payload signing and HTTPS).
	* BREAKING CHANGE: The `CompleteMultipartUploadRequest.AddPartETags` method now only includes ETags returned by `CopyObject` and `UploadPart` operations. This only impacts use cases where multi-part uploads were performed using the low-level APIs and a checksum algorithm was explicitly specified in the `InitiateMultipartUploadRequest`; to include additional checksums (such as `ChecksumCRC32` or `ChecksumSHA256`), use the new `AddPartETagsAndChecksums` method instead.
* SecurityIR (3.7.401.0)
	* Increase minimum length of Threat Actor IP 'userAgent' to 1.
* SimpleEmailV2 (3.7.407.0)
	* This release introduces a new recommendation in Virtual Deliverability Manager Advisor, which detects elevated complaint rates for customer sending identities.
* WorkSpaces (3.7.408.0)
	* Added GeneralPurpose.4xlarge & GeneralPurpose.8xlarge ComputeTypes.
* WorkSpacesThinClient (3.7.401.0)
	* Mark type in MaintenanceWindow as required.
* Core 3.7.401.0
	* Add `CRC32` implementation compatible with `HashAlgorithm` without requiring a CRT dependency
	* Add RequestChecksumCalculation and ResponseChecksumValidation configuration options
	* Updating endpoints.json file.
	* All services packages updated to require new Core

### 3.7.962.0 (2025-01-14 19:13 UTC)
* GameLift (3.7.404.0)
	* Amazon GameLift releases a new game session placement feature: PriorityConfigurationOverride. You can now override how a game session queue prioritizes placement locations for a single StartGameSessionPlacement request.
* Route53 (3.7.405.0)
	* Amazon Route 53 now supports the Mexico (Central) Region (mx-central-1) for latency records, geoproximity records, and private DNS for Amazon VPCs in that region
* Core 3.7.400.79
	* Updating endpoints.json file.
	* All services packages updated to require new Core

### 3.7.961.0 (2025-01-13 19:18 UTC)
* Artifact (3.7.402.0)
	* Support resolving regional API calls to partition's leader region endpoint.
* Bedrock (3.7.413.0)
	* With this release, Bedrock Evaluation will now support latency-optimized inference for foundation models.
* EC2 (3.7.426.0)
	* Add support for DisconnectOnSessionTimeout flag in CreateClientVpnEndpoint and ModifyClientVpnEndpoint requests and DescribeClientVpnEndpoints responses
* KafkaConnect (3.7.401.0)
	* Support updating connector configuration via UpdateConnector API. Release Operations API to monitor the status of the connector operation.
* TranscribeService (3.7.401.0)
	* This update provides tagging support for Transcribe's Call Analytics Jobs and Call Analytics Categories.
* Core 3.7.400.78
	* Updating endpoints.json file.
	* All services packages updated to require new Core

### 3.7.960.1 (2025-01-10 21:22 UTC)
* Redshift (3.7.405.18)
	* Additions to the PubliclyAccessible and Encrypted parameters clarifying what the defaults are.
* SecurityLake (3.7.401.43)
	* Doc only update for ServiceName that fixes several customer-reported issues
* SecurityToken (3.7.401.26)
	* Fixed typos in the descriptions.
* Core 3.7.400.77
	* Updating endpoints.json file.
	* All services packages updated to require new Core

### 3.7.960.0 (2025-01-09 19:19 UTC)
* CodeBuild (3.7.408.0)
	* AWS CodeBuild Now Supports BuildBatch in Reserved Capacity and Lambda
* ComputeOptimizer (3.7.402.0)
	* This release expands AWS Compute Optimizer rightsizing recommendation support for Amazon EC2 Auto Scaling groups to include those with scaling policies and multiple instance types.
* FMS (3.7.402.0)
	* AWS Firewall Manager now lets you combine multiple resource tags using the logical AND operator or the logical OR operator.
* IoT1ClickDevicesService (Removed)
	* AWS IoT 1-Click Devices service has been removed from the SDK because it has been discontinued.
* IoT1ClickProjects (Removed)
	* AWS IoT 1-Click Projects service has been removed from the SDK because it has been discontinued.
* Core 3.7.400.76
	* Updating endpoints.json file.
	* Updating partitions.json file.
	* All services packages updated to require new Core

### 3.7.959.0 (2025-01-08 19:18 UTC)
* RDS (3.7.410.12)
	* Updates Amazon RDS documentation to clarify the RestoreDBClusterToPointInTime description.
* Route53 (3.7.404.0)
	* Amazon Route 53 now supports the Asia Pacific (Thailand) Region (ap-southeast-7) for latency records, geoproximity records, and private DNS for Amazon VPCs in that region
* SageMaker (3.7.420.0)
	* Adds support for IPv6 for SageMaker HyperPod cluster nodes.
* Core 3.7.400.75
	* Updating endpoints.json file.
	* All services packages updated to require new Core

### 3.7.958.0 (2025-01-07 19:16 UTC)
* CloudHSMV2 (3.7.402.0)
	* Adds support to ModifyCluster for modifying a Cluster's Hsm Type.
* DynamoDBv2 (3.7.405.0)
	* This release makes Amazon DynamoDB point-in-time-recovery (PITR) to be configurable. You can set PITR recovery period for each table individually to between 1 and 35 days.
* Imagebuilder (3.7.403.0)
	* This release adds support for importing images from ISO disk files. Added new ImportDiskImage API operation.
* Core 3.7.400.74
	* Updating endpoints.json file.
	* All services packages updated to require new Core

### 3.7.957.0 (2025-01-06 19:15 UTC)
* IoTSecureTunneling (3.7.401.0)
	* Adds dualstack endpoint support for IoT Secure Tunneling
* S3 (3.7.411.1)
	* Adjustments to S3 RequestsWith200Error request list generation.
* SupplyChain (3.7.404.0)
	* Allow vanity DNS domain when creating a new ASC instance
* Core 3.7.400.73
	* Updating endpoints.json file.
	* All services packages updated to require new Core

### 3.7.956.0 (2025-01-03 19:18 UTC)
* ECS (3.7.408.7)
	* Adding SDK reference examples for Amazon ECS operations.
* Route53Domains (3.7.401.9)
	* Doc only update for Route 53 Domains that fixes several customer-reported issues
* S3 (3.7.411.0)
	* This change is only for updating the model regexp of CopySource which is not for validation but only for documentation and user guide change.
* Core 3.7.400.72
	* Updating endpoints.json file.
	* All services packages updated to require new Core

### 3.7.955.0 (2025-01-02 19:23 UTC)
* AppSync (3.7.404.0)
	* Modify UpdateGraphQLAPI operation and flag authenticationType as required.
* GameLift (3.7.403.0)
	* Amazon GameLift releases a new game session shutdown feature. Use the Amazon GameLift console or AWS CLI to terminate an in-progress game session that's entered a bad state or is no longer needed.
* MediaConnect (3.7.403.0)
	* AWS Elemental MediaConnect now supports Content Quality Analysis for enhanced source stream monitoring. This enables you to track specific audio and video metrics in transport stream source flows, ensuring your content meets quality standards.
* MediaConvert (3.7.406.0)
	* This release adds support for the AVC3 codec and fixes an alignment issue with Japanese vertical captions.
* Organizations (3.7.405.0)
	* Added ALL_FEATURES_MIGRATION_ORGANIZATION_SIZE_LIMIT_EXCEEDED to ConstraintViolationException for the EnableAllFeatures operation.
* SageMaker (3.7.419.0)
	* Adding ETag information with Model Artifacts for Model Registry
* SQS (3.7.400.71)
	* In-flight message typo fix from 20k to 120k.
* Core 3.7.400.71
	* Updating endpoints.json file.
	* All services packages updated to require new Core
<|MERGE_RESOLUTION|>--- conflicted
+++ resolved
@@ -1,4 +1,3 @@
-<<<<<<< HEAD
 ### 4.0.0.0-preview.8 (2025-02-25 13:38 UTC)
 * DataExchange (4.0.0.0)
 	* Updated `SendApiAsset` operation to set correct `Content-Type` header
@@ -69,7 +68,8 @@
 	* Fix [#3497](https://github.com/aws/aws-sdk-net/issues/3497): Make InternalSDKUtils aot compatible in V4
 	* Implement Microsoft.Extensions.AI's IChatClient / IEmbeddingGenerator via the new `AWSSDK.Extensions.Bedrock.MEAI` package (https://github.com/aws/aws-sdk-net/pull/3545)
 	* Updated DateTime handling to use UTC instead of local times.
-=======
+	* All services packages updated to require new Core
+
 ### 3.7.993.0 (2025-02-28 19:30 UTC)
 * BedrockAgent (3.7.420.0)
 	* This release lets Amazon Bedrock Flows support newer models by increasing the maximum length of output in a prompt configuration. This release also increases the maximum number of prompt variables to 20 and the maximum number of node inputs to 20.
@@ -344,7 +344,6 @@
 	* Documentation updates to clarify the description for the parameter AllocatedStorage for the DB cluster data type, the description for the parameter DeleteAutomatedBackups for the DeleteDBCluster API operation, and removing an outdated note for the CreateDBParameterGroup API operation.
 * Core 3.7.401.9
 	* Updating endpoints.json file.
->>>>>>> 73f5e389
 	* All services packages updated to require new Core
 
 ### 3.7.976.0 (2025-02-04 21:29 UTC)
