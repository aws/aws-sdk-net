<<<<<<< HEAD
### 4.0.0.0-preview.12 (2025-04-04 17:58 UTC)
* Kinesis (4.0.0.0)
	* Add the bi-directional streaming operation SubscribeToShard.
* LexRuntimeV2 (4.0.0.0)
	* Add the bi-directional streaming operation StartConversation.
* QBusiness (4.0.0.0)
	* Add the bi-directional streaming operation Chat.
* S3 (4.0.0.0)
	* Update remaining value types to be nullable.
* TranscribeStreaming (4.0.0.0)
	* Initial release of the TranscribeStreaming service package.
* Core 4.0.0.0
	* [Breaking Change] Move IEventStreamEvent to Amazon.Runtime.EventStreams namespace from Amazon.Runtime.EventStreams.Internal
	* [Breaking Change] Renamed IEventStream to IEventOutputStream and IEnumerableEventStream to IEnumerableEventOutputStream
	* Add core support for bi directional HTTP 2 service operations. Support is only available in .NET 8 and later.
	* [Breaking Change] Changed the default value of SSOAWSCredentialsOptions.SupportsGettingNewToken as false and improved error messaging if required SSO options are missing while generating new credentials.
	* Fix `EndpointDiscoveryHandler` not to fail when a request contains bearer token credentials.
	* Log a warning when `ServiceUrl` and `RegionEndpoint` are set at the same time. The SDK will log whichever of the two is used.
	* Remove redundant `AWSSignerType` attribute from service configuration classes.
	* Support Account ID based endpoints. Account-based endpoints help ensure high performance and scalability by using your AWS account ID to route requests for services that support this feature. For more information visit [account id based endpoints on our docs](https://docs.aws.amazon.com/sdkref/latest/guide/feature-account-endpoints.html).
	* Update the AWS SDK for .NET to include encoded metrics in the `User-Agent` header to track which features were used for a given request (for example, which retry behavior and how credentials were resolved)
	* All services packages updated to require new Core

### 4.0.0.0-preview.11 (2025-03-26 12:13 UTC)
* DynamoDBStreams (4.0.0.0)
	* Update documentation for code generated from DynamoDB Streams models
* S3 (4.0.0.0)
	* Fix a bug where `CopyObject` wasn't working with some special characters.
* SecurityToken (4.0.0.0)
	* Added async code paths for the SAML and Assume role credentials providers.
* Core 4.0.0.0
	* Add telemetry data for Credentials retrieval
	* Fixed protocol test `RestJsonSerializesSparseNullMapValues` by adding proper null value handling in sparse map serialization
	* Updated `Microsoft.Extensions.AI` to `9.3.0-preview.1.25161.3` in the `AWSSDK.Extensions.Bedrock.MEAI` package
	* Updated credential providers to provide Async version for generating credentials.
	* All services packages updated to require new Core

### 4.0.0.0-preview.10 (2025-03-07 14:25 UTC)
* CloudFront (4.0.0.0)
	* Removed the AmazonCloudFrontUtil utility code that was no longer being used.
* DynamoDBv2 (4.0.0.0)
	* Removed the DynamoDBContextTableNamePrefix property. Users should call AWSConfigsDynamoDB.Context.TableNamePrefix instead of AWSConfigsDynamoDB.Context.DynamoDBContextTableNamePrefix.
	* Add Support for DateOnly and TimeOnly in DynamoDB high level libraries. This support is available in .NET 8 and above.
* EC2 (4.0.0.0)
	* Removed the VPC utilizes code. It was terribly out of date even referring to EC2 instance type that has been deprecated for years.
	* Removed the image utilities used for looking up EC2 amis for Windows OS.
	* [Breaking Change] Remove obsolete IPRanges behavior from EC2. IPV4Ranges or IPV6Ranges should be used instead.
* IoT (4.0.0.0)
	* Removed a legacy customization for NextToken override to refer to the actual modeled pagination token.
* Lambda (4.0.0.0)
	* Removed obsolete InvokeAsync service client operation to avoid confusion with the Async suffix added for async .NET methods.
* S3 (4.0.0.0)
	* Remove obsolete DisableMD5Stream property. Code should be updated to use DisableDefaultChecksumValidation property.
	* Remove obsolete ServerSideEncryptionMethod and ServerSideEncryptionKeyManagementServiceKeyId from CopyPart. This should be set in the InitiateMultipartUpload method.
	* Remove obsolete Expires property from GetObjectResponse. Code should be updated to use ExpiresString. Since the string may not be in a valid timestamp format code shoud use TryParse when converting to DateTime.
	* Remove obsolete region identifiers from S3Region enumeration
	* Remove obsolete Prefix property from LifecycleConfiguration. Code should be updated to use Filter property.
	* Remove obsolete Transition and NoncurrentVersionTransition from LifecycleRule. Could should be updated to use the collection versions Transitions and NoncurrentVersionTransitions.
	* Remove obsolete Event property from TopicConfiguration. Code should be updated to use the collection property Events.
	* Remove obsolete CalculateContentMD5Header property. This property no longer needed to be set because the SDK will compute a checksum by default.
	* Remove obsolete Bucket property from SelectObjectContentRequest. Code should be updated to use BucketName.
	* Remove obsolete NumberOfUploadThreads property from TransferUtilityConfig. Code should be updated to use ConcurrentServiceRequests.
	* Remove obsolete DoesS3BucketExist method. Code should be updated to use DoesS3BucketExistV2
* SageMakerRuntime (4.0.0.0)
	* Removed obsolete constructors for PayloadPart.
* SecurityToken (4.0.0.0)
	* Removed the deprecated STS assume role credential provider since users should be using the one in core.
* Core 4.0.0.0
	* Remove obsolete endpoint logic code
	* Remove obsolete global `ClockSkew` property
	* Remove the obsolete `ReadWriteTimeout` property from `ClientConfig` all targets except .NET Framework 4.7.2.
	* Update SDK signers to handle scenarios where anonymous credentials are provided.
	* All services packages updated to require new Core

### 4.0.0.0-preview.9 (2025-03-04 14:29 UTC)
* DynamoDBv2 (4.0.0.0)
	* Implement DynamoDBDerivedTypeAttribute to enable polymorphism support for nested items on save and load data.
* S3 (4.0.0.0)
	* Manual sweep of S3 for protocol test compliance.
* Core 4.0.0.0
	* [Breaking Change] Rework how SDK logs can be outputted. The AWSSDK.Extensions.Logging.ILoggerAdaptor and AWSSDK.Extensions.Logging.Log4NetAdaptor adaptor packages were added to support outputting the SDK logs to Microsoft.Extensions.Logging or log4net.
	* Do not send null values, but do send empty strings and empty lists over the wire in headers for restxml and restjson protocols
	* Improved error message when searching for AWS credentials and no credentials were found.
	* The `CredentialsRetriever` pipeline handler has been removed and each signer now retrieves credentials from the `Identity` property directly instead.
	* The `FallbackCredentialsFactory` has been marked as deprecated, and the `DefaultAWSCredentialsIdentityResolver` class should be used instead. This new class follows the credential resolution order as the other AWS SDKs and will re-evaluate credentials when environment variables (such as `AWS_PROFILE`) change - which can happen in interactive PowerShell sessions.
	* The `ImmutableCredentials` property of the `RequestContext` has been removed - as it's only applicable to AWS credentials. A new property named `Identity` is available instead (it'll be used for anonymous and token credentials as well).
	* The AWS SDK for .NET has been updated to resolve credentials at request time, instead of resolving them when a client is instantiated (note: credentials are still cached between executions, the SDK won't attempt to retrieve them again - e.g. by calling `AssumeRole` - if they're valid from a previous call).
	* The signature for the signer classes (such as `AWS4Signer`) has been changed as they now implement a new interface.
	* All services packages updated to require new Core

### 4.0.0.0-preview.8 (2025-02-25 13:38 UTC)
* DataExchange (4.0.0.0)
	* Updated `SendApiAsset` operation to set correct `Content-Type` header
* DynamoDBv2 (4.0.0.0)
	* Improved error message in DataModel when in Native AOT mode and nested types have been trimmed.
* EC2 (4.0.0.0)
	* [Breaking Change] Obsoleted DryRun method from service client. To perform a dry run use the DryRun property on the request object for individual EC2 operations.
* Core 4.0.0.0
	* [Breaking Change] Remove `LitJson` source from SDK and clean up all references.
	* [Breaking Change] Remove support for deprecated IMDS v1.
	* [Breaking Change] Updated EventStreams Byte to SByte to be inline with the spec where Byte was intended to be signed.
	* Fixed `JsonRPCRequestMarshaller` to properly handle enum payloads by setting content headers to plain text instead of JSON object
	* Updated `Microsoft.Extensions.AI` to `9.3.0-preview.1.25114.11` in the `AWSSDK.Extensions.Bedrock.MEAI` package
	* Updated `restJson1` protocol services to use `text/plain` as `Content-Type` (instead of `application/json`) for string payloads
	* Updated `XmlDictionary` and `KeyValueUnmarshallers` to be able to handle any key and value XML element names
	* All services packages updated to require new Core

### 4.0.0.0-preview.7 (2025-02-17 16:10 UTC)
* EC2 (4.0.0.0)
	* [Breaking Change] Removed EC2: DiskImageImporter, ImportCleanup, EC2Metadata, and S3UploadPolicy classes which are obsolete.
* S3 (4.0.0.0)
	* Removed GlobalSuppressions for removed EC2 classes.
* Core 4.0.0.0
	* [Breaking Change] Removal of AWSConfigsS3.UseSignatureVersion4 and AWSConfigsS3.UseSigV4SetExplicitly to always use SigV4.
	* [Breaking Change] Removal of ClientConfig.SignatureVersion only used by S3 for backward compatibility.
	* [Breaking Change] Removal of Endpoint.SignatureVersionOverride from the obsolete Endpoint class used to handle overriding signature versions for S3.
	* [Breaking Change] Removal of the obsolete EventBridgeSigner class.
	* [Breaking Change] Updated AmazonS3Util.PostUpload and S3PostUploadSignedPolicy.GetSignedPolicy to use SigV4. S3PostUploadSignedPolicy.GetSignedPolicyV4 removed and overwrote to S3PostUploadSignedPolicy.GetSignedPolicy.
	* Fixed issue where `System.Text.Json` dependencies were not being copied to the AWS SDK for .NET ZIP artifacts
	* Refactor `Core` to remove `LitJson` references and use `System.Text.Json` instead
	* Refactor tests and services to use `System.Text.Json` instead of `LitJson`
	* Updated S3 GetPreSignedURL to always use SigV4 unless the expiration date is greater than seven days and it is a region which supports SigV2.
	* All services packages updated to require new Core

### 4.0.0.0-preview.6 (2025-02-06 21:43 UTC)
* DynamoDBv2 (4.0.0.0)
	* Add NativeAOT support for the DataModel namespace also known as the Object Persistence high level library.
* Core 4.0.0.0
	* Adjustments to fix failing DateTimes asserts in tests due to local/UTC inconsistencies.
	* Backport the .NET trimming attributes like DynamicallyAccessedMembersAttribute into ThirdParty.RuntimeBackports namespace for Target Frameworks before .NET 8. This simplifies the SDK's codebase by removing compilation conditional checks when using the attributes.
	* Disable signing the payload when the operation is modeled as having an `UnsignedPayload` set to true.
	* Updates serialization for JSON-based services to use `System.Text.Json` instead of `LitJson` for improved performance and smaller memory allocations.
	* All services packages updated to require new Core

### 4.0.0.0-preview.5 (2025-01-03 14:07 UTC)
* DynamoDBv2 (4.0.0.0)
	* Switch Document.FromJson and ToJson to use System.Text.Json instead of LitJson. This supports additional precision for decimal values.
	* Address Native AOT issues for the DynamoDB Document Model high level library
* S3 (4.0.0.0)
	* Update `AWS_S3_USE_ARN_REGION` environment variable to take precedence over `s3_use_arn_region` option in the config file.
	* Remove the `DisableTrimmingLeadingSlash` flag for CopyObject and CopyPart operations. The SDK will no longer trim leading slashes.
* Core 4.0.0.0
	* AWSSDK.Extensions.NETCore.Setup: Add possibility to add AWS services to DI with a key (https://github.com/aws/aws-sdk-net/pull/3570)
	* DateTime handling (Breaking Change): ConvertFromUnixEpochSeconds/ConvertFromUnixEpochMilliseconds incorrectly returning the Unix Epoch time as local time instead of a UTC time by definition. This changes the behavior where these methods were used.
	* DateTime handling (Breaking Change): DynamoDB RetrieveDateTimeInUtc has been switched to true as the default.
	* DateTime handling (Breaking Change): Fixed the DateTimeUnmarshaller which was parsing datetime strings into and returning them as local time which in some cases were still getting converted back to UTC on a prior bug fix but not always. DateTime strings unmarshalled are assumed to be UTC time and will be specified and unmarshalled as UTC.
	* DateTime handling (Breaking Change): Removed obsolete properties such EndTime then changed EndTimeUtc to EndTime. This could lead to offset times for developers still using the marked obsolete original EndTime for example. A compile time error will occur for anyone using any of the removed *Utc properties such as EndTimeUtc.
	* DateTime handling (Breaking Change): Response unmarshallers for TimeStamps and list TimeStamps for formats TimestampFormat.ISO8601 || TimestampFormat.RFC822 datetimes were being parsed into local times. Adjusted DateTime parsing to return UTC times.
	* DateTime handling (Bug fix): AWSPublicIpAddressRanges mixing UTC and local time.
	* DateTime handling (Bug fix): Console logger outputs timestamps as a UTC date incase output is sent off the local machine and for easier comparison with other UTC dates.
	* DateTime handling (Bug fix): Ensured DateTime.Max and DateTime.Min are marked with a DateTime.Kind DateTimeKind.Utc for proper calculations.
	* DateTime handling (Bug fix): Fixed internal Epoch dates to UTC per definition where the epoch date was created in local time. 
	* DateTime handling (Bug fix): GetFormattedTimestampISO8601 incorrectly creating a DateTime object as local time even though it is passed in as UTC. Then formatting it as a UTC string.
	* DateTime handling (Bug fix): Instead of assuming SAML credentials are local time then converting to UTC and assume that the time given is UTC to work properly with credential expiration being in UTC time for other credential providers.
	* DateTime handling (Bug fix): RetryPolicies return UTC server time instead of a UTC time converted to local time.
	* DateTime handling (Bug fix): Stopped using expiry times in credentials internally as local time. Changed to UTC.
	* Fix [#2464](https://github.com/aws/aws-sdk-net/issues/2464): Perform background refresh of credentials during preempt expiry period (https://github.com/aws/aws-sdk-net/pull/3541)
	* Fix [#3497](https://github.com/aws/aws-sdk-net/issues/3497): Make InternalSDKUtils aot compatible in V4
	* Implement Microsoft.Extensions.AI's IChatClient / IEmbeddingGenerator via the new `AWSSDK.Extensions.Bedrock.MEAI` package (https://github.com/aws/aws-sdk-net/pull/3545)
	* Updated DateTime handling to use UTC instead of local times.
=======
### 3.7.1019.0 (2025-04-08 18:53 UTC)
* BedrockRuntime (3.7.418.0)
	* This release introduces our latest bedrock runtime API, InvokeModelWithBidirectionalStream. The API supports both input and output streams and is supported by only HTTP2.0.
* CostExplorer (3.7.406.0)
	* This release supports Pagination traits on Cost Anomaly Detection APIs.
* CostOptimizationHub (3.7.404.0)
	* This release adds resource type "MemoryDbReservedInstances" and resource type "DynamoDbReservedCapacity" to the GetRecommendation, ListRecommendations, and ListRecommendationSummaries APIs to support new MemoryDB and DynamoDB RI recommendations.
* IoTFleetWise (3.7.406.0)
	* This release adds the option to update the strategy of state templates already associated to a vehicle, without the need to remove and re-add them.
* SecurityHub (3.7.403.20)
	* Documentation updates for AWS Security Hub.
* StorageGateway (3.7.404.0)
	* Added new ActiveDirectoryStatus value, ListCacheReports paginator, and support for longer pagination tokens.
* TaxSettings (3.7.405.0)
	* Uzbekistan Launch on TaxSettings Page
* Core 3.7.402.36
	* Updating endpoints.json file.
	* All services packages updated to require new Core

### 3.7.1018.0 (2025-04-07 18:46 UTC)
* Bedrock (3.7.418.0)
	* New options for how to handle harmful content detected by Amazon Bedrock Guardrails.
* BedrockRuntime (3.7.417.0)
	* New options for how to handle harmful content detected by Amazon Bedrock Guardrails.
* CodeBuild (3.7.416.0)
	* AWS CodeBuild now offers an enhanced debugging experience.
* Glue (3.7.415.0)
	* Add input validations for multiple Glue APIs
* MediaLive (3.7.415.0)
	* AWS Elemental MediaLive now supports SDI inputs to MediaLive Anywhere Channels in workflows that use AWS SDKs.
* Personalize (3.7.402.0)
	* Add support for eventsConfig for CreateSolution, UpdateSolution, DescribeSolution, DescribeSolutionVersion. Add support for GetSolutionMetrics to return weighted NDCG metrics when eventsConfig is enabled for the solution.
* Transfer (3.7.406.0)
	* This launch enables customers to manage contents of their remote directories, by deleting old files or moving files to archive folders in remote servers once they have been retrieved. Customers will be able to automate the process using event-driven architecture.

### 3.7.1017.0 (2025-04-04 18:38 UTC)
* DirectoryServiceData (3.7.400.108)
	* Doc only update - fixed broken links.
* EC2 (3.7.437.5)
	* Doc-only updates for Amazon EC2
* EventBridge (3.7.403.0)
	* Amazon EventBridge adds support for customer-managed keys on Archives and validations for two fields: eventSourceArn and kmsKeyIdentifier.
* S3Control (3.7.407.5)
	* Updated max size of Prefixes parameter of Scope data type.
* Core 3.7.402.35
	* Updating endpoints.json file.
	* All services packages updated to require new Core

### 3.7.1016.0 (2025-04-03 18:28 UTC)
* BedrockAgent (3.7.424.0)
	* Added optional "customMetadataField" for Amazon Aurora knowledge bases, allowing single-column metadata. Also added optional "textIndexName" for MongoDB Atlas knowledge bases, enabling hybrid search support.
* ChimeSDKVoice (3.7.402.0)
	* Added FOC date as an attribute of PhoneNumberOrder, added AccessDeniedException as a possible return type of ValidateE911Address
* MailManager (3.7.407.0)
	* Add support for Dual_Stack and PrivateLink types of IngressPoint. For configuration requests, SES Mail Manager will now accept both IPv4/IPv6 dual-stack endpoints and AWS PrivateLink VPC endpoints for email receiving.
* OpenSearchService (3.7.404.70)
	* Improve descriptions for various API commands and data types.
* Route53 (3.7.407.0)
	* Added us-gov-east-1 and us-gov-west-1 as valid Latency Based Routing regions for change-resource-record-sets.
* SageMaker (3.7.435.0)
	* Adds support for i3en, m7i, r7i instance types for SageMaker Hyperpod
* SimpleEmailV2 (3.7.410.0)
	* This release enables customers to provide attachments in the SESv2 SendEmail and SendBulkEmail APIs.
* TranscribeService (3.7.403.0)
	* This Feature Adds Support for the "zh-HK" Locale for Batch Operations
* Core 3.7.402.34
	* Updating endpoints.json file.
	* Updating partitions.json file.
	* All services packages updated to require new Core

### 3.7.1015.1 (2025-04-03 00:38 UTC)
* Core 3.7.402.33
	* Updating endpoints.json file.
	* All services packages updated to require new Core

### 3.7.1015.0 (2025-04-02 18:31 UTC)
* ApplicationSignals (3.7.406.0)
	* Application Signals now supports creating Service Level Objectives on service dependencies. Users can now create or update SLOs on discovered service dependencies to monitor their standard application metrics.
* CodeBuild (3.7.415.0)
	* This release adds support for environment type WINDOWS_SERVER_2022_CONTAINER in ProjectEnvironment
* ECR (3.7.410.15)
	* Fix for customer issues related to AWS account ID and size limitation for token.
* ECS (3.7.408.62)
	* This is an Amazon ECS documentation only update to address various tickets.
* LexModelsV2 (3.7.403.0)
	* Release feature of errorlogging for lex bot, customer can config this feature in bot version to generate log for error exception which helps debug
* MediaLive (3.7.414.0)
	* Added support for SMPTE 2110 inputs when running a channel in a MediaLive Anywhere cluster. This feature enables ingestion of SMPTE 2110-compliant video, audio, and ancillary streams by reading SDP files that AWS Elemental MediaLive can retrieve from a network source.
* Core 3.7.402.32
	* Updating endpoints.json file.
	* All services packages updated to require new Core

### 3.7.1014.0 (2025-04-01 18:25 UTC)
* CleanRooms (3.7.405.0)
	* This release adds support for updating the analytics engine of a collaboration.
* SageMaker (3.7.434.0)
	* Added tagging support for SageMaker notebook instance lifecycle configurations
* Core 3.7.402.31
	* Updating endpoints.json file.
	* All services packages updated to require new Core

### 3.7.1013.0 (2025-03-31 18:45 UTC)
* BedrockRuntime (3.7.416.0)
	* Add Prompt Caching support to Converse and ConverseStream APIs
* Deadline (3.7.405.0)
	* With this release you can use a new field to specify the search term match type. Search term match types currently support fuzzy and contains matching.
* EC2 (3.7.437.0)
	* Release VPC Route Server, a new feature allowing dynamic routing in VPCs.
* EKS (3.7.414.0)
	* Add support for updating RemoteNetworkConfig for hybrid nodes on EKS UpdateClusterConfig API
* MarketplaceEntitlementService (3.7.402.0)
	* Add support for Marketplace Entitlement Service dual-stack endpoints.
* Outposts (3.7.406.0)
	* Enabling Asset Level Capacity Management feature, which allows customers to create a Capacity Task for a single Asset on their active Outpost.
* S3 (3.7.416.0)
	* Amazon S3 adds support for S3 Access Points for directory buckets in AWS Dedicated Local Zones
* S3Control (3.7.407.0)
	* Amazon S3 adds support for S3 Access Points for directory buckets in AWS Dedicated Local Zones
* SimpleEmailV2 (3.7.409.0)
	* Add dual-stack support to global endpoints.
* Transfer (3.7.405.0)
	* Add WebAppEndpointPolicy support for WebApps
* Core 3.7.402.30
	* Fixed an issue where property keys in credentials/config file were incorrectly considered as case-sensitive.
	* Updating endpoints.json file.
	* All services packages updated to require new Core

### 3.7.1012.0 (2025-03-28 18:26 UTC)
* APIGateway (3.7.402.0)
	* Adds support for setting the IP address type to allow dual-stack or IPv4 address types to invoke your APIs or domain names.
* ApiGatewayV2 (3.7.402.0)
	* Adds support for setting the IP address type to allow dual-stack or IPv4 address types to invoke your APIs or domain names.
* AWSMarketplaceMetering (3.7.402.0)
	* Add support for Marketplace Metering Service dual-stack endpoints.
* BedrockRuntime (3.7.415.0)
	* Launching Multi-modality Content Filter for Amazon Bedrock Guardrails.
* CodeBuild (3.7.414.0)
	* This release adds support for cacheNamespace in ProjectCache
* ECS (3.7.408.59)
	* This is an Amazon ECS documentation only release that addresses tickets.
* NetworkManager (3.7.402.0)
	* Add support for NetworkManager Dualstack endpoints.
* PaymentCryptography (3.7.403.0)
	* The service adds support for transferring AES-256 and other keys between the service and other service providers and HSMs. This feature uses ECDH to derive a one-time key transport key to enable these secure key exchanges.
* QuickSight (3.7.414.0)
	* RLS permission dataset with userAs: RLS_RULES flag, Q in QuickSight/Threshold Alerts/Schedules/Snapshots in QS embedding, toggle dataset refresh email alerts via API, transposed table with options: column width, type and index, toggle Q&A on dashboards, Oracle Service Name when creating data source.
* SageMaker (3.7.433.0)
	* TransformAmiVersion for Batch Transform and SageMaker Search Service Aggregate Search API Extension
* Core 3.7.402.29
	* Updating endpoints.json file.
	* All services packages updated to require new Core

### 3.7.1011.0 (2025-03-27 18:32 UTC)
* Batch (3.7.406.0)
	* This release will enable two features: Firelens log driver, and Execute Command on Batch jobs on ECS. Both features will be passed through to ECS.
* BCMPricingCalculator (3.7.404.0)
	* Added standaloneAccountRateTypeSelections for GetPreferences and UpdatePreferences APIs. Added STALE enum value to status attribute in GetBillScenario and UpdateBillScenario APIs.
* BedrockAgentRuntime (3.7.424.0)
	* bedrock flow now support node action trace.
* CloudFormation (3.7.403.0)
	* Adding support for the new parameter "ScanFilters" in the CloudFormation StartResourceScan API. When this parameter is included, the StartResourceScan API will initiate a scan limited to the resource types specified by the parameter.
* DataZone (3.7.411.0)
	* This release adds new action type of Create Listing Changeset for the Metadata Enforcement Rule feature.
* EKS (3.7.413.0)
	* Added support for BOTTLEROCKET FIPS AMIs to AMI types in US regions.
* GameLift (3.7.405.0)
	* Amazon GameLift Servers add support for additional instance types.
* IdentityManagement (3.7.405.0)
	* Update IAM dual-stack endpoints for BJS, IAD and PDT partitions
* SageMaker (3.7.432.0)
	* add: recovery mode for SageMaker Studio apps
* SSOOIDC (3.7.401.0)
	* This release adds AwsAdditionalDetails in the CreateTokenWithIAM API response.
* Core 3.7.402.28
	* Updating endpoints.json file.
	* All services packages updated to require new Core

### 3.7.1010.0 (2025-03-26 19:20 UTC)
* ARCZonalShift (3.7.401.0)
	* Add new shiftType field for ARC zonal shifts.
* DirectConnect (3.7.402.0)
	* With this release, AWS Direct Connect allows you to tag your Direct Connect gateways. Tags are metadata that you can create and use to manage your Direct Connect gateways. For more information about tagging, see AWS Tagging Strategies.
* MediaConvert (3.7.411.0)
	* This release adds a configurable Quality Level setting for the top rendition of Auto ABR jobs
* MediaTailor (3.7.403.0)
	* Add support for log filtering which allow customers to filter out selected event types from logs.
* Polly (3.7.403.0)
	* Added support for the new voice - Jihye (ko-KR). Jihye is available as a Neural voice only.
* RDS (3.7.410.59)
	* Add note about the Availability Zone where RDS restores the DB cluster for the RestoreDBClusterToPointInTime operation.
* WAFV2 (3.7.406.0)
	* This release adds the ability to associate an AWS WAF v2 web ACL with an AWS Amplify App.
* Core 3.7.402.27
	* Updating endpoints.json file.
	* All services packages updated to require new Core

### 3.7.1009.0 (2025-03-25 20:24 UTC)
* AWSMarketplaceMetering (3.7.401.0)
	* This release enhances the BatchMeterUsage API to support new field CustomerAWSAccountId in request and response and making CustomerIdentifier optional. CustomerAWSAccountId or CustomerIdentifier must be provided in request but not both.
* BedrockAgent (3.7.423.0)
	* Adding support for Amazon OpenSearch Managed clusters as a vector database in Knowledge Bases for Amazon Bedrock
* EKS (3.7.412.0)
	* Added support to override upgrade-blocking readiness checks via force flag when updating a cluster.
* GameLiftStreams (3.7.401.0)
	* Minor updates to improve developer experience.
* Keyspaces (3.7.403.0)
	* Removing replication region limitation for Amazon Keyspaces Multi-Region Replication APIs.
* MarketplaceEntitlementService (3.7.401.0)
	* This release enhances the GetEntitlements API to support new filter CUSTOMER_AWS_ACCOUNT_ID in request and CustomerAWSAccountId field in response.
* SageMaker (3.7.431.0)
	* This release adds support for customer-managed KMS keys in Amazon SageMaker Partner AI Apps
* WorkSpacesThinClient (3.7.403.0)
	* Deprecate tags field in Get API responses
* Core 3.7.402.26
	* Updating endpoints.json file.
	* All services packages updated to require new Core

### 3.7.1008.0 (2025-03-24 18:21 UTC)
* IoTWireless (3.7.402.0)
	* Mark EutranCid under LteNmr optional.
* PCS (3.7.401.0)
	* ClusterName/ClusterIdentifier, ComputeNodeGroupName/ComputeNodeGroupIdentifier, and QueueName/QueueIdentifier can now have 10 characters, and a minimum of 3 characters. The TagResource API action can now return ServiceQuotaExceededException.
* QConnect (3.7.404.52)
	* Provides the correct value for supported model ID.
* SimpleSystemsManagement (3.7.404.0)
	* This release adds the AvailableSecurityUpdatesComplianceStatus field to patch baseline operations, as well as the AvailableSecurityUpdateCount and InstancesWithAvailableSecurityUpdates to patch state operations. Applies to Windows Server managed nodes only.
* Core 3.7.402.25
	* Updating endpoints.json file.
>>>>>>> b6da6ace
	* All services packages updated to require new Core

### 3.7.1007.0 (2025-03-21 18:25 UTC)
* Bedrock (3.7.417.0)
	* A CustomModelUnit(CMU) is an abstract view of the hardware utilization that Bedrock needs to host a a single copy of your custom imported model. Bedrock determines the number of CMUs that a model copy needs when you import the custom model. You can use CMUs to estimate the cost of Inference's.
* DataZone (3.7.410.0)
	* Add support for overriding selection of default AWS IAM Identity Center instance as part of Amazon DataZone domain APIs.
* Route53RecoveryControlConfig (3.7.401.0)
	* Adds dual-stack (IPv4 and IPv6) endpoint support for route53-recovery-control-config operations, opt-in dual-stack addresses for cluster endpoints, and UpdateCluster API to update the network-type of clusters between IPv4 and dual-stack.
* S3 (3.7.415.23)
	* Removed customization for S3 HeadBucket to make it public.
* SageMaker (3.7.430.0)
	* This release does the following: 1.) Adds DurationHours as a required field to the SearchTrainingPlanOfferings action in the SageMaker AI API; 2.) Adds support for G6e instance types for SageMaker AI inference optimization jobs.
* Core 3.7.402.24
	* Implement MultiSelect List and Flatten Operator in operation context param expressions
	* Updating endpoints.json file.
	* All services packages updated to require new Core

### 3.7.1006.0 (2025-03-20 18:39 UTC)
* Amplify (3.7.406.0)
	* Added appId field to Webhook responses
* Bedrock (3.7.416.0)
	* With this release, Bedrock Evaluation will now support bring your own inference responses.
* ControlCatalog (3.7.402.70)
	* Add ExemptAssumeRoot parameter to adapt for new AWS AssumeRoot capability.
* MailManager (3.7.406.0)
	* Amazon SES Mail Manager. Extended rule string and boolean expressions to support analysis in condition evaluation. Extended ingress point string expression to support analysis in condition evaluation
* NetworkFirewall (3.7.404.0)
	* You can now use flow operations to either flush or capture traffic monitored in your firewall's flow table.
* Core 3.7.402.23
	* Updating endpoints.json file.
	* All services packages updated to require new Core

### 3.7.1005.0 (2025-03-19 19:05 UTC)
* Bedrock (3.7.415.0)
	* Support custom prompt routers for evaluation jobs
* DynamoDBv2 (3.7.406.4)
	* Update paginators to use the latest paginators model file.
	* Added check in DateTimeToEpochSeconds to inspect null value for Nullable DateTime property decorated with StoreAsEpoch attribute, where it was incorrectly relying on exception to return the entry.
* EC2 (3.7.436.4)
	* Doc-only updates for EC2 for March 2025.
* Lambda (3.7.412.0)
	* Add Ruby 3.4 (ruby3.4) support to AWS Lambda.
* MediaConnect (3.7.404.0)
	* This release adds support for NDI flow outputs in AWS Elemental MediaConnect. You can now send content from your MediaConnect transport streams directly to your NDI environment using the new NDI output type.
* NeptuneGraph (3.7.405.0)
	* Update IAM Role ARN Validation to Support Role Paths
* RDS (3.7.410.54)
	* Update paginators to use the latest paginators model file.
* SageMaker (3.7.429.0)
	* Added support for g6, g6e, m6i, c6i instance types in SageMaker Processing Jobs.
* Core 3.7.402.22
	* Updating endpoints.json file.
	* All services packages updated to require new Core

### 3.7.1004.0 (2025-03-18 18:27 UTC)
* AppSync (3.7.407.0)
	* Providing Tagging support for DomainName in AppSync
* CleanRooms (3.7.404.0)
	* This release adds support for PySpark jobs. Customers can now analyze data by running jobs using approved PySpark analysis templates.
* DynamoDBv2 (3.7.406.3)
	* Update documentation for code generated from DynamoDB Streams models
* MediaConvert (3.7.410.0)
	* This release adds support for AVC passthrough, the ability to specify PTS offset without padding, and an A/V segment matching feature.
* Route53 (3.7.406.0)
	* Amazon Route 53 now supports the iso-f regions for private DNS Amazon VPCs and cloudwatch healthchecks.
* Core 3.7.402.21
	* Updating endpoints.json file.
	* All services packages updated to require new Core

### 3.7.1003.0 (2025-03-17 18:32 UTC)
* ApplicationSignals (3.7.405.0)
	* This release adds support for adding, removing, and listing SLO time exclusion windows with the BatchUpdateExclusionWindows and ListServiceLevelObjectiveExclusionWindows APIs.
* CloudWatchRUM (3.7.402.0)
	* CloudWatch RUM now supports unminification of JS error stack traces.
* GeoMaps (3.7.401.0)
	* Provide support for vector map styles in the GetStaticMap operation.
* TaxSettings (3.7.404.0)
	* Adjust Vietnam PaymentVoucherNumber regex and minor API change.
* WAFV2 (3.7.405.0)
	* AWS WAF now lets you inspect fragments of request URIs. You can specify the scope of the URI to inspect and narrow the set of URI fragments.
* Core 3.7.402.20
	* Updating endpoints.json file.
	* All services packages updated to require new Core

### 3.7.1002.0 (2025-03-14 18:14 UTC)
* CognitoIdentity (3.7.402.33)
	* Updated API model build artifacts for identity pools
* CognitoIdentityProvider (3.7.407.8)
	* Minor description updates to API parameters
* Glue (3.7.414.0)
	* This release added AllowFullTableExternalDataAccess to glue catalog resource.
* LakeFormation (3.7.403.0)
	* This release added "condition" to LakeFormation OptIn APIs, also added WithPrivilegedAccess flag to RegisterResource and DescribeResource.
* Core 3.7.402.19
	* Updating endpoints.json file.
	* All services packages updated to require new Core

### 3.7.1001.0 (2025-03-13 22:07 UTC)
* ACMPCA (3.7.402.0)
	* Private Certificate Authority service now supports P521 and RSA3072 key algorithms.
* Amplify (3.7.405.0)
	* Introduced support for Skew Protection. Added enableSkewProtection field to createBranch and updateBranch API.
* CloudWatchLogs (3.7.410.0)
	* Updated CreateLogAnomalyDetector to accept only kms key arn
* CodeBuild (3.7.413.0)
	* AWS CodeBuild now supports webhook filtering by organization name
* DataZone (3.7.409.0)
	* This release adds support to update projects and environments
* DynamoDBv2 (3.7.406.0)
	* Generate account endpoints for DynamoDB requests using ARN-sourced account ID when available
	* Fixed an issue where for a Nullable DateTime property decorated with StoreAsEpochLong attribute, null value was incorrectly stored as -62135596800 in DynamoDB.
* EC2 (3.7.436.0)
	* This release changes the CreateLaunchTemplate, CreateLaunchTemplateVersion, ModifyLaunchTemplate CLI and SDKs such that if you do not specify a client token, a randomly generated token is used for the request to ensure idempotency.
* IVSRealTime (3.7.405.0)
	* IVS Real-Time now offers customers the ability to adjust the participant & composition recording segment duration
* MediaPackageV2 (3.7.404.0)
	* This release adds the ResetChannelState and ResetOriginEndpointState operation to reset MediaPackage V2 channel and origin endpoint. This release also adds a new field, UrlEncodeChildManifest, for HLS/LL-HLS to allow URL-encoding child manifest query string based on the requirements of AWS SigV4.
* S3Control (3.7.406.0)
	* Updating GetDataAccess response for S3 Access Grants to include the matched Grantee for the requested prefix
* Core 3.7.402.18
	* Updating endpoints.json file.
	* All services packages updated to require new Core

### 3.7.1000.0 (2025-03-11 18:40 UTC)
* EC2 (3.7.435.0)
	* This release adds the GroupLongName field to the response of the DescribeAvailabilityZones API.
* ECR (3.7.410.0)
	* This release adds Amazon ECR to Amazon ECR pull through cache rules support.
* ECS (3.7.408.47)
	* This is a documentation only update for Amazon ECS to address various tickets.
* Inspector2 (3.7.405.0)
	* Adding componentArn to network reachability details
* MediaLive (3.7.413.0)
	* Add an enum option DISABLED for Output Locking Mode under Global Configuration.
* Core 3.7.402.17
	* Updating endpoints.json file.
	* All services packages updated to require new Core

### 3.7.999.0 (2025-03-10 18:29 UTC)
* BedrockAgent (3.7.422.0)
	* Add support for computer use tools
* BedrockAgentRuntime (3.7.423.0)
	* Add support for computer use tools
* Connect (3.7.419.0)
	* Add support for contact transfers in external voice systems.
* CostExplorer (3.7.405.0)
	* Releasing minor partition endpoint updates.
* MediaLive (3.7.412.0)
	* Adds defaultFontSize and defaultLineHeight as options in the EbuTtDDestinationSettings within the caption descriptions for an output stream.
* PcaConnectorAd (3.7.401.0)
	* PrivateCA Connector for Active Directory now supports dual stack endpoints. This release adds the IpAddressType option to the VpcInformation on a Connector which determines whether the endpoint supports IPv4 only or IPv4 and IPv6 traffic.
* SecurityHub (3.7.403.0)
	* This release adds new StandardsControlsUpdatable field to the StandardsSubscription resource
* TimestreamInfluxDB (3.7.406.14)
	* This release updates the default value of pprof-disabled from false to true.
* Core 3.7.402.16
	* Updating endpoints.json file.
	* All services packages updated to require new Core

### 3.7.998.0 (2025-03-07 19:30 UTC)
* BedrockAgent (3.7.421.0)
	* Introduces support for Neptune Analytics as a vector data store and adds Context Enrichment Configurations, enabling use cases such as GraphRAG.
* BedrockAgentRuntime (3.7.422.0)
	* Support Multi Agent Collaboration within Inline Agents
* CloudFront (3.7.404.44)
	* Documentation updates for Amazon CloudFront.
* EC2 (3.7.434.0)
	* Add serviceManaged field to DescribeAddresses API response.
* ElasticLoadBalancingV2 (3.7.409.0)
	* This release adds support for assigning IP addresses to Application Load Balancers from VPC IP Address Manager pools.
* NeptuneGraph (3.7.404.21)
	* Several small updates to resolve customer requests.
* Core 3.7.402.15
	* Update the SDK's checksum component to skip adding headers when a request is made with anonymous credentials.
	* Update the SDK's checksum component to skip algorithms that require the AWS Common Runtime dependency, as those may cause issues in customer's environments.
	* Updating endpoints.json file.
	* All services packages updated to require new Core

### 3.7.997.0 (2025-03-06 19:25 UTC)
* Bedrock (3.7.414.0)
	* This releases adds support for Custom Prompt Router
* CloudTrail (3.7.403.24)
	* Doc-only update for CloudTrail.
* IVSRealTime (3.7.404.0)
	* IVS Real-Time now offers customers the ability to merge fragmented recordings in the event of a participant disconnect.
* NetworkFlowMonitor (3.7.401.0)
	* This release contains 2 changes. 1: DeleteScope/GetScope/UpdateScope operations now return 404 instead of 500 when the resource does not exist. 2: Expected string format for clientToken fields of CreateMonitorInput/CreateScopeInput/UpdateMonitorInput have been updated to be an UUID based string.
* RedshiftDataAPIService (3.7.403.0)
	* This release adds support for ListStatements API to filter statements by ClusterIdentifier, WorkgroupName, and Database.
* WAFV2 (3.7.404.0)
	* You can now perform an exact match or rate limit aggregation against the web request's JA4 fingerprint.
* WorkSpaces (3.7.410.0)
	* Added a new ModifyEndpointEncryptionMode API for managing endpoint encryption settings.
* Core 3.7.402.14
	* Updating endpoints.json file.
	* All services packages updated to require new Core

### 3.7.996.0 (2025-03-05 19:30 UTC)
* BedrockRuntime (3.7.414.0)
	* This releases adds support for Custom Prompt Router ARN
* DataSync (3.7.404.0)
	* AWS DataSync now supports modifying ServerHostname while updating locations SMB, NFS, and ObjectStorage.
* GameLiftStreams (3.7.400.0)
	* New Service: Amazon GameLift Streams delivers low-latency game streaming from AWS global infrastructure to virtually any device with a browser at up to 1080p resolution and 60 fps.
* IoTFleetWise (3.7.405.0)
	* This release adds floating point support for CAN/OBD signals and adds support for signed OBD signals.
* WorkSpaces (3.7.409.0)
	* Added DeviceTypeWorkSpacesThinClient type to allow users to access their WorkSpaces through a WorkSpaces Thin Client.
* Core 3.7.402.13
	* Update the SDK checksum component to better validate whether the AWS Common Runtime dependency can be used.
	* Updating endpoints.json file.
	* All services packages updated to require new Core

### 3.7.995.0 (2025-03-04 21:22 UTC)
* CloudFront (3.7.404.41)
	* Mark AmazonCloudFrontUtil as obsolete and will be removed in the next major version.
* DynamoDBv2 (3.7.405.33)
	* Fixed an issue for incorrect DateTime epoch serialization when date falls out of epoch supported range. (Thanks @sander1095 for initial contribution)
* EC2 (3.7.433.1)
	* Mark ImageUtilities as obsolete and will be removed in the next major version.
	* Mark VPCUtilities as obsolete and will be removed in the next major version.
* ElastiCache (3.7.402.50)
	* Doc only update, listing 'valkey7' and 'valkey8' as engine options for parameter groups.
* IoTManagedIntegrations (3.7.400.0)
	* Adding managed integrations APIs for IoT Device Management to setup and control devices across different manufacturers and connectivity protocols. APIs include managedthing operations, credential and provisioning profile management, notification configuration, and OTA update.
* IoTSiteWise (3.7.404.0)
	* AWS IoT SiteWise now supports MQTT-enabled, V3 gateways. Configure data destinations for real-time ingestion into AWS IoT SiteWise or buffered ingestion using Amazon S3 storage. You can also use path filters for precise data collection from specific MQTT topics.
* RDS (3.7.410.44)
	* Note support for Database Insights for Amazon RDS.
* Core 3.7.402.12
	* Added method AWSSDKUtils.ConvertFromUnixLongEpochSeconds() for converting Unix epoch seconds to DateTime structure.
	* Updating endpoints.json file.
	* All services packages updated to require new Core

### 3.7.994.0 (2025-03-03 19:30 UTC)
* CloudWatchRUM (3.7.401.0)
	* Add support for PutResourcePolicy, GetResourcePolicy and DeleteResourcePolicy to support resource based policies for AWS CloudWatch RUM
* CognitoIdentityProvider (3.7.407.0)
	* Added the capacity to return available challenges in admin authentication and to set version 3 of the pre token generation event for M2M ATC.
* EC2 (3.7.433.0)
	* Update the DescribeVpcs response
* QBusiness (3.7.411.0)
	* Adds support for the ingestion of audio and video files by Q Business, which can be configured with the mediaExtractionConfiguration parameter.
* SageMaker (3.7.428.0)
	* Add DomainId to CreateDomainResponse
* TranscribeService (3.7.402.14)
	* Updating documentation for post call analytics job queueing.
* Core 3.7.402.11
	* Updating endpoints.json file.
	* All services packages updated to require new Core

### 3.7.993.0 (2025-02-28 19:30 UTC)
* BedrockAgent (3.7.420.0)
	* This release lets Amazon Bedrock Flows support newer models by increasing the maximum length of output in a prompt configuration. This release also increases the maximum number of prompt variables to 20 and the maximum number of node inputs to 20.
* BedrockDataAutomation (3.7.401.0)
	* Renamed and added new StandardConfiguration enums. Added support to update EncryptionConfiguration in UpdateBlueprint and UpdateDataAutomation APIs. Changed HttpStatus code for DeleteBlueprint and DeleteDataAutomationProject APIs to 200 from 204. Added APIs to support tagging.
* BedrockDataAutomationRuntime (3.7.401.0)
	* Added a mandatory parameter DataAutomationProfileArn to support for cross region inference for InvokeDataAutomationAsync API. Renamed DataAutomationArn to DataAutomationProjectArn. Added APIs to support tagging.
* DatabaseMigrationService (3.7.408.0)
	* Add skipped status to the Result Statistics of an Assessment Run
* EKS (3.7.411.0)
	* Adding licenses to EKS Anywhere Subscription operations response.
* MediaConvert (3.7.409.0)
	* The AWS MediaConvert Probe API allows you to analyze media files and retrieve detailed metadata about their content, format, and structure.
* Pricing (3.7.401.0)
	* Update GetProducts and DescribeServices API request input validations.
* SimpleSystemsManagement (3.7.403.49)
	* Systems Manager doc-only updates for Feb. 2025.
* Core 3.7.402.10
	* Updating endpoints.json file.
	* All services packages updated to require new Core

### 3.7.992.0 (2025-02-27 19:26 UTC)
* BedrockAgentRuntime (3.7.421.0)
	* Introduces Sessions (preview) to enable stateful conversations in GenAI applications.
* ElasticMapReduce (3.7.403.46)
	* Definition update for EbsConfiguration.
* QBusiness (3.7.410.0)
	* This release supports deleting attachments from conversations.
* RedshiftServerless (3.7.403.0)
	* Add track support for Redshift Serverless workgroup.
* S3 (3.7.415.8)
	* Updated SDK not to throw an error when parsing response headers modeled as `string` into different data types.
* SageMaker (3.7.427.0)
	* SageMaker HubService is introducing support for creating Training Jobs in Curated Hub (Private Hub). Additionally, it is introducing two new APIs: UpdateHubContent and UpdateHubContentReference.
* StorageGateway (3.7.403.0)
	* This release adds support to invoke a process that cleans the specified file share's cache of file entries that are failing upload to Amazon S3.
* Core 3.7.402.9
	* Updating endpoints.json file.
	* All services packages updated to require new Core

### 3.7.991.0 (2025-02-26 19:46 UTC)
* ApplicationSignals (3.7.404.0)
	* This release adds API support for reading Service Level Objectives and Services from monitoring accounts, from SLO and Service-scoped operations, including ListServices and ListServiceLevelObjectives.
* Batch (3.7.405.0)
	* AWS Batch: Resource Aware Scheduling feature support
* Chime (3.7.401.0)
	* Removes the Amazon Chime SDK APIs from the "chime" namespace.  Amazon Chime SDK APIs continue to be available in the AWS SDK via the dedicated Amazon Chime SDK namespaces: chime-sdk-identity, chime-sdk-mediapipelines, chime-sdk-meetings, chime-sdk-messaging, and chime-sdk-voice.
* CloudFront (3.7.404.37)
	* Documentation update for VPC origin config.
* EC2 (3.7.432.0)
	* Amazon EC2 Fleet customers can now override the Block Device Mapping specified in the Launch Template when creating a new Fleet request, saving the effort of creating and associating new Launch Templates to customize the Block Device Mapping.
* IoTFleetWise (3.7.404.0)
	* This release adds an optional listResponseScope request parameter in certain list API requests to limit the response to metadata only.
* OAM (3.7.401.0)
	* This release adds support for sharing AWS::ApplicationSignals::Service and AWS::ApplicationSignals::ServiceLevelObjective resources.
* SageMaker (3.7.426.0)
	* AWS SageMaker InferenceComponents now support rolling update deployments for Inference Components.
* Core 3.7.402.8
	* Updating endpoints.json file.
	* All services packages updated to require new Core

### 3.7.990.0 (2025-02-25 19:27 UTC)
* CodeBuild (3.7.412.0)
	* Adding "reportArns" field in output of BatchGetBuildBatches API. "reportArns" is an array that contains the ARNs of reports created by merging reports from builds associated with the batch build.
* DeviceFarm (3.7.402.0)
	* Add an optional configuration to the ScheduleRun and CreateRemoteAccessSession API to set a device level http/s proxy.
* EC2 (3.7.431.0)
	* Adds support for time-based EBS-backed AMI copy operations. Time-based copy ensures that EBS-backed AMIs are copied within and across Regions in a specified timeframe.
* IoT (3.7.407.0)
	* AWS IoT - AWS IoT Device Defender adds support for a new Device Defender Audit Check that monitors device certificate age and custom threshold configurations for both the new device certificate age check and existing device certificate expiry check.
* TaxSettings (3.7.403.0)
	* PutTaxRegistration API changes for Egypt, Greece, Vietnam countries
* Core 3.7.402.7
	* Updating endpoints.json file.
	* All services packages updated to require new Core

### 3.7.989.0 (2025-02-24 20:41 UTC)
* BedrockAgent (3.7.419.0)
	* This release improves support for newer models in Amazon Bedrock Flows.
* BedrockAgentRuntime (3.7.420.0)
	* Adding support for ReasoningContent fields in Pre-Processing, Post-Processing and Orchestration Trace outputs.
* BedrockRuntime (3.7.413.0)
	* This release adds Reasoning Content support to Converse and ConverseStream APIs
* ElastiCache (3.7.402.44)
	* Documentation update, adding clarity and rephrasing.
* ElasticInference (Removed)
	* Amazon Elastic Inference has been removed from the SDK because it has been discontinued.
* Core 3.7.402.6
	* Updating endpoints.json file.
	* All services packages updated to require new Core

### 3.7.988.0 (2025-02-21 19:24 UTC)
* AppStream (3.7.406.0)
	* Added support for Certificate-Based Authentication on AppStream 2.0 multi-session fleets.
* BedrockAgent (3.7.418.0)
	* Introduce a new parameter which represents the user-agent header value used by the Bedrock Knowledge Base Web Connector.
* Core 3.7.402.5
	* Updating endpoints.json file.
	* All services packages updated to require new Core

### 3.7.987.0 (2025-02-20 19:27 UTC)
* CodeBuild (3.7.411.0)
	* Add webhook status and status message to AWS CodeBuild webhooks
* GuardDuty (3.7.406.0)
	* Reduce the minimum number of required attack sequence signals from 2 to 1
* LicenseManagerUserSubscriptions (3.7.401.47)
	* Updates entity to include Microsoft RDS SAL as a valid type of user subscription.
* RDS (3.7.410.36)
	* CloudWatch Database Insights now supports Amazon RDS.
* SageMaker (3.7.425.0)
	* Added new capability in the UpdateCluster operation to remove instance groups from your SageMaker HyperPod cluster.
* WorkSpacesWeb (3.7.403.0)
	* Add support for toolbar configuration under user settings.
* Core 3.7.402.4
	* Updating endpoints.json file.
	* All services packages updated to require new Core

### 3.7.986.0 (2025-02-19 19:26 UTC)
* CodePipeline (3.7.407.0)
	* Add environment variables to codepipeline action declaration.
* ECS (3.7.408.33)
	* This is a documentation only release for Amazon ECS that supports the CPU task limit increase.
* Lightsail (3.7.400.98)
	* Documentation updates for Amazon Lightsail.
* LocationService (3.7.401.0)
	* Adds support for larger property maps for tracking and geofence positions changes. It increases the maximum number of items from 3 to 4, and the maximum value length from 40 to 150.
* MailManager (3.7.405.0)
	* This release adds additional metadata fields in Mail Manager archive searches to show email source and details about emails that were archived when being sent with SES.
* NetworkFirewall (3.7.403.0)
	* This release introduces Network Firewall's Automated Domain List feature. New APIs include UpdateFirewallAnalysisSettings, StartAnalysisReport, GetAnalysisReportResults, and ListAnalysisReports. These allow customers to enable analysis on firewalls to identify and report frequently accessed domain.
* SageMaker (3.7.424.0)
	* Adds r8g instance type support to SageMaker Realtime Endpoints
* SimpleEmailV2 (3.7.408.0)
	* This release adds the ability for outbound email sent with SES to preserve emails to a Mail Manager archive.

### 3.7.985.0 (2025-02-18 19:25 UTC)
* Batch (3.7.404.32)
	* This documentation-only update corrects some typos.
* EMRContainers (3.7.402.0)
	* EMR on EKS StartJobRun Api will be supporting the configuration of log storage in AWS by using "managedLogs" under "MonitoringConfiguration".
* MediaLive (3.7.411.0)
	* Adds support for creating CloudWatchAlarmTemplates for AWS Elemental MediaTailor Playback Configuration resources.
* Core 3.7.402.3
	* Temporarily disable calculating `CRC64-NVME` checksums for responses, as it may cause issues when reading objects from S3 using the [Read-S3Object Cmdlet](https://docs.aws.amazon.com/powershell/latest/reference/items/Read-S3Object.html)
	* Updating endpoints.json file.
	* All services packages updated to require new Core

### 3.7.984.0 (2025-02-17 19:18 UTC)
* Amplify (3.7.404.0)
	* Add ComputeRoleArn to CreateApp, UpdateApp, CreateBranch, and UpdateBranch, allowing caller to specify a role to be assumed by Amplify Hosting for server-side rendered applications.
* DatabaseMigrationService (3.7.407.0)
	* Support replicationConfigArn in DMS DescribeApplicableIndividualAssessments API.
* TimestreamInfluxDB (3.7.406.0)
	* This release introduces APIs to manage DbClusters and adds support for read replicas
* Core 3.7.402.2
	* Updating endpoints.json file.
	* All services packages updated to require new Core

### 3.7.983.0 (2025-02-14 19:27 UTC)
* CodeBuild (3.7.410.0)
	* Added test suite names to test case metadata
* Connect (3.7.418.0)
	* Release Notes: 1) Analytics API enhancements: Added new ListAnalyticsDataLakeDataSets API. 2)  Onboarding API Idempotency: Adds ClientToken to instance creation and management APIs to support idempotency.
* DatabaseMigrationService (3.7.406.0)
	* Introduces premigration assessment feature to DMS Serverless API for start-replication and describe-replications
* RDSDataService (3.7.402.0)
	* Add support for Stop DB feature.
* S3 (3.7.415.0)
	* Added support for Content-Range header in HeadObject response.
* WAFV2 (3.7.403.0)
	* The WAFv2 API now supports configuring data protection in webACLs.
* WorkSpacesThinClient (3.7.402.0)
	* Update Environment and Device name field definitions

### 3.7.982.0 (2025-02-13 19:21 UTC)
* AccessAnalyzer (3.7.403.0)
	* This release introduces the getFindingsStatistics API, enabling users to retrieve aggregated finding statistics for IAM Access Analyzer's external access and unused access analysis features. Updated service API and documentation.
* ACMPCA (3.7.401.2)
	* Private Certificate Authority (PCA) documentation updates
* ECS (3.7.408.30)
	* This is a documentation only release to support migrating Amazon ECS service ARNs to the long ARN format.
* FIS (3.7.404.0)
	* Adds auto-pagination for the following operations: ListActions, ListExperimentTemplates, ListTargetAccountConfigurations, ListExperiments, ListExperimentResolvedTargets, ListTargetResourceTypes. Reduces length constraints of prefixes for logConfiguration and experimentReportConfiguration.
* SageMaker (3.7.423.0)
	* Adds additional values to the InferenceAmiVersion parameter in the ProductionVariant data type.
* StorageGateway (3.7.402.0)
	* This release adds support for generating cache reports on S3 File Gateways for files that fail to upload.
* Core 3.7.402.1
	* Add debug logging for EC2InstanceMetadata
	* All services packages updated to require new Core

### 3.7.981.0 (2025-02-12 19:25 UTC)
* B2bi (3.7.404.0)
	* Allow spaces in the following fields in the Partnership resource: ISA 06 - Sender ID, ISA 08 - Receiver ID, GS 02 - Application Sender Code, GS 03 - Application Receiver Code
* BedrockAgent (3.7.417.0)
	* This releases adds the additionalModelRequestFields field to the CreateAgent and UpdateAgent operations. Use additionalModelRequestFields to specify  additional inference parameters for a model beyond the base inference parameters.
* BedrockAgentRuntime (3.7.419.0)
	* This releases adds the additionalModelRequestFields field to the InvokeInlineAgent operation. Use additionalModelRequestFields to specify  additional inference parameters for a model beyond the base inference parameters.
* CodeBuild (3.7.409.8)
	* Add note for the RUNNER_BUILDKITE_BUILD buildType.
* FSx (3.7.403.0)
	* Support for in-place Lustre version upgrades
* MediaLive (3.7.410.0)
	* Adds a RequestId parameter to all MediaLive Workflow Monitor create operations.  The RequestId parameter allows idempotent operations.
* OpenSearchServerless (3.7.403.0)
	* Custom OpenSearchServerless Entity ID for SAML Config.
* Polly (3.7.402.0)
	* Added support for the new voice - Jasmine (en-SG). Jasmine is available as a Neural voice only.
* Core 3.7.402.0
	* Add support for calculating `CRC64-NVME` checksums when the AWS Common Runtime (CRT) is available as a dependency
	* Added check following double-checked locking optimization to validate _awsSigV4AProvider is not initialized after acquiring initial lock in AWS4aSignerCRTWrapper constructor.
	* All services packages updated to require new Core

### 3.7.980.0 (2025-02-11 19:58 UTC)
* ACMPCA (3.7.401.0)
	* Private Certificate Authority service now supports Partitioned CRL as a revocation configuration option.
* AppSync (3.7.406.0)
	* Add support for operation level caching
* EC2 (3.7.430.0)
	* Adding support for the new fullSnapshotSizeInBytes field in the response of the EC2 EBS DescribeSnapshots API. This field represents the size of all the blocks that were written to the source volume at the time the snapshot was created.
* PI (3.7.401.2)
	* Documentation only update for RDS Performance Insights dimensions for execution plans and locking analysis.
* Core 3.7.401.13
	* Updating endpoints.json file.
	* All services packages updated to require new Core

### 3.7.979.0 (2025-02-10 19:36 UTC)
* ApiGatewayV2 (3.7.401.0)
	* Documentation updates for Amazon API Gateway
* CloudFront (3.7.404.27)
	* Doc-only update that adds defaults for CloudFront VpcOriginEndpointConfig values.
* Connect (3.7.417.9)
	* Updated the CreateContact API documentation to indicate that it only applies to EMAIL contacts.
* DatabaseMigrationService (3.7.405.0)
	* New vendors for DMS Data Providers: DB2 LUW and DB2 for z/OS
* Core 3.7.401.12
	* Updating endpoints.json file.
	* All services packages updated to require new Core

### 3.7.978.0 (2025-02-07 19:19 UTC)
* ECR (3.7.409.0)
	* Adds support to handle the new basic scanning daily quota.
* EKS (3.7.410.0)
	* Introduce versionStatus field to take place of status field in EKS DescribeClusterVersions API
* MediaConvert (3.7.408.0)
	* This release adds support for Animated GIF output, forced chroma sample positioning metadata, and Extensible Wave Container format
* PI (3.7.401.0)
	* Adds documentation for dimension groups and dimensions to analyze locks for Database Insights.
* TranscribeService (3.7.402.0)
	* This release adds support for the Clinical Note Template Customization feature for the AWS HealthScribe APIs within Amazon Transcribe.
* Core 3.7.401.11
	* Update data integrity component to handle older versions of the `AWSSDK.S3` package when operations require a `Content-MD5` header
	* Updating endpoints.json file.
	* All services packages updated to require new Core

### 3.7.977.0 (2025-02-06 19:17 UTC)
* CloudFormation (3.7.402.0)
	* We added 5 new stack refactoring APIs: CreateStackRefactor, ExecuteStackRefactor, ListStackRefactors, DescribeStackRefactor, ListStackRefactorActions.
* ConnectCases (3.7.401.0)
	* This release adds the ability to conditionally require fields on a template. Check public documentation for more information.
* CostOptimizationHub (3.7.403.0)
	* This release enables AWS Cost Optimization Hub to show cost optimization recommendations for Amazon Auto Scaling Groups, including those with single and mixed instance types.
* S3 (3.7.414.0)
	* Updated list of the valid AWS Region values for the LocationConstraint parameter for general purpose buckets.
* Core 3.7.401.10
	* Updating endpoints.json file.
	* Updating partitions.json file.
	* All services packages updated to require new Core

### 3.7.976.1 (2025-02-05 19:15 UTC)
* RDS (3.7.410.27)
	* Documentation updates to clarify the description for the parameter AllocatedStorage for the DB cluster data type, the description for the parameter DeleteAutomatedBackups for the DeleteDBCluster API operation, and removing an outdated note for the CreateDBParameterGroup API operation.
* Core 3.7.401.9
	* Updating endpoints.json file.
	* All services packages updated to require new Core

### 3.7.976.0 (2025-02-04 21:29 UTC)
* DatabaseMigrationService (3.7.404.0)
	* Introduces TargetDataSettings with the TablePreparationMode option available for data migrations.
* DataSync (3.7.403.3)
	* Doc-only update to provide more information on using Kerberos authentication with SMB locations.
* IdentityManagement (3.7.404.0)
	* This release adds support for accepting encrypted SAML assertions. Customers can now configure their identity provider to encrypt the SAML assertions it sends to IAM.
* NeptuneGraph (3.7.404.0)
	* Added argument to `list-export` to filter by graph ID
* QBusiness (3.7.409.0)
	* Adds functionality to enable/disable a new Q Business Chat orchestration feature. If enabled, Q Business can orchestrate over datasources and plugins without the need for customers to select specific chat modes.
* SageMaker (3.7.422.2)
	* IPv6 support for Hyperpod clusters
* Core 3.7.401.8
	* Updating endpoints.json file.
	* All services packages updated to require new Core

### 3.7.975.0 (2025-02-03 19:13 UTC)
* MediaTailor (3.7.402.0)
	* Add support for CloudWatch Vended Logs which allows for delivery of customer logs to CloudWatch Logs, S3, or Firehose.
* Core 3.7.401.7
	* Update `HttpRequestMessageFactory` to correctly set the `Content-Length` header for .NET Standard / .NET 8
	* All services packages updated to require new Core

### 3.7.974.0 (2025-01-31 19:21 UTC)
* BedrockAgentRuntime (3.7.418.0)
	* This change is to deprecate the existing citation field under RetrieveAndGenerateStream API response in lieu of GeneratedResponsePart and RetrievedReferences
* CodeBuild (3.7.409.0)
	* Added support for CodeBuild self-hosted Buildkite runner builds
* GeoRoutes (3.7.401.0)
	* The OptimizeWaypoints API now supports 50 waypoints per request (20 with constraints like AccessHours or AppointmentTime). It adds waypoint clustering via Clustering and ClusteringIndex for better optimization. Also, total distance validation is removed for greater flexibility.
* PrometheusService (3.7.402.0)
	* Add support for sending metrics to cross account and CMCK AMP workspaces through RoleConfiguration on Create/Update Scraper.
* RDS (3.7.410.24)
	* Updates to Aurora MySQL and Aurora PostgreSQL API pages with instance log type in the create and modify DB Cluster.
* SageMaker (3.7.422.0)
	* This release introduces a new valid value in InstanceType parameter: p5en.48xlarge, in ProductionVariant.

### 3.7.973.0 (2025-01-30 19:38 UTC)
* AppStream (3.7.405.0)
	* Add support for managing admin consent requirement on selected domains for OneDrive Storage Connectors in AppStream2.0.
* BedrockAgentRuntime (3.7.417.0)
	* Add a 'reason' field to InternalServerException
* ECR (3.7.408.0)
	* Temporarily updating dualstack endpoint support
* ECRPublic (3.7.404.0)
	* Temporarily updating dualstack endpoint support
* MediaTailor (3.7.401.0)
	* Adds options for configuring how MediaTailor conditions ads before inserting them into the content stream. Based on the new settings, MediaTailor will either transcode ads to match the content stream as it has in the past, or it will insert ads without first transcoding them.
* QBusiness (3.7.408.0)
	* Added APIs to manage QBusiness user subscriptions
* S3Tables (3.7.401.0)
	* You can now use the CreateTable API operation to create tables with schemas by adding an optional metadata argument.
* VerifiedPermissions (3.7.402.0)
	* Adds Cedar JSON format support for entities and context data in authorization requests
* Core 3.7.401.6
	* Updating endpoints.json file.
	* All services packages updated to require new Core

### 3.7.972.0 (2025-01-29 19:54 UTC)
* BCMPricingCalculator (3.7.403.0)
	* Added ConflictException error type in DeleteBillScenario, BatchDeleteBillScenarioCommitmentModification, BatchDeleteBillScenarioUsageModification, BatchUpdateBillScenarioUsageModification, and BatchUpdateBillScenarioCommitmentModification API operations.
* ECR (3.7.407.0)
	* Add support for Dualstack and Dualstack-with-FIPS Endpoints
* ECRPublic (3.7.403.0)
	* Add support for Dualstack Endpoints
* MailManager (3.7.404.0)
	* This release includes a new feature for Amazon SES Mail Manager which allows customers to specify known addresses and domains and make use of those in traffic policies and rules actions to distinguish between known and unknown entries.
* S3 (3.7.413.0)
	* Change the type of MpuObjectSize in CompleteMultipartUploadRequest from int to long.

### 3.7.971.0 (2025-01-28 19:20 UTC)
* AppSync (3.7.405.0)
	* Add stash and outErrors to EvaluateCode/EvaluateMappingTemplate response
* DataSync (3.7.403.0)
	* AWS DataSync now supports the Kerberos authentication protocol for SMB locations.
* Deadline (3.7.404.0)
	* feature: Deadline: Add support for limiting the concurrent usage of external resources, like floating licenses, using limits and the ability to constrain the maximum number of workers that work on a job
* DynamoDBv2 (3.7.405.12)
	* Fixed issue with TransactWrite in the DataModel where it wasn't correctly handling cases where only keys were being saved.
* EC2 (3.7.429.0)
	* This release changes the CreateFleet CLI and SDK's such that if you do not specify a client token, a randomly generated token is used for the request to ensure idempotency.
* KinesisFirehose (3.7.402.0)
	* For AppendOnly streams, Firehose will automatically scale to match your throughput.
* TimestreamInfluxDB (3.7.405.0)
	* Adds 'allocatedStorage' parameter to UpdateDbInstance API that allows increasing the database instance storage size and 'dbStorageType' parameter to UpdateDbInstance API that allows changing the storage type of the database instance

### 3.7.970.0 (2025-01-27 19:41 UTC)
* BedrockAgent (3.7.416.0)
	* Add support for the prompt caching feature for Bedrock Prompt Management
* IoT (3.7.406.0)
	* Raised the documentParameters size limit to 30 KB for AWS IoT Device Management - Jobs.
* MediaConvert (3.7.407.0)
	* This release adds support for dynamic audio configuration and the ability to disable the deblocking filter for h265 encodes.
* S3Control (3.7.405.0)
	* Minor fix to ARN validation for Lambda functions passed to S3 Batch Operations
* Core 3.7.401.5
	* Updating endpoints.json file.
	* All services packages updated to require new Core

### 3.7.969.0 (2025-01-24 19:24 UTC)
* CloudTrail (3.7.403.0)
	* This release introduces the SearchSampleQueries API that allows users to search for CloudTrail Lake sample queries.
* EKS (3.7.409.0)
	* Adds support for UpdateStrategies in EKS Managed Node Groups.
* HealthLake (3.7.401.0)
	* Added new authorization strategy value 'SMART_ON_FHIR' for CreateFHIRDatastore API to support Smart App 2.0
* SimpleSystemsManagement (3.7.403.29)
	* Systems Manager doc-only update for January, 2025.
* SSOOIDC (3.7.400.85)
	* Fixed typos in the descriptions.
* Transfer (3.7.404.0)
	* Added CustomDirectories as a new directory option for storing inbound AS2 messages, MDN files and Status files.

### 3.7.968.0 (2025-01-23 19:16 UTC)
* EC2 (3.7.428.0)
	* Added "future" allocation type for future dated capacity reservation
	* fix: Fixed an issue where custom AmazonEC2Client.DryRun() method was not working for non-BCL targets. Also included this method in IAmazonEC2 interface.

### 3.7.967.0 (2025-01-22 19:29 UTC)
* BedrockAgentRuntime (3.7.416.0)
	* Adds multi-turn input support for an Agent node in an Amazon Bedrock Flow
* Glue (3.7.413.15)
	* Docs Update for timeout changes
* MediaLive (3.7.409.0)
	* AWS Elemental MediaLive adds a new feature, ID3 segment tagging, in CMAF Ingest output groups. It allows customers to insert ID3 tags into every output segment, controlled by a newly added channel schedule action Id3SegmentTagging.
* WorkSpacesThinClient (3.7.401.4)
	* Rename WorkSpaces Web to WorkSpaces Secure Browser
* Core 3.7.401.4
	* Updating endpoints.json file.
	* All services packages updated to require new Core

### 3.7.966.0 (2025-01-21 20:07 UTC)
* Batch (3.7.404.18)
	* Documentation-only update: clarified the description of the shareDecaySeconds parameter of the FairsharePolicy data type, clarified the description of the priority parameter of the JobQueueDetail data type.
* CloudWatchLogs (3.7.409.19)
	* Documentation-only update to address doc errors
* CognitoIdentityProvider (3.7.406.0)
	* corrects the dual-stack endpoint configuration for cognitoidp
* Connect (3.7.417.0)
	* Added DeleteContactFlowVersion API and the CAMPAIGN flow type
* EMRServerless (3.7.403.0)
	* Increasing entryPoint in SparkSubmit to accept longer script paths. New limit is 4kb.
* IoTSiteWise (3.7.403.0)
	* AWS IoT SiteWise now supports ingestion and querying of Null (all data types) and NaN (double type) values of bad or uncertain data quality. New partial error handling prevents data loss during ingestion. Enabled by default for new customers; existing customers can opt-in.
* QuickSight (3.7.413.0)
	* Added `DigitGroupingStyle` in ThousandsSeparator to allow grouping by `LAKH`( Indian Grouping system ) currency. Support LAKH and `CRORE` currency types in Column Formatting.
* SimpleNotificationService (3.7.400.83)
	* This release adds support for the topic attribute FifoThroughputScope for SNS FIFO topics. For details, see the documentation history in the Amazon Simple Notification Service Developer Guide.
* Core 3.7.401.3
	* Updating endpoints.json file.
	* All services packages updated to require new Core

### 3.7.965.0 (2025-01-17 19:23 UTC)
* BedrockRuntime (3.7.412.0)
	* Allow hyphens in tool name for Converse and ConverseStream APIs
* Detective (3.7.400.82)
	* Doc only update for Detective documentation.
* EC2 (3.7.427.0)
	* Release u7i-6tb.112xlarge, u7i-8tb.112xlarge, u7inh-32tb.480xlarge, p5e.48xlarge, p5en.48xlarge, f2.12xlarge, f2.48xlarge, trn2.48xlarge instance types.
* Notifications (3.7.401.0)
	* Added support for Managed Notifications, integration with AWS Organization and added aggregation summaries for Aggregate Notifications
* SageMaker (3.7.421.1)
	* Correction of docs for  "Added support for ml.trn1.32xlarge instance type in Reserved Capacity Offering"
* Core 3.7.401.2
	* Updating endpoints.json file.
	* All services packages updated to require new Core

### 3.7.964.0 (2025-01-16 19:23 UTC)
* ECS (3.7.408.16)
	* The release addresses Amazon ECS documentation tickets.
* SageMaker (3.7.421.0)
	* Added support for ml.trn1.32xlarge instance type in Reserved Capacity Offering
* Core 3.7.401.1
	* Updating endpoints.json file.
	* Updating partitions.json file.
	* All services packages updated to require new Core

### 3.7.963.0 (2025-01-15 20:19 UTC)
* APIGateway (3.7.401.24)
	* Documentation updates for Amazon API Gateway
* BedrockAgentRuntime (3.7.415.0)
	* Now supports streaming for inline agents.
* CognitoIdentity (3.7.402.0)
	* corrects the dual-stack endpoint configuration
* PartnerCentralSelling (3.7.403.0)
	* Add Tagging support for ResourceSnapshotJob resources
* S3 (3.7.412.0)
	* This change enhances integrity protections for new SDK requests to S3. S3 SDKs now support the CRC64NVME checksum algorithm, full object checksums for multipart S3 objects, and new default integrity protections for S3 requests.
	* In order to improve [data integrity](https://docs.aws.amazon.com/AmazonS3/latest/userguide/checking-object-integrity.html), the AWS SDKs, including the AWS SDK for .NET, now automatically calculate checksums for all requests and responses that support it (using the `CRC32` algorithm by default). Although not recommended, you may disable the checksum validation by either: setting the `RequestChecksumCalculation` / `ResponseChecksumValidation` options of the `AmazonS3Config` to `WHEN_REQUIRED` (this will instruct the SDK to only calculate checksums when the service requires one) or setting the `DisableDefaultChecksumValidation` flag of the `PutObject` / `UploadPart` / `TransferUtilityUpload` operations to `false` (this will bypass the checksum calculations - meaning data integrity will rely only on SIGV4 payload signing and HTTPS).
	* BREAKING CHANGE: The `CompleteMultipartUploadRequest.AddPartETags` method now only includes ETags returned by `CopyObject` and `UploadPart` operations. This only impacts use cases where multi-part uploads were performed using the low-level APIs and a checksum algorithm was explicitly specified in the `InitiateMultipartUploadRequest`; to include additional checksums (such as `ChecksumCRC32` or `ChecksumSHA256`), use the new `AddPartETagsAndChecksums` method instead.
* SecurityIR (3.7.401.0)
	* Increase minimum length of Threat Actor IP 'userAgent' to 1.
* SimpleEmailV2 (3.7.407.0)
	* This release introduces a new recommendation in Virtual Deliverability Manager Advisor, which detects elevated complaint rates for customer sending identities.
* WorkSpaces (3.7.408.0)
	* Added GeneralPurpose.4xlarge & GeneralPurpose.8xlarge ComputeTypes.
* WorkSpacesThinClient (3.7.401.0)
	* Mark type in MaintenanceWindow as required.
* Core 3.7.401.0
	* Add `CRC32` implementation compatible with `HashAlgorithm` without requiring a CRT dependency
	* Add RequestChecksumCalculation and ResponseChecksumValidation configuration options
	* Updating endpoints.json file.
	* All services packages updated to require new Core

### 3.7.962.0 (2025-01-14 19:13 UTC)
* GameLift (3.7.404.0)
	* Amazon GameLift releases a new game session placement feature: PriorityConfigurationOverride. You can now override how a game session queue prioritizes placement locations for a single StartGameSessionPlacement request.
* Route53 (3.7.405.0)
	* Amazon Route 53 now supports the Mexico (Central) Region (mx-central-1) for latency records, geoproximity records, and private DNS for Amazon VPCs in that region
* Core 3.7.400.79
	* Updating endpoints.json file.
	* All services packages updated to require new Core

### 3.7.961.0 (2025-01-13 19:18 UTC)
* Artifact (3.7.402.0)
	* Support resolving regional API calls to partition's leader region endpoint.
* Bedrock (3.7.413.0)
	* With this release, Bedrock Evaluation will now support latency-optimized inference for foundation models.
* EC2 (3.7.426.0)
	* Add support for DisconnectOnSessionTimeout flag in CreateClientVpnEndpoint and ModifyClientVpnEndpoint requests and DescribeClientVpnEndpoints responses
* KafkaConnect (3.7.401.0)
	* Support updating connector configuration via UpdateConnector API. Release Operations API to monitor the status of the connector operation.
* TranscribeService (3.7.401.0)
	* This update provides tagging support for Transcribe's Call Analytics Jobs and Call Analytics Categories.
* Core 3.7.400.78
	* Updating endpoints.json file.
	* All services packages updated to require new Core

### 3.7.960.1 (2025-01-10 21:22 UTC)
* Redshift (3.7.405.18)
	* Additions to the PubliclyAccessible and Encrypted parameters clarifying what the defaults are.
* SecurityLake (3.7.401.43)
	* Doc only update for ServiceName that fixes several customer-reported issues
* SecurityToken (3.7.401.26)
	* Fixed typos in the descriptions.
* Core 3.7.400.77
	* Updating endpoints.json file.
	* All services packages updated to require new Core

### 3.7.960.0 (2025-01-09 19:19 UTC)
* CodeBuild (3.7.408.0)
	* AWS CodeBuild Now Supports BuildBatch in Reserved Capacity and Lambda
* ComputeOptimizer (3.7.402.0)
	* This release expands AWS Compute Optimizer rightsizing recommendation support for Amazon EC2 Auto Scaling groups to include those with scaling policies and multiple instance types.
* FMS (3.7.402.0)
	* AWS Firewall Manager now lets you combine multiple resource tags using the logical AND operator or the logical OR operator.
* IoT1ClickDevicesService (Removed)
	* AWS IoT 1-Click Devices service has been removed from the SDK because it has been discontinued.
* IoT1ClickProjects (Removed)
	* AWS IoT 1-Click Projects service has been removed from the SDK because it has been discontinued.
* Core 3.7.400.76
	* Updating endpoints.json file.
	* Updating partitions.json file.
	* All services packages updated to require new Core

### 3.7.959.0 (2025-01-08 19:18 UTC)
* RDS (3.7.410.12)
	* Updates Amazon RDS documentation to clarify the RestoreDBClusterToPointInTime description.
* Route53 (3.7.404.0)
	* Amazon Route 53 now supports the Asia Pacific (Thailand) Region (ap-southeast-7) for latency records, geoproximity records, and private DNS for Amazon VPCs in that region
* SageMaker (3.7.420.0)
	* Adds support for IPv6 for SageMaker HyperPod cluster nodes.
* Core 3.7.400.75
	* Updating endpoints.json file.
	* All services packages updated to require new Core

### 3.7.958.0 (2025-01-07 19:16 UTC)
* CloudHSMV2 (3.7.402.0)
	* Adds support to ModifyCluster for modifying a Cluster's Hsm Type.
* DynamoDBv2 (3.7.405.0)
	* This release makes Amazon DynamoDB point-in-time-recovery (PITR) to be configurable. You can set PITR recovery period for each table individually to between 1 and 35 days.
* Imagebuilder (3.7.403.0)
	* This release adds support for importing images from ISO disk files. Added new ImportDiskImage API operation.
* Core 3.7.400.74
	* Updating endpoints.json file.
	* All services packages updated to require new Core

### 3.7.957.0 (2025-01-06 19:15 UTC)
* IoTSecureTunneling (3.7.401.0)
	* Adds dualstack endpoint support for IoT Secure Tunneling
* S3 (3.7.411.1)
	* Adjustments to S3 RequestsWith200Error request list generation.
* SupplyChain (3.7.404.0)
	* Allow vanity DNS domain when creating a new ASC instance
* Core 3.7.400.73
	* Updating endpoints.json file.
	* All services packages updated to require new Core

### 3.7.956.0 (2025-01-03 19:18 UTC)
* ECS (3.7.408.7)
	* Adding SDK reference examples for Amazon ECS operations.
* Route53Domains (3.7.401.9)
	* Doc only update for Route 53 Domains that fixes several customer-reported issues
* S3 (3.7.411.0)
	* This change is only for updating the model regexp of CopySource which is not for validation but only for documentation and user guide change.
* Core 3.7.400.72
	* Updating endpoints.json file.
	* All services packages updated to require new Core

### 3.7.955.0 (2025-01-02 19:23 UTC)
* AppSync (3.7.404.0)
	* Modify UpdateGraphQLAPI operation and flag authenticationType as required.
* GameLift (3.7.403.0)
	* Amazon GameLift releases a new game session shutdown feature. Use the Amazon GameLift console or AWS CLI to terminate an in-progress game session that's entered a bad state or is no longer needed.
* MediaConnect (3.7.403.0)
	* AWS Elemental MediaConnect now supports Content Quality Analysis for enhanced source stream monitoring. This enables you to track specific audio and video metrics in transport stream source flows, ensuring your content meets quality standards.
* MediaConvert (3.7.406.0)
	* This release adds support for the AVC3 codec and fixes an alignment issue with Japanese vertical captions.
* Organizations (3.7.405.0)
	* Added ALL_FEATURES_MIGRATION_ORGANIZATION_SIZE_LIMIT_EXCEEDED to ConstraintViolationException for the EnableAllFeatures operation.
* SageMaker (3.7.419.0)
	* Adding ETag information with Model Artifacts for Model Registry
* SQS (3.7.400.71)
	* In-flight message typo fix from 20k to 120k.
* Core 3.7.400.71
	* Updating endpoints.json file.
	* All services packages updated to require new Core
<|MERGE_RESOLUTION|>--- conflicted
+++ resolved
@@ -1,4 +1,3 @@
-<<<<<<< HEAD
 ### 4.0.0.0-preview.12 (2025-04-04 17:58 UTC)
 * Kinesis (4.0.0.0)
 	* Add the bi-directional streaming operation SubscribeToShard.
@@ -159,7 +158,8 @@
 	* Fix [#3497](https://github.com/aws/aws-sdk-net/issues/3497): Make InternalSDKUtils aot compatible in V4
 	* Implement Microsoft.Extensions.AI's IChatClient / IEmbeddingGenerator via the new `AWSSDK.Extensions.Bedrock.MEAI` package (https://github.com/aws/aws-sdk-net/pull/3545)
 	* Updated DateTime handling to use UTC instead of local times.
-=======
+	* All services packages updated to require new Core
+
 ### 3.7.1019.0 (2025-04-08 18:53 UTC)
 * BedrockRuntime (3.7.418.0)
 	* This release introduces our latest bedrock runtime API, InvokeModelWithBidirectionalStream. The API supports both input and output streams and is supported by only HTTP2.0.
@@ -388,7 +388,6 @@
 	* This release adds the AvailableSecurityUpdatesComplianceStatus field to patch baseline operations, as well as the AvailableSecurityUpdateCount and InstancesWithAvailableSecurityUpdates to patch state operations. Applies to Windows Server managed nodes only.
 * Core 3.7.402.25
 	* Updating endpoints.json file.
->>>>>>> b6da6ace
 	* All services packages updated to require new Core
 
 ### 3.7.1007.0 (2025-03-21 18:25 UTC)
