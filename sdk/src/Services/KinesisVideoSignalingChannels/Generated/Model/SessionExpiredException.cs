/*
 * Copyright 2010-2014 Amazon.com, Inc. or its affiliates. All Rights Reserved.
 * 
 * Licensed under the Apache License, Version 2.0 (the "License").
 * You may not use this file except in compliance with the License.
 * A copy of the License is located at
 * 
 *  http://aws.amazon.com/apache2.0
 * 
 * or in the "license" file accompanying this file. This file is distributed
 * on an "AS IS" BASIS, WITHOUT WARRANTIES OR CONDITIONS OF ANY KIND, either
 * express or implied. See the License for the specific language governing
 * permissions and limitations under the License.
 */

/*
 * Do not modify this file. This file is generated from the kinesis-video-signaling-2019-12-04.normal.json service model.
 */
using System;
using System.Collections.Generic;
using System.Xml.Serialization;
using System.Text;
using System.IO;
using System.Net;

using Amazon.Runtime;
using Amazon.Runtime.Internal;

namespace Amazon.KinesisVideoSignalingChannels.Model
{
    /// <summary>
    /// If the client session is expired. Once the client is connected, the session is valid
    /// for 45 minutes. Client should reconnect to the channel to continue sending/receiving
    /// messages.
    /// </summary>
<<<<<<< HEAD
#if !NETSTANDARD
=======
    #if !PCL && !NETSTANDARD
>>>>>>> 1327e649
    [Serializable]
    #endif
    public partial class SessionExpiredException : AmazonKinesisVideoSignalingChannelsException
    {

        /// <summary>
        /// Constructs a new SessionExpiredException with the specified error
        /// message.
        /// </summary>
        /// <param name="message">
        /// Describes the error encountered.
        /// </param>
        public SessionExpiredException(string message) 
            : base(message) {}

        /// <summary>
        /// Construct instance of SessionExpiredException
        /// </summary>
        /// <param name="message"></param>
        /// <param name="innerException"></param>
        public SessionExpiredException(string message, Exception innerException) 
            : base(message, innerException) {}

        /// <summary>
        /// Construct instance of SessionExpiredException
        /// </summary>
        /// <param name="innerException"></param>
        public SessionExpiredException(Exception innerException) 
            : base(innerException) {}

        /// <summary>
        /// Construct instance of SessionExpiredException
        /// </summary>
        /// <param name="message"></param>
        /// <param name="innerException"></param>
        /// <param name="errorType"></param>
        /// <param name="errorCode"></param>
        /// <param name="requestId"></param>
        /// <param name="statusCode"></param>
        public SessionExpiredException(string message, Exception innerException, ErrorType errorType, string errorCode, string requestId, HttpStatusCode statusCode) 
            : base(message, innerException, errorType, errorCode, requestId, statusCode) {}

        /// <summary>
        /// Construct instance of SessionExpiredException
        /// </summary>
        /// <param name="message"></param>
        /// <param name="errorType"></param>
        /// <param name="errorCode"></param>
        /// <param name="requestId"></param>
        /// <param name="statusCode"></param>
        public SessionExpiredException(string message, ErrorType errorType, string errorCode, string requestId, HttpStatusCode statusCode) 
            : base(message, errorType, errorCode, requestId, statusCode) {}


#if !NETSTANDARD
        /// <summary>
        /// Constructs a new instance of the SessionExpiredException class with serialized data.
        /// </summary>
        /// <param name="info">The <see cref="T:System.Runtime.Serialization.SerializationInfo" /> that holds the serialized object data about the exception being thrown.</param>
        /// <param name="context">The <see cref="T:System.Runtime.Serialization.StreamingContext" /> that contains contextual information about the source or destination.</param>
        /// <exception cref="T:System.ArgumentNullException">The <paramref name="info" /> parameter is null. </exception>
        /// <exception cref="T:System.Runtime.Serialization.SerializationException">The class name is null or <see cref="P:System.Exception.HResult" /> is zero (0). </exception>
        protected SessionExpiredException(System.Runtime.Serialization.SerializationInfo info, System.Runtime.Serialization.StreamingContext context)
            : base(info, context)
        {
        }

        /// <summary>
        /// Sets the <see cref="T:System.Runtime.Serialization.SerializationInfo" /> with information about the exception.
        /// </summary>
        /// <param name="info">The <see cref="T:System.Runtime.Serialization.SerializationInfo" /> that holds the serialized object data about the exception being thrown.</param>
        /// <param name="context">The <see cref="T:System.Runtime.Serialization.StreamingContext" /> that contains contextual information about the source or destination.</param>
        /// <exception cref="T:System.ArgumentNullException">The <paramref name="info" /> parameter is a null reference (Nothing in Visual Basic). </exception>
#if BCL35
        [System.Security.Permissions.SecurityPermission(
            System.Security.Permissions.SecurityAction.LinkDemand,
            Flags = System.Security.Permissions.SecurityPermissionFlag.SerializationFormatter)]
#endif
        [System.Security.SecurityCritical]
        // These FxCop rules are giving false-positives for this method
        [System.Diagnostics.CodeAnalysis.SuppressMessage("Microsoft.Security", "CA2123:OverrideLinkDemandsShouldBeIdenticalToBase")]
        [System.Diagnostics.CodeAnalysis.SuppressMessage("Microsoft.Security", "CA2134:MethodsMustOverrideWithConsistentTransparencyFxCopRule")]
        public override void GetObjectData(System.Runtime.Serialization.SerializationInfo info, System.Runtime.Serialization.StreamingContext context)
        {
            base.GetObjectData(info, context);
        }
#endif

    }
}<|MERGE_RESOLUTION|>--- conflicted
+++ resolved
@@ -33,11 +33,7 @@
     /// for 45 minutes. Client should reconnect to the channel to continue sending/receiving
     /// messages.
     /// </summary>
-<<<<<<< HEAD
-#if !NETSTANDARD
-=======
-    #if !PCL && !NETSTANDARD
->>>>>>> 1327e649
+    #if !NETSTANDARD
     [Serializable]
     #endif
     public partial class SessionExpiredException : AmazonKinesisVideoSignalingChannelsException
