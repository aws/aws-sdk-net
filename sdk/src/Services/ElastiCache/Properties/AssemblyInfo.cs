--- conflicted
+++ resolved
@@ -12,15 +12,11 @@
 #elif BCL45
 [assembly: AssemblyDescription("The Amazon Web Services SDK for .NET (4.5) - Amazon ElastiCache. ElastiCache is a web service that makes it easy to deploy, operate, and scale an in-memory cache in the cloud. The service improves the performance of web applications by allowing you to retrieve information from fast, managed, in-memory caches, instead of relying entirely on slower disk-based databases.")]
 #elif PCL
-<<<<<<< HEAD
-[assembly: AssemblyDescription("The Amazon Web Services SDK for .NET (PCL)- Amazon ElastiCache. ElastiCache is a web service that makes it easy to deploy, operate, and scale an in-memory cache in the cloud. The service improves the performance of web applications by allowing you to retrieve information from fast, managed, in-memory caches, instead of relying entirely on slower disk-based databases.")]
-#elif DNX
-[assembly: AssemblyDescription("The Amazon Web Services SDK for .NET (DNX)- Amazon ElastiCache. ElastiCache is a web service that makes it easy to deploy, operate, and scale an in-memory cache in the cloud. The service improves the performance of web applications by allowing you to retrieve information from fast, managed, in-memory caches, instead of relying entirely on slower disk-based databases.")]
-=======
 [assembly: AssemblyDescription("The Amazon Web Services SDK for .NET (PCL) -  Amazon ElastiCache. ElastiCache is a web service that makes it easy to deploy, operate, and scale an in-memory cache in the cloud. The service improves the performance of web applications by allowing you to retrieve information from fast, managed, in-memory caches, instead of relying entirely on slower disk-based databases.")]
 #elif UNITY
 [assembly: AssemblyDescription("The Amazon Web Services SDK for .NET (Unity) - Amazon ElastiCache. ElastiCache is a web service that makes it easy to deploy, operate, and scale an in-memory cache in the cloud. The service improves the performance of web applications by allowing you to retrieve information from fast, managed, in-memory caches, instead of relying entirely on slower disk-based databases.")]
->>>>>>> 66295a90
+#elif DNX
+[assembly: AssemblyDescription("The Amazon Web Services SDK for .NET (DNX)- Amazon ElastiCache. ElastiCache is a web service that makes it easy to deploy, operate, and scale an in-memory cache in the cloud. The service improves the performance of web applications by allowing you to retrieve information from fast, managed, in-memory caches, instead of relying entirely on slower disk-based databases.")]
 #else
 #error Unknown platform constant - unable to set correct AssemblyDescription
 #endif
