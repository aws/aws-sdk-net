/*
 * Copyright 2010-2014 Amazon.com, Inc. or its affiliates. All Rights Reserved.
 * 
 * Licensed under the Apache License, Version 2.0 (the "License").
 * You may not use this file except in compliance with the License.
 * A copy of the License is located at
 * 
 *  http://aws.amazon.com/apache2.0
 * 
 * or in the "license" file accompanying this file. This file is distributed
 * on an "AS IS" BASIS, WITHOUT WARRANTIES OR CONDITIONS OF ANY KIND, either
 * express or implied. See the License for the specific language governing
 * permissions and limitations under the License.
 */

/*
 * Do not modify this file. This file is generated from the elasticache-2015-02-02.normal.json service model.
 */
using System;
using System.Collections.Generic;
using System.Xml.Serialization;
using System.Text;
using System.IO;
using System.Net;

using Amazon.Runtime;
using Amazon.Runtime.Internal;

namespace Amazon.ElastiCache.Model
{
    /// <summary>
    /// Two or more incompatible parameters were specified.
    /// </summary>
<<<<<<< HEAD
#if !NETSTANDARD
=======
    #if !PCL && !NETSTANDARD
>>>>>>> 1327e649
    [Serializable]
    #endif
    public partial class InvalidParameterCombinationException : AmazonElastiCacheException
    {

        /// <summary>
        /// Constructs a new InvalidParameterCombinationException with the specified error
        /// message.
        /// </summary>
        /// <param name="message">
        /// Describes the error encountered.
        /// </param>
        public InvalidParameterCombinationException(string message) 
            : base(message) {}

        /// <summary>
        /// Construct instance of InvalidParameterCombinationException
        /// </summary>
        /// <param name="message"></param>
        /// <param name="innerException"></param>
        public InvalidParameterCombinationException(string message, Exception innerException) 
            : base(message, innerException) {}

        /// <summary>
        /// Construct instance of InvalidParameterCombinationException
        /// </summary>
        /// <param name="innerException"></param>
        public InvalidParameterCombinationException(Exception innerException) 
            : base(innerException) {}

        /// <summary>
        /// Construct instance of InvalidParameterCombinationException
        /// </summary>
        /// <param name="message"></param>
        /// <param name="innerException"></param>
        /// <param name="errorType"></param>
        /// <param name="errorCode"></param>
        /// <param name="requestId"></param>
        /// <param name="statusCode"></param>
        public InvalidParameterCombinationException(string message, Exception innerException, ErrorType errorType, string errorCode, string requestId, HttpStatusCode statusCode) 
            : base(message, innerException, errorType, errorCode, requestId, statusCode) {}

        /// <summary>
        /// Construct instance of InvalidParameterCombinationException
        /// </summary>
        /// <param name="message"></param>
        /// <param name="errorType"></param>
        /// <param name="errorCode"></param>
        /// <param name="requestId"></param>
        /// <param name="statusCode"></param>
        public InvalidParameterCombinationException(string message, ErrorType errorType, string errorCode, string requestId, HttpStatusCode statusCode) 
            : base(message, errorType, errorCode, requestId, statusCode) {}


#if !NETSTANDARD
        /// <summary>
        /// Constructs a new instance of the InvalidParameterCombinationException class with serialized data.
        /// </summary>
        /// <param name="info">The <see cref="T:System.Runtime.Serialization.SerializationInfo" /> that holds the serialized object data about the exception being thrown.</param>
        /// <param name="context">The <see cref="T:System.Runtime.Serialization.StreamingContext" /> that contains contextual information about the source or destination.</param>
        /// <exception cref="T:System.ArgumentNullException">The <paramref name="info" /> parameter is null. </exception>
        /// <exception cref="T:System.Runtime.Serialization.SerializationException">The class name is null or <see cref="P:System.Exception.HResult" /> is zero (0). </exception>
        protected InvalidParameterCombinationException(System.Runtime.Serialization.SerializationInfo info, System.Runtime.Serialization.StreamingContext context)
            : base(info, context)
        {
        }

        /// <summary>
        /// Sets the <see cref="T:System.Runtime.Serialization.SerializationInfo" /> with information about the exception.
        /// </summary>
        /// <param name="info">The <see cref="T:System.Runtime.Serialization.SerializationInfo" /> that holds the serialized object data about the exception being thrown.</param>
        /// <param name="context">The <see cref="T:System.Runtime.Serialization.StreamingContext" /> that contains contextual information about the source or destination.</param>
        /// <exception cref="T:System.ArgumentNullException">The <paramref name="info" /> parameter is a null reference (Nothing in Visual Basic). </exception>
#if BCL35
        [System.Security.Permissions.SecurityPermission(
            System.Security.Permissions.SecurityAction.LinkDemand,
            Flags = System.Security.Permissions.SecurityPermissionFlag.SerializationFormatter)]
#endif
        [System.Security.SecurityCritical]
        // These FxCop rules are giving false-positives for this method
        [System.Diagnostics.CodeAnalysis.SuppressMessage("Microsoft.Security", "CA2123:OverrideLinkDemandsShouldBeIdenticalToBase")]
        [System.Diagnostics.CodeAnalysis.SuppressMessage("Microsoft.Security", "CA2134:MethodsMustOverrideWithConsistentTransparencyFxCopRule")]
        public override void GetObjectData(System.Runtime.Serialization.SerializationInfo info, System.Runtime.Serialization.StreamingContext context)
        {
            base.GetObjectData(info, context);
        }
#endif

    }
}<|MERGE_RESOLUTION|>--- conflicted
+++ resolved
@@ -31,11 +31,7 @@
     /// <summary>
     /// Two or more incompatible parameters were specified.
     /// </summary>
-<<<<<<< HEAD
-#if !NETSTANDARD
-=======
-    #if !PCL && !NETSTANDARD
->>>>>>> 1327e649
+    #if !NETSTANDARD
     [Serializable]
     #endif
     public partial class InvalidParameterCombinationException : AmazonElastiCacheException
