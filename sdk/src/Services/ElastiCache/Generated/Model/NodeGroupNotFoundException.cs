/*
 * Copyright 2010-2014 Amazon.com, Inc. or its affiliates. All Rights Reserved.
 * 
 * Licensed under the Apache License, Version 2.0 (the "License").
 * You may not use this file except in compliance with the License.
 * A copy of the License is located at
 * 
 *  http://aws.amazon.com/apache2.0
 * 
 * or in the "license" file accompanying this file. This file is distributed
 * on an "AS IS" BASIS, WITHOUT WARRANTIES OR CONDITIONS OF ANY KIND, either
 * express or implied. See the License for the specific language governing
 * permissions and limitations under the License.
 */

/*
 * Do not modify this file. This file is generated from the elasticache-2015-02-02.normal.json service model.
 */
using System;
using System.Collections.Generic;
using System.Xml.Serialization;
using System.Text;
using System.IO;
using System.Net;

using Amazon.Runtime;
using Amazon.Runtime.Internal;

namespace Amazon.ElastiCache.Model
{
    /// <summary>
    /// The node group specified by the <code>NodeGroupId</code> parameter could not be found.
    /// Please verify that the node group exists and that you spelled the <code>NodeGroupId</code>
    /// value correctly.
    /// </summary>
<<<<<<< HEAD
#if !NETSTANDARD
=======
    #if !PCL && !NETSTANDARD
>>>>>>> 1327e649
    [Serializable]
    #endif
    public partial class NodeGroupNotFoundException : AmazonElastiCacheException
    {

        /// <summary>
        /// Constructs a new NodeGroupNotFoundException with the specified error
        /// message.
        /// </summary>
        /// <param name="message">
        /// Describes the error encountered.
        /// </param>
        public NodeGroupNotFoundException(string message) 
            : base(message) {}

        /// <summary>
        /// Construct instance of NodeGroupNotFoundException
        /// </summary>
        /// <param name="message"></param>
        /// <param name="innerException"></param>
        public NodeGroupNotFoundException(string message, Exception innerException) 
            : base(message, innerException) {}

        /// <summary>
        /// Construct instance of NodeGroupNotFoundException
        /// </summary>
        /// <param name="innerException"></param>
        public NodeGroupNotFoundException(Exception innerException) 
            : base(innerException) {}

        /// <summary>
        /// Construct instance of NodeGroupNotFoundException
        /// </summary>
        /// <param name="message"></param>
        /// <param name="innerException"></param>
        /// <param name="errorType"></param>
        /// <param name="errorCode"></param>
        /// <param name="requestId"></param>
        /// <param name="statusCode"></param>
        public NodeGroupNotFoundException(string message, Exception innerException, ErrorType errorType, string errorCode, string requestId, HttpStatusCode statusCode) 
            : base(message, innerException, errorType, errorCode, requestId, statusCode) {}

        /// <summary>
        /// Construct instance of NodeGroupNotFoundException
        /// </summary>
        /// <param name="message"></param>
        /// <param name="errorType"></param>
        /// <param name="errorCode"></param>
        /// <param name="requestId"></param>
        /// <param name="statusCode"></param>
        public NodeGroupNotFoundException(string message, ErrorType errorType, string errorCode, string requestId, HttpStatusCode statusCode) 
            : base(message, errorType, errorCode, requestId, statusCode) {}


#if !NETSTANDARD
        /// <summary>
        /// Constructs a new instance of the NodeGroupNotFoundException class with serialized data.
        /// </summary>
        /// <param name="info">The <see cref="T:System.Runtime.Serialization.SerializationInfo" /> that holds the serialized object data about the exception being thrown.</param>
        /// <param name="context">The <see cref="T:System.Runtime.Serialization.StreamingContext" /> that contains contextual information about the source or destination.</param>
        /// <exception cref="T:System.ArgumentNullException">The <paramref name="info" /> parameter is null. </exception>
        /// <exception cref="T:System.Runtime.Serialization.SerializationException">The class name is null or <see cref="P:System.Exception.HResult" /> is zero (0). </exception>
        protected NodeGroupNotFoundException(System.Runtime.Serialization.SerializationInfo info, System.Runtime.Serialization.StreamingContext context)
            : base(info, context)
        {
        }

        /// <summary>
        /// Sets the <see cref="T:System.Runtime.Serialization.SerializationInfo" /> with information about the exception.
        /// </summary>
        /// <param name="info">The <see cref="T:System.Runtime.Serialization.SerializationInfo" /> that holds the serialized object data about the exception being thrown.</param>
        /// <param name="context">The <see cref="T:System.Runtime.Serialization.StreamingContext" /> that contains contextual information about the source or destination.</param>
        /// <exception cref="T:System.ArgumentNullException">The <paramref name="info" /> parameter is a null reference (Nothing in Visual Basic). </exception>
#if BCL35
        [System.Security.Permissions.SecurityPermission(
            System.Security.Permissions.SecurityAction.LinkDemand,
            Flags = System.Security.Permissions.SecurityPermissionFlag.SerializationFormatter)]
#endif
        [System.Security.SecurityCritical]
        // These FxCop rules are giving false-positives for this method
        [System.Diagnostics.CodeAnalysis.SuppressMessage("Microsoft.Security", "CA2123:OverrideLinkDemandsShouldBeIdenticalToBase")]
        [System.Diagnostics.CodeAnalysis.SuppressMessage("Microsoft.Security", "CA2134:MethodsMustOverrideWithConsistentTransparencyFxCopRule")]
        public override void GetObjectData(System.Runtime.Serialization.SerializationInfo info, System.Runtime.Serialization.StreamingContext context)
        {
            base.GetObjectData(info, context);
        }
#endif

    }
}<|MERGE_RESOLUTION|>--- conflicted
+++ resolved
@@ -33,11 +33,7 @@
     /// Please verify that the node group exists and that you spelled the <code>NodeGroupId</code>
     /// value correctly.
     /// </summary>
-<<<<<<< HEAD
-#if !NETSTANDARD
-=======
-    #if !PCL && !NETSTANDARD
->>>>>>> 1327e649
+    #if !NETSTANDARD
     [Serializable]
     #endif
     public partial class NodeGroupNotFoundException : AmazonElastiCacheException
