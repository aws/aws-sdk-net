--- conflicted
+++ resolved
@@ -31,11 +31,7 @@
     /// <summary>
     /// The <code>TestFailover</code> action is not available.
     /// </summary>
-<<<<<<< HEAD
-#if !NETSTANDARD
-=======
-    #if !PCL && !NETSTANDARD
->>>>>>> 1327e649
+    #if !NETSTANDARD
     [Serializable]
     #endif
     public partial class TestFailoverNotAvailableException : AmazonElastiCacheException
