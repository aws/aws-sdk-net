/*
 * Copyright 2010-2014 Amazon.com, Inc. or its affiliates. All Rights Reserved.
 * 
 * Licensed under the Apache License, Version 2.0 (the "License").
 * You may not use this file except in compliance with the License.
 * A copy of the License is located at
 * 
 *  http://aws.amazon.com/apache2.0
 * 
 * or in the "license" file accompanying this file. This file is distributed
 * on an "AS IS" BASIS, WITHOUT WARRANTIES OR CONDITIONS OF ANY KIND, either
 * express or implied. See the License for the specific language governing
 * permissions and limitations under the License.
 */

/*
 * Do not modify this file. This file is generated from the elasticache-2015-02-02.normal.json service model.
 */
using System;
using System.Collections.Generic;
using System.Xml.Serialization;
using System.Text;
using System.IO;
using System.Net;

using Amazon.Runtime;
using Amazon.Runtime.Internal;

namespace Amazon.ElastiCache.Model
{
    /// <summary>
    /// The request cannot be processed because it would exceed the allowed number of subnets
    /// in a cache subnet group.
    /// </summary>
<<<<<<< HEAD
#if !NETSTANDARD
=======
    #if !PCL && !NETSTANDARD
>>>>>>> 1327e649
    [Serializable]
    #endif
    public partial class CacheSubnetQuotaExceededException : AmazonElastiCacheException
    {

        /// <summary>
        /// Constructs a new CacheSubnetQuotaExceededException with the specified error
        /// message.
        /// </summary>
        /// <param name="message">
        /// Describes the error encountered.
        /// </param>
        public CacheSubnetQuotaExceededException(string message) 
            : base(message) {}

        /// <summary>
        /// Construct instance of CacheSubnetQuotaExceededException
        /// </summary>
        /// <param name="message"></param>
        /// <param name="innerException"></param>
        public CacheSubnetQuotaExceededException(string message, Exception innerException) 
            : base(message, innerException) {}

        /// <summary>
        /// Construct instance of CacheSubnetQuotaExceededException
        /// </summary>
        /// <param name="innerException"></param>
        public CacheSubnetQuotaExceededException(Exception innerException) 
            : base(innerException) {}

        /// <summary>
        /// Construct instance of CacheSubnetQuotaExceededException
        /// </summary>
        /// <param name="message"></param>
        /// <param name="innerException"></param>
        /// <param name="errorType"></param>
        /// <param name="errorCode"></param>
        /// <param name="requestId"></param>
        /// <param name="statusCode"></param>
        public CacheSubnetQuotaExceededException(string message, Exception innerException, ErrorType errorType, string errorCode, string requestId, HttpStatusCode statusCode) 
            : base(message, innerException, errorType, errorCode, requestId, statusCode) {}

        /// <summary>
        /// Construct instance of CacheSubnetQuotaExceededException
        /// </summary>
        /// <param name="message"></param>
        /// <param name="errorType"></param>
        /// <param name="errorCode"></param>
        /// <param name="requestId"></param>
        /// <param name="statusCode"></param>
        public CacheSubnetQuotaExceededException(string message, ErrorType errorType, string errorCode, string requestId, HttpStatusCode statusCode) 
            : base(message, errorType, errorCode, requestId, statusCode) {}


#if !NETSTANDARD
        /// <summary>
        /// Constructs a new instance of the CacheSubnetQuotaExceededException class with serialized data.
        /// </summary>
        /// <param name="info">The <see cref="T:System.Runtime.Serialization.SerializationInfo" /> that holds the serialized object data about the exception being thrown.</param>
        /// <param name="context">The <see cref="T:System.Runtime.Serialization.StreamingContext" /> that contains contextual information about the source or destination.</param>
        /// <exception cref="T:System.ArgumentNullException">The <paramref name="info" /> parameter is null. </exception>
        /// <exception cref="T:System.Runtime.Serialization.SerializationException">The class name is null or <see cref="P:System.Exception.HResult" /> is zero (0). </exception>
        protected CacheSubnetQuotaExceededException(System.Runtime.Serialization.SerializationInfo info, System.Runtime.Serialization.StreamingContext context)
            : base(info, context)
        {
        }

        /// <summary>
        /// Sets the <see cref="T:System.Runtime.Serialization.SerializationInfo" /> with information about the exception.
        /// </summary>
        /// <param name="info">The <see cref="T:System.Runtime.Serialization.SerializationInfo" /> that holds the serialized object data about the exception being thrown.</param>
        /// <param name="context">The <see cref="T:System.Runtime.Serialization.StreamingContext" /> that contains contextual information about the source or destination.</param>
        /// <exception cref="T:System.ArgumentNullException">The <paramref name="info" /> parameter is a null reference (Nothing in Visual Basic). </exception>
#if BCL35
        [System.Security.Permissions.SecurityPermission(
            System.Security.Permissions.SecurityAction.LinkDemand,
            Flags = System.Security.Permissions.SecurityPermissionFlag.SerializationFormatter)]
#endif
        [System.Security.SecurityCritical]
        // These FxCop rules are giving false-positives for this method
        [System.Diagnostics.CodeAnalysis.SuppressMessage("Microsoft.Security", "CA2123:OverrideLinkDemandsShouldBeIdenticalToBase")]
        [System.Diagnostics.CodeAnalysis.SuppressMessage("Microsoft.Security", "CA2134:MethodsMustOverrideWithConsistentTransparencyFxCopRule")]
        public override void GetObjectData(System.Runtime.Serialization.SerializationInfo info, System.Runtime.Serialization.StreamingContext context)
        {
            base.GetObjectData(info, context);
        }
#endif

    }
}<|MERGE_RESOLUTION|>--- conflicted
+++ resolved
@@ -32,11 +32,7 @@
     /// The request cannot be processed because it would exceed the allowed number of subnets
     /// in a cache subnet group.
     /// </summary>
-<<<<<<< HEAD
-#if !NETSTANDARD
-=======
-    #if !PCL && !NETSTANDARD
->>>>>>> 1327e649
+    #if !NETSTANDARD
     [Serializable]
     #endif
     public partial class CacheSubnetQuotaExceededException : AmazonElastiCacheException
