/*
 * Copyright 2010-2014 Amazon.com, Inc. or its affiliates. All Rights Reserved.
 * 
 * Licensed under the Apache License, Version 2.0 (the "License").
 * You may not use this file except in compliance with the License.
 * A copy of the License is located at
 * 
 *  http://aws.amazon.com/apache2.0
 * 
 * or in the "license" file accompanying this file. This file is distributed
 * on an "AS IS" BASIS, WITHOUT WARRANTIES OR CONDITIONS OF ANY KIND, either
 * express or implied. See the License for the specific language governing
 * permissions and limitations under the License.
 */

/*
 * Do not modify this file. This file is generated from the elasticache-2015-02-02.normal.json service model.
 */
using System;
using System.Collections.Generic;
using System.Xml.Serialization;
using System.Text;
using System.IO;
using System.Net;

using Amazon.Runtime;
using Amazon.Runtime.Internal;

namespace Amazon.ElastiCache.Model
{
    /// <summary>
    /// The requested replication group is not in the <code>available</code> state.
    /// </summary>
<<<<<<< HEAD
#if !NETSTANDARD
=======
    #if !PCL && !NETSTANDARD
>>>>>>> 1327e649
    [Serializable]
    #endif
    public partial class InvalidReplicationGroupStateException : AmazonElastiCacheException
    {

        /// <summary>
        /// Constructs a new InvalidReplicationGroupStateException with the specified error
        /// message.
        /// </summary>
        /// <param name="message">
        /// Describes the error encountered.
        /// </param>
        public InvalidReplicationGroupStateException(string message) 
            : base(message) {}

        /// <summary>
        /// Construct instance of InvalidReplicationGroupStateException
        /// </summary>
        /// <param name="message"></param>
        /// <param name="innerException"></param>
        public InvalidReplicationGroupStateException(string message, Exception innerException) 
            : base(message, innerException) {}

        /// <summary>
        /// Construct instance of InvalidReplicationGroupStateException
        /// </summary>
        /// <param name="innerException"></param>
        public InvalidReplicationGroupStateException(Exception innerException) 
            : base(innerException) {}

        /// <summary>
        /// Construct instance of InvalidReplicationGroupStateException
        /// </summary>
        /// <param name="message"></param>
        /// <param name="innerException"></param>
        /// <param name="errorType"></param>
        /// <param name="errorCode"></param>
        /// <param name="requestId"></param>
        /// <param name="statusCode"></param>
        public InvalidReplicationGroupStateException(string message, Exception innerException, ErrorType errorType, string errorCode, string requestId, HttpStatusCode statusCode) 
            : base(message, innerException, errorType, errorCode, requestId, statusCode) {}

        /// <summary>
        /// Construct instance of InvalidReplicationGroupStateException
        /// </summary>
        /// <param name="message"></param>
        /// <param name="errorType"></param>
        /// <param name="errorCode"></param>
        /// <param name="requestId"></param>
        /// <param name="statusCode"></param>
        public InvalidReplicationGroupStateException(string message, ErrorType errorType, string errorCode, string requestId, HttpStatusCode statusCode) 
            : base(message, errorType, errorCode, requestId, statusCode) {}


#if !NETSTANDARD
        /// <summary>
        /// Constructs a new instance of the InvalidReplicationGroupStateException class with serialized data.
        /// </summary>
        /// <param name="info">The <see cref="T:System.Runtime.Serialization.SerializationInfo" /> that holds the serialized object data about the exception being thrown.</param>
        /// <param name="context">The <see cref="T:System.Runtime.Serialization.StreamingContext" /> that contains contextual information about the source or destination.</param>
        /// <exception cref="T:System.ArgumentNullException">The <paramref name="info" /> parameter is null. </exception>
        /// <exception cref="T:System.Runtime.Serialization.SerializationException">The class name is null or <see cref="P:System.Exception.HResult" /> is zero (0). </exception>
        protected InvalidReplicationGroupStateException(System.Runtime.Serialization.SerializationInfo info, System.Runtime.Serialization.StreamingContext context)
            : base(info, context)
        {
        }

        /// <summary>
        /// Sets the <see cref="T:System.Runtime.Serialization.SerializationInfo" /> with information about the exception.
        /// </summary>
        /// <param name="info">The <see cref="T:System.Runtime.Serialization.SerializationInfo" /> that holds the serialized object data about the exception being thrown.</param>
        /// <param name="context">The <see cref="T:System.Runtime.Serialization.StreamingContext" /> that contains contextual information about the source or destination.</param>
        /// <exception cref="T:System.ArgumentNullException">The <paramref name="info" /> parameter is a null reference (Nothing in Visual Basic). </exception>
#if BCL35
        [System.Security.Permissions.SecurityPermission(
            System.Security.Permissions.SecurityAction.LinkDemand,
            Flags = System.Security.Permissions.SecurityPermissionFlag.SerializationFormatter)]
#endif
        [System.Security.SecurityCritical]
        // These FxCop rules are giving false-positives for this method
        [System.Diagnostics.CodeAnalysis.SuppressMessage("Microsoft.Security", "CA2123:OverrideLinkDemandsShouldBeIdenticalToBase")]
        [System.Diagnostics.CodeAnalysis.SuppressMessage("Microsoft.Security", "CA2134:MethodsMustOverrideWithConsistentTransparencyFxCopRule")]
        public override void GetObjectData(System.Runtime.Serialization.SerializationInfo info, System.Runtime.Serialization.StreamingContext context)
        {
            base.GetObjectData(info, context);
        }
#endif

    }
}<|MERGE_RESOLUTION|>--- conflicted
+++ resolved
@@ -31,11 +31,7 @@
     /// <summary>
     /// The requested replication group is not in the <code>available</code> state.
     /// </summary>
-<<<<<<< HEAD
-#if !NETSTANDARD
-=======
-    #if !PCL && !NETSTANDARD
->>>>>>> 1327e649
+    #if !NETSTANDARD
     [Serializable]
     #endif
     public partial class InvalidReplicationGroupStateException : AmazonElastiCacheException
