--- conflicted
+++ resolved
@@ -31,11 +31,7 @@
     /// <summary>
     /// The customer has exceeded the allowed rate of API calls.
     /// </summary>
-<<<<<<< HEAD
-#if !NETSTANDARD
-=======
-    #if !PCL && !NETSTANDARD
->>>>>>> 1327e649
+    #if !NETSTANDARD
     [Serializable]
     #endif
     public partial class APICallRateForCustomerExceededException : AmazonElastiCacheException
