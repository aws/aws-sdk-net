--- conflicted
+++ resolved
@@ -33,11 +33,7 @@
     /// For more information, see <a href="http://docs.aws.amazon.com/AmazonElastiCache/latest/red-ug/ErrorMessages.html#ErrorMessages.INSUFFICIENT_CACHE_CLUSTER_CAPACITY">InsufficientCacheClusterCapacity</a>
     /// in the ElastiCache User Guide.
     /// </summary>
-<<<<<<< HEAD
-#if !NETSTANDARD
-=======
-    #if !PCL && !NETSTANDARD
->>>>>>> 1327e649
+    #if !NETSTANDARD
     [Serializable]
     #endif
     public partial class InsufficientCacheClusterCapacityException : AmazonElastiCacheException
