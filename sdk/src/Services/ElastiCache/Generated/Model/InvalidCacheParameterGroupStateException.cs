--- conflicted
+++ resolved
@@ -32,11 +32,7 @@
     /// The current state of the cache parameter group does not allow the requested operation
     /// to occur.
     /// </summary>
-<<<<<<< HEAD
-#if !NETSTANDARD
-=======
-    #if !PCL && !NETSTANDARD
->>>>>>> 1327e649
+    #if !NETSTANDARD
     [Serializable]
     #endif
     public partial class InvalidCacheParameterGroupStateException : AmazonElastiCacheException
