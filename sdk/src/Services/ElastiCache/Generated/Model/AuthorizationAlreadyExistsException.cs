--- conflicted
+++ resolved
@@ -32,11 +32,7 @@
     /// The specified Amazon EC2 security group is already authorized for the specified cache
     /// security group.
     /// </summary>
-<<<<<<< HEAD
-#if !NETSTANDARD
-=======
-    #if !PCL && !NETSTANDARD
->>>>>>> 1327e649
+    #if !NETSTANDARD
     [Serializable]
     #endif
     public partial class AuthorizationAlreadyExistsException : AmazonElastiCacheException
