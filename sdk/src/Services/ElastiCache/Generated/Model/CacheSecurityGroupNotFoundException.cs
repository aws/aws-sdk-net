--- conflicted
+++ resolved
@@ -32,11 +32,7 @@
     /// The requested cache security group name does not refer to an existing cache security
     /// group.
     /// </summary>
-<<<<<<< HEAD
-#if !NETSTANDARD
-=======
-    #if !PCL && !NETSTANDARD
->>>>>>> 1327e649
+    #if !NETSTANDARD
     [Serializable]
     #endif
     public partial class CacheSecurityGroupNotFoundException : AmazonElastiCacheException
