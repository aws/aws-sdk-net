/*
 * Copyright 2010-2014 Amazon.com, Inc. or its affiliates. All Rights Reserved.
 * 
 * Licensed under the Apache License, Version 2.0 (the "License").
 * You may not use this file except in compliance with the License.
 * A copy of the License is located at
 * 
 *  http://aws.amazon.com/apache2.0
 * 
 * or in the "license" file accompanying this file. This file is distributed
 * on an "AS IS" BASIS, WITHOUT WARRANTIES OR CONDITIONS OF ANY KIND, either
 * express or implied. See the License for the specific language governing
 * permissions and limitations under the License.
 */

/*
 * Do not modify this file. This file is generated from the connect-2017-08-08.normal.json service model.
 */
using System;
using System.Collections.Generic;
using System.Xml.Serialization;
using System.Text;
using System.IO;
using System.Net;

using Amazon.Runtime;
using Amazon.Runtime.Internal;

namespace Amazon.Connect.Model
{
    /// <summary>
    /// The contact with the specified ID is not active or does not exist.
    /// </summary>
<<<<<<< HEAD
#if !NETSTANDARD
=======
    #if !PCL && !NETSTANDARD
>>>>>>> 1327e649
    [Serializable]
    #endif
    public partial class ContactNotFoundException : AmazonConnectException
    {

        /// <summary>
        /// Constructs a new ContactNotFoundException with the specified error
        /// message.
        /// </summary>
        /// <param name="message">
        /// Describes the error encountered.
        /// </param>
        public ContactNotFoundException(string message) 
            : base(message) {}

        /// <summary>
        /// Construct instance of ContactNotFoundException
        /// </summary>
        /// <param name="message"></param>
        /// <param name="innerException"></param>
        public ContactNotFoundException(string message, Exception innerException) 
            : base(message, innerException) {}

        /// <summary>
        /// Construct instance of ContactNotFoundException
        /// </summary>
        /// <param name="innerException"></param>
        public ContactNotFoundException(Exception innerException) 
            : base(innerException) {}

        /// <summary>
        /// Construct instance of ContactNotFoundException
        /// </summary>
        /// <param name="message"></param>
        /// <param name="innerException"></param>
        /// <param name="errorType"></param>
        /// <param name="errorCode"></param>
        /// <param name="requestId"></param>
        /// <param name="statusCode"></param>
        public ContactNotFoundException(string message, Exception innerException, ErrorType errorType, string errorCode, string requestId, HttpStatusCode statusCode) 
            : base(message, innerException, errorType, errorCode, requestId, statusCode) {}

        /// <summary>
        /// Construct instance of ContactNotFoundException
        /// </summary>
        /// <param name="message"></param>
        /// <param name="errorType"></param>
        /// <param name="errorCode"></param>
        /// <param name="requestId"></param>
        /// <param name="statusCode"></param>
        public ContactNotFoundException(string message, ErrorType errorType, string errorCode, string requestId, HttpStatusCode statusCode) 
            : base(message, errorType, errorCode, requestId, statusCode) {}


#if !NETSTANDARD
        /// <summary>
        /// Constructs a new instance of the ContactNotFoundException class with serialized data.
        /// </summary>
        /// <param name="info">The <see cref="T:System.Runtime.Serialization.SerializationInfo" /> that holds the serialized object data about the exception being thrown.</param>
        /// <param name="context">The <see cref="T:System.Runtime.Serialization.StreamingContext" /> that contains contextual information about the source or destination.</param>
        /// <exception cref="T:System.ArgumentNullException">The <paramref name="info" /> parameter is null. </exception>
        /// <exception cref="T:System.Runtime.Serialization.SerializationException">The class name is null or <see cref="P:System.Exception.HResult" /> is zero (0). </exception>
        protected ContactNotFoundException(System.Runtime.Serialization.SerializationInfo info, System.Runtime.Serialization.StreamingContext context)
            : base(info, context)
        {
        }

        /// <summary>
        /// Sets the <see cref="T:System.Runtime.Serialization.SerializationInfo" /> with information about the exception.
        /// </summary>
        /// <param name="info">The <see cref="T:System.Runtime.Serialization.SerializationInfo" /> that holds the serialized object data about the exception being thrown.</param>
        /// <param name="context">The <see cref="T:System.Runtime.Serialization.StreamingContext" /> that contains contextual information about the source or destination.</param>
        /// <exception cref="T:System.ArgumentNullException">The <paramref name="info" /> parameter is a null reference (Nothing in Visual Basic). </exception>
#if BCL35
        [System.Security.Permissions.SecurityPermission(
            System.Security.Permissions.SecurityAction.LinkDemand,
            Flags = System.Security.Permissions.SecurityPermissionFlag.SerializationFormatter)]
#endif
        [System.Security.SecurityCritical]
        // These FxCop rules are giving false-positives for this method
        [System.Diagnostics.CodeAnalysis.SuppressMessage("Microsoft.Security", "CA2123:OverrideLinkDemandsShouldBeIdenticalToBase")]
        [System.Diagnostics.CodeAnalysis.SuppressMessage("Microsoft.Security", "CA2134:MethodsMustOverrideWithConsistentTransparencyFxCopRule")]
        public override void GetObjectData(System.Runtime.Serialization.SerializationInfo info, System.Runtime.Serialization.StreamingContext context)
        {
            base.GetObjectData(info, context);
        }
#endif

    }
}<|MERGE_RESOLUTION|>--- conflicted
+++ resolved
@@ -31,11 +31,7 @@
     /// <summary>
     /// The contact with the specified ID is not active or does not exist.
     /// </summary>
-<<<<<<< HEAD
-#if !NETSTANDARD
-=======
-    #if !PCL && !NETSTANDARD
->>>>>>> 1327e649
+    #if !NETSTANDARD
     [Serializable]
     #endif
     public partial class ContactNotFoundException : AmazonConnectException
