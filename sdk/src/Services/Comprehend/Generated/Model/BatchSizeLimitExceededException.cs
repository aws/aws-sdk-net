--- conflicted
+++ resolved
@@ -32,11 +32,7 @@
     /// The number of documents in the request exceeds the limit of 25. Try your request again
     /// with fewer documents.
     /// </summary>
-<<<<<<< HEAD
-#if !NETSTANDARD
-=======
-    #if !PCL && !NETSTANDARD
->>>>>>> 1327e649
+    #if !NETSTANDARD
     [Serializable]
     #endif
     public partial class BatchSizeLimitExceededException : AmazonComprehendException
