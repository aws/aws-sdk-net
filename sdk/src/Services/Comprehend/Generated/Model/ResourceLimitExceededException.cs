/*
 * Copyright 2010-2014 Amazon.com, Inc. or its affiliates. All Rights Reserved.
 * 
 * Licensed under the Apache License, Version 2.0 (the "License").
 * You may not use this file except in compliance with the License.
 * A copy of the License is located at
 * 
 *  http://aws.amazon.com/apache2.0
 * 
 * or in the "license" file accompanying this file. This file is distributed
 * on an "AS IS" BASIS, WITHOUT WARRANTIES OR CONDITIONS OF ANY KIND, either
 * express or implied. See the License for the specific language governing
 * permissions and limitations under the License.
 */

/*
 * Do not modify this file. This file is generated from the comprehend-2017-11-27.normal.json service model.
 */
using System;
using System.Collections.Generic;
using System.Xml.Serialization;
using System.Text;
using System.IO;
using System.Net;

using Amazon.Runtime;
using Amazon.Runtime.Internal;

namespace Amazon.Comprehend.Model
{
    /// <summary>
    /// The maximum number of recognizers per account has been exceeded. Review the recognizers,
    /// perform cleanup, and then try your request again.
    /// </summary>
<<<<<<< HEAD
#if !NETSTANDARD
=======
    #if !PCL && !NETSTANDARD
>>>>>>> 1327e649
    [Serializable]
    #endif
    public partial class ResourceLimitExceededException : AmazonComprehendException
    {

        /// <summary>
        /// Constructs a new ResourceLimitExceededException with the specified error
        /// message.
        /// </summary>
        /// <param name="message">
        /// Describes the error encountered.
        /// </param>
        public ResourceLimitExceededException(string message) 
            : base(message) {}

        /// <summary>
        /// Construct instance of ResourceLimitExceededException
        /// </summary>
        /// <param name="message"></param>
        /// <param name="innerException"></param>
        public ResourceLimitExceededException(string message, Exception innerException) 
            : base(message, innerException) {}

        /// <summary>
        /// Construct instance of ResourceLimitExceededException
        /// </summary>
        /// <param name="innerException"></param>
        public ResourceLimitExceededException(Exception innerException) 
            : base(innerException) {}

        /// <summary>
        /// Construct instance of ResourceLimitExceededException
        /// </summary>
        /// <param name="message"></param>
        /// <param name="innerException"></param>
        /// <param name="errorType"></param>
        /// <param name="errorCode"></param>
        /// <param name="requestId"></param>
        /// <param name="statusCode"></param>
        public ResourceLimitExceededException(string message, Exception innerException, ErrorType errorType, string errorCode, string requestId, HttpStatusCode statusCode) 
            : base(message, innerException, errorType, errorCode, requestId, statusCode) {}

        /// <summary>
        /// Construct instance of ResourceLimitExceededException
        /// </summary>
        /// <param name="message"></param>
        /// <param name="errorType"></param>
        /// <param name="errorCode"></param>
        /// <param name="requestId"></param>
        /// <param name="statusCode"></param>
        public ResourceLimitExceededException(string message, ErrorType errorType, string errorCode, string requestId, HttpStatusCode statusCode) 
            : base(message, errorType, errorCode, requestId, statusCode) {}


#if !NETSTANDARD
        /// <summary>
        /// Constructs a new instance of the ResourceLimitExceededException class with serialized data.
        /// </summary>
        /// <param name="info">The <see cref="T:System.Runtime.Serialization.SerializationInfo" /> that holds the serialized object data about the exception being thrown.</param>
        /// <param name="context">The <see cref="T:System.Runtime.Serialization.StreamingContext" /> that contains contextual information about the source or destination.</param>
        /// <exception cref="T:System.ArgumentNullException">The <paramref name="info" /> parameter is null. </exception>
        /// <exception cref="T:System.Runtime.Serialization.SerializationException">The class name is null or <see cref="P:System.Exception.HResult" /> is zero (0). </exception>
        protected ResourceLimitExceededException(System.Runtime.Serialization.SerializationInfo info, System.Runtime.Serialization.StreamingContext context)
            : base(info, context)
        {
        }

        /// <summary>
        /// Sets the <see cref="T:System.Runtime.Serialization.SerializationInfo" /> with information about the exception.
        /// </summary>
        /// <param name="info">The <see cref="T:System.Runtime.Serialization.SerializationInfo" /> that holds the serialized object data about the exception being thrown.</param>
        /// <param name="context">The <see cref="T:System.Runtime.Serialization.StreamingContext" /> that contains contextual information about the source or destination.</param>
        /// <exception cref="T:System.ArgumentNullException">The <paramref name="info" /> parameter is a null reference (Nothing in Visual Basic). </exception>
#if BCL35
        [System.Security.Permissions.SecurityPermission(
            System.Security.Permissions.SecurityAction.LinkDemand,
            Flags = System.Security.Permissions.SecurityPermissionFlag.SerializationFormatter)]
#endif
        [System.Security.SecurityCritical]
        // These FxCop rules are giving false-positives for this method
        [System.Diagnostics.CodeAnalysis.SuppressMessage("Microsoft.Security", "CA2123:OverrideLinkDemandsShouldBeIdenticalToBase")]
        [System.Diagnostics.CodeAnalysis.SuppressMessage("Microsoft.Security", "CA2134:MethodsMustOverrideWithConsistentTransparencyFxCopRule")]
        public override void GetObjectData(System.Runtime.Serialization.SerializationInfo info, System.Runtime.Serialization.StreamingContext context)
        {
            base.GetObjectData(info, context);
        }
#endif

    }
}<|MERGE_RESOLUTION|>--- conflicted
+++ resolved
@@ -32,11 +32,7 @@
     /// The maximum number of recognizers per account has been exceeded. Review the recognizers,
     /// perform cleanup, and then try your request again.
     /// </summary>
-<<<<<<< HEAD
-#if !NETSTANDARD
-=======
-    #if !PCL && !NETSTANDARD
->>>>>>> 1327e649
+    #if !NETSTANDARD
     [Serializable]
     #endif
     public partial class ResourceLimitExceededException : AmazonComprehendException
