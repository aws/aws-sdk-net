/*
 * Copyright 2010-2014 Amazon.com, Inc. or its affiliates. All Rights Reserved.
 * 
 * Licensed under the Apache License, Version 2.0 (the "License").
 * You may not use this file except in compliance with the License.
 * A copy of the License is located at
 * 
 *  http://aws.amazon.com/apache2.0
 * 
 * or in the "license" file accompanying this file. This file is distributed
 * on an "AS IS" BASIS, WITHOUT WARRANTIES OR CONDITIONS OF ANY KIND, either
 * express or implied. See the License for the specific language governing
 * permissions and limitations under the License.
 */

/*
 * Do not modify this file. This file is generated from the comprehend-2017-11-27.normal.json service model.
 */
using System;
using System.Collections.Generic;
using System.Xml.Serialization;
using System.Text;
using System.IO;
using System.Net;

using Amazon.Runtime;
using Amazon.Runtime.Internal;

namespace Amazon.Comprehend.Model
{
    /// <summary>
    /// The request contains more tags than can be associated with a resource (50 tags per
    /// resource). The maximum number of tags includes both existing tags and those included
    /// in your current request.
    /// </summary>
<<<<<<< HEAD
#if !NETSTANDARD
=======
    #if !PCL && !NETSTANDARD
>>>>>>> 1327e649
    [Serializable]
    #endif
    public partial class TooManyTagsException : AmazonComprehendException
    {

        /// <summary>
        /// Constructs a new TooManyTagsException with the specified error
        /// message.
        /// </summary>
        /// <param name="message">
        /// Describes the error encountered.
        /// </param>
        public TooManyTagsException(string message) 
            : base(message) {}

        /// <summary>
        /// Construct instance of TooManyTagsException
        /// </summary>
        /// <param name="message"></param>
        /// <param name="innerException"></param>
        public TooManyTagsException(string message, Exception innerException) 
            : base(message, innerException) {}

        /// <summary>
        /// Construct instance of TooManyTagsException
        /// </summary>
        /// <param name="innerException"></param>
        public TooManyTagsException(Exception innerException) 
            : base(innerException) {}

        /// <summary>
        /// Construct instance of TooManyTagsException
        /// </summary>
        /// <param name="message"></param>
        /// <param name="innerException"></param>
        /// <param name="errorType"></param>
        /// <param name="errorCode"></param>
        /// <param name="requestId"></param>
        /// <param name="statusCode"></param>
        public TooManyTagsException(string message, Exception innerException, ErrorType errorType, string errorCode, string requestId, HttpStatusCode statusCode) 
            : base(message, innerException, errorType, errorCode, requestId, statusCode) {}

        /// <summary>
        /// Construct instance of TooManyTagsException
        /// </summary>
        /// <param name="message"></param>
        /// <param name="errorType"></param>
        /// <param name="errorCode"></param>
        /// <param name="requestId"></param>
        /// <param name="statusCode"></param>
        public TooManyTagsException(string message, ErrorType errorType, string errorCode, string requestId, HttpStatusCode statusCode) 
            : base(message, errorType, errorCode, requestId, statusCode) {}


#if !NETSTANDARD
        /// <summary>
        /// Constructs a new instance of the TooManyTagsException class with serialized data.
        /// </summary>
        /// <param name="info">The <see cref="T:System.Runtime.Serialization.SerializationInfo" /> that holds the serialized object data about the exception being thrown.</param>
        /// <param name="context">The <see cref="T:System.Runtime.Serialization.StreamingContext" /> that contains contextual information about the source or destination.</param>
        /// <exception cref="T:System.ArgumentNullException">The <paramref name="info" /> parameter is null. </exception>
        /// <exception cref="T:System.Runtime.Serialization.SerializationException">The class name is null or <see cref="P:System.Exception.HResult" /> is zero (0). </exception>
        protected TooManyTagsException(System.Runtime.Serialization.SerializationInfo info, System.Runtime.Serialization.StreamingContext context)
            : base(info, context)
        {
        }

        /// <summary>
        /// Sets the <see cref="T:System.Runtime.Serialization.SerializationInfo" /> with information about the exception.
        /// </summary>
        /// <param name="info">The <see cref="T:System.Runtime.Serialization.SerializationInfo" /> that holds the serialized object data about the exception being thrown.</param>
        /// <param name="context">The <see cref="T:System.Runtime.Serialization.StreamingContext" /> that contains contextual information about the source or destination.</param>
        /// <exception cref="T:System.ArgumentNullException">The <paramref name="info" /> parameter is a null reference (Nothing in Visual Basic). </exception>
#if BCL35
        [System.Security.Permissions.SecurityPermission(
            System.Security.Permissions.SecurityAction.LinkDemand,
            Flags = System.Security.Permissions.SecurityPermissionFlag.SerializationFormatter)]
#endif
        [System.Security.SecurityCritical]
        // These FxCop rules are giving false-positives for this method
        [System.Diagnostics.CodeAnalysis.SuppressMessage("Microsoft.Security", "CA2123:OverrideLinkDemandsShouldBeIdenticalToBase")]
        [System.Diagnostics.CodeAnalysis.SuppressMessage("Microsoft.Security", "CA2134:MethodsMustOverrideWithConsistentTransparencyFxCopRule")]
        public override void GetObjectData(System.Runtime.Serialization.SerializationInfo info, System.Runtime.Serialization.StreamingContext context)
        {
            base.GetObjectData(info, context);
        }
#endif

    }
}<|MERGE_RESOLUTION|>--- conflicted
+++ resolved
@@ -33,11 +33,7 @@
     /// resource). The maximum number of tags includes both existing tags and those included
     /// in your current request.
     /// </summary>
-<<<<<<< HEAD
-#if !NETSTANDARD
-=======
-    #if !PCL && !NETSTANDARD
->>>>>>> 1327e649
+    #if !NETSTANDARD
     [Serializable]
     #endif
     public partial class TooManyTagsException : AmazonComprehendException
