--- conflicted
+++ resolved
@@ -32,11 +32,7 @@
     /// The KMS customer managed key (CMK) entered cannot be validated. Verify the key and
     /// re-enter it.
     /// </summary>
-<<<<<<< HEAD
-#if !NETSTANDARD
-=======
-    #if !PCL && !NETSTANDARD
->>>>>>> 1327e649
+    #if !NETSTANDARD
     [Serializable]
     #endif
     public partial class KmsKeyValidationException : AmazonComprehendException
