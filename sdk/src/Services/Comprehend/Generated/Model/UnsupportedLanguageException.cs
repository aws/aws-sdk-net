--- conflicted
+++ resolved
@@ -34,11 +34,7 @@
     /// For most other APIs, such as those for Custom Classification, Amazon Comprehend accepts
     /// text in all supported languages. For a list of supported languages, see <a>supported-languages</a>.
     /// </summary>
-<<<<<<< HEAD
-#if !NETSTANDARD
-=======
-    #if !PCL && !NETSTANDARD
->>>>>>> 1327e649
+    #if !NETSTANDARD
     [Serializable]
     #endif
     public partial class UnsupportedLanguageException : AmazonComprehendException
