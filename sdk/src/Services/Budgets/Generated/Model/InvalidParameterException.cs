--- conflicted
+++ resolved
@@ -31,11 +31,7 @@
     /// <summary>
     /// An error on the client occurred. Typically, the cause is an invalid input value.
     /// </summary>
-<<<<<<< HEAD
-#if !NETSTANDARD
-=======
-    #if !PCL && !NETSTANDARD
->>>>>>> 1327e649
+    #if !NETSTANDARD
     [Serializable]
     #endif
     public partial class InvalidParameterException : AmazonBudgetsException
