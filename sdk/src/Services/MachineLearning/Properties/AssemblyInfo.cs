using System;
using System.Reflection;
using System.Runtime.InteropServices;
using System.Runtime.CompilerServices;

// General Information about an assembly is controlled through the following 
// set of attributes. Change these attribute values to modify the information
// associated with an assembly.
[assembly: AssemblyTitle("AWSSDK.MachineLearning")]
#if BCL35
[assembly: AssemblyDescription("The Amazon Web Services SDK for .NET (3.5) - Amazon Machine Learning. Amazon Machine Learning is a service that makes it easy for developers of all skill levels to use machine learning technology.")]
#elif BCL45
[assembly: AssemblyDescription("The Amazon Web Services SDK for .NET (4.5) - Amazon Machine Learning. Amazon Machine Learning is a service that makes it easy for developers of all skill levels to use machine learning technology.")]
#elif PCL
<<<<<<< HEAD
[assembly: AssemblyDescription("The Amazon Web Services SDK for .NET (PCL)- Amazon Machine Learning. Amazon Machine Learning is a service that makes it easy for developers of all skill levels to use machine learning technology.")]
#elif DNX
[assembly: AssemblyDescription("The Amazon Web Services SDK for .NET (DNX)- Amazon Machine Learning. Amazon Machine Learning is a service that makes it easy for developers of all skill levels to use machine learning technology.")]
=======
[assembly: AssemblyDescription("The Amazon Web Services SDK for .NET (PCL) -  Amazon Machine Learning. Amazon Machine Learning is a service that makes it easy for developers of all skill levels to use machine learning technology.")]
#elif UNITY
[assembly: AssemblyDescription("The Amazon Web Services SDK for .NET (Unity) - Amazon Machine Learning. Amazon Machine Learning is a service that makes it easy for developers of all skill levels to use machine learning technology.")]
>>>>>>> 66295a90
#else
#error Unknown platform constant - unable to set correct AssemblyDescription
#endif

[assembly: AssemblyConfiguration("")]
[assembly: AssemblyProduct("Amazon Web Services SDK for .NET")]
[assembly: AssemblyCompany("Amazon.com, Inc")]
[assembly: AssemblyCopyright("Copyright 2009-2016 Amazon.com, Inc. or its affiliates. All Rights Reserved.")]
[assembly: AssemblyTrademark("")]
[assembly: AssemblyCulture("")]

// Setting ComVisible to false makes the types in this assembly not visible 
// to COM components.  If you need to access a type in this assembly from 
// COM, set the ComVisible attribute to true on that type.
[assembly: ComVisible(false)]

// Version information for an assembly consists of the following four values:
//
//      Major Version
//      Minor Version 
//      Build Number
//      Revision
//
// You can specify all the values or you can default the Build and Revision Numbers 
// by using the '*' as shown below:
// [assembly: AssemblyVersion("1.0.*")]
[assembly: AssemblyVersion("3.2")]
[assembly: AssemblyFileVersion("3.2.2.0")]

#if WINDOWS_PHONE || UNITY
[assembly: System.CLSCompliant(false)]
# else
[assembly: System.CLSCompliant(true)]
#endif

#if BCL
[assembly: System.Security.AllowPartiallyTrustedCallers]
#endif<|MERGE_RESOLUTION|>--- conflicted
+++ resolved
@@ -12,15 +12,11 @@
 #elif BCL45
 [assembly: AssemblyDescription("The Amazon Web Services SDK for .NET (4.5) - Amazon Machine Learning. Amazon Machine Learning is a service that makes it easy for developers of all skill levels to use machine learning technology.")]
 #elif PCL
-<<<<<<< HEAD
-[assembly: AssemblyDescription("The Amazon Web Services SDK for .NET (PCL)- Amazon Machine Learning. Amazon Machine Learning is a service that makes it easy for developers of all skill levels to use machine learning technology.")]
-#elif DNX
-[assembly: AssemblyDescription("The Amazon Web Services SDK for .NET (DNX)- Amazon Machine Learning. Amazon Machine Learning is a service that makes it easy for developers of all skill levels to use machine learning technology.")]
-=======
 [assembly: AssemblyDescription("The Amazon Web Services SDK for .NET (PCL) -  Amazon Machine Learning. Amazon Machine Learning is a service that makes it easy for developers of all skill levels to use machine learning technology.")]
 #elif UNITY
 [assembly: AssemblyDescription("The Amazon Web Services SDK for .NET (Unity) - Amazon Machine Learning. Amazon Machine Learning is a service that makes it easy for developers of all skill levels to use machine learning technology.")]
->>>>>>> 66295a90
+#elif DNX
+[assembly: AssemblyDescription("The Amazon Web Services SDK for .NET (DNX)- Amazon Machine Learning. Amazon Machine Learning is a service that makes it easy for developers of all skill levels to use machine learning technology.")]
 #else
 #error Unknown platform constant - unable to set correct AssemblyDescription
 #endif
