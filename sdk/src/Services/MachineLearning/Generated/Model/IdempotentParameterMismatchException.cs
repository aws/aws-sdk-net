/*
 * Copyright 2010-2014 Amazon.com, Inc. or its affiliates. All Rights Reserved.
 * 
 * Licensed under the Apache License, Version 2.0 (the "License").
 * You may not use this file except in compliance with the License.
 * A copy of the License is located at
 * 
 *  http://aws.amazon.com/apache2.0
 * 
 * or in the "license" file accompanying this file. This file is distributed
 * on an "AS IS" BASIS, WITHOUT WARRANTIES OR CONDITIONS OF ANY KIND, either
 * express or implied. See the License for the specific language governing
 * permissions and limitations under the License.
 */

/*
 * Do not modify this file. This file is generated from the machinelearning-2014-12-12.normal.json service model.
 */
using System;
using System.Collections.Generic;
using System.Xml.Serialization;
using System.Text;
using System.IO;
using System.Net;

using Amazon.Runtime;
using Amazon.Runtime.Internal;

namespace Amazon.MachineLearning.Model
{
    /// <summary>
    /// A second request to use or change an object was not allowed. This can result from
    /// retrying a request using a parameter that was not present in the original request.
    /// </summary>
<<<<<<< HEAD
#if !NETSTANDARD
=======
    #if !PCL && !NETSTANDARD
>>>>>>> 1327e649
    [Serializable]
    #endif
    public partial class IdempotentParameterMismatchException : AmazonMachineLearningException
    {
        private int? _code;

        /// <summary>
        /// Constructs a new IdempotentParameterMismatchException with the specified error
        /// message.
        /// </summary>
        /// <param name="message">
        /// Describes the error encountered.
        /// </param>
        public IdempotentParameterMismatchException(string message) 
            : base(message) {}

        /// <summary>
        /// Construct instance of IdempotentParameterMismatchException
        /// </summary>
        /// <param name="message"></param>
        /// <param name="innerException"></param>
        public IdempotentParameterMismatchException(string message, Exception innerException) 
            : base(message, innerException) {}

        /// <summary>
        /// Construct instance of IdempotentParameterMismatchException
        /// </summary>
        /// <param name="innerException"></param>
        public IdempotentParameterMismatchException(Exception innerException) 
            : base(innerException) {}

        /// <summary>
        /// Construct instance of IdempotentParameterMismatchException
        /// </summary>
        /// <param name="message"></param>
        /// <param name="innerException"></param>
        /// <param name="errorType"></param>
        /// <param name="errorCode"></param>
        /// <param name="requestId"></param>
        /// <param name="statusCode"></param>
        public IdempotentParameterMismatchException(string message, Exception innerException, ErrorType errorType, string errorCode, string requestId, HttpStatusCode statusCode) 
            : base(message, innerException, errorType, errorCode, requestId, statusCode) {}

        /// <summary>
        /// Construct instance of IdempotentParameterMismatchException
        /// </summary>
        /// <param name="message"></param>
        /// <param name="errorType"></param>
        /// <param name="errorCode"></param>
        /// <param name="requestId"></param>
        /// <param name="statusCode"></param>
        public IdempotentParameterMismatchException(string message, ErrorType errorType, string errorCode, string requestId, HttpStatusCode statusCode) 
            : base(message, errorType, errorCode, requestId, statusCode) {}


#if !NETSTANDARD
        /// <summary>
        /// Constructs a new instance of the IdempotentParameterMismatchException class with serialized data.
        /// </summary>
        /// <param name="info">The <see cref="T:System.Runtime.Serialization.SerializationInfo" /> that holds the serialized object data about the exception being thrown.</param>
        /// <param name="context">The <see cref="T:System.Runtime.Serialization.StreamingContext" /> that contains contextual information about the source or destination.</param>
        /// <exception cref="T:System.ArgumentNullException">The <paramref name="info" /> parameter is null. </exception>
        /// <exception cref="T:System.Runtime.Serialization.SerializationException">The class name is null or <see cref="P:System.Exception.HResult" /> is zero (0). </exception>
        protected IdempotentParameterMismatchException(System.Runtime.Serialization.SerializationInfo info, System.Runtime.Serialization.StreamingContext context)
            : base(info, context)
        {
            this.Code = (int)info.GetValue("Code", typeof(int));
        }

        /// <summary>
        /// Sets the <see cref="T:System.Runtime.Serialization.SerializationInfo" /> with information about the exception.
        /// </summary>
        /// <param name="info">The <see cref="T:System.Runtime.Serialization.SerializationInfo" /> that holds the serialized object data about the exception being thrown.</param>
        /// <param name="context">The <see cref="T:System.Runtime.Serialization.StreamingContext" /> that contains contextual information about the source or destination.</param>
        /// <exception cref="T:System.ArgumentNullException">The <paramref name="info" /> parameter is a null reference (Nothing in Visual Basic). </exception>
#if BCL35
        [System.Security.Permissions.SecurityPermission(
            System.Security.Permissions.SecurityAction.LinkDemand,
            Flags = System.Security.Permissions.SecurityPermissionFlag.SerializationFormatter)]
#endif
        [System.Security.SecurityCritical]
        // These FxCop rules are giving false-positives for this method
        [System.Diagnostics.CodeAnalysis.SuppressMessage("Microsoft.Security", "CA2123:OverrideLinkDemandsShouldBeIdenticalToBase")]
        [System.Diagnostics.CodeAnalysis.SuppressMessage("Microsoft.Security", "CA2134:MethodsMustOverrideWithConsistentTransparencyFxCopRule")]
        public override void GetObjectData(System.Runtime.Serialization.SerializationInfo info, System.Runtime.Serialization.StreamingContext context)
        {
            base.GetObjectData(info, context);
            info.AddValue("Code", this.Code);
        }
#endif

        /// <summary>
        /// Gets and sets the property Code.
        /// </summary>
        public int Code
        {
            get { return this._code.GetValueOrDefault(); }
            set { this._code = value; }
        }

        // Check to see if Code property is set
        internal bool IsSetCode()
        {
            return this._code.HasValue; 
        }

    }
}<|MERGE_RESOLUTION|>--- conflicted
+++ resolved
@@ -32,11 +32,7 @@
     /// A second request to use or change an object was not allowed. This can result from
     /// retrying a request using a parameter that was not present in the original request.
     /// </summary>
-<<<<<<< HEAD
-#if !NETSTANDARD
-=======
-    #if !PCL && !NETSTANDARD
->>>>>>> 1327e649
+    #if !NETSTANDARD
     [Serializable]
     #endif
     public partial class IdempotentParameterMismatchException : AmazonMachineLearningException
