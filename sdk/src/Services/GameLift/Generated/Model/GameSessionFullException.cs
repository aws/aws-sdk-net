--- conflicted
+++ resolved
@@ -32,11 +32,7 @@
     /// The game instance is currently full and cannot allow the requested player(s) to join.
     /// Clients can retry such requests immediately or after a waiting period.
     /// </summary>
-<<<<<<< HEAD
-#if !NETSTANDARD
-=======
-    #if !PCL && !NETSTANDARD
->>>>>>> 1327e649
+    #if !NETSTANDARD
     [Serializable]
     #endif
     public partial class GameSessionFullException : AmazonGameLiftException
