--- conflicted
+++ resolved
@@ -32,11 +32,7 @@
     /// The service encountered an unrecoverable internal failure while processing the request.
     /// Clients can retry such requests immediately or after a waiting period.
     /// </summary>
-<<<<<<< HEAD
-#if !NETSTANDARD
-=======
-    #if !PCL && !NETSTANDARD
->>>>>>> 1327e649
+    #if !NETSTANDARD
     [Serializable]
     #endif
     public partial class InternalServiceException : AmazonGameLiftException
