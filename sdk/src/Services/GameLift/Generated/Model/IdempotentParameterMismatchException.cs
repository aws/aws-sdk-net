/*
 * Copyright 2010-2014 Amazon.com, Inc. or its affiliates. All Rights Reserved.
 * 
 * Licensed under the Apache License, Version 2.0 (the "License").
 * You may not use this file except in compliance with the License.
 * A copy of the License is located at
 * 
 *  http://aws.amazon.com/apache2.0
 * 
 * or in the "license" file accompanying this file. This file is distributed
 * on an "AS IS" BASIS, WITHOUT WARRANTIES OR CONDITIONS OF ANY KIND, either
 * express or implied. See the License for the specific language governing
 * permissions and limitations under the License.
 */

/*
 * Do not modify this file. This file is generated from the gamelift-2015-10-01.normal.json service model.
 */
using System;
using System.Collections.Generic;
using System.Xml.Serialization;
using System.Text;
using System.IO;
using System.Net;

using Amazon.Runtime;
using Amazon.Runtime.Internal;

namespace Amazon.GameLift.Model
{
    /// <summary>
    /// A game session with this custom ID string already exists in this fleet. Resolve this
    /// conflict before retrying this request.
    /// </summary>
<<<<<<< HEAD
#if !NETSTANDARD
=======
    #if !PCL && !NETSTANDARD
>>>>>>> 1327e649
    [Serializable]
    #endif
    public partial class IdempotentParameterMismatchException : AmazonGameLiftException
    {

        /// <summary>
        /// Constructs a new IdempotentParameterMismatchException with the specified error
        /// message.
        /// </summary>
        /// <param name="message">
        /// Describes the error encountered.
        /// </param>
        public IdempotentParameterMismatchException(string message) 
            : base(message) {}

        /// <summary>
        /// Construct instance of IdempotentParameterMismatchException
        /// </summary>
        /// <param name="message"></param>
        /// <param name="innerException"></param>
        public IdempotentParameterMismatchException(string message, Exception innerException) 
            : base(message, innerException) {}

        /// <summary>
        /// Construct instance of IdempotentParameterMismatchException
        /// </summary>
        /// <param name="innerException"></param>
        public IdempotentParameterMismatchException(Exception innerException) 
            : base(innerException) {}

        /// <summary>
        /// Construct instance of IdempotentParameterMismatchException
        /// </summary>
        /// <param name="message"></param>
        /// <param name="innerException"></param>
        /// <param name="errorType"></param>
        /// <param name="errorCode"></param>
        /// <param name="requestId"></param>
        /// <param name="statusCode"></param>
        public IdempotentParameterMismatchException(string message, Exception innerException, ErrorType errorType, string errorCode, string requestId, HttpStatusCode statusCode) 
            : base(message, innerException, errorType, errorCode, requestId, statusCode) {}

        /// <summary>
        /// Construct instance of IdempotentParameterMismatchException
        /// </summary>
        /// <param name="message"></param>
        /// <param name="errorType"></param>
        /// <param name="errorCode"></param>
        /// <param name="requestId"></param>
        /// <param name="statusCode"></param>
        public IdempotentParameterMismatchException(string message, ErrorType errorType, string errorCode, string requestId, HttpStatusCode statusCode) 
            : base(message, errorType, errorCode, requestId, statusCode) {}


#if !NETSTANDARD
        /// <summary>
        /// Constructs a new instance of the IdempotentParameterMismatchException class with serialized data.
        /// </summary>
        /// <param name="info">The <see cref="T:System.Runtime.Serialization.SerializationInfo" /> that holds the serialized object data about the exception being thrown.</param>
        /// <param name="context">The <see cref="T:System.Runtime.Serialization.StreamingContext" /> that contains contextual information about the source or destination.</param>
        /// <exception cref="T:System.ArgumentNullException">The <paramref name="info" /> parameter is null. </exception>
        /// <exception cref="T:System.Runtime.Serialization.SerializationException">The class name is null or <see cref="P:System.Exception.HResult" /> is zero (0). </exception>
        protected IdempotentParameterMismatchException(System.Runtime.Serialization.SerializationInfo info, System.Runtime.Serialization.StreamingContext context)
            : base(info, context)
        {
        }

        /// <summary>
        /// Sets the <see cref="T:System.Runtime.Serialization.SerializationInfo" /> with information about the exception.
        /// </summary>
        /// <param name="info">The <see cref="T:System.Runtime.Serialization.SerializationInfo" /> that holds the serialized object data about the exception being thrown.</param>
        /// <param name="context">The <see cref="T:System.Runtime.Serialization.StreamingContext" /> that contains contextual information about the source or destination.</param>
        /// <exception cref="T:System.ArgumentNullException">The <paramref name="info" /> parameter is a null reference (Nothing in Visual Basic). </exception>
#if BCL35
        [System.Security.Permissions.SecurityPermission(
            System.Security.Permissions.SecurityAction.LinkDemand,
            Flags = System.Security.Permissions.SecurityPermissionFlag.SerializationFormatter)]
#endif
        [System.Security.SecurityCritical]
        // These FxCop rules are giving false-positives for this method
        [System.Diagnostics.CodeAnalysis.SuppressMessage("Microsoft.Security", "CA2123:OverrideLinkDemandsShouldBeIdenticalToBase")]
        [System.Diagnostics.CodeAnalysis.SuppressMessage("Microsoft.Security", "CA2134:MethodsMustOverrideWithConsistentTransparencyFxCopRule")]
        public override void GetObjectData(System.Runtime.Serialization.SerializationInfo info, System.Runtime.Serialization.StreamingContext context)
        {
            base.GetObjectData(info, context);
        }
#endif

    }
}<|MERGE_RESOLUTION|>--- conflicted
+++ resolved
@@ -32,11 +32,7 @@
     /// A game session with this custom ID string already exists in this fleet. Resolve this
     /// conflict before retrying this request.
     /// </summary>
-<<<<<<< HEAD
-#if !NETSTANDARD
-=======
-    #if !PCL && !NETSTANDARD
->>>>>>> 1327e649
+    #if !NETSTANDARD
     [Serializable]
     #endif
     public partial class IdempotentParameterMismatchException : AmazonGameLiftException
