--- conflicted
+++ resolved
@@ -32,11 +32,7 @@
     /// The requested operation would cause a conflict with the current state of a resource
     /// associated with the request and/or the fleet. Resolve the conflict before retrying.
     /// </summary>
-<<<<<<< HEAD
-#if !NETSTANDARD
-=======
-    #if !PCL && !NETSTANDARD
->>>>>>> 1327e649
+    #if !NETSTANDARD
     [Serializable]
     #endif
     public partial class InvalidFleetStatusException : AmazonGameLiftException
