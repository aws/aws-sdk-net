/*
 * Copyright 2010-2014 Amazon.com, Inc. or its affiliates. All Rights Reserved.
 * 
 * Licensed under the Apache License, Version 2.0 (the "License").
 * You may not use this file except in compliance with the License.
 * A copy of the License is located at
 * 
 *  http://aws.amazon.com/apache2.0
 * 
 * or in the "license" file accompanying this file. This file is distributed
 * on an "AS IS" BASIS, WITHOUT WARRANTIES OR CONDITIONS OF ANY KIND, either
 * express or implied. See the License for the specific language governing
 * permissions and limitations under the License.
 */

/*
 * Do not modify this file. This file is generated from the gamelift-2015-10-01.normal.json service model.
 */
using System;
using System.Collections.Generic;
using System.Xml.Serialization;
using System.Text;
using System.IO;
using System.Net;

using Amazon.Runtime;
using Amazon.Runtime.Internal;

namespace Amazon.GameLift.Model
{
    /// <summary>
    /// The requested operation would cause a conflict with the current state of a service
    /// resource associated with the request. Resolve the conflict before retrying this request.
    /// </summary>
<<<<<<< HEAD
#if !NETSTANDARD
=======
    #if !PCL && !NETSTANDARD
>>>>>>> 1327e649
    [Serializable]
    #endif
    public partial class ConflictException : AmazonGameLiftException
    {

        /// <summary>
        /// Constructs a new ConflictException with the specified error
        /// message.
        /// </summary>
        /// <param name="message">
        /// Describes the error encountered.
        /// </param>
        public ConflictException(string message) 
            : base(message) {}

        /// <summary>
        /// Construct instance of ConflictException
        /// </summary>
        /// <param name="message"></param>
        /// <param name="innerException"></param>
        public ConflictException(string message, Exception innerException) 
            : base(message, innerException) {}

        /// <summary>
        /// Construct instance of ConflictException
        /// </summary>
        /// <param name="innerException"></param>
        public ConflictException(Exception innerException) 
            : base(innerException) {}

        /// <summary>
        /// Construct instance of ConflictException
        /// </summary>
        /// <param name="message"></param>
        /// <param name="innerException"></param>
        /// <param name="errorType"></param>
        /// <param name="errorCode"></param>
        /// <param name="requestId"></param>
        /// <param name="statusCode"></param>
        public ConflictException(string message, Exception innerException, ErrorType errorType, string errorCode, string requestId, HttpStatusCode statusCode) 
            : base(message, innerException, errorType, errorCode, requestId, statusCode) {}

        /// <summary>
        /// Construct instance of ConflictException
        /// </summary>
        /// <param name="message"></param>
        /// <param name="errorType"></param>
        /// <param name="errorCode"></param>
        /// <param name="requestId"></param>
        /// <param name="statusCode"></param>
        public ConflictException(string message, ErrorType errorType, string errorCode, string requestId, HttpStatusCode statusCode) 
            : base(message, errorType, errorCode, requestId, statusCode) {}


#if !NETSTANDARD
        /// <summary>
        /// Constructs a new instance of the ConflictException class with serialized data.
        /// </summary>
        /// <param name="info">The <see cref="T:System.Runtime.Serialization.SerializationInfo" /> that holds the serialized object data about the exception being thrown.</param>
        /// <param name="context">The <see cref="T:System.Runtime.Serialization.StreamingContext" /> that contains contextual information about the source or destination.</param>
        /// <exception cref="T:System.ArgumentNullException">The <paramref name="info" /> parameter is null. </exception>
        /// <exception cref="T:System.Runtime.Serialization.SerializationException">The class name is null or <see cref="P:System.Exception.HResult" /> is zero (0). </exception>
        protected ConflictException(System.Runtime.Serialization.SerializationInfo info, System.Runtime.Serialization.StreamingContext context)
            : base(info, context)
        {
        }

        /// <summary>
        /// Sets the <see cref="T:System.Runtime.Serialization.SerializationInfo" /> with information about the exception.
        /// </summary>
        /// <param name="info">The <see cref="T:System.Runtime.Serialization.SerializationInfo" /> that holds the serialized object data about the exception being thrown.</param>
        /// <param name="context">The <see cref="T:System.Runtime.Serialization.StreamingContext" /> that contains contextual information about the source or destination.</param>
        /// <exception cref="T:System.ArgumentNullException">The <paramref name="info" /> parameter is a null reference (Nothing in Visual Basic). </exception>
#if BCL35
        [System.Security.Permissions.SecurityPermission(
            System.Security.Permissions.SecurityAction.LinkDemand,
            Flags = System.Security.Permissions.SecurityPermissionFlag.SerializationFormatter)]
#endif
        [System.Security.SecurityCritical]
        // These FxCop rules are giving false-positives for this method
        [System.Diagnostics.CodeAnalysis.SuppressMessage("Microsoft.Security", "CA2123:OverrideLinkDemandsShouldBeIdenticalToBase")]
        [System.Diagnostics.CodeAnalysis.SuppressMessage("Microsoft.Security", "CA2134:MethodsMustOverrideWithConsistentTransparencyFxCopRule")]
        public override void GetObjectData(System.Runtime.Serialization.SerializationInfo info, System.Runtime.Serialization.StreamingContext context)
        {
            base.GetObjectData(info, context);
        }
#endif

    }
}<|MERGE_RESOLUTION|>--- conflicted
+++ resolved
@@ -32,11 +32,7 @@
     /// The requested operation would cause a conflict with the current state of a service
     /// resource associated with the request. Resolve the conflict before retrying this request.
     /// </summary>
-<<<<<<< HEAD
-#if !NETSTANDARD
-=======
-    #if !PCL && !NETSTANDARD
->>>>>>> 1327e649
+    #if !NETSTANDARD
     [Serializable]
     #endif
     public partial class ConflictException : AmazonGameLiftException
