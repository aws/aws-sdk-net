--- conflicted
+++ resolved
@@ -32,11 +32,7 @@
     /// You have exceeded an Amazon SageMaker resource limit. For example, you might have
     /// too many training jobs created.
     /// </summary>
-<<<<<<< HEAD
-#if !NETSTANDARD
-=======
-    #if !PCL && !NETSTANDARD
->>>>>>> 1327e649
+    #if !NETSTANDARD
     [Serializable]
     #endif
     public partial class ResourceLimitExceededException : AmazonSageMakerException
