/*
 * Copyright 2010-2014 Amazon.com, Inc. or its affiliates. All Rights Reserved.
 * 
 * Licensed under the Apache License, Version 2.0 (the "License").
 * You may not use this file except in compliance with the License.
 * A copy of the License is located at
 * 
 *  http://aws.amazon.com/apache2.0
 * 
 * or in the "license" file accompanying this file. This file is distributed
 * on an "AS IS" BASIS, WITHOUT WARRANTIES OR CONDITIONS OF ANY KIND, either
 * express or implied. See the License for the specific language governing
 * permissions and limitations under the License.
 */

/*
 * Do not modify this file. This file is generated from the sagemaker-2017-07-24.normal.json service model.
 */
using System;
using System.Collections.Generic;
using System.Xml.Serialization;
using System.Text;
using System.IO;
using System.Net;

using Amazon.Runtime;
using Amazon.Runtime.Internal;

namespace Amazon.SageMaker.Model
{
    /// <summary>
    /// There was a conflict when you attempted to modify an experiment, trial, or trial component.
    /// </summary>
<<<<<<< HEAD
#if !NETSTANDARD
=======
    #if !PCL && !NETSTANDARD
>>>>>>> 1327e649
    [Serializable]
    #endif
    public partial class ConflictException : AmazonSageMakerException
    {

        /// <summary>
        /// Constructs a new ConflictException with the specified error
        /// message.
        /// </summary>
        /// <param name="message">
        /// Describes the error encountered.
        /// </param>
        public ConflictException(string message) 
            : base(message) {}

        /// <summary>
        /// Construct instance of ConflictException
        /// </summary>
        /// <param name="message"></param>
        /// <param name="innerException"></param>
        public ConflictException(string message, Exception innerException) 
            : base(message, innerException) {}

        /// <summary>
        /// Construct instance of ConflictException
        /// </summary>
        /// <param name="innerException"></param>
        public ConflictException(Exception innerException) 
            : base(innerException) {}

        /// <summary>
        /// Construct instance of ConflictException
        /// </summary>
        /// <param name="message"></param>
        /// <param name="innerException"></param>
        /// <param name="errorType"></param>
        /// <param name="errorCode"></param>
        /// <param name="requestId"></param>
        /// <param name="statusCode"></param>
        public ConflictException(string message, Exception innerException, ErrorType errorType, string errorCode, string requestId, HttpStatusCode statusCode) 
            : base(message, innerException, errorType, errorCode, requestId, statusCode) {}

        /// <summary>
        /// Construct instance of ConflictException
        /// </summary>
        /// <param name="message"></param>
        /// <param name="errorType"></param>
        /// <param name="errorCode"></param>
        /// <param name="requestId"></param>
        /// <param name="statusCode"></param>
        public ConflictException(string message, ErrorType errorType, string errorCode, string requestId, HttpStatusCode statusCode) 
            : base(message, errorType, errorCode, requestId, statusCode) {}


#if !NETSTANDARD
        /// <summary>
        /// Constructs a new instance of the ConflictException class with serialized data.
        /// </summary>
        /// <param name="info">The <see cref="T:System.Runtime.Serialization.SerializationInfo" /> that holds the serialized object data about the exception being thrown.</param>
        /// <param name="context">The <see cref="T:System.Runtime.Serialization.StreamingContext" /> that contains contextual information about the source or destination.</param>
        /// <exception cref="T:System.ArgumentNullException">The <paramref name="info" /> parameter is null. </exception>
        /// <exception cref="T:System.Runtime.Serialization.SerializationException">The class name is null or <see cref="P:System.Exception.HResult" /> is zero (0). </exception>
        protected ConflictException(System.Runtime.Serialization.SerializationInfo info, System.Runtime.Serialization.StreamingContext context)
            : base(info, context)
        {
        }

        /// <summary>
        /// Sets the <see cref="T:System.Runtime.Serialization.SerializationInfo" /> with information about the exception.
        /// </summary>
        /// <param name="info">The <see cref="T:System.Runtime.Serialization.SerializationInfo" /> that holds the serialized object data about the exception being thrown.</param>
        /// <param name="context">The <see cref="T:System.Runtime.Serialization.StreamingContext" /> that contains contextual information about the source or destination.</param>
        /// <exception cref="T:System.ArgumentNullException">The <paramref name="info" /> parameter is a null reference (Nothing in Visual Basic). </exception>
#if BCL35
        [System.Security.Permissions.SecurityPermission(
            System.Security.Permissions.SecurityAction.LinkDemand,
            Flags = System.Security.Permissions.SecurityPermissionFlag.SerializationFormatter)]
#endif
        [System.Security.SecurityCritical]
        // These FxCop rules are giving false-positives for this method
        [System.Diagnostics.CodeAnalysis.SuppressMessage("Microsoft.Security", "CA2123:OverrideLinkDemandsShouldBeIdenticalToBase")]
        [System.Diagnostics.CodeAnalysis.SuppressMessage("Microsoft.Security", "CA2134:MethodsMustOverrideWithConsistentTransparencyFxCopRule")]
        public override void GetObjectData(System.Runtime.Serialization.SerializationInfo info, System.Runtime.Serialization.StreamingContext context)
        {
            base.GetObjectData(info, context);
        }
#endif

    }
}<|MERGE_RESOLUTION|>--- conflicted
+++ resolved
@@ -31,11 +31,7 @@
     /// <summary>
     /// There was a conflict when you attempted to modify an experiment, trial, or trial component.
     /// </summary>
-<<<<<<< HEAD
-#if !NETSTANDARD
-=======
-    #if !PCL && !NETSTANDARD
->>>>>>> 1327e649
+    #if !NETSTANDARD
     [Serializable]
     #endif
     public partial class ConflictException : AmazonSageMakerException
