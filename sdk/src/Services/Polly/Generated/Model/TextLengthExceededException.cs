--- conflicted
+++ resolved
@@ -35,11 +35,7 @@
     /// API, the maximum is 200,000 characters, of which no more than 100,000 can be billed
     /// characters. SSML tags are not counted as billed characters.
     /// </summary>
-<<<<<<< HEAD
-#if !NETSTANDARD
-=======
-    #if !PCL && !NETSTANDARD
->>>>>>> 1327e649
+    #if !NETSTANDARD
     [Serializable]
     #endif
     public partial class TextLengthExceededException : AmazonPollyException
