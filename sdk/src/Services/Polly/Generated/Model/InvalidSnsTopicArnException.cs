--- conflicted
+++ resolved
@@ -32,11 +32,7 @@
     /// The provided SNS topic ARN is invalid. Please provide a valid SNS topic ARN and try
     /// again.
     /// </summary>
-<<<<<<< HEAD
-#if !NETSTANDARD
-=======
-    #if !PCL && !NETSTANDARD
->>>>>>> 1327e649
+    #if !NETSTANDARD
     [Serializable]
     #endif
     public partial class InvalidSnsTopicArnException : AmazonPollyException
