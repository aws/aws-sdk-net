/*
 * Copyright 2010-2014 Amazon.com, Inc. or its affiliates. All Rights Reserved.
 * 
 * Licensed under the Apache License, Version 2.0 (the "License").
 * You may not use this file except in compliance with the License.
 * A copy of the License is located at
 * 
 *  http://aws.amazon.com/apache2.0
 * 
 * or in the "license" file accompanying this file. This file is distributed
 * on an "AS IS" BASIS, WITHOUT WARRANTIES OR CONDITIONS OF ANY KIND, either
 * express or implied. See the License for the specific language governing
 * permissions and limitations under the License.
 */

/*
 * Do not modify this file. This file is generated from the polly-2016-06-10.normal.json service model.
 */
using System;
using System.Collections.Generic;
using System.Xml.Serialization;
using System.Text;
using System.IO;
using System.Net;

using Amazon.Runtime;
using Amazon.Runtime.Internal;

namespace Amazon.Polly.Model
{
    /// <summary>
    /// This engine is not compatible with the voice that you have designated. Choose a new
    /// voice that is compatible with the engine or change the engine and restart the operation.
    /// </summary>
<<<<<<< HEAD
#if !NETSTANDARD
=======
    #if !PCL && !NETSTANDARD
>>>>>>> 1327e649
    [Serializable]
    #endif
    public partial class EngineNotSupportedException : AmazonPollyException
    {

        /// <summary>
        /// Constructs a new EngineNotSupportedException with the specified error
        /// message.
        /// </summary>
        /// <param name="message">
        /// Describes the error encountered.
        /// </param>
        public EngineNotSupportedException(string message) 
            : base(message) {}

        /// <summary>
        /// Construct instance of EngineNotSupportedException
        /// </summary>
        /// <param name="message"></param>
        /// <param name="innerException"></param>
        public EngineNotSupportedException(string message, Exception innerException) 
            : base(message, innerException) {}

        /// <summary>
        /// Construct instance of EngineNotSupportedException
        /// </summary>
        /// <param name="innerException"></param>
        public EngineNotSupportedException(Exception innerException) 
            : base(innerException) {}

        /// <summary>
        /// Construct instance of EngineNotSupportedException
        /// </summary>
        /// <param name="message"></param>
        /// <param name="innerException"></param>
        /// <param name="errorType"></param>
        /// <param name="errorCode"></param>
        /// <param name="requestId"></param>
        /// <param name="statusCode"></param>
        public EngineNotSupportedException(string message, Exception innerException, ErrorType errorType, string errorCode, string requestId, HttpStatusCode statusCode) 
            : base(message, innerException, errorType, errorCode, requestId, statusCode) {}

        /// <summary>
        /// Construct instance of EngineNotSupportedException
        /// </summary>
        /// <param name="message"></param>
        /// <param name="errorType"></param>
        /// <param name="errorCode"></param>
        /// <param name="requestId"></param>
        /// <param name="statusCode"></param>
        public EngineNotSupportedException(string message, ErrorType errorType, string errorCode, string requestId, HttpStatusCode statusCode) 
            : base(message, errorType, errorCode, requestId, statusCode) {}


#if !NETSTANDARD
        /// <summary>
        /// Constructs a new instance of the EngineNotSupportedException class with serialized data.
        /// </summary>
        /// <param name="info">The <see cref="T:System.Runtime.Serialization.SerializationInfo" /> that holds the serialized object data about the exception being thrown.</param>
        /// <param name="context">The <see cref="T:System.Runtime.Serialization.StreamingContext" /> that contains contextual information about the source or destination.</param>
        /// <exception cref="T:System.ArgumentNullException">The <paramref name="info" /> parameter is null. </exception>
        /// <exception cref="T:System.Runtime.Serialization.SerializationException">The class name is null or <see cref="P:System.Exception.HResult" /> is zero (0). </exception>
        protected EngineNotSupportedException(System.Runtime.Serialization.SerializationInfo info, System.Runtime.Serialization.StreamingContext context)
            : base(info, context)
        {
        }

        /// <summary>
        /// Sets the <see cref="T:System.Runtime.Serialization.SerializationInfo" /> with information about the exception.
        /// </summary>
        /// <param name="info">The <see cref="T:System.Runtime.Serialization.SerializationInfo" /> that holds the serialized object data about the exception being thrown.</param>
        /// <param name="context">The <see cref="T:System.Runtime.Serialization.StreamingContext" /> that contains contextual information about the source or destination.</param>
        /// <exception cref="T:System.ArgumentNullException">The <paramref name="info" /> parameter is a null reference (Nothing in Visual Basic). </exception>
#if BCL35
        [System.Security.Permissions.SecurityPermission(
            System.Security.Permissions.SecurityAction.LinkDemand,
            Flags = System.Security.Permissions.SecurityPermissionFlag.SerializationFormatter)]
#endif
        [System.Security.SecurityCritical]
        // These FxCop rules are giving false-positives for this method
        [System.Diagnostics.CodeAnalysis.SuppressMessage("Microsoft.Security", "CA2123:OverrideLinkDemandsShouldBeIdenticalToBase")]
        [System.Diagnostics.CodeAnalysis.SuppressMessage("Microsoft.Security", "CA2134:MethodsMustOverrideWithConsistentTransparencyFxCopRule")]
        public override void GetObjectData(System.Runtime.Serialization.SerializationInfo info, System.Runtime.Serialization.StreamingContext context)
        {
            base.GetObjectData(info, context);
        }
#endif

    }
}<|MERGE_RESOLUTION|>--- conflicted
+++ resolved
@@ -32,11 +32,7 @@
     /// This engine is not compatible with the voice that you have designated. Choose a new
     /// voice that is compatible with the engine or change the engine and restart the operation.
     /// </summary>
-<<<<<<< HEAD
-#if !NETSTANDARD
-=======
-    #if !PCL && !NETSTANDARD
->>>>>>> 1327e649
+    #if !NETSTANDARD
     [Serializable]
     #endif
     public partial class EngineNotSupportedException : AmazonPollyException
