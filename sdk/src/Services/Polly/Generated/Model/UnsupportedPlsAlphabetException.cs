/*
 * Copyright 2010-2014 Amazon.com, Inc. or its affiliates. All Rights Reserved.
 * 
 * Licensed under the Apache License, Version 2.0 (the "License").
 * You may not use this file except in compliance with the License.
 * A copy of the License is located at
 * 
 *  http://aws.amazon.com/apache2.0
 * 
 * or in the "license" file accompanying this file. This file is distributed
 * on an "AS IS" BASIS, WITHOUT WARRANTIES OR CONDITIONS OF ANY KIND, either
 * express or implied. See the License for the specific language governing
 * permissions and limitations under the License.
 */

/*
 * Do not modify this file. This file is generated from the polly-2016-06-10.normal.json service model.
 */
using System;
using System.Collections.Generic;
using System.Xml.Serialization;
using System.Text;
using System.IO;
using System.Net;

using Amazon.Runtime;
using Amazon.Runtime.Internal;

namespace Amazon.Polly.Model
{
    /// <summary>
    /// The alphabet specified by the lexicon is not a supported alphabet. Valid values are
    /// <code>x-sampa</code> and <code>ipa</code>.
    /// </summary>
<<<<<<< HEAD
#if !NETSTANDARD
=======
    #if !PCL && !NETSTANDARD
>>>>>>> 1327e649
    [Serializable]
    #endif
    public partial class UnsupportedPlsAlphabetException : AmazonPollyException
    {

        /// <summary>
        /// Constructs a new UnsupportedPlsAlphabetException with the specified error
        /// message.
        /// </summary>
        /// <param name="message">
        /// Describes the error encountered.
        /// </param>
        public UnsupportedPlsAlphabetException(string message) 
            : base(message) {}

        /// <summary>
        /// Construct instance of UnsupportedPlsAlphabetException
        /// </summary>
        /// <param name="message"></param>
        /// <param name="innerException"></param>
        public UnsupportedPlsAlphabetException(string message, Exception innerException) 
            : base(message, innerException) {}

        /// <summary>
        /// Construct instance of UnsupportedPlsAlphabetException
        /// </summary>
        /// <param name="innerException"></param>
        public UnsupportedPlsAlphabetException(Exception innerException) 
            : base(innerException) {}

        /// <summary>
        /// Construct instance of UnsupportedPlsAlphabetException
        /// </summary>
        /// <param name="message"></param>
        /// <param name="innerException"></param>
        /// <param name="errorType"></param>
        /// <param name="errorCode"></param>
        /// <param name="requestId"></param>
        /// <param name="statusCode"></param>
        public UnsupportedPlsAlphabetException(string message, Exception innerException, ErrorType errorType, string errorCode, string requestId, HttpStatusCode statusCode) 
            : base(message, innerException, errorType, errorCode, requestId, statusCode) {}

        /// <summary>
        /// Construct instance of UnsupportedPlsAlphabetException
        /// </summary>
        /// <param name="message"></param>
        /// <param name="errorType"></param>
        /// <param name="errorCode"></param>
        /// <param name="requestId"></param>
        /// <param name="statusCode"></param>
        public UnsupportedPlsAlphabetException(string message, ErrorType errorType, string errorCode, string requestId, HttpStatusCode statusCode) 
            : base(message, errorType, errorCode, requestId, statusCode) {}


#if !NETSTANDARD
        /// <summary>
        /// Constructs a new instance of the UnsupportedPlsAlphabetException class with serialized data.
        /// </summary>
        /// <param name="info">The <see cref="T:System.Runtime.Serialization.SerializationInfo" /> that holds the serialized object data about the exception being thrown.</param>
        /// <param name="context">The <see cref="T:System.Runtime.Serialization.StreamingContext" /> that contains contextual information about the source or destination.</param>
        /// <exception cref="T:System.ArgumentNullException">The <paramref name="info" /> parameter is null. </exception>
        /// <exception cref="T:System.Runtime.Serialization.SerializationException">The class name is null or <see cref="P:System.Exception.HResult" /> is zero (0). </exception>
        protected UnsupportedPlsAlphabetException(System.Runtime.Serialization.SerializationInfo info, System.Runtime.Serialization.StreamingContext context)
            : base(info, context)
        {
        }

        /// <summary>
        /// Sets the <see cref="T:System.Runtime.Serialization.SerializationInfo" /> with information about the exception.
        /// </summary>
        /// <param name="info">The <see cref="T:System.Runtime.Serialization.SerializationInfo" /> that holds the serialized object data about the exception being thrown.</param>
        /// <param name="context">The <see cref="T:System.Runtime.Serialization.StreamingContext" /> that contains contextual information about the source or destination.</param>
        /// <exception cref="T:System.ArgumentNullException">The <paramref name="info" /> parameter is a null reference (Nothing in Visual Basic). </exception>
#if BCL35
        [System.Security.Permissions.SecurityPermission(
            System.Security.Permissions.SecurityAction.LinkDemand,
            Flags = System.Security.Permissions.SecurityPermissionFlag.SerializationFormatter)]
#endif
        [System.Security.SecurityCritical]
        // These FxCop rules are giving false-positives for this method
        [System.Diagnostics.CodeAnalysis.SuppressMessage("Microsoft.Security", "CA2123:OverrideLinkDemandsShouldBeIdenticalToBase")]
        [System.Diagnostics.CodeAnalysis.SuppressMessage("Microsoft.Security", "CA2134:MethodsMustOverrideWithConsistentTransparencyFxCopRule")]
        public override void GetObjectData(System.Runtime.Serialization.SerializationInfo info, System.Runtime.Serialization.StreamingContext context)
        {
            base.GetObjectData(info, context);
        }
#endif

    }
}<|MERGE_RESOLUTION|>--- conflicted
+++ resolved
@@ -32,11 +32,7 @@
     /// The alphabet specified by the lexicon is not a supported alphabet. Valid values are
     /// <code>x-sampa</code> and <code>ipa</code>.
     /// </summary>
-<<<<<<< HEAD
-#if !NETSTANDARD
-=======
-    #if !PCL && !NETSTANDARD
->>>>>>> 1327e649
+    #if !NETSTANDARD
     [Serializable]
     #endif
     public partial class UnsupportedPlsAlphabetException : AmazonPollyException
