/*
 * Copyright 2010-2014 Amazon.com, Inc. or its affiliates. All Rights Reserved.
 * 
 * Licensed under the Apache License, Version 2.0 (the "License").
 * You may not use this file except in compliance with the License.
 * A copy of the License is located at
 * 
 *  http://aws.amazon.com/apache2.0
 * 
 * or in the "license" file accompanying this file. This file is distributed
 * on an "AS IS" BASIS, WITHOUT WARRANTIES OR CONDITIONS OF ANY KIND, either
 * express or implied. See the License for the specific language governing
 * permissions and limitations under the License.
 */

/*
 * Do not modify this file. This file is generated from the polly-2016-06-10.normal.json service model.
 */
using System;
using System.Collections.Generic;
using System.Xml.Serialization;
using System.Text;
using System.IO;
using System.Net;

using Amazon.Runtime;
using Amazon.Runtime.Internal;

namespace Amazon.Polly.Model
{
    /// <summary>
    /// Amazon Polly can't find the specified lexicon. This could be caused by a lexicon that
    /// is missing, its name is misspelled or specifying a lexicon that is in a different
    /// region.
    /// 
    ///  
    /// <para>
    /// Verify that the lexicon exists, is in the region (see <a>ListLexicons</a>) and that
    /// you spelled its name is spelled correctly. Then try again.
    /// </para>
    /// </summary>
<<<<<<< HEAD
#if !NETSTANDARD
=======
    #if !PCL && !NETSTANDARD
>>>>>>> 1327e649
    [Serializable]
    #endif
    public partial class LexiconNotFoundException : AmazonPollyException
    {

        /// <summary>
        /// Constructs a new LexiconNotFoundException with the specified error
        /// message.
        /// </summary>
        /// <param name="message">
        /// Describes the error encountered.
        /// </param>
        public LexiconNotFoundException(string message) 
            : base(message) {}

        /// <summary>
        /// Construct instance of LexiconNotFoundException
        /// </summary>
        /// <param name="message"></param>
        /// <param name="innerException"></param>
        public LexiconNotFoundException(string message, Exception innerException) 
            : base(message, innerException) {}

        /// <summary>
        /// Construct instance of LexiconNotFoundException
        /// </summary>
        /// <param name="innerException"></param>
        public LexiconNotFoundException(Exception innerException) 
            : base(innerException) {}

        /// <summary>
        /// Construct instance of LexiconNotFoundException
        /// </summary>
        /// <param name="message"></param>
        /// <param name="innerException"></param>
        /// <param name="errorType"></param>
        /// <param name="errorCode"></param>
        /// <param name="requestId"></param>
        /// <param name="statusCode"></param>
        public LexiconNotFoundException(string message, Exception innerException, ErrorType errorType, string errorCode, string requestId, HttpStatusCode statusCode) 
            : base(message, innerException, errorType, errorCode, requestId, statusCode) {}

        /// <summary>
        /// Construct instance of LexiconNotFoundException
        /// </summary>
        /// <param name="message"></param>
        /// <param name="errorType"></param>
        /// <param name="errorCode"></param>
        /// <param name="requestId"></param>
        /// <param name="statusCode"></param>
        public LexiconNotFoundException(string message, ErrorType errorType, string errorCode, string requestId, HttpStatusCode statusCode) 
            : base(message, errorType, errorCode, requestId, statusCode) {}


#if !NETSTANDARD
        /// <summary>
        /// Constructs a new instance of the LexiconNotFoundException class with serialized data.
        /// </summary>
        /// <param name="info">The <see cref="T:System.Runtime.Serialization.SerializationInfo" /> that holds the serialized object data about the exception being thrown.</param>
        /// <param name="context">The <see cref="T:System.Runtime.Serialization.StreamingContext" /> that contains contextual information about the source or destination.</param>
        /// <exception cref="T:System.ArgumentNullException">The <paramref name="info" /> parameter is null. </exception>
        /// <exception cref="T:System.Runtime.Serialization.SerializationException">The class name is null or <see cref="P:System.Exception.HResult" /> is zero (0). </exception>
        protected LexiconNotFoundException(System.Runtime.Serialization.SerializationInfo info, System.Runtime.Serialization.StreamingContext context)
            : base(info, context)
        {
        }

        /// <summary>
        /// Sets the <see cref="T:System.Runtime.Serialization.SerializationInfo" /> with information about the exception.
        /// </summary>
        /// <param name="info">The <see cref="T:System.Runtime.Serialization.SerializationInfo" /> that holds the serialized object data about the exception being thrown.</param>
        /// <param name="context">The <see cref="T:System.Runtime.Serialization.StreamingContext" /> that contains contextual information about the source or destination.</param>
        /// <exception cref="T:System.ArgumentNullException">The <paramref name="info" /> parameter is a null reference (Nothing in Visual Basic). </exception>
#if BCL35
        [System.Security.Permissions.SecurityPermission(
            System.Security.Permissions.SecurityAction.LinkDemand,
            Flags = System.Security.Permissions.SecurityPermissionFlag.SerializationFormatter)]
#endif
        [System.Security.SecurityCritical]
        // These FxCop rules are giving false-positives for this method
        [System.Diagnostics.CodeAnalysis.SuppressMessage("Microsoft.Security", "CA2123:OverrideLinkDemandsShouldBeIdenticalToBase")]
        [System.Diagnostics.CodeAnalysis.SuppressMessage("Microsoft.Security", "CA2134:MethodsMustOverrideWithConsistentTransparencyFxCopRule")]
        public override void GetObjectData(System.Runtime.Serialization.SerializationInfo info, System.Runtime.Serialization.StreamingContext context)
        {
            base.GetObjectData(info, context);
        }
#endif

    }
}<|MERGE_RESOLUTION|>--- conflicted
+++ resolved
@@ -39,11 +39,7 @@
     /// you spelled its name is spelled correctly. Then try again.
     /// </para>
     /// </summary>
-<<<<<<< HEAD
-#if !NETSTANDARD
-=======
-    #if !PCL && !NETSTANDARD
->>>>>>> 1327e649
+    #if !NETSTANDARD
     [Serializable]
     #endif
     public partial class LexiconNotFoundException : AmazonPollyException
