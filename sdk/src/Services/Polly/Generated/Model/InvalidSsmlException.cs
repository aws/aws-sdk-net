--- conflicted
+++ resolved
@@ -32,11 +32,7 @@
     /// The SSML you provided is invalid. Verify the SSML syntax, spelling of tags and values,
     /// and then try again.
     /// </summary>
-<<<<<<< HEAD
-#if !NETSTANDARD
-=======
-    #if !PCL && !NETSTANDARD
->>>>>>> 1327e649
+    #if !NETSTANDARD
     [Serializable]
     #endif
     public partial class InvalidSsmlException : AmazonPollyException
