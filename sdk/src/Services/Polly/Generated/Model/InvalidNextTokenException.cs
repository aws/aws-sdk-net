/*
 * Copyright 2010-2014 Amazon.com, Inc. or its affiliates. All Rights Reserved.
 * 
 * Licensed under the Apache License, Version 2.0 (the "License").
 * You may not use this file except in compliance with the License.
 * A copy of the License is located at
 * 
 *  http://aws.amazon.com/apache2.0
 * 
 * or in the "license" file accompanying this file. This file is distributed
 * on an "AS IS" BASIS, WITHOUT WARRANTIES OR CONDITIONS OF ANY KIND, either
 * express or implied. See the License for the specific language governing
 * permissions and limitations under the License.
 */

/*
 * Do not modify this file. This file is generated from the polly-2016-06-10.normal.json service model.
 */
using System;
using System.Collections.Generic;
using System.Xml.Serialization;
using System.Text;
using System.IO;
using System.Net;

using Amazon.Runtime;
using Amazon.Runtime.Internal;

namespace Amazon.Polly.Model
{
    /// <summary>
    /// The NextToken is invalid. Verify that it's spelled correctly, and then try again.
    /// </summary>
<<<<<<< HEAD
#if !NETSTANDARD
=======
    #if !PCL && !NETSTANDARD
>>>>>>> 1327e649
    [Serializable]
    #endif
    public partial class InvalidNextTokenException : AmazonPollyException
    {

        /// <summary>
        /// Constructs a new InvalidNextTokenException with the specified error
        /// message.
        /// </summary>
        /// <param name="message">
        /// Describes the error encountered.
        /// </param>
        public InvalidNextTokenException(string message) 
            : base(message) {}

        /// <summary>
        /// Construct instance of InvalidNextTokenException
        /// </summary>
        /// <param name="message"></param>
        /// <param name="innerException"></param>
        public InvalidNextTokenException(string message, Exception innerException) 
            : base(message, innerException) {}

        /// <summary>
        /// Construct instance of InvalidNextTokenException
        /// </summary>
        /// <param name="innerException"></param>
        public InvalidNextTokenException(Exception innerException) 
            : base(innerException) {}

        /// <summary>
        /// Construct instance of InvalidNextTokenException
        /// </summary>
        /// <param name="message"></param>
        /// <param name="innerException"></param>
        /// <param name="errorType"></param>
        /// <param name="errorCode"></param>
        /// <param name="requestId"></param>
        /// <param name="statusCode"></param>
        public InvalidNextTokenException(string message, Exception innerException, ErrorType errorType, string errorCode, string requestId, HttpStatusCode statusCode) 
            : base(message, innerException, errorType, errorCode, requestId, statusCode) {}

        /// <summary>
        /// Construct instance of InvalidNextTokenException
        /// </summary>
        /// <param name="message"></param>
        /// <param name="errorType"></param>
        /// <param name="errorCode"></param>
        /// <param name="requestId"></param>
        /// <param name="statusCode"></param>
        public InvalidNextTokenException(string message, ErrorType errorType, string errorCode, string requestId, HttpStatusCode statusCode) 
            : base(message, errorType, errorCode, requestId, statusCode) {}


#if !NETSTANDARD
        /// <summary>
        /// Constructs a new instance of the InvalidNextTokenException class with serialized data.
        /// </summary>
        /// <param name="info">The <see cref="T:System.Runtime.Serialization.SerializationInfo" /> that holds the serialized object data about the exception being thrown.</param>
        /// <param name="context">The <see cref="T:System.Runtime.Serialization.StreamingContext" /> that contains contextual information about the source or destination.</param>
        /// <exception cref="T:System.ArgumentNullException">The <paramref name="info" /> parameter is null. </exception>
        /// <exception cref="T:System.Runtime.Serialization.SerializationException">The class name is null or <see cref="P:System.Exception.HResult" /> is zero (0). </exception>
        protected InvalidNextTokenException(System.Runtime.Serialization.SerializationInfo info, System.Runtime.Serialization.StreamingContext context)
            : base(info, context)
        {
        }

        /// <summary>
        /// Sets the <see cref="T:System.Runtime.Serialization.SerializationInfo" /> with information about the exception.
        /// </summary>
        /// <param name="info">The <see cref="T:System.Runtime.Serialization.SerializationInfo" /> that holds the serialized object data about the exception being thrown.</param>
        /// <param name="context">The <see cref="T:System.Runtime.Serialization.StreamingContext" /> that contains contextual information about the source or destination.</param>
        /// <exception cref="T:System.ArgumentNullException">The <paramref name="info" /> parameter is a null reference (Nothing in Visual Basic). </exception>
#if BCL35
        [System.Security.Permissions.SecurityPermission(
            System.Security.Permissions.SecurityAction.LinkDemand,
            Flags = System.Security.Permissions.SecurityPermissionFlag.SerializationFormatter)]
#endif
        [System.Security.SecurityCritical]
        // These FxCop rules are giving false-positives for this method
        [System.Diagnostics.CodeAnalysis.SuppressMessage("Microsoft.Security", "CA2123:OverrideLinkDemandsShouldBeIdenticalToBase")]
        [System.Diagnostics.CodeAnalysis.SuppressMessage("Microsoft.Security", "CA2134:MethodsMustOverrideWithConsistentTransparencyFxCopRule")]
        public override void GetObjectData(System.Runtime.Serialization.SerializationInfo info, System.Runtime.Serialization.StreamingContext context)
        {
            base.GetObjectData(info, context);
        }
#endif

    }
}<|MERGE_RESOLUTION|>--- conflicted
+++ resolved
@@ -31,11 +31,7 @@
     /// <summary>
     /// The NextToken is invalid. Verify that it's spelled correctly, and then try again.
     /// </summary>
-<<<<<<< HEAD
-#if !NETSTANDARD
-=======
-    #if !PCL && !NETSTANDARD
->>>>>>> 1327e649
+    #if !NETSTANDARD
     [Serializable]
     #endif
     public partial class InvalidNextTokenException : AmazonPollyException
