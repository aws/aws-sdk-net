--- conflicted
+++ resolved
@@ -33,11 +33,7 @@
     /// see <a href="https://docs.aws.amazon.com/polly/latest/dg/API_LexiconAttributes.html">Lexicon
     /// Attributes</a>.
     /// </summary>
-<<<<<<< HEAD
-#if !NETSTANDARD
-=======
-    #if !PCL && !NETSTANDARD
->>>>>>> 1327e649
+    #if !NETSTANDARD
     [Serializable]
     #endif
     public partial class UnsupportedPlsLanguageException : AmazonPollyException
