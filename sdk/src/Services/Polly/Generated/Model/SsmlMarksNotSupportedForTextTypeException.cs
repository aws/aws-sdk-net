/*
 * Copyright 2010-2014 Amazon.com, Inc. or its affiliates. All Rights Reserved.
 * 
 * Licensed under the Apache License, Version 2.0 (the "License").
 * You may not use this file except in compliance with the License.
 * A copy of the License is located at
 * 
 *  http://aws.amazon.com/apache2.0
 * 
 * or in the "license" file accompanying this file. This file is distributed
 * on an "AS IS" BASIS, WITHOUT WARRANTIES OR CONDITIONS OF ANY KIND, either
 * express or implied. See the License for the specific language governing
 * permissions and limitations under the License.
 */

/*
 * Do not modify this file. This file is generated from the polly-2016-06-10.normal.json service model.
 */
using System;
using System.Collections.Generic;
using System.Xml.Serialization;
using System.Text;
using System.IO;
using System.Net;

using Amazon.Runtime;
using Amazon.Runtime.Internal;

namespace Amazon.Polly.Model
{
    /// <summary>
    /// SSML speech marks are not supported for plain text-type input.
    /// </summary>
<<<<<<< HEAD
#if !NETSTANDARD
=======
    #if !PCL && !NETSTANDARD
>>>>>>> 1327e649
    [Serializable]
    #endif
    public partial class SsmlMarksNotSupportedForTextTypeException : AmazonPollyException
    {

        /// <summary>
        /// Constructs a new SsmlMarksNotSupportedForTextTypeException with the specified error
        /// message.
        /// </summary>
        /// <param name="message">
        /// Describes the error encountered.
        /// </param>
        public SsmlMarksNotSupportedForTextTypeException(string message) 
            : base(message) {}

        /// <summary>
        /// Construct instance of SsmlMarksNotSupportedForTextTypeException
        /// </summary>
        /// <param name="message"></param>
        /// <param name="innerException"></param>
        public SsmlMarksNotSupportedForTextTypeException(string message, Exception innerException) 
            : base(message, innerException) {}

        /// <summary>
        /// Construct instance of SsmlMarksNotSupportedForTextTypeException
        /// </summary>
        /// <param name="innerException"></param>
        public SsmlMarksNotSupportedForTextTypeException(Exception innerException) 
            : base(innerException) {}

        /// <summary>
        /// Construct instance of SsmlMarksNotSupportedForTextTypeException
        /// </summary>
        /// <param name="message"></param>
        /// <param name="innerException"></param>
        /// <param name="errorType"></param>
        /// <param name="errorCode"></param>
        /// <param name="requestId"></param>
        /// <param name="statusCode"></param>
        public SsmlMarksNotSupportedForTextTypeException(string message, Exception innerException, ErrorType errorType, string errorCode, string requestId, HttpStatusCode statusCode) 
            : base(message, innerException, errorType, errorCode, requestId, statusCode) {}

        /// <summary>
        /// Construct instance of SsmlMarksNotSupportedForTextTypeException
        /// </summary>
        /// <param name="message"></param>
        /// <param name="errorType"></param>
        /// <param name="errorCode"></param>
        /// <param name="requestId"></param>
        /// <param name="statusCode"></param>
        public SsmlMarksNotSupportedForTextTypeException(string message, ErrorType errorType, string errorCode, string requestId, HttpStatusCode statusCode) 
            : base(message, errorType, errorCode, requestId, statusCode) {}


#if !NETSTANDARD
        /// <summary>
        /// Constructs a new instance of the SsmlMarksNotSupportedForTextTypeException class with serialized data.
        /// </summary>
        /// <param name="info">The <see cref="T:System.Runtime.Serialization.SerializationInfo" /> that holds the serialized object data about the exception being thrown.</param>
        /// <param name="context">The <see cref="T:System.Runtime.Serialization.StreamingContext" /> that contains contextual information about the source or destination.</param>
        /// <exception cref="T:System.ArgumentNullException">The <paramref name="info" /> parameter is null. </exception>
        /// <exception cref="T:System.Runtime.Serialization.SerializationException">The class name is null or <see cref="P:System.Exception.HResult" /> is zero (0). </exception>
        protected SsmlMarksNotSupportedForTextTypeException(System.Runtime.Serialization.SerializationInfo info, System.Runtime.Serialization.StreamingContext context)
            : base(info, context)
        {
        }

        /// <summary>
        /// Sets the <see cref="T:System.Runtime.Serialization.SerializationInfo" /> with information about the exception.
        /// </summary>
        /// <param name="info">The <see cref="T:System.Runtime.Serialization.SerializationInfo" /> that holds the serialized object data about the exception being thrown.</param>
        /// <param name="context">The <see cref="T:System.Runtime.Serialization.StreamingContext" /> that contains contextual information about the source or destination.</param>
        /// <exception cref="T:System.ArgumentNullException">The <paramref name="info" /> parameter is a null reference (Nothing in Visual Basic). </exception>
#if BCL35
        [System.Security.Permissions.SecurityPermission(
            System.Security.Permissions.SecurityAction.LinkDemand,
            Flags = System.Security.Permissions.SecurityPermissionFlag.SerializationFormatter)]
#endif
        [System.Security.SecurityCritical]
        // These FxCop rules are giving false-positives for this method
        [System.Diagnostics.CodeAnalysis.SuppressMessage("Microsoft.Security", "CA2123:OverrideLinkDemandsShouldBeIdenticalToBase")]
        [System.Diagnostics.CodeAnalysis.SuppressMessage("Microsoft.Security", "CA2134:MethodsMustOverrideWithConsistentTransparencyFxCopRule")]
        public override void GetObjectData(System.Runtime.Serialization.SerializationInfo info, System.Runtime.Serialization.StreamingContext context)
        {
            base.GetObjectData(info, context);
        }
#endif

    }
}<|MERGE_RESOLUTION|>--- conflicted
+++ resolved
@@ -31,11 +31,7 @@
     /// <summary>
     /// SSML speech marks are not supported for plain text-type input.
     /// </summary>
-<<<<<<< HEAD
-#if !NETSTANDARD
-=======
-    #if !PCL && !NETSTANDARD
->>>>>>> 1327e649
+    #if !NETSTANDARD
     [Serializable]
     #endif
     public partial class SsmlMarksNotSupportedForTextTypeException : AmazonPollyException
