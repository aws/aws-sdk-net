/*
 * Copyright 2010-2014 Amazon.com, Inc. or its affiliates. All Rights Reserved.
 * 
 * Licensed under the Apache License, Version 2.0 (the "License").
 * You may not use this file except in compliance with the License.
 * A copy of the License is located at
 * 
 *  http://aws.amazon.com/apache2.0
 * 
 * or in the "license" file accompanying this file. This file is distributed
 * on an "AS IS" BASIS, WITHOUT WARRANTIES OR CONDITIONS OF ANY KIND, either
 * express or implied. See the License for the specific language governing
 * permissions and limitations under the License.
 */

/*
 * Do not modify this file. This file is generated from the chime-2018-05-01.normal.json service model.
 */
using System;
using System.Collections.Generic;
using System.Xml.Serialization;
using System.Text;
using System.IO;
using System.Net;

using Amazon.Runtime;
using Amazon.Runtime.Internal;

namespace Amazon.Chime.Model
{
    /// <summary>
    /// The request could not be processed because of conflict in the current state of the
    /// resource.
    /// </summary>
<<<<<<< HEAD
#if !NETSTANDARD
=======
    #if !PCL && !NETSTANDARD
>>>>>>> 1327e649
    [Serializable]
    #endif
    public partial class ConflictException : AmazonChimeException
    {
        private ErrorCode _code;

        /// <summary>
        /// Constructs a new ConflictException with the specified error
        /// message.
        /// </summary>
        /// <param name="message">
        /// Describes the error encountered.
        /// </param>
        public ConflictException(string message) 
            : base(message) {}

        /// <summary>
        /// Construct instance of ConflictException
        /// </summary>
        /// <param name="message"></param>
        /// <param name="innerException"></param>
        public ConflictException(string message, Exception innerException) 
            : base(message, innerException) {}

        /// <summary>
        /// Construct instance of ConflictException
        /// </summary>
        /// <param name="innerException"></param>
        public ConflictException(Exception innerException) 
            : base(innerException) {}

        /// <summary>
        /// Construct instance of ConflictException
        /// </summary>
        /// <param name="message"></param>
        /// <param name="innerException"></param>
        /// <param name="errorType"></param>
        /// <param name="errorCode"></param>
        /// <param name="requestId"></param>
        /// <param name="statusCode"></param>
        public ConflictException(string message, Exception innerException, ErrorType errorType, string errorCode, string requestId, HttpStatusCode statusCode) 
            : base(message, innerException, errorType, errorCode, requestId, statusCode) {}

        /// <summary>
        /// Construct instance of ConflictException
        /// </summary>
        /// <param name="message"></param>
        /// <param name="errorType"></param>
        /// <param name="errorCode"></param>
        /// <param name="requestId"></param>
        /// <param name="statusCode"></param>
        public ConflictException(string message, ErrorType errorType, string errorCode, string requestId, HttpStatusCode statusCode) 
            : base(message, errorType, errorCode, requestId, statusCode) {}


#if !NETSTANDARD
        /// <summary>
        /// Constructs a new instance of the ConflictException class with serialized data.
        /// </summary>
        /// <param name="info">The <see cref="T:System.Runtime.Serialization.SerializationInfo" /> that holds the serialized object data about the exception being thrown.</param>
        /// <param name="context">The <see cref="T:System.Runtime.Serialization.StreamingContext" /> that contains contextual information about the source or destination.</param>
        /// <exception cref="T:System.ArgumentNullException">The <paramref name="info" /> parameter is null. </exception>
        /// <exception cref="T:System.Runtime.Serialization.SerializationException">The class name is null or <see cref="P:System.Exception.HResult" /> is zero (0). </exception>
        protected ConflictException(System.Runtime.Serialization.SerializationInfo info, System.Runtime.Serialization.StreamingContext context)
            : base(info, context)
        {
            this.Code = (ErrorCode)info.GetValue("Code", typeof(ErrorCode));
        }

        /// <summary>
        /// Sets the <see cref="T:System.Runtime.Serialization.SerializationInfo" /> with information about the exception.
        /// </summary>
        /// <param name="info">The <see cref="T:System.Runtime.Serialization.SerializationInfo" /> that holds the serialized object data about the exception being thrown.</param>
        /// <param name="context">The <see cref="T:System.Runtime.Serialization.StreamingContext" /> that contains contextual information about the source or destination.</param>
        /// <exception cref="T:System.ArgumentNullException">The <paramref name="info" /> parameter is a null reference (Nothing in Visual Basic). </exception>
#if BCL35
        [System.Security.Permissions.SecurityPermission(
            System.Security.Permissions.SecurityAction.LinkDemand,
            Flags = System.Security.Permissions.SecurityPermissionFlag.SerializationFormatter)]
#endif
        [System.Security.SecurityCritical]
        // These FxCop rules are giving false-positives for this method
        [System.Diagnostics.CodeAnalysis.SuppressMessage("Microsoft.Security", "CA2123:OverrideLinkDemandsShouldBeIdenticalToBase")]
        [System.Diagnostics.CodeAnalysis.SuppressMessage("Microsoft.Security", "CA2134:MethodsMustOverrideWithConsistentTransparencyFxCopRule")]
        public override void GetObjectData(System.Runtime.Serialization.SerializationInfo info, System.Runtime.Serialization.StreamingContext context)
        {
            base.GetObjectData(info, context);
            info.AddValue("Code", this.Code);
        }
#endif

        /// <summary>
        /// Gets and sets the property Code.
        /// </summary>
        public ErrorCode Code
        {
            get { return this._code; }
            set { this._code = value; }
        }

        // Check to see if Code property is set
        internal bool IsSetCode()
        {
            return this._code != null;
        }

    }
}<|MERGE_RESOLUTION|>--- conflicted
+++ resolved
@@ -32,11 +32,7 @@
     /// The request could not be processed because of conflict in the current state of the
     /// resource.
     /// </summary>
-<<<<<<< HEAD
-#if !NETSTANDARD
-=======
-    #if !PCL && !NETSTANDARD
->>>>>>> 1327e649
+    #if !NETSTANDARD
     [Serializable]
     #endif
     public partial class ConflictException : AmazonChimeException
