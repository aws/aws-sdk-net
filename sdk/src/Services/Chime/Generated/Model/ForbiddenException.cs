--- conflicted
+++ resolved
@@ -32,11 +32,7 @@
     /// The client is permanently forbidden from making the request. For example, when a user
     /// tries to create an account from an unsupported Region.
     /// </summary>
-<<<<<<< HEAD
-#if !NETSTANDARD
-=======
-    #if !PCL && !NETSTANDARD
->>>>>>> 1327e649
+    #if !NETSTANDARD
     [Serializable]
     #endif
     public partial class ForbiddenException : AmazonChimeException
