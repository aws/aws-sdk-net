--- conflicted
+++ resolved
@@ -33,11 +33,7 @@
     /// if you are registering a type that is either already registered or deprecated, or
     /// if you undeprecate a type that is currently registered.
     /// </summary>
-<<<<<<< HEAD
-#if !NETSTANDARD
-=======
-    #if !PCL && !NETSTANDARD
->>>>>>> 1327e649
+    #if !NETSTANDARD
     [Serializable]
     #endif
     public partial class TypeAlreadyExistsException : AmazonSimpleWorkflowException
