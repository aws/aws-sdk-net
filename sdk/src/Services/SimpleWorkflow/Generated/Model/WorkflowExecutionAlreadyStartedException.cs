/*
 * Copyright 2010-2014 Amazon.com, Inc. or its affiliates. All Rights Reserved.
 * 
 * Licensed under the Apache License, Version 2.0 (the "License").
 * You may not use this file except in compliance with the License.
 * A copy of the License is located at
 * 
 *  http://aws.amazon.com/apache2.0
 * 
 * or in the "license" file accompanying this file. This file is distributed
 * on an "AS IS" BASIS, WITHOUT WARRANTIES OR CONDITIONS OF ANY KIND, either
 * express or implied. See the License for the specific language governing
 * permissions and limitations under the License.
 */

/*
 * Do not modify this file. This file is generated from the swf-2012-01-25.normal.json service model.
 */
using System;
using System.Collections.Generic;
using System.Xml.Serialization;
using System.Text;
using System.IO;
using System.Net;

using Amazon.Runtime;
using Amazon.Runtime.Internal;

namespace Amazon.SimpleWorkflow.Model
{
    /// <summary>
    /// Returned by <a>StartWorkflowExecution</a> when an open execution with the same workflowId
    /// is already running in the specified domain.
    /// </summary>
<<<<<<< HEAD
#if !NETSTANDARD
=======
    #if !PCL && !NETSTANDARD
>>>>>>> 1327e649
    [Serializable]
    #endif
    public partial class WorkflowExecutionAlreadyStartedException : AmazonSimpleWorkflowException
    {

        /// <summary>
        /// Constructs a new WorkflowExecutionAlreadyStartedException with the specified error
        /// message.
        /// </summary>
        /// <param name="message">
        /// Describes the error encountered.
        /// </param>
        public WorkflowExecutionAlreadyStartedException(string message) 
            : base(message) {}

        /// <summary>
        /// Construct instance of WorkflowExecutionAlreadyStartedException
        /// </summary>
        /// <param name="message"></param>
        /// <param name="innerException"></param>
        public WorkflowExecutionAlreadyStartedException(string message, Exception innerException) 
            : base(message, innerException) {}

        /// <summary>
        /// Construct instance of WorkflowExecutionAlreadyStartedException
        /// </summary>
        /// <param name="innerException"></param>
        public WorkflowExecutionAlreadyStartedException(Exception innerException) 
            : base(innerException) {}

        /// <summary>
        /// Construct instance of WorkflowExecutionAlreadyStartedException
        /// </summary>
        /// <param name="message"></param>
        /// <param name="innerException"></param>
        /// <param name="errorType"></param>
        /// <param name="errorCode"></param>
        /// <param name="requestId"></param>
        /// <param name="statusCode"></param>
        public WorkflowExecutionAlreadyStartedException(string message, Exception innerException, ErrorType errorType, string errorCode, string requestId, HttpStatusCode statusCode) 
            : base(message, innerException, errorType, errorCode, requestId, statusCode) {}

        /// <summary>
        /// Construct instance of WorkflowExecutionAlreadyStartedException
        /// </summary>
        /// <param name="message"></param>
        /// <param name="errorType"></param>
        /// <param name="errorCode"></param>
        /// <param name="requestId"></param>
        /// <param name="statusCode"></param>
        public WorkflowExecutionAlreadyStartedException(string message, ErrorType errorType, string errorCode, string requestId, HttpStatusCode statusCode) 
            : base(message, errorType, errorCode, requestId, statusCode) {}


#if !NETSTANDARD
        /// <summary>
        /// Constructs a new instance of the WorkflowExecutionAlreadyStartedException class with serialized data.
        /// </summary>
        /// <param name="info">The <see cref="T:System.Runtime.Serialization.SerializationInfo" /> that holds the serialized object data about the exception being thrown.</param>
        /// <param name="context">The <see cref="T:System.Runtime.Serialization.StreamingContext" /> that contains contextual information about the source or destination.</param>
        /// <exception cref="T:System.ArgumentNullException">The <paramref name="info" /> parameter is null. </exception>
        /// <exception cref="T:System.Runtime.Serialization.SerializationException">The class name is null or <see cref="P:System.Exception.HResult" /> is zero (0). </exception>
        protected WorkflowExecutionAlreadyStartedException(System.Runtime.Serialization.SerializationInfo info, System.Runtime.Serialization.StreamingContext context)
            : base(info, context)
        {
        }

        /// <summary>
        /// Sets the <see cref="T:System.Runtime.Serialization.SerializationInfo" /> with information about the exception.
        /// </summary>
        /// <param name="info">The <see cref="T:System.Runtime.Serialization.SerializationInfo" /> that holds the serialized object data about the exception being thrown.</param>
        /// <param name="context">The <see cref="T:System.Runtime.Serialization.StreamingContext" /> that contains contextual information about the source or destination.</param>
        /// <exception cref="T:System.ArgumentNullException">The <paramref name="info" /> parameter is a null reference (Nothing in Visual Basic). </exception>
#if BCL35
        [System.Security.Permissions.SecurityPermission(
            System.Security.Permissions.SecurityAction.LinkDemand,
            Flags = System.Security.Permissions.SecurityPermissionFlag.SerializationFormatter)]
#endif
        [System.Security.SecurityCritical]
        // These FxCop rules are giving false-positives for this method
        [System.Diagnostics.CodeAnalysis.SuppressMessage("Microsoft.Security", "CA2123:OverrideLinkDemandsShouldBeIdenticalToBase")]
        [System.Diagnostics.CodeAnalysis.SuppressMessage("Microsoft.Security", "CA2134:MethodsMustOverrideWithConsistentTransparencyFxCopRule")]
        public override void GetObjectData(System.Runtime.Serialization.SerializationInfo info, System.Runtime.Serialization.StreamingContext context)
        {
            base.GetObjectData(info, context);
        }
#endif

    }
}<|MERGE_RESOLUTION|>--- conflicted
+++ resolved
@@ -32,11 +32,7 @@
     /// Returned by <a>StartWorkflowExecution</a> when an open execution with the same workflowId
     /// is already running in the specified domain.
     /// </summary>
-<<<<<<< HEAD
-#if !NETSTANDARD
-=======
-    #if !PCL && !NETSTANDARD
->>>>>>> 1327e649
+    #if !NETSTANDARD
     [Serializable]
     #endif
     public partial class WorkflowExecutionAlreadyStartedException : AmazonSimpleWorkflowException
