--- conflicted
+++ resolved
@@ -33,11 +33,7 @@
     /// (region or domain). This could happen if the named resource was never created or is
     /// no longer available for this operation.
     /// </summary>
-<<<<<<< HEAD
-#if !NETSTANDARD
-=======
-    #if !PCL && !NETSTANDARD
->>>>>>> 1327e649
+    #if !NETSTANDARD
     [Serializable]
     #endif
     public partial class UnknownResourceException : AmazonSimpleWorkflowException
