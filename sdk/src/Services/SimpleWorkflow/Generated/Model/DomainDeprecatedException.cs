--- conflicted
+++ resolved
@@ -31,11 +31,7 @@
     /// <summary>
     /// Returned when the specified domain has been deprecated.
     /// </summary>
-<<<<<<< HEAD
-#if !NETSTANDARD
-=======
-    #if !PCL && !NETSTANDARD
->>>>>>> 1327e649
+    #if !NETSTANDARD
     [Serializable]
     #endif
     public partial class DomainDeprecatedException : AmazonSimpleWorkflowException
