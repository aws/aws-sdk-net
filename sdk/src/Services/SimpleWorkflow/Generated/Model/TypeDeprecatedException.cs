/*
 * Copyright 2010-2014 Amazon.com, Inc. or its affiliates. All Rights Reserved.
 * 
 * Licensed under the Apache License, Version 2.0 (the "License").
 * You may not use this file except in compliance with the License.
 * A copy of the License is located at
 * 
 *  http://aws.amazon.com/apache2.0
 * 
 * or in the "license" file accompanying this file. This file is distributed
 * on an "AS IS" BASIS, WITHOUT WARRANTIES OR CONDITIONS OF ANY KIND, either
 * express or implied. See the License for the specific language governing
 * permissions and limitations under the License.
 */

/*
 * Do not modify this file. This file is generated from the swf-2012-01-25.normal.json service model.
 */
using System;
using System.Collections.Generic;
using System.Xml.Serialization;
using System.Text;
using System.IO;
using System.Net;

using Amazon.Runtime;
using Amazon.Runtime.Internal;

namespace Amazon.SimpleWorkflow.Model
{
    /// <summary>
    /// Returned when the specified activity or workflow type was already deprecated.
    /// </summary>
<<<<<<< HEAD
#if !NETSTANDARD
=======
    #if !PCL && !NETSTANDARD
>>>>>>> 1327e649
    [Serializable]
    #endif
    public partial class TypeDeprecatedException : AmazonSimpleWorkflowException
    {

        /// <summary>
        /// Constructs a new TypeDeprecatedException with the specified error
        /// message.
        /// </summary>
        /// <param name="message">
        /// Describes the error encountered.
        /// </param>
        public TypeDeprecatedException(string message) 
            : base(message) {}

        /// <summary>
        /// Construct instance of TypeDeprecatedException
        /// </summary>
        /// <param name="message"></param>
        /// <param name="innerException"></param>
        public TypeDeprecatedException(string message, Exception innerException) 
            : base(message, innerException) {}

        /// <summary>
        /// Construct instance of TypeDeprecatedException
        /// </summary>
        /// <param name="innerException"></param>
        public TypeDeprecatedException(Exception innerException) 
            : base(innerException) {}

        /// <summary>
        /// Construct instance of TypeDeprecatedException
        /// </summary>
        /// <param name="message"></param>
        /// <param name="innerException"></param>
        /// <param name="errorType"></param>
        /// <param name="errorCode"></param>
        /// <param name="requestId"></param>
        /// <param name="statusCode"></param>
        public TypeDeprecatedException(string message, Exception innerException, ErrorType errorType, string errorCode, string requestId, HttpStatusCode statusCode) 
            : base(message, innerException, errorType, errorCode, requestId, statusCode) {}

        /// <summary>
        /// Construct instance of TypeDeprecatedException
        /// </summary>
        /// <param name="message"></param>
        /// <param name="errorType"></param>
        /// <param name="errorCode"></param>
        /// <param name="requestId"></param>
        /// <param name="statusCode"></param>
        public TypeDeprecatedException(string message, ErrorType errorType, string errorCode, string requestId, HttpStatusCode statusCode) 
            : base(message, errorType, errorCode, requestId, statusCode) {}


#if !NETSTANDARD
        /// <summary>
        /// Constructs a new instance of the TypeDeprecatedException class with serialized data.
        /// </summary>
        /// <param name="info">The <see cref="T:System.Runtime.Serialization.SerializationInfo" /> that holds the serialized object data about the exception being thrown.</param>
        /// <param name="context">The <see cref="T:System.Runtime.Serialization.StreamingContext" /> that contains contextual information about the source or destination.</param>
        /// <exception cref="T:System.ArgumentNullException">The <paramref name="info" /> parameter is null. </exception>
        /// <exception cref="T:System.Runtime.Serialization.SerializationException">The class name is null or <see cref="P:System.Exception.HResult" /> is zero (0). </exception>
        protected TypeDeprecatedException(System.Runtime.Serialization.SerializationInfo info, System.Runtime.Serialization.StreamingContext context)
            : base(info, context)
        {
        }

        /// <summary>
        /// Sets the <see cref="T:System.Runtime.Serialization.SerializationInfo" /> with information about the exception.
        /// </summary>
        /// <param name="info">The <see cref="T:System.Runtime.Serialization.SerializationInfo" /> that holds the serialized object data about the exception being thrown.</param>
        /// <param name="context">The <see cref="T:System.Runtime.Serialization.StreamingContext" /> that contains contextual information about the source or destination.</param>
        /// <exception cref="T:System.ArgumentNullException">The <paramref name="info" /> parameter is a null reference (Nothing in Visual Basic). </exception>
#if BCL35
        [System.Security.Permissions.SecurityPermission(
            System.Security.Permissions.SecurityAction.LinkDemand,
            Flags = System.Security.Permissions.SecurityPermissionFlag.SerializationFormatter)]
#endif
        [System.Security.SecurityCritical]
        // These FxCop rules are giving false-positives for this method
        [System.Diagnostics.CodeAnalysis.SuppressMessage("Microsoft.Security", "CA2123:OverrideLinkDemandsShouldBeIdenticalToBase")]
        [System.Diagnostics.CodeAnalysis.SuppressMessage("Microsoft.Security", "CA2134:MethodsMustOverrideWithConsistentTransparencyFxCopRule")]
        public override void GetObjectData(System.Runtime.Serialization.SerializationInfo info, System.Runtime.Serialization.StreamingContext context)
        {
            base.GetObjectData(info, context);
        }
#endif

    }
}<|MERGE_RESOLUTION|>--- conflicted
+++ resolved
@@ -31,11 +31,7 @@
     /// <summary>
     /// Returned when the specified activity or workflow type was already deprecated.
     /// </summary>
-<<<<<<< HEAD
-#if !NETSTANDARD
-=======
-    #if !PCL && !NETSTANDARD
->>>>>>> 1327e649
+    #if !NETSTANDARD
     [Serializable]
     #endif
     public partial class TypeDeprecatedException : AmazonSimpleWorkflowException
