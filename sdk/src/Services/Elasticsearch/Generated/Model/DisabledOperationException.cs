--- conflicted
+++ resolved
@@ -32,11 +32,7 @@
     /// An error occured because the client wanted to access a not supported operation. Gives
     /// http status code of 409.
     /// </summary>
-<<<<<<< HEAD
-#if !NETSTANDARD
-=======
-    #if !PCL && !NETSTANDARD
->>>>>>> 1327e649
+    #if !NETSTANDARD
     [Serializable]
     #endif
     public partial class DisabledOperationException : AmazonElasticsearchException
