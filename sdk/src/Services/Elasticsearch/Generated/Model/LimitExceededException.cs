--- conflicted
+++ resolved
@@ -32,11 +32,7 @@
     /// An exception for trying to create more than allowed resources or sub-resources. Gives
     /// http status code of 409.
     /// </summary>
-<<<<<<< HEAD
-#if !NETSTANDARD
-=======
-    #if !PCL && !NETSTANDARD
->>>>>>> 1327e649
+    #if !NETSTANDARD
     [Serializable]
     #endif
     public partial class LimitExceededException : AmazonElasticsearchException
