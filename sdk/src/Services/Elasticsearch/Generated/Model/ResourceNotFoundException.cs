--- conflicted
+++ resolved
@@ -32,11 +32,7 @@
     /// An exception for accessing or deleting a resource that does not exist. Gives http
     /// status code of 400.
     /// </summary>
-<<<<<<< HEAD
-#if !NETSTANDARD
-=======
-    #if !PCL && !NETSTANDARD
->>>>>>> 1327e649
+    #if !NETSTANDARD
     [Serializable]
     #endif
     public partial class ResourceNotFoundException : AmazonElasticsearchException
