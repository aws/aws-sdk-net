/*
 * Copyright 2010-2014 Amazon.com, Inc. or its affiliates. All Rights Reserved.
 * 
 * Licensed under the Apache License, Version 2.0 (the "License").
 * You may not use this file except in compliance with the License.
 * A copy of the License is located at
 * 
 *  http://aws.amazon.com/apache2.0
 * 
 * or in the "license" file accompanying this file. This file is distributed
 * on an "AS IS" BASIS, WITHOUT WARRANTIES OR CONDITIONS OF ANY KIND, either
 * express or implied. See the License for the specific language governing
 * permissions and limitations under the License.
 */

/*
 * Do not modify this file. This file is generated from the snowball-2016-06-30.normal.json service model.
 */
using System;
using System.Collections.Generic;
using System.Xml.Serialization;
using System.Text;
using System.IO;
using System.Net;

using Amazon.Runtime;
using Amazon.Runtime.Internal;

namespace Amazon.Snowball.Model
{
    /// <summary>
    /// The provided AWS Key Management Service key lacks the permissions to perform the specified
    /// <a>CreateJob</a> or <a>UpdateJob</a> action.
    /// </summary>
<<<<<<< HEAD
#if !NETSTANDARD
=======
    #if !PCL && !NETSTANDARD
>>>>>>> 1327e649
    [Serializable]
    #endif
    public partial class KMSRequestFailedException : AmazonSnowballException
    {

        /// <summary>
        /// Constructs a new KMSRequestFailedException with the specified error
        /// message.
        /// </summary>
        /// <param name="message">
        /// Describes the error encountered.
        /// </param>
        public KMSRequestFailedException(string message) 
            : base(message) {}

        /// <summary>
        /// Construct instance of KMSRequestFailedException
        /// </summary>
        /// <param name="message"></param>
        /// <param name="innerException"></param>
        public KMSRequestFailedException(string message, Exception innerException) 
            : base(message, innerException) {}

        /// <summary>
        /// Construct instance of KMSRequestFailedException
        /// </summary>
        /// <param name="innerException"></param>
        public KMSRequestFailedException(Exception innerException) 
            : base(innerException) {}

        /// <summary>
        /// Construct instance of KMSRequestFailedException
        /// </summary>
        /// <param name="message"></param>
        /// <param name="innerException"></param>
        /// <param name="errorType"></param>
        /// <param name="errorCode"></param>
        /// <param name="requestId"></param>
        /// <param name="statusCode"></param>
        public KMSRequestFailedException(string message, Exception innerException, ErrorType errorType, string errorCode, string requestId, HttpStatusCode statusCode) 
            : base(message, innerException, errorType, errorCode, requestId, statusCode) {}

        /// <summary>
        /// Construct instance of KMSRequestFailedException
        /// </summary>
        /// <param name="message"></param>
        /// <param name="errorType"></param>
        /// <param name="errorCode"></param>
        /// <param name="requestId"></param>
        /// <param name="statusCode"></param>
        public KMSRequestFailedException(string message, ErrorType errorType, string errorCode, string requestId, HttpStatusCode statusCode) 
            : base(message, errorType, errorCode, requestId, statusCode) {}


#if !NETSTANDARD
        /// <summary>
        /// Constructs a new instance of the KMSRequestFailedException class with serialized data.
        /// </summary>
        /// <param name="info">The <see cref="T:System.Runtime.Serialization.SerializationInfo" /> that holds the serialized object data about the exception being thrown.</param>
        /// <param name="context">The <see cref="T:System.Runtime.Serialization.StreamingContext" /> that contains contextual information about the source or destination.</param>
        /// <exception cref="T:System.ArgumentNullException">The <paramref name="info" /> parameter is null. </exception>
        /// <exception cref="T:System.Runtime.Serialization.SerializationException">The class name is null or <see cref="P:System.Exception.HResult" /> is zero (0). </exception>
        protected KMSRequestFailedException(System.Runtime.Serialization.SerializationInfo info, System.Runtime.Serialization.StreamingContext context)
            : base(info, context)
        {
        }

        /// <summary>
        /// Sets the <see cref="T:System.Runtime.Serialization.SerializationInfo" /> with information about the exception.
        /// </summary>
        /// <param name="info">The <see cref="T:System.Runtime.Serialization.SerializationInfo" /> that holds the serialized object data about the exception being thrown.</param>
        /// <param name="context">The <see cref="T:System.Runtime.Serialization.StreamingContext" /> that contains contextual information about the source or destination.</param>
        /// <exception cref="T:System.ArgumentNullException">The <paramref name="info" /> parameter is a null reference (Nothing in Visual Basic). </exception>
#if BCL35
        [System.Security.Permissions.SecurityPermission(
            System.Security.Permissions.SecurityAction.LinkDemand,
            Flags = System.Security.Permissions.SecurityPermissionFlag.SerializationFormatter)]
#endif
        [System.Security.SecurityCritical]
        // These FxCop rules are giving false-positives for this method
        [System.Diagnostics.CodeAnalysis.SuppressMessage("Microsoft.Security", "CA2123:OverrideLinkDemandsShouldBeIdenticalToBase")]
        [System.Diagnostics.CodeAnalysis.SuppressMessage("Microsoft.Security", "CA2134:MethodsMustOverrideWithConsistentTransparencyFxCopRule")]
        public override void GetObjectData(System.Runtime.Serialization.SerializationInfo info, System.Runtime.Serialization.StreamingContext context)
        {
            base.GetObjectData(info, context);
        }
#endif

    }
}<|MERGE_RESOLUTION|>--- conflicted
+++ resolved
@@ -32,11 +32,7 @@
     /// The provided AWS Key Management Service key lacks the permissions to perform the specified
     /// <a>CreateJob</a> or <a>UpdateJob</a> action.
     /// </summary>
-<<<<<<< HEAD
-#if !NETSTANDARD
-=======
-    #if !PCL && !NETSTANDARD
->>>>>>> 1327e649
+    #if !NETSTANDARD
     [Serializable]
     #endif
     public partial class KMSRequestFailedException : AmazonSnowballException
