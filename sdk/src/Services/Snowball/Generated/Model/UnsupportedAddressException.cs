/*
 * Copyright 2010-2014 Amazon.com, Inc. or its affiliates. All Rights Reserved.
 * 
 * Licensed under the Apache License, Version 2.0 (the "License").
 * You may not use this file except in compliance with the License.
 * A copy of the License is located at
 * 
 *  http://aws.amazon.com/apache2.0
 * 
 * or in the "license" file accompanying this file. This file is distributed
 * on an "AS IS" BASIS, WITHOUT WARRANTIES OR CONDITIONS OF ANY KIND, either
 * express or implied. See the License for the specific language governing
 * permissions and limitations under the License.
 */

/*
 * Do not modify this file. This file is generated from the snowball-2016-06-30.normal.json service model.
 */
using System;
using System.Collections.Generic;
using System.Xml.Serialization;
using System.Text;
using System.IO;
using System.Net;

using Amazon.Runtime;
using Amazon.Runtime.Internal;

namespace Amazon.Snowball.Model
{
    /// <summary>
    /// The address is either outside the serviceable area for your region, or an error occurred.
    /// Check the address with your region's carrier and try again. If the issue persists,
    /// contact AWS Support.
    /// </summary>
<<<<<<< HEAD
#if !NETSTANDARD
=======
    #if !PCL && !NETSTANDARD
>>>>>>> 1327e649
    [Serializable]
    #endif
    public partial class UnsupportedAddressException : AmazonSnowballException
    {

        /// <summary>
        /// Constructs a new UnsupportedAddressException with the specified error
        /// message.
        /// </summary>
        /// <param name="message">
        /// Describes the error encountered.
        /// </param>
        public UnsupportedAddressException(string message) 
            : base(message) {}

        /// <summary>
        /// Construct instance of UnsupportedAddressException
        /// </summary>
        /// <param name="message"></param>
        /// <param name="innerException"></param>
        public UnsupportedAddressException(string message, Exception innerException) 
            : base(message, innerException) {}

        /// <summary>
        /// Construct instance of UnsupportedAddressException
        /// </summary>
        /// <param name="innerException"></param>
        public UnsupportedAddressException(Exception innerException) 
            : base(innerException) {}

        /// <summary>
        /// Construct instance of UnsupportedAddressException
        /// </summary>
        /// <param name="message"></param>
        /// <param name="innerException"></param>
        /// <param name="errorType"></param>
        /// <param name="errorCode"></param>
        /// <param name="requestId"></param>
        /// <param name="statusCode"></param>
        public UnsupportedAddressException(string message, Exception innerException, ErrorType errorType, string errorCode, string requestId, HttpStatusCode statusCode) 
            : base(message, innerException, errorType, errorCode, requestId, statusCode) {}

        /// <summary>
        /// Construct instance of UnsupportedAddressException
        /// </summary>
        /// <param name="message"></param>
        /// <param name="errorType"></param>
        /// <param name="errorCode"></param>
        /// <param name="requestId"></param>
        /// <param name="statusCode"></param>
        public UnsupportedAddressException(string message, ErrorType errorType, string errorCode, string requestId, HttpStatusCode statusCode) 
            : base(message, errorType, errorCode, requestId, statusCode) {}


#if !NETSTANDARD
        /// <summary>
        /// Constructs a new instance of the UnsupportedAddressException class with serialized data.
        /// </summary>
        /// <param name="info">The <see cref="T:System.Runtime.Serialization.SerializationInfo" /> that holds the serialized object data about the exception being thrown.</param>
        /// <param name="context">The <see cref="T:System.Runtime.Serialization.StreamingContext" /> that contains contextual information about the source or destination.</param>
        /// <exception cref="T:System.ArgumentNullException">The <paramref name="info" /> parameter is null. </exception>
        /// <exception cref="T:System.Runtime.Serialization.SerializationException">The class name is null or <see cref="P:System.Exception.HResult" /> is zero (0). </exception>
        protected UnsupportedAddressException(System.Runtime.Serialization.SerializationInfo info, System.Runtime.Serialization.StreamingContext context)
            : base(info, context)
        {
        }

        /// <summary>
        /// Sets the <see cref="T:System.Runtime.Serialization.SerializationInfo" /> with information about the exception.
        /// </summary>
        /// <param name="info">The <see cref="T:System.Runtime.Serialization.SerializationInfo" /> that holds the serialized object data about the exception being thrown.</param>
        /// <param name="context">The <see cref="T:System.Runtime.Serialization.StreamingContext" /> that contains contextual information about the source or destination.</param>
        /// <exception cref="T:System.ArgumentNullException">The <paramref name="info" /> parameter is a null reference (Nothing in Visual Basic). </exception>
#if BCL35
        [System.Security.Permissions.SecurityPermission(
            System.Security.Permissions.SecurityAction.LinkDemand,
            Flags = System.Security.Permissions.SecurityPermissionFlag.SerializationFormatter)]
#endif
        [System.Security.SecurityCritical]
        // These FxCop rules are giving false-positives for this method
        [System.Diagnostics.CodeAnalysis.SuppressMessage("Microsoft.Security", "CA2123:OverrideLinkDemandsShouldBeIdenticalToBase")]
        [System.Diagnostics.CodeAnalysis.SuppressMessage("Microsoft.Security", "CA2134:MethodsMustOverrideWithConsistentTransparencyFxCopRule")]
        public override void GetObjectData(System.Runtime.Serialization.SerializationInfo info, System.Runtime.Serialization.StreamingContext context)
        {
            base.GetObjectData(info, context);
        }
#endif

    }
}<|MERGE_RESOLUTION|>--- conflicted
+++ resolved
@@ -33,11 +33,7 @@
     /// Check the address with your region's carrier and try again. If the issue persists,
     /// contact AWS Support.
     /// </summary>
-<<<<<<< HEAD
-#if !NETSTANDARD
-=======
-    #if !PCL && !NETSTANDARD
->>>>>>> 1327e649
+    #if !NETSTANDARD
     [Serializable]
     #endif
     public partial class UnsupportedAddressException : AmazonSnowballException
