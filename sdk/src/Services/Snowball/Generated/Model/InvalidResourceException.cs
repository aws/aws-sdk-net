--- conflicted
+++ resolved
@@ -32,11 +32,7 @@
     /// The specified resource can't be found. Check the information you provided in your
     /// last request, and try again.
     /// </summary>
-<<<<<<< HEAD
-#if !NETSTANDARD
-=======
-    #if !PCL && !NETSTANDARD
->>>>>>> 1327e649
+    #if !NETSTANDARD
     [Serializable]
     #endif
     public partial class InvalidResourceException : AmazonSnowballException
