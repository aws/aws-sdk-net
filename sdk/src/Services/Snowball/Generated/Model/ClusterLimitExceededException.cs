--- conflicted
+++ resolved
@@ -33,11 +33,7 @@
     /// five nodes for your cluster and you have more nodes to create for this cluster, try
     /// again and create jobs until your cluster has exactly five notes.
     /// </summary>
-<<<<<<< HEAD
-#if !NETSTANDARD
-=======
-    #if !PCL && !NETSTANDARD
->>>>>>> 1327e649
+    #if !NETSTANDARD
     [Serializable]
     #endif
     public partial class ClusterLimitExceededException : AmazonSnowballException
