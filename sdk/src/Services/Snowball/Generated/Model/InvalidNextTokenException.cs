--- conflicted
+++ resolved
@@ -33,11 +33,7 @@
     /// stopped. Run the operation without changing the <code>NextToken</code> string, and
     /// try again.
     /// </summary>
-<<<<<<< HEAD
-#if !NETSTANDARD
-=======
-    #if !PCL && !NETSTANDARD
->>>>>>> 1327e649
+    #if !NETSTANDARD
     [Serializable]
     #endif
     public partial class InvalidNextTokenException : AmazonSnowballException
