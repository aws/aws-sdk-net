﻿<?xml version="1.0" encoding="utf-8"?>
<Project ToolsVersion="12.0" DefaultTargets="Build" xmlns="http://schemas.microsoft.com/developer/msbuild/2003">
  <Import Project="$(MSBuildExtensionsPath)\$(MSBuildToolsVersion)\Microsoft.Common.props" Condition="Exists('$(MSBuildExtensionsPath)\$(MSBuildToolsVersion)\Microsoft.Common.props')" />
  <PropertyGroup>
    <Configuration Condition=" '$(Configuration)' == '' ">Debug</Configuration>
    <Platform Condition=" '$(Platform)' == '' ">AnyCPU</Platform>
    <ProjectGuid>{F9FAF246-06D9-48C8-88F0-0F716CCAC013}</ProjectGuid>
    <OutputType>Library</OutputType>
    <AppDesignerFolder>Properties</AppDesignerFolder>
    <RootNamespace>Amazon.S3</RootNamespace>
    <AssemblyName>AWSSDK.S3</AssemblyName>
    <TargetFrameworkVersion>v4.5</TargetFrameworkVersion>
    <FileAlignment>512</FileAlignment>
    <BaseIntermediateOutputPath>obj\net45</BaseIntermediateOutputPath>
    <SolutionDir Condition="$(SolutionDir) == '' Or $(SolutionDir) == '*Undefined*'">..\..\..\</SolutionDir>
    <RestorePackages>true</RestorePackages>
  </PropertyGroup>
  <PropertyGroup Condition=" '$(Configuration)|$(Platform)' == 'Debug|AnyCPU' ">
    <DebugSymbols>true</DebugSymbols>
    <DebugType>full</DebugType>
    <Optimize>false</Optimize>
    <OutputPath>bin\Debug\net45</OutputPath>
    <DefineConstants>DEBUG;TRACE;;BCL;BCL45;AWS_ASYNC_API;CODE_ANALYSIS;LOCAL_FILE</DefineConstants>
    <ErrorReport>prompt</ErrorReport>
    <WarningLevel>4</WarningLevel>
    <DocumentationFile>bin\Debug\net45\AWSSDK.S3.XML</DocumentationFile>
    <CodeAnalysisModuleSuppressionsFile>GlobalSuppressions.cs</CodeAnalysisModuleSuppressionsFile>
  </PropertyGroup>
  <PropertyGroup Condition=" '$(Configuration)|$(Platform)' == 'Release|AnyCPU' ">
    <DebugType>pdbonly</DebugType>
    <Optimize>true</Optimize>
    <OutputPath>bin\Release\net45</OutputPath>
    <DefineConstants>TRACE;;BCL;BCL45;AWS_ASYNC_API;CODE_ANALYSIS;LOCAL_FILE</DefineConstants>
    <ErrorReport>prompt</ErrorReport>
    <WarningLevel>4</WarningLevel>
    <DocumentationFile>bin\Release\net45\AWSSDK.S3.XML</DocumentationFile>
    <CodeAnalysisModuleSuppressionsFile>GlobalSuppressions.cs</CodeAnalysisModuleSuppressionsFile>
  </PropertyGroup>
  <PropertyGroup>
    <SignAssembly>true</SignAssembly>
  </PropertyGroup>
  <Choose>
    <When Condition=" '$(AWSKeyFile)' == '' ">
      <PropertyGroup>
        <AssemblyOriginatorKeyFile>..\..\..\awssdk.dll.snk</AssemblyOriginatorKeyFile>
      </PropertyGroup>
    </When>
    <Otherwise>
      <PropertyGroup>
        <AssemblyOriginatorKeyFile>$(AWSKeyFile)</AssemblyOriginatorKeyFile>
      </PropertyGroup>
    </Otherwise>
  </Choose>
  <ItemGroup>
    <Reference Include="System" />
    <Reference Include="System.Configuration" />
    <Reference Include="System.Core" />
    <Reference Include="System.Xml.Linq" />
    <Reference Include="System.Data.DataSetExtensions" />
    <Reference Include="System.Data" />
    <Reference Include="System.Xml" />
    <Reference Include="System.Net.Http" />
  </ItemGroup>
  <ItemGroup>
    <Compile Include="Custom\*.cs">
      <SubType>Code</SubType>
    </Compile>
    <Compile Include="Custom\Internal\*.cs">
      <SubType>Code</SubType>
    </Compile>
    <Compile Include="Custom\Model\*.cs">
      <SubType>Code</SubType>
    </Compile>
    <Compile Include="Custom\Model\Internal\*.cs">
      <SubType>Code</SubType>
    </Compile>
    <Compile Include="Custom\Model\Internal\MarshallTransformations\*.cs">
      <SubType>Code</SubType>
    </Compile>
    <Compile Include="Custom\Model\_bcl\*.cs">
      <SubType>Code</SubType>
    </Compile>
<<<<<<< HEAD
    <Compile Include="Custom\Transfer\*.cs">
=======
    <Compile Include="Custom\Model\_bcl45\*.cs">
      <SubType>Code</SubType>
    </Compile>
    <Compile Include="Custom\Util\*.cs">
>>>>>>> 66295a90
      <SubType>Code</SubType>
    </Compile>
    <Compile Include="Custom\Util\_bcl\*.cs">
      <SubType>Code</SubType>
    </Compile>
    <Compile Include="Custom\Util\_bcl+unity\*.cs">
      <SubType>Code</SubType>
    </Compile>
    <Compile Include="Custom\_bcl\*.cs">
      <SubType>Code</SubType>
    </Compile>
    <Compile Include="Custom\_bcl+pcl\*.cs">
      <SubType>Code</SubType>
    </Compile>
    <Compile Include="Custom\_bcl+pcl\Transfer\*.cs">
      <SubType>Code</SubType>
    </Compile>
    <Compile Include="Custom\_bcl+pcl\Transfer\Internal\*.cs">
      <SubType>Code</SubType>
    </Compile>
    <Compile Include="Custom\_bcl+pcl\Transfer\Internal\_async\*.cs">
      <SubType>Code</SubType>
    </Compile>
    <Compile Include="Custom\_bcl+pcl\Transfer\Internal\_bcl\*.cs">
      <SubType>Code</SubType>
    </Compile>
    <Compile Include="Custom\_bcl+pcl\Transfer\Internal\_bcl45\*.cs">
      <SubType>Code</SubType>
    </Compile>
    <Compile Include="Custom\_bcl+pcl\Transfer\_async\*.cs">
      <SubType>Code</SubType>
    </Compile>
    <Compile Include="Custom\_bcl+pcl\Transfer\_bcl\*.cs">
      <SubType>Code</SubType>
    </Compile>
    <Compile Include="Custom\_bcl+pcl\Transfer\_bcl45\*.cs">
      <SubType>Code</SubType>
    </Compile>
    <Compile Include="Custom\_bcl\Encryption\*.cs">
      <SubType>Code</SubType>
    </Compile>
    <Compile Include="Custom\_bcl\Encryption\Internal\*.cs">
      <SubType>Code</SubType>
    </Compile>
    <Compile Include="Custom\_bcl\IO\*.cs">
      <SubType>Code</SubType>
    </Compile>
    <Compile Include="Generated\*.cs">
      <SubType>Code</SubType>
    </Compile>
    <Compile Include="Generated\_bcl45\*.cs">
      <SubType>Code</SubType>
    </Compile>
  </ItemGroup>
  <ItemGroup>
  </ItemGroup>
  <ItemGroup>
    <ProjectReference Include="..\..\Core\AWSSDK.Core.Net45.csproj">
      <Project>{25ED6BD4-A32A-4EAA-ACBF-AB4FCD343E8E}</Project>
      <Name>AWSSDK.Core.Net45</Name>
    </ProjectReference>
  </ItemGroup>
  <ItemGroup>
    <Compile Include="Properties\AssemblyInfo.cs" />
  </ItemGroup>
  <Import Project="$(MSBuildToolsPath)\Microsoft.CSharp.targets" />
  <Import Project="$(SolutionDir)\.nuget\NuGet.targets" Condition="Exists('$(SolutionDir)\.nuget\NuGet.targets')" />
  <Target Name="EnsureNuGetPackageBuildImports" BeforeTargets="PrepareForBuild">
    <PropertyGroup>
      <ErrorText>This project references NuGet package(s) that are missing on this computer. Enable NuGet Package Restore to download them.  For more information, see http://go.microsoft.com/fwlink/?LinkID=322105. The missing file is {0}.</ErrorText>
    </PropertyGroup>
  </Target>
  <!-- To modify your build process, add your task inside one of the targets below and uncomment it. 
       Other similar extension points exist, see Microsoft.Common.targets.
  <Target Name="BeforeBuild">
  </Target>
  <Target Name="AfterBuild">
  </Target>
  -->
</Project><|MERGE_RESOLUTION|>--- conflicted
+++ resolved
@@ -1,4 +1,4 @@
-﻿<?xml version="1.0" encoding="utf-8"?>
+<?xml version="1.0" encoding="utf-8"?>
 <Project ToolsVersion="12.0" DefaultTargets="Build" xmlns="http://schemas.microsoft.com/developer/msbuild/2003">
   <Import Project="$(MSBuildExtensionsPath)\$(MSBuildToolsVersion)\Microsoft.Common.props" Condition="Exists('$(MSBuildExtensionsPath)\$(MSBuildToolsVersion)\Microsoft.Common.props')" />
   <PropertyGroup>
@@ -80,14 +80,7 @@
     <Compile Include="Custom\Model\_bcl\*.cs">
       <SubType>Code</SubType>
     </Compile>
-<<<<<<< HEAD
-    <Compile Include="Custom\Transfer\*.cs">
-=======
-    <Compile Include="Custom\Model\_bcl45\*.cs">
-      <SubType>Code</SubType>
-    </Compile>
     <Compile Include="Custom\Util\*.cs">
->>>>>>> 66295a90
       <SubType>Code</SubType>
     </Compile>
     <Compile Include="Custom\Util\_bcl\*.cs">
@@ -146,8 +139,8 @@
   </ItemGroup>
   <ItemGroup>
     <ProjectReference Include="..\..\Core\AWSSDK.Core.Net45.csproj">
-      <Project>{25ED6BD4-A32A-4EAA-ACBF-AB4FCD343E8E}</Project>
-      <Name>AWSSDK.Core.Net45</Name>
+        <Project>{25ED6BD4-A32A-4EAA-ACBF-AB4FCD343E8E}</Project>
+        <Name>AWSSDK.Core.Net45</Name>
     </ProjectReference>
   </ItemGroup>
   <ItemGroup>
