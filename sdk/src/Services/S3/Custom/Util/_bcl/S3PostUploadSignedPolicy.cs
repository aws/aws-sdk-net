﻿/*******************************************************************************
 *  Copyright Amazon.com, Inc. or its affiliates. All Rights Reserved.
 *  Licensed under the Apache License, Version 2.0 (the "License"). You may not use
 *  this file except in compliance with the License. A copy of the License is located at
 *
 *  http://aws.amazon.com/apache2.0
 *
 *  or in the "license" file accompanying this file.
 *  This file is distributed on an "AS IS" BASIS, WITHOUT WARRANTIES OR
 *  CONDITIONS OF ANY KIND, either express or implied. See the License for the
 *  specific language governing permissions and limitations under the License.
 * *****************************************************************************
 *    __  _    _  ___
 *   (  )( \/\/ )/ __)
 *   /__\ \    / \__ \
 *  (_)(_) \/\/  (___/
 *
 *  AWS SDK for .NET
 *
 */

using System;
using System.IO;
using System.Text;
using System.Xml.Serialization;

using Amazon.Runtime;
using Amazon.Util;
using System.Globalization;
using System.Collections.Generic;
using System.Text.Json.Nodes;
using System.Text.Json;

namespace Amazon.S3.Util
{
    /// <summary>
    /// Utility class for managing and exchanging HTTP POST uploads of objects to Amazon S3.
    /// </summary>
    /// <remarks>
    /// <para>
    /// This object supports creating, marshalling, and unmarshalling of the information needed to build 
    /// an authenticated HTTP POST request to S3 for uploading objects according to a policy. 
    /// </para>
    /// For more information, <see href="http://docs.aws.amazon.com/AmazonS3/latest/dev/UsingHTTPPOST.html"/>
    /// </remarks>
    [XmlRootAttribute(IsNullable = false)]
    public class S3PostUploadSignedPolicy
    {
        /// <summary>
        ///  Given a policy and AWS credentials, produce a S3PostUploadSignedPolicy.
        /// </summary>
        /// <param name="policy">JSON string representing the policy to sign</param>
        /// <param name="credentials">Credentials to sign the policy with</param>
        /// <param name="region">Service region endpoint.</param>
        /// <returns>A signed policy object for use with an S3PostUploadRequest.</returns>
        public static S3PostUploadSignedPolicy GetSignedPolicy(string policy, AWSCredentials credentials, RegionEndpoint region)
        {
            var signedAt = AWSSDKUtils.CorrectedUtcNow;

            ImmutableCredentials iCreds = credentials.GetCredentials();
            var algorithm = "AWS4-HMAC-SHA256";
            var dateStamp = Runtime.Internal.Auth.AWS4Signer.FormatDateTime(signedAt, AWSSDKUtils.ISO8601BasicDateFormat);
            var dateTimeStamp = Runtime.Internal.Auth.AWS4Signer.FormatDateTime(signedAt, AWSSDKUtils.ISO8601BasicDateTimeFormat);
            var credentialString = string.Format(CultureInfo.InvariantCulture, "{0}/{1}/{2}/{3}/{4}/", iCreds.AccessKey, dateStamp, region.SystemName, "s3", Runtime.Internal.Auth.AWS4Signer.Terminator);

            Dictionary<string, string> extraConditions = new Dictionary<string, string> {
                { S3Constants.PostFormDataXAmzCredential, credentialString },
                { S3Constants.PostFormDataXAmzAlgorithm, algorithm },
                { S3Constants.PostFormDataXAmzDate, dateTimeStamp }
            };
            if (iCreds.UseToken) { extraConditions[S3Constants.PostFormDataSecurityToken] = iCreds.Token; }

            var policyBytes = addConditionsToPolicy(policy, extraConditions);

            var base64Policy = Convert.ToBase64String(policyBytes);

            var signingKey = Runtime.Internal.Auth.AWS4Signer.ComposeSigningKey(iCreds.SecretKey, region.SystemName, dateStamp, "s3");

            var signature = AWSSDKUtils.ToHex(Runtime.Internal.Auth.AWS4Signer.ComputeKeyedHash(SigningAlgorithm.HmacSHA256, signingKey, base64Policy), true);

            return new S3PostUploadSignedPolicy
            {
                Policy = base64Policy,
                Signature = signature,
                AccessKeyId = iCreds.AccessKey,
                SecurityToken = iCreds.Token,
                Algorithm = algorithm,
                Date = dateTimeStamp,
                Credential = credentialString
            };
        }

        private static byte[] addConditionsToPolicy(string policy, Dictionary<string, string> newConditions)
        {
            var json = JsonNode.Parse(policy) as JsonObject;
            var jsonConditions = json["conditions"] as JsonArray;

            if (jsonConditions != null)
            {
                foreach (var newCond in newConditions)
                {
                    bool found = false;
                    for (int i = 0; i < jsonConditions.Count; i++)
                    {
                        if (jsonConditions[i] is JsonObject obj && obj.ContainsKey(newCond.Key))
                        {
                            obj[newCond.Key] = newCond.Value;
                            found = true;
                        }
                    }
<<<<<<< HEAD

                    if (!found)
                    {
                        var newCondition = new JsonObject
                        {
                            [newCond.Key] = newCond.Value
                        };
                        jsonConditions.Add(newCondition);
                    }
                }
            }

            return Encoding.UTF8.GetBytes(json.ToJsonString().Trim());
        }


=======
                    if (!found)
                    {
                        var jsonCond = new JsonData();
                        jsonCond.SetJsonType(ThirdParty.Json.LitJson.JsonType.Object);
                        jsonCond[newCond.Key] = newCond.Value;
                        jsonConditions.Add(jsonCond);
                    }
                }
            }
            return Encoding.UTF8.GetBytes(JsonMapper.ToJson(json).Trim());
        }
        
>>>>>>> 39b8b3b6
        /// <summary>
        /// The policy document which governs what uploads can be done.
        /// </summary>
        public string Policy { get; set; }

        /// <summary>
        /// The signature for the policy.
        /// </summary>
        public string Signature { get; set; }

        /// <summary>
        /// The AWS Access Key Id for the credential pair that produced the signature.
        /// </summary>
        public string AccessKeyId { get; set; }

        /// <summary>
        /// The security token from session or instance credentials.
        /// </summary>
        public string SecurityToken { get; set; }
        
        /// <summary>
        /// The signing algorithm used. Required as a field in the post Amazon
        /// S3 can re-calculate the signature.
        /// </summary>
        public string Algorithm { get; set; }

        /// <summary>
        /// The date value in ISO8601 format. It is the same date used in
        /// creating the signing key.
        /// </summary>
        public string Date { get; set; }

        /// <summary>
        /// In addition to the access key ID, this provides scope information
        /// used in calculating the signing key for signature calculation. 
        /// </summary>
        public string Credential { get; set; }

        /// <summary>
        /// Get the policy document as a human readable string.
        /// </summary>
        /// <returns>Human readable policy document.</returns>
        public string GetReadablePolicy()
        {
            return Encoding.UTF8.GetString(Convert.FromBase64String(this.Policy));
        }

        private static string
            KEY_POLICY = "policy",
            KEY_SIGNATURE = "signature",
            KEY_ACCESSKEY = "access_key";

        /// <summary>
        /// JSON representation of this object
        /// </summary>
        /// <returns>JSON string</returns>
        public string ToJson()
        {
            var json = new JsonObject
            {
                [KEY_POLICY] = this.Policy,
                [KEY_SIGNATURE] = this.Signature,
                [KEY_ACCESSKEY] = this.AccessKeyId
            };

            return json.ToJsonString();
        }

        /// <summary>
        /// XML Representation of this object
        /// </summary>
        /// <returns>XML String</returns>
        public string ToXml()
        {
            StringBuilder xml = new StringBuilder(1024);
            var serializer = new XmlSerializer(this.GetType());
            using (StringWriter sw = new StringWriter(xml, CultureInfo.InvariantCulture))
            {
                serializer.Serialize(sw, this);
            }
            return xml.ToString();
        }

        /// <summary>
        /// Create an instance of this class from a JSON string.
        /// </summary>
        /// <param name="policyJson">JSON string</param>
        /// <returns>Instance of S3PostUploadSignedPolicy</returns>
        public static S3PostUploadSignedPolicy GetSignedPolicyFromJson(string policyJson)
        {
            try
            {
                using (var doc = JsonDocument.Parse(policyJson))
                {
                    var json = doc.RootElement;

                    // Check if required fields exist and are of the correct type
                    if (!json.TryGetProperty(KEY_POLICY, out var policyNode) || policyNode.ValueKind != JsonValueKind.String)
                        throw new ArgumentException(string.Format(CultureInfo.InvariantCulture, "JSON document requires '{0}' field"), KEY_POLICY);
                    if (!json.TryGetProperty(KEY_SIGNATURE, out var signatureNode) || signatureNode.ValueKind != JsonValueKind.String)
                        throw new ArgumentException(string.Format(CultureInfo.InvariantCulture, "JSON document requires '{0}' field"), KEY_SIGNATURE);
                    if (!json.TryGetProperty(KEY_ACCESSKEY, out var accessKeyNode) || accessKeyNode.ValueKind != JsonValueKind.String)
                        throw new ArgumentException(string.Format(CultureInfo.InvariantCulture, "JSON document requires '{0}' field"), KEY_ACCESSKEY);

                    return new S3PostUploadSignedPolicy
                    {
                        Policy = policyNode.GetString(),
                        Signature = signatureNode.GetString(),
                        AccessKeyId = accessKeyNode.GetString()
                    };
                }
            }
            catch (JsonException e)
            {
                throw new ArgumentException("Invalid JSON document", e);
            }
        }

        /// <summary>
        /// Create an instance of this class from an XML string.
        /// </summary>
        /// <param name="policyXml">XML string generated by ToXml()</param>
        /// <returns>Instance of S3PostUploadSignedPolicy</returns>
        public static S3PostUploadSignedPolicy GetSignedPolicyFromXml(string policyXml)
        {
            var reader = new StringReader(policyXml);
            XmlSerializer serializer = new XmlSerializer(typeof(S3PostUploadSignedPolicy));

            S3PostUploadSignedPolicy policy;
            try
            {
                policy = serializer.Deserialize(reader) as S3PostUploadSignedPolicy;
            }
            catch (Exception e)
            {
                throw new ArgumentException("Could not parse XML", e);
            }

            if (String.IsNullOrEmpty(policy.AccessKeyId))
                throw new ArgumentException("XML Document requries 'AccessKeyId' field");
            if (String.IsNullOrEmpty(policy.Policy))
                throw new ArgumentException("XML Document requries 'Policy' field");
            if (String.IsNullOrEmpty(policy.Signature))
                throw new ArgumentException("XML Document requries 'Signature' field");

            return policy;
        }
    }
}<|MERGE_RESOLUTION|>--- conflicted
+++ resolved
@@ -108,24 +108,7 @@
                             found = true;
                         }
                     }
-<<<<<<< HEAD
-
-                    if (!found)
-                    {
-                        var newCondition = new JsonObject
-                        {
-                            [newCond.Key] = newCond.Value
-                        };
-                        jsonConditions.Add(newCondition);
-                    }
-                }
-            }
-
-            return Encoding.UTF8.GetBytes(json.ToJsonString().Trim());
-        }
-
-
-=======
+
                     if (!found)
                     {
                         var jsonCond = new JsonData();
@@ -138,7 +121,6 @@
             return Encoding.UTF8.GetBytes(JsonMapper.ToJson(json).Trim());
         }
         
->>>>>>> 39b8b3b6
         /// <summary>
         /// The policy document which governs what uploads can be done.
         /// </summary>
