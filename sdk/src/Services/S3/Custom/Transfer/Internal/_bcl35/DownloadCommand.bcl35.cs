﻿/*******************************************************************************
 *  Copyright 2008-2013 Amazon.com, Inc. or its affiliates. All Rights Reserved.
 *  Licensed under the Apache License, Version 2.0 (the "License"). You may not use
 *  this file except in compliance with the License. A copy of the License is located at
 *
 *  http://aws.amazon.com/apache2.0
 *
 *  or in the "license" file accompanying this file.
 *  This file is distributed on an "AS IS" BASIS, WITHOUT WARRANTIES OR
 *  CONDITIONS OF ANY KIND, either express or implied. See the License for the
 *  specific language governing permissions and limitations under the License.
 * *****************************************************************************
 *    __  _    _  ___
 *   (  )( \/\/ )/ __)
 *   /__\ \    / \__ \
 *  (_)(_) \/\/  (___/
 *
 *  AWS SDK for .NET
 *  API Version: 2006-03-01
 *
 */

using System;
using System.IO;
using Amazon.Runtime;
using Amazon.S3.Model;

namespace Amazon.S3.Transfer.Internal
{
    internal partial class DownloadCommand
    {
        public override void Execute()
        {
            ValidateRequest();
            GetObjectRequest getRequest = ConvertToGetObjectRequest(this._request);

            var maxRetries = ((AmazonS3Client)_s3Client).Config.MaxErrorRetry;
            var retries = 0;
            bool shouldRetry = false;
            string mostRecentETag = null;
            do
            {
                shouldRetry = false;

                if (retries != 0)
                {
                    ByteRange bytesRemaining = ByteRangeRemainingForDownload(this._request.FilePath);
                    getRequest.ByteRange = bytesRemaining;
                }

                using (var response = this._s3Client.GetObject(getRequest))
                {
                    if (!string.IsNullOrEmpty(mostRecentETag) && !string.Equals(mostRecentETag, response.ETag))
                    {
                        Exception eTagChanged = new Exception("ETag changed during download retry.");
                    }
                    mostRecentETag = response.ETag;

                    try
                    {
                        if (retries == 0)
                        {
<<<<<<< HEAD
=======
                            /* 
                             * Wipe the local file, if it exists, to handle edge case where:
                             * 
                             * 1. File foo exists
                             * 2. We start trying to download, but unsuccesfully write any data
                             * 3. We retry the download, with retires > 0, thus hitting the else statement below
                             * 4. We will append to file foo, instead of overwriting it
                             * 
                             * We counter it with the call below because it's the same call that would be hit
                             * in WriteResponseStreamToFile. If any exceptions are thrown, they will be the same as before
                             * to avoid any breaking changes to customers who handle that specific exception in a
                             * particular manor.
                             */
                            FileStream temp = new FileStream(this._request.FilePath, FileMode.Create, FileAccess.ReadWrite, FileShare.Read, Amazon.S3.Util.S3Constants.DefaultBufferSize);
                            temp.Close();

>>>>>>> 0e9346d5
                            response.WriteObjectProgressEvent += OnWriteObjectProgressEvent;
                            response.WriteResponseStreamToFile(this._request.FilePath);
                        }
                        else
                        {
                            response.WriteObjectProgressEvent += OnWriteObjectProgressEvent;
                            response.WriteResponseStreamToFile(this._request.FilePath, true);
                        }
                    }
                    catch (Exception exception)
                    {
                        retries++;
                        shouldRetry = HandleException(exception, retries, maxRetries);
                        if (!shouldRetry)
                        {
                            if (exception is IOException)
                            {
                                throw;
                            }
                            else if (exception is AmazonServiceException ||
                                exception is AmazonClientException)
                            {
                                throw;
                            }
                            else
                            {
                                throw new AmazonServiceException(exception);
                            }
                        }
                    }
                }
                WaitBeforeRetry(retries);
            } while (shouldRetry);
<<<<<<< HEAD
=======

>>>>>>> 0e9346d5
        }
        
        /// <summary>
        /// Returns the amount of bytes remaining that need to be pulled down from S3.
        /// </summary>
        /// <param name="filepath">The fully qualified path of the file.</param>
        /// <returns></returns>
        internal ByteRange ByteRangeRemainingForDownload(string filepath)
        {
            /*
             * Initialize the ByteRange as the whole file.
             * long.MaxValue works regardless of the size because
             * S3 will stop sending bits if you specify beyond the
             * size of the file anyways.
             */
            ByteRange byteRange = new ByteRange(0, long.MaxValue);

            if (!File.Exists(filepath))
                return byteRange;

            FileInfo info = new FileInfo(filepath);
            byteRange.Start = info.Length;

            return byteRange;
        }
    }
}<|MERGE_RESOLUTION|>--- conflicted
+++ resolved
@@ -60,8 +60,6 @@
                     {
                         if (retries == 0)
                         {
-<<<<<<< HEAD
-=======
                             /* 
                              * Wipe the local file, if it exists, to handle edge case where:
                              * 
@@ -78,7 +76,6 @@
                             FileStream temp = new FileStream(this._request.FilePath, FileMode.Create, FileAccess.ReadWrite, FileShare.Read, Amazon.S3.Util.S3Constants.DefaultBufferSize);
                             temp.Close();
 
->>>>>>> 0e9346d5
                             response.WriteObjectProgressEvent += OnWriteObjectProgressEvent;
                             response.WriteResponseStreamToFile(this._request.FilePath);
                         }
@@ -112,10 +109,7 @@
                 }
                 WaitBeforeRetry(retries);
             } while (shouldRetry);
-<<<<<<< HEAD
-=======
 
->>>>>>> 0e9346d5
         }
         
         /// <summary>
