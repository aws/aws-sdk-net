﻿/*******************************************************************************
 *  Copyright Amazon.com, Inc. or its affiliates. All Rights Reserved.
 *  Licensed under the Apache License, Version 2.0 (the "License"). You may not use
 *  this file except in compliance with the License. A copy of the License is located at
 *
 *  http://aws.amazon.com/apache2.0
 *
 *  or in the "license" file accompanying this file.
 *  This file is distributed on an "AS IS" BASIS, WITHOUT WARRANTIES OR
 *  CONDITIONS OF ANY KIND, either express or implied. See the License for the
 *  specific language governing permissions and limitations under the License.
 * *****************************************************************************
 *    __  _    _  ___
 *   (  )( \/\/ )/ __)
 *   /__\ \    / \__ \
 *  (_)(_) \/\/  (___/
 *
 *  AWS SDK for .NET
 *  API Version: 2006-03-01
 *
 */
using System;
using System.Collections.Generic;
using System.IO;
using System.Text;
using Amazon.Runtime;
using System.Threading;

namespace Amazon.S3.Transfer.Internal
{
    /// <summary>
    /// This command files all the files that meets the criteria specified in the TransferUtilityUploadDirectoryRequest request
    /// and uploads them.
    /// </summary>
    internal partial class UploadDirectoryCommand : BaseCommand
    {
        TransferUtilityUploadDirectoryRequest _request;
        TransferUtility _utility;
        TransferUtilityConfig _config;

        int _totalNumberOfFiles;
        int _numberOfFilesUploaded;
        long _totalBytes;
        long _transferredBytes;        

        internal UploadDirectoryCommand(TransferUtility utility, TransferUtilityConfig config, TransferUtilityUploadDirectoryRequest request)
        {
            this._utility = utility;
            this._request = request;
            this._config = config;
        }

        private TransferUtilityUploadRequest ConstructRequest(string basePath, string filepath, string prefix)
        {
            string key = filepath.Substring(basePath.Length);
            key = key.Replace(@"\", "/");
            if (key.StartsWith("/", StringComparison.Ordinal))
                key = key.Substring(1);
            key = prefix + key;

            var uploadRequest = new TransferUtilityUploadRequest()
            {
                BucketName = this._request.BucketName,
                Key = key,
                FilePath = filepath,
                CannedACL = this._request.CannedACL,
                Metadata = this._request.Metadata,
                ContentType = this._request.ContentType,
                StorageClass = this._request.StorageClass,
                ServerSideEncryptionMethod = this._request.ServerSideEncryptionMethod,
                ServerSideEncryptionKeyManagementServiceKeyId = this._request.ServerSideEncryptionKeyManagementServiceKeyId,
                ServerSideEncryptionCustomerMethod = this._request.ServerSideEncryptionCustomerMethod,
                ServerSideEncryptionCustomerProvidedKey = this._request.ServerSideEncryptionCustomerProvidedKey,
                ServerSideEncryptionCustomerProvidedKeyMD5 = this._request.ServerSideEncryptionCustomerProvidedKeyMD5,
                TagSet = this._request.TagSet,
                CalculateContentMD5Header = this._request.CalculateContentMD5Header,
                ObjectLockLegalHoldStatus = this._request.ObjectLockLegalHoldStatus,
                ObjectLockMode = this._request.ObjectLockMode,
                DisablePayloadSigning = this._request.DisablePayloadSigning,
<<<<<<< HEAD
=======
                RequestPayer = this._request.RequestPayer,
#if (BCL && !BCL45)
                Timeout = ClientConfig.GetTimeoutValue(this._config.DefaultTimeout, this._request.Timeout)
#endif
>>>>>>> d837e1d9
            };
            
            if (this._request.IsSetObjectLockRetainUntilDate())
                uploadRequest.ObjectLockRetainUntilDate = this._request.ObjectLockRetainUntilDate;

            uploadRequest.UploadProgressEvent += new EventHandler<UploadProgressArgs>(UploadProgressEventCallback);

            // Raise event to allow subscribers to modify request
            _request.RaiseUploadDirectoryFileRequestEvent(uploadRequest);

            return uploadRequest;
        }

        private string GetKeyPrefix()
        {
            var prefix = string.Empty;
            if (this._request.IsSetKeyPrefix())
            {
                prefix = this._request.KeyPrefix;
                prefix = prefix.Replace(@"\", "/");
                if (prefix.StartsWith("/", StringComparison.Ordinal))
                    prefix = prefix.Substring(1);

                if (!prefix.EndsWith("/", StringComparison.Ordinal))
                {
                    prefix += "/";
                }
            }
            return prefix;
        }

        private void UploadProgressEventCallback(object sender, UploadProgressArgs e)
        {
            
            var totalTransferredBytes = Interlocked.Add(ref _transferredBytes, e.IncrementTransferred - e.CompensationForRetry);

            int numberOfFilesUploaded = _numberOfFilesUploaded;
            if (e.TransferredBytes == e.TotalBytes)
            {
                numberOfFilesUploaded = Interlocked.Increment(ref _numberOfFilesUploaded);
            }

            UploadDirectoryProgressArgs uploadDirectoryProgressArgs = null;
            if (_request.UploadFilesConcurrently)
            {
                // If concurrent upload is enabled, values for current file, 
                // transferred and total bytes for current file are not set.
                uploadDirectoryProgressArgs = new UploadDirectoryProgressArgs(numberOfFilesUploaded, _totalNumberOfFiles,
                   totalTransferredBytes, _totalBytes,
                   null, 0, 0);
            }
            else
            {
                uploadDirectoryProgressArgs = new UploadDirectoryProgressArgs(numberOfFilesUploaded, _totalNumberOfFiles,
                  totalTransferredBytes, _totalBytes,
                  e.FilePath, e.TransferredBytes, e.TotalBytes);
            }
            _request.OnRaiseProgressEvent(uploadDirectoryProgressArgs);
        }
    }
}<|MERGE_RESOLUTION|>--- conflicted
+++ resolved
@@ -77,13 +77,10 @@
                 ObjectLockLegalHoldStatus = this._request.ObjectLockLegalHoldStatus,
                 ObjectLockMode = this._request.ObjectLockMode,
                 DisablePayloadSigning = this._request.DisablePayloadSigning,
-<<<<<<< HEAD
-=======
                 RequestPayer = this._request.RequestPayer,
 #if (BCL && !BCL45)
                 Timeout = ClientConfig.GetTimeoutValue(this._config.DefaultTimeout, this._request.Timeout)
 #endif
->>>>>>> d837e1d9
             };
             
             if (this._request.IsSetObjectLockRetainUntilDate())
