--- conflicted
+++ resolved
@@ -190,17 +190,12 @@
         /// <para>
         /// Will be <c>true</c> when the object is in the process of being restored from Amazon Glacier.
         /// </para>
-<<<<<<< HEAD
-        ///  </note>
-        public bool? RestoreInProgress
-=======
         /// <para>
         /// This functionality is not supported for directory buckets. 
         /// Only the S3 Express One Zone storage class is supported by directory buckets to store objects.
         /// </para>
         /// </summary>
-        public bool RestoreInProgress
->>>>>>> 73f5e389
+        public bool? RestoreInProgress
         {
             get { return this.restoreInProgress; }
             set { this.restoreInProgress = value; }
