--- conflicted
+++ resolved
@@ -40,17 +40,6 @@
         }
 
         void InventoryFilterCustomMarshall(PutBucketInventoryConfigurationRequest publicRequest, XmlWriter xmlWriter)
-<<<<<<< HEAD
-        {
-            var inventoryConfiguration = publicRequest.InventoryConfiguration;
-            if (inventoryConfiguration.IsSetInventoryFilter())
-            {
-                xmlWriter.WriteStartElement("Filter");
-                var predicate = inventoryConfiguration.InventoryFilter.InventoryFilterPredicate;
-                predicate.Accept(new InventoryPredicateVisitor(xmlWriter));
-                xmlWriter.WriteEndElement();
-            }
-=======
         {
             var inventoryConfiguration = publicRequest.InventoryConfiguration;
             if (inventoryConfiguration.IsSetInventoryFilter())
@@ -64,7 +53,6 @@
         void CustomIsEnabledMarshall(PutBucketInventoryConfigurationRequest publicRequest, XmlWriter xmlWriter)
         {
             xmlWriter.WriteElementString("IsEnabled", StringUtils.FromBool(publicRequest.InventoryConfiguration.IsEnabled.GetValueOrDefault()));
->>>>>>> 01d399b3
         }
     }
 }