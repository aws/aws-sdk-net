/*
 * Copyright 2010-2013 Amazon.com, Inc. or its affiliates. All Rights Reserved.
 * 
 * Licensed under the Apache License, Version 2.0 (the "License").
 * You may not use this file except in compliance with the License.
 * A copy of the License is located at
 * 
 *  http://aws.amazon.com/apache2.0
 * 
 * or in the "license" file accompanying this file. This file is distributed
 * on an "AS IS" BASIS, WITHOUT WARRANTIES OR CONDITIONS OF ANY KIND, either
 * express or implied. See the License for the specific language governing
 * permissions and limitations under the License.
 */
using System;
using System.Collections.Generic;
using System.IO;
using System.Xml.Serialization;
using System.Text;

using Amazon.Runtime;
using Amazon.S3.Util;
using Amazon.Util;
using System.Globalization;
using Amazon.S3.Model.Internal.MarshallTransformations;

namespace Amazon.S3.Model
{
    /// <summary>
    /// Returns information about the  GetObject response and response metadata.
    /// </summary>
    public partial class GetObjectResponse : StreamResponse
    {
        private string deleteMarker;
        private string acceptRanges;
        private Expiration expiration;
        private DateTime? restoreExpiration;
        private bool restoreInProgress;
        private DateTime? lastModified;
        private string eTag;
        private int? missingMeta;
        private string versionId;
        private DateTime? expires;
        private string websiteRedirectLocation;
        private ServerSideEncryptionMethod serverSideEncryption;
        private ServerSideEncryptionCustomerMethod serverSideEncryptionCustomerMethod;
        private string serverSideEncryptionKeyManagementServiceKeyId;
        private HeadersCollection headersCollection = new HeadersCollection();
        private MetadataCollection metadataCollection = new MetadataCollection();
        private ReplicationStatus replicationStatus;
        private S3StorageClass storageClass;

        private string bucketName;
        private string key;
                
        /// <summary>
        /// Flag which returns true if the Expires property has been unmarshalled
        /// from the raw value or set by user code.
        /// </summary>
        private bool isExpiresUnmarshalled;
        internal string RawExpires { get; set; }

        /// <summary>
        /// Gets and sets the BucketName property.
        /// </summary>
        public string BucketName
        {
            get { return this.bucketName; }
            set { this.bucketName = value; }
        }

        /// <summary>
        /// Gets and sets the Key property.
        /// </summary>
        public string Key
        {
            get { return this.key; }
            set { this.key = value; }
        }

        /// <summary>
        /// Specifies whether the object retrieved was (true) or was not (false) a Delete Marker. If false, this response header does not appear in the
        /// response.
        ///  
        /// </summary>
        public string DeleteMarker
        {
            get { return this.deleteMarker; }
            set { this.deleteMarker = value; }
        }

        // Check to see if DeleteMarker property is set
        internal bool IsSetDeleteMarker()
        {
            return this.deleteMarker != null;
        }

        /// <summary>
        /// The collection of headers for the request.
        /// </summary>
        public HeadersCollection Headers
        {
            get
            {
                if (this.headersCollection == null)
                    this.headersCollection = new HeadersCollection();
                return this.headersCollection;
            }
        }

        /// <summary>
        /// The collection of meta data for the request.
        /// </summary>
        public MetadataCollection Metadata
        {
            get
            {
                if (this.metadataCollection == null)
                    this.metadataCollection = new MetadataCollection();
                return this.metadataCollection;
            }
        }

        /// <summary>
        /// Gets and sets the AcceptRanges.
        /// </summary>
        public string AcceptRanges
        {
            get { return this.acceptRanges; }
            set { this.acceptRanges = value; }
        }

        // Check to see if AcceptRanges property is set
        internal bool IsSetAcceptRanges()
        {
            return this.acceptRanges != null;
        }

        /// <summary>
        /// Gets and sets the Expiration property.
        /// Specifies the expiration date for the object and the
        /// rule governing the expiration.
        /// Is null if expiration is not applicable.
        /// </summary>
        public Expiration Expiration
        {
            get { return this.expiration; }
            set { this.expiration = value; }
        }

        // Check to see if Expiration property is set
        internal bool IsSetExpiration()
        {
            return this.expiration != null;
        }

        /// <summary>
        /// Gets and sets the RestoreExpiration property.
        /// RestoreExpiration will be set for objects that have been restored from Amazon Glacier.  
        /// It indiciates for those objects how long the restored object will exist.
        /// </summary>
        public DateTime? RestoreExpiration
        {
            get { return this.restoreExpiration; }
            set { this.restoreExpiration = value; }
        }

        /// <summary>
        /// Gets and sets the RestoreInProgress
        /// Will be true when the object is in the process of being restored from Amazon Glacier.
        /// </summary>
        public bool RestoreInProgress
        {
            get { return this.restoreInProgress; }
            set { this.restoreInProgress = value; }
        }

        /// <summary>
        /// Last modified date of the object
        ///  
        /// </summary>
        public DateTime LastModified
        {
            get { return this.lastModified ?? default(DateTime); }
            set { this.lastModified = value; }
        }

        // Check to see if LastModified property is set
        internal bool IsSetLastModified()
        {
            return this.lastModified.HasValue;
        }

        /// <summary>
        /// An ETag is an opaque identifier assigned by a web server to a specific version of a resource found at a URL
        ///  
        /// </summary>
        public string ETag
        {
            get { return this.eTag; }
            set { this.eTag = value; }
        }

        // Check to see if ETag property is set
        internal bool IsSetETag()
        {
            return this.eTag != null;
        }

        /// <summary>
        /// This is set to the number of metadata entries not returned in x-amz-meta headers. This can happen if you create metadata using an API like
        /// SOAP that supports more flexible metadata than the REST API. For example, using SOAP, you can create metadata whose values are not legal
        /// HTTP headers.
        ///  
        /// </summary>
        public int MissingMeta
        {
            get { return this.missingMeta ?? default(int); }
            set { this.missingMeta = value; }
        }

        // Check to see if MissingMeta property is set
        internal bool IsSetMissingMeta()
        {
            return this.missingMeta.HasValue;
        }

        /// <summary>
        /// Version of the object.
        ///  
        /// </summary>
        public string VersionId
        {
            get { return this.versionId; }
            set { this.versionId = value; }
        }

        // Check to see if VersionId property is set
        internal bool IsSetVersionId()
        {
            return this.versionId != null;
        }

        /// <summary>
        /// The date and time at which the object is no longer cacheable.
        ///  
        /// </summary>
        public DateTime Expires
        {
            get
            {
                if (this.isExpiresUnmarshalled)
                {
                    return this.expires.Value;
                }
                else
                {
                    this.expires = AmazonS3Util.ParseExpiresHeader(this.RawExpires, this.ResponseMetadata.RequestId);
                    this.isExpiresUnmarshalled = true;
                    return this.expires.Value;
                }
            }
            set { this.expires = value; this.isExpiresUnmarshalled = true; }
        }

        // Check to see if Expires property is set
        internal bool IsSetExpires()
        {
            return this.expires.HasValue;
        }

        /// <summary>
        /// If the bucket is configured as a website, redirects requests for this object to another object in the same bucket or to an external URL.
        /// Amazon S3 stores the value of this header in the object metadata.
        ///  
        /// </summary>
        public string WebsiteRedirectLocation
        {
            get { return this.websiteRedirectLocation; }
            set { this.websiteRedirectLocation = value; }
        }

        // Check to see if WebsiteRedirectLocation property is set
        internal bool IsSetWebsiteRedirectLocation()
        {
            return this.websiteRedirectLocation != null;
        }

        /// <summary>
        /// The Server-side encryption algorithm used when storing this object in S3.
        ///  
        /// </summary>
        public ServerSideEncryptionMethod ServerSideEncryptionMethod
        {
            get { return this.serverSideEncryption; }
            set { this.serverSideEncryption = value; }
        }

        // Check to see if ServerSideEncryptionMethod property is set
        internal bool IsSetServerSideEncryptionMethod()
        {
            return this.serverSideEncryption != null;
        }

        /// <summary>
        /// The class of storage used to store the object.
        ///  
        /// </summary>
        public S3StorageClass StorageClass
        {
            get { return this.storageClass; }
            set { this.storageClass = value; }
        }

        // Check to see if StorageClass property is set
        internal bool IsSetStorageClass()
        {
            return this.storageClass != null;
        }


        /// <summary>
        /// The id of the AWS Key Management Service key that Amazon S3 uses to encrypt and decrypt the object.
        /// </summary>
        public string ServerSideEncryptionKeyManagementServiceKeyId
        {
            get { return this.serverSideEncryptionKeyManagementServiceKeyId; }
            set { this.serverSideEncryptionKeyManagementServiceKeyId = value; }
        }

        /// <summary>
        /// Checks if ServerSideEncryptionKeyManagementServiceKeyId property is set.
        /// </summary>
        /// <returns>true if ServerSideEncryptionKeyManagementServiceKeyId property is set.</returns>
        internal bool IsSetServerSideEncryptionKeyManagementServiceKeyId()
        {
            return !System.String.IsNullOrEmpty(this.serverSideEncryptionKeyManagementServiceKeyId);
        }

        /// <summary>
        /// The status of the replication job associated with this source object.
        /// </summary>
        public ReplicationStatus ReplicationStatus
        {
            get { return this.replicationStatus; }
            set { this.replicationStatus = value; }
        }

        /// <summary>
        /// Checks if ReplicationStatus property is set.
        /// </summary>
        /// <returns>true if ReplicationStatus property is set.</returns>
        internal bool IsSetReplicationStatus()
        {
            return ReplicationStatus != null;
        }

        /// <summary>
        /// The Server-side encryption algorithm to be used with the customer provided key.
        ///  
        /// </summary>
        public ServerSideEncryptionCustomerMethod ServerSideEncryptionCustomerMethod
        {
            get
            {
                if (this.serverSideEncryptionCustomerMethod == null)
                    return ServerSideEncryptionCustomerMethod.None;

                return this.serverSideEncryptionCustomerMethod;
            }
            set { this.serverSideEncryptionCustomerMethod = value; }
        }


#if BCL

        /// <summary>
        /// Writes the content of the ResponseStream a file indicated by the filePath argument.
        /// </summary>
        /// <param name="filePath">The location where to write the ResponseStream</param>
        public void WriteResponseStreamToFile(string filePath)
        {
            WriteResponseStreamToFile(filePath, false);
        }

        /// <summary>
        /// Writes the content of the ResponseStream a file indicated by the filePath argument.
        /// </summary>
        /// <param name="filePath">The location where to write the ResponseStream</param>
        /// <param name="append">Whether or not to append to the file if it exists</param>
        public void WriteResponseStreamToFile(string filePath, bool append)
        {
            CreateDirectory(filePath);
            Stream downloadStream = CreateDownloadStream(filePath, append);

            using (downloadStream)
            {
                long current = 0;

                byte[] buffer = new byte[S3Constants.DefaultBufferSize];
                int bytesRead = 0;

                long totalIncrementTransferred = 0;
                while ((bytesRead = this.ResponseStream.Read(buffer, 0, buffer.Length)) > 0)
                {
                    downloadStream.Write(buffer, 0, bytesRead);
                    current += bytesRead;
                    totalIncrementTransferred += bytesRead;

                    if (totalIncrementTransferred >= AWSSDKUtils.DefaultProgressUpdateInterval ||
                        current == this.ContentLength)
                    {
                        this.OnRaiseProgressEvent(filePath, totalIncrementTransferred, current, this.ContentLength);
                        totalIncrementTransferred = 0;
                    }
                }

                ValidateWrittenStreamSize(current);
            }
        }

        private static Stream CreateDownloadStream(string filePath, bool append)
        {
            Stream downloadStream;
            if (append && File.Exists(filePath))
                downloadStream = new FileStream(filePath, FileMode.Append, FileAccess.Write, FileShare.Read, S3Constants.DefaultBufferSize);
            else
                downloadStream = new FileStream(filePath, FileMode.Create, FileAccess.ReadWrite, FileShare.Read, S3Constants.DefaultBufferSize);
            return downloadStream;
        }

        private static void CreateDirectory(string filePath)
        {
            // Make sure the directory exists to write too.
            FileInfo fi = new FileInfo(filePath);
            Directory.CreateDirectory(fi.DirectoryName);
        }

#endif
#if !UNITY
        #region Progress Event

        /// <summary>
        /// The event for Write Object progress notifications. All
        /// subscribers will be notified when a new progress
        /// event is raised.
        /// </summary>
        /// <remarks>
        /// Subscribe to this event if you want to receive
        /// put object progress notifications. Here is how:<br />
        /// 1. Define a method with a signature similar to this one:
        /// <code>
        /// private void displayProgress(object sender, WriteObjectProgressArgs args)
        /// {
        ///     Console.WriteLine(args);
        /// }
        /// </code>
        /// 2. Add this method to the Put Object Progress Event delegate's invocation list
        /// <code>
        /// GetObjectResponse response = s3Client.GetObject(request);
        /// response.WriteObjectProgressEvent += displayProgress;
        /// </code>
        /// </remarks>
        public event EventHandler<WriteObjectProgressArgs> WriteObjectProgressEvent;

        #endregion

        /// <summary>
        /// This method is called by a producer of write object progress
        /// notifications. When called, all the subscribers in the 
        /// invocation list will be called sequentially.
        /// </summary>
        /// <param name="file">The file being written.</param>
        /// <param name="incrementTransferred">The number of bytes transferred since last event</param>
        /// <param name="transferred">The number of bytes transferred</param>
        /// <param name="total">The total number of bytes to be transferred</param>
        internal void OnRaiseProgressEvent(string file, long incrementTransferred, long transferred, long total)
        {
            AWSSDKUtils.InvokeInBackground(WriteObjectProgressEvent, new WriteObjectProgressArgs(this.BucketName, this.Key, file, this.VersionId, incrementTransferred, transferred, total), this);
        }


        private void ValidateWrittenStreamSize(long bytesWritten)
        {
#if !PCL && !DNX
            // Check if response stream or it's base stream is a AESDecryptionStream
            var stream = Runtime.Internal.Util.WrapperStream.SearchWrappedStream(this.ResponseStream,
                (s => s is Runtime.Internal.Util.DecryptStream));

            // Don't validate length if response is an encrypted object. 
            if (stream!=null)
               return;
#endif
            if (bytesWritten != this.ContentLength)
            {
                string amzId2;                
                this.ResponseMetadata.Metadata.TryGetValue(HeaderKeys.XAmzId2Header, out amzId2);
                amzId2 = amzId2 ?? string.Empty;
 
                var message = string.Format(CultureInfo.InvariantCulture,
                    "The total bytes read {0} from response stream is not equal to the Content-Length {1} for the object {2} in bucket {3}."+
                    " Request ID = {4} , AmzId2 = {5}.",
                    bytesWritten, this.ContentLength, this.Key, this.BucketName, this.ResponseMetadata.RequestId, amzId2);

                throw new StreamSizeMismatchException(message, this.ContentLength, bytesWritten, this.ResponseMetadata.RequestId, amzId2);                
            }
        }
<<<<<<< HEAD

#if BCL45 || DNX
        /// <summary>
        /// Writes the content of the ResponseStream a file indicated by the filePath argument.
        /// </summary>
        /// <param name="filePath">The location where to write the ResponseStream</param>
        /// <param name="append">Whether or not to append to the file if it exists</param>
        /// <param name="cancellationToken">Cancellation token which can be used to cancel this operation.</param>
        public async System.Threading.Tasks.Task WriteResponseStreamToFileAsync(string filePath, bool append, System.Threading.CancellationToken cancellationToken)
        {
            // Make sure the directory exists to write too.
            FileInfo fi = new FileInfo(filePath);
            Directory.CreateDirectory(fi.DirectoryName);

            Stream downloadStream;
            if (append && File.Exists(filePath))
                downloadStream = new FileStream(filePath, FileMode.Append, FileAccess.Write, FileShare.Read, S3Constants.DefaultBufferSize);
            else
                downloadStream = new FileStream(filePath, FileMode.Create, FileAccess.ReadWrite, FileShare.Read, S3Constants.DefaultBufferSize);

            try
            {
                long current = 0;
#if DNX
                Stream stream = this.ResponseStream;
#else
                Stream stream = new BufferedStream(this.ResponseStream);
#endif
                byte[] buffer = new byte[S3Constants.DefaultBufferSize];
                int bytesRead = 0;
                long totalIncrementTransferred = 0;
                while ((bytesRead = await stream.ReadAsync(buffer, 0, buffer.Length)
                    .ConfigureAwait(continueOnCapturedContext: false)) > 0)
                {
                    cancellationToken.ThrowIfCancellationRequested();

                    await downloadStream.WriteAsync(buffer, 0, bytesRead)
                        .ConfigureAwait(continueOnCapturedContext: false);
                    current += bytesRead;
                    totalIncrementTransferred += bytesRead;

                    if (totalIncrementTransferred >= AWSSDKUtils.DefaultProgressUpdateInterval ||
                        current == this.ContentLength)
                    {
                        this.OnRaiseProgressEvent(filePath, totalIncrementTransferred, current, this.ContentLength);
                        totalIncrementTransferred = 0;
                    }
                }

                ValidateWrittenStreamSize(current);
            }
            finally
            {
                downloadStream.Dispose();
            }
        }
=======
>>>>>>> 66295a90
#endif
    }

#if !UNITY
    /// <summary>
    /// Encapsulates the information needed to provide
    /// download progress for the Write Object Event.
    /// </summary>
    public class WriteObjectProgressArgs : TransferProgressArgs
    {
        /// <summary>
        /// The constructor takes the number of
        /// currently transferred bytes and the
        /// total number of bytes to be transferred
        /// </summary>
        /// <param name="bucketName">The bucket name for the S3 object being written.</param>
        /// <param name="key">The object key for the S3 object being written.</param>
        /// <param name="versionId">The version-id of the S3 object.</param>
        /// <param name="incrementTransferred">The number of bytes transferred since last event</param>
        /// <param name="transferred">The number of bytes transferred</param>
        /// <param name="total">The total number of bytes to be transferred</param>
        internal WriteObjectProgressArgs(string bucketName, string key, string versionId, long incrementTransferred, long transferred, long total)
            : base(incrementTransferred, transferred, total)
        {
            this.BucketName = bucketName;
            this.Key = key;
            this.VersionId = versionId;
        }

        /// <summary>
        /// The constructor takes the number of
        /// currently transferred bytes and the
        /// total number of bytes to be transferred
        /// </summary>
        /// <param name="bucketName">The bucket name for the S3 object being written.</param>
        /// <param name="key">The object key for the S3 object being written.</param>
        /// <param name="filePath">The file for the S3 object being written.</param>
        /// <param name="versionId">The version-id of the S3 object.</param>
        /// <param name="incrementTransferred">The number of bytes transferred since last event</param>
        /// <param name="transferred">The number of bytes transferred</param>
        /// <param name="total">The total number of bytes to be transferred</param>
        internal WriteObjectProgressArgs(string bucketName, string key, string filePath, string versionId, long incrementTransferred, long transferred, long total)
            : base(incrementTransferred, transferred, total)
        {
            this.BucketName = bucketName;
            this.Key = key;
            this.VersionId = versionId;
            this.FilePath = filePath;
        }

        /// <summary>
        /// Gets the bucket name for the S3 object being written.
        /// </summary>
        public string BucketName { get; private set; }

        /// <summary>
        /// Gets the object key for the S3 object being written.
        /// </summary>
        public string Key { get; private set; }

        /// <summary>
        /// Gets the version-id of the S3 object.
        /// </summary>
        public string VersionId { get; private set; }

        /// <summary>
        /// The file for the S3 object being written.
        /// </summary>
        public string FilePath { get; private set; }
    }
#endif
}
    <|MERGE_RESOLUTION|>--- conflicted
+++ resolved
@@ -505,7 +505,6 @@
                 throw new StreamSizeMismatchException(message, this.ContentLength, bytesWritten, this.ResponseMetadata.RequestId, amzId2);                
             }
         }
-<<<<<<< HEAD
 
 #if BCL45 || DNX
         /// <summary>
@@ -562,8 +561,7 @@
                 downloadStream.Dispose();
             }
         }
-=======
->>>>>>> 66295a90
+#endif
 #endif
     }
 
@@ -634,6 +632,6 @@
         /// </summary>
         public string FilePath { get; private set; }
     }
-#endif
+#endif    
 }
     