--- conflicted
+++ resolved
@@ -876,8 +876,6 @@
         {
             return this._checksumAlgorithm != null;
         }
-<<<<<<< HEAD
-=======
 
         /// <summary>
         /// Gets and sets the property ChecksumType. 
@@ -898,27 +896,6 @@
         {
             return this._checksumType != null;
         }
-
-        /// <summary>
-        /// Envelope Key to Encrypt data
-        /// </summary>
-        internal byte[] EnvelopeKey { get; set; }
-
-        /// <summary>
-        /// Encrypted Envelope Key to Encrypt data
-        /// </summary>
-        internal byte[] EncryptedEnvelopeKey { get; set; }
-
-        /// <summary>
-        /// Initialization Vector for encryption
-        /// </summary>
-        internal byte[] IV { get; set; }
-
-        /// <summary>
-        /// Storage mode for encryption information.
-        /// </summary>
-        internal Amazon.S3.Encryption.CryptoStorageMode StorageMode { get; set; }
->>>>>>> 155cf7e6
     }
 }
     