/*
 * Copyright 2010-2014 Amazon.com, Inc. or its affiliates. All Rights Reserved.
 * 
 * Licensed under the Apache License, Version 2.0 (the "License").
 * You may not use this file except in compliance with the License.
 * A copy of the License is located at
 * 
 *  http://aws.amazon.com/apache2.0
 * 
 * or in the "license" file accompanying this file. This file is distributed
 * on an "AS IS" BASIS, WITHOUT WARRANTIES OR CONDITIONS OF ANY KIND, either
 * express or implied. See the License for the specific language governing
 * permissions and limitations under the License.
 */

/*
 * Do not modify this file. This file is generated from the sso-2019-06-10.normal.json service model.
 */
using System;
using System.Collections.Generic;
using System.Xml.Serialization;
using System.Text;
using System.IO;
using System.Net;

using Amazon.Runtime;
using Amazon.Runtime.Internal;

namespace Amazon.SSO.Model
{
    /// <summary>
    /// Indicates that the request is being made too frequently and is more than what the
    /// server can handle.
    /// </summary>
<<<<<<< HEAD
#if !NETSTANDARD
=======
    #if !PCL && !NETSTANDARD
>>>>>>> 1327e649
    [Serializable]
    #endif
    public partial class TooManyRequestsException : AmazonSSOException
    {

        /// <summary>
        /// Constructs a new TooManyRequestsException with the specified error
        /// message.
        /// </summary>
        /// <param name="message">
        /// Describes the error encountered.
        /// </param>
        public TooManyRequestsException(string message) 
            : base(message) {}

        /// <summary>
        /// Construct instance of TooManyRequestsException
        /// </summary>
        /// <param name="message"></param>
        /// <param name="innerException"></param>
        public TooManyRequestsException(string message, Exception innerException) 
            : base(message, innerException) {}

        /// <summary>
        /// Construct instance of TooManyRequestsException
        /// </summary>
        /// <param name="innerException"></param>
        public TooManyRequestsException(Exception innerException) 
            : base(innerException) {}

        /// <summary>
        /// Construct instance of TooManyRequestsException
        /// </summary>
        /// <param name="message"></param>
        /// <param name="innerException"></param>
        /// <param name="errorType"></param>
        /// <param name="errorCode"></param>
        /// <param name="requestId"></param>
        /// <param name="statusCode"></param>
        public TooManyRequestsException(string message, Exception innerException, ErrorType errorType, string errorCode, string requestId, HttpStatusCode statusCode) 
            : base(message, innerException, errorType, errorCode, requestId, statusCode) {}

        /// <summary>
        /// Construct instance of TooManyRequestsException
        /// </summary>
        /// <param name="message"></param>
        /// <param name="errorType"></param>
        /// <param name="errorCode"></param>
        /// <param name="requestId"></param>
        /// <param name="statusCode"></param>
        public TooManyRequestsException(string message, ErrorType errorType, string errorCode, string requestId, HttpStatusCode statusCode) 
            : base(message, errorType, errorCode, requestId, statusCode) {}


#if !NETSTANDARD
        /// <summary>
        /// Constructs a new instance of the TooManyRequestsException class with serialized data.
        /// </summary>
        /// <param name="info">The <see cref="T:System.Runtime.Serialization.SerializationInfo" /> that holds the serialized object data about the exception being thrown.</param>
        /// <param name="context">The <see cref="T:System.Runtime.Serialization.StreamingContext" /> that contains contextual information about the source or destination.</param>
        /// <exception cref="T:System.ArgumentNullException">The <paramref name="info" /> parameter is null. </exception>
        /// <exception cref="T:System.Runtime.Serialization.SerializationException">The class name is null or <see cref="P:System.Exception.HResult" /> is zero (0). </exception>
        protected TooManyRequestsException(System.Runtime.Serialization.SerializationInfo info, System.Runtime.Serialization.StreamingContext context)
            : base(info, context)
        {
        }

        /// <summary>
        /// Sets the <see cref="T:System.Runtime.Serialization.SerializationInfo" /> with information about the exception.
        /// </summary>
        /// <param name="info">The <see cref="T:System.Runtime.Serialization.SerializationInfo" /> that holds the serialized object data about the exception being thrown.</param>
        /// <param name="context">The <see cref="T:System.Runtime.Serialization.StreamingContext" /> that contains contextual information about the source or destination.</param>
        /// <exception cref="T:System.ArgumentNullException">The <paramref name="info" /> parameter is a null reference (Nothing in Visual Basic). </exception>
#if BCL35
        [System.Security.Permissions.SecurityPermission(
            System.Security.Permissions.SecurityAction.LinkDemand,
            Flags = System.Security.Permissions.SecurityPermissionFlag.SerializationFormatter)]
#endif
        [System.Security.SecurityCritical]
        // These FxCop rules are giving false-positives for this method
        [System.Diagnostics.CodeAnalysis.SuppressMessage("Microsoft.Security", "CA2123:OverrideLinkDemandsShouldBeIdenticalToBase")]
        [System.Diagnostics.CodeAnalysis.SuppressMessage("Microsoft.Security", "CA2134:MethodsMustOverrideWithConsistentTransparencyFxCopRule")]
        public override void GetObjectData(System.Runtime.Serialization.SerializationInfo info, System.Runtime.Serialization.StreamingContext context)
        {
            base.GetObjectData(info, context);
        }
#endif

    }
}<|MERGE_RESOLUTION|>--- conflicted
+++ resolved
@@ -32,11 +32,7 @@
     /// Indicates that the request is being made too frequently and is more than what the
     /// server can handle.
     /// </summary>
-<<<<<<< HEAD
-#if !NETSTANDARD
-=======
-    #if !PCL && !NETSTANDARD
->>>>>>> 1327e649
+    #if !NETSTANDARD
     [Serializable]
     #endif
     public partial class TooManyRequestsException : AmazonSSOException
