--- conflicted
+++ resolved
@@ -31,11 +31,7 @@
     /// <summary>
     /// Exception thrown when an operation fails due to non-existent resource.
     /// </summary>
-<<<<<<< HEAD
-#if !NETSTANDARD
-=======
-    #if !PCL && !NETSTANDARD
->>>>>>> 1327e649
+    #if !NETSTANDARD
     [Serializable]
     #endif
     public partial class ResourceNotFoundException : AmazonAmplifyException
