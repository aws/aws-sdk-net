/*
 * Copyright 2010-2014 Amazon.com, Inc. or its affiliates. All Rights Reserved.
 * 
 * Licensed under the Apache License, Version 2.0 (the "License").
 * You may not use this file except in compliance with the License.
 * A copy of the License is located at
 * 
 *  http://aws.amazon.com/apache2.0
 * 
 * or in the "license" file accompanying this file. This file is distributed
 * on an "AS IS" BASIS, WITHOUT WARRANTIES OR CONDITIONS OF ANY KIND, either
 * express or implied. See the License for the specific language governing
 * permissions and limitations under the License.
 */

/*
 * Do not modify this file. This file is generated from the amplify-2017-07-25.normal.json service model.
 */
using System;
using System.Collections.Generic;
using System.Xml.Serialization;
using System.Text;
using System.IO;
using System.Net;

using Amazon.Runtime;
using Amazon.Runtime.Internal;

namespace Amazon.Amplify.Model
{
    /// <summary>
    /// Exception thrown when the service fails to perform an operation due to an internal
    /// issue.
    /// </summary>
<<<<<<< HEAD
#if !NETSTANDARD
=======
    #if !PCL && !NETSTANDARD
>>>>>>> 1327e649
    [Serializable]
    #endif
    public partial class InternalFailureException : AmazonAmplifyException
    {

        /// <summary>
        /// Constructs a new InternalFailureException with the specified error
        /// message.
        /// </summary>
        /// <param name="message">
        /// Describes the error encountered.
        /// </param>
        public InternalFailureException(string message) 
            : base(message) {}

        /// <summary>
        /// Construct instance of InternalFailureException
        /// </summary>
        /// <param name="message"></param>
        /// <param name="innerException"></param>
        public InternalFailureException(string message, Exception innerException) 
            : base(message, innerException) {}

        /// <summary>
        /// Construct instance of InternalFailureException
        /// </summary>
        /// <param name="innerException"></param>
        public InternalFailureException(Exception innerException) 
            : base(innerException) {}

        /// <summary>
        /// Construct instance of InternalFailureException
        /// </summary>
        /// <param name="message"></param>
        /// <param name="innerException"></param>
        /// <param name="errorType"></param>
        /// <param name="errorCode"></param>
        /// <param name="requestId"></param>
        /// <param name="statusCode"></param>
        public InternalFailureException(string message, Exception innerException, ErrorType errorType, string errorCode, string requestId, HttpStatusCode statusCode) 
            : base(message, innerException, errorType, errorCode, requestId, statusCode) {}

        /// <summary>
        /// Construct instance of InternalFailureException
        /// </summary>
        /// <param name="message"></param>
        /// <param name="errorType"></param>
        /// <param name="errorCode"></param>
        /// <param name="requestId"></param>
        /// <param name="statusCode"></param>
        public InternalFailureException(string message, ErrorType errorType, string errorCode, string requestId, HttpStatusCode statusCode) 
            : base(message, errorType, errorCode, requestId, statusCode) {}


#if !NETSTANDARD
        /// <summary>
        /// Constructs a new instance of the InternalFailureException class with serialized data.
        /// </summary>
        /// <param name="info">The <see cref="T:System.Runtime.Serialization.SerializationInfo" /> that holds the serialized object data about the exception being thrown.</param>
        /// <param name="context">The <see cref="T:System.Runtime.Serialization.StreamingContext" /> that contains contextual information about the source or destination.</param>
        /// <exception cref="T:System.ArgumentNullException">The <paramref name="info" /> parameter is null. </exception>
        /// <exception cref="T:System.Runtime.Serialization.SerializationException">The class name is null or <see cref="P:System.Exception.HResult" /> is zero (0). </exception>
        protected InternalFailureException(System.Runtime.Serialization.SerializationInfo info, System.Runtime.Serialization.StreamingContext context)
            : base(info, context)
        {
        }

        /// <summary>
        /// Sets the <see cref="T:System.Runtime.Serialization.SerializationInfo" /> with information about the exception.
        /// </summary>
        /// <param name="info">The <see cref="T:System.Runtime.Serialization.SerializationInfo" /> that holds the serialized object data about the exception being thrown.</param>
        /// <param name="context">The <see cref="T:System.Runtime.Serialization.StreamingContext" /> that contains contextual information about the source or destination.</param>
        /// <exception cref="T:System.ArgumentNullException">The <paramref name="info" /> parameter is a null reference (Nothing in Visual Basic). </exception>
#if BCL35
        [System.Security.Permissions.SecurityPermission(
            System.Security.Permissions.SecurityAction.LinkDemand,
            Flags = System.Security.Permissions.SecurityPermissionFlag.SerializationFormatter)]
#endif
        [System.Security.SecurityCritical]
        // These FxCop rules are giving false-positives for this method
        [System.Diagnostics.CodeAnalysis.SuppressMessage("Microsoft.Security", "CA2123:OverrideLinkDemandsShouldBeIdenticalToBase")]
        [System.Diagnostics.CodeAnalysis.SuppressMessage("Microsoft.Security", "CA2134:MethodsMustOverrideWithConsistentTransparencyFxCopRule")]
        public override void GetObjectData(System.Runtime.Serialization.SerializationInfo info, System.Runtime.Serialization.StreamingContext context)
        {
            base.GetObjectData(info, context);
        }
#endif

    }
}<|MERGE_RESOLUTION|>--- conflicted
+++ resolved
@@ -32,11 +32,7 @@
     /// Exception thrown when the service fails to perform an operation due to an internal
     /// issue.
     /// </summary>
-<<<<<<< HEAD
-#if !NETSTANDARD
-=======
-    #if !PCL && !NETSTANDARD
->>>>>>> 1327e649
+    #if !NETSTANDARD
     [Serializable]
     #endif
     public partial class InternalFailureException : AmazonAmplifyException
