/*
 * Copyright 2010-2014 Amazon.com, Inc. or its affiliates. All Rights Reserved.
 * 
 * Licensed under the Apache License, Version 2.0 (the "License").
 * You may not use this file except in compliance with the License.
 * A copy of the License is located at
 * 
 *  http://aws.amazon.com/apache2.0
 * 
 * or in the "license" file accompanying this file. This file is distributed
 * on an "AS IS" BASIS, WITHOUT WARRANTIES OR CONDITIONS OF ANY KIND, either
 * express or implied. See the License for the specific language governing
 * permissions and limitations under the License.
 */

/*
 * Do not modify this file. This file is generated from the clouddirectory-2017-01-11.normal.json service model.
 */
using System;
using System.Collections.Generic;
using System.Xml.Serialization;
using System.Text;
using System.IO;
using System.Net;

using Amazon.Runtime;
using Amazon.Runtime.Internal;

namespace Amazon.CloudDirectory.Model
{
    /// <summary>
    /// Occurs when any invalid operations are performed on an object that is not a node,
    /// such as calling <code>ListObjectChildren</code> for a leaf node object.
    /// </summary>
<<<<<<< HEAD
#if !NETSTANDARD
=======
    #if !PCL && !NETSTANDARD
>>>>>>> 1327e649
    [Serializable]
    #endif
    public partial class NotNodeException : AmazonCloudDirectoryException
    {

        /// <summary>
        /// Constructs a new NotNodeException with the specified error
        /// message.
        /// </summary>
        /// <param name="message">
        /// Describes the error encountered.
        /// </param>
        public NotNodeException(string message) 
            : base(message) {}

        /// <summary>
        /// Construct instance of NotNodeException
        /// </summary>
        /// <param name="message"></param>
        /// <param name="innerException"></param>
        public NotNodeException(string message, Exception innerException) 
            : base(message, innerException) {}

        /// <summary>
        /// Construct instance of NotNodeException
        /// </summary>
        /// <param name="innerException"></param>
        public NotNodeException(Exception innerException) 
            : base(innerException) {}

        /// <summary>
        /// Construct instance of NotNodeException
        /// </summary>
        /// <param name="message"></param>
        /// <param name="innerException"></param>
        /// <param name="errorType"></param>
        /// <param name="errorCode"></param>
        /// <param name="requestId"></param>
        /// <param name="statusCode"></param>
        public NotNodeException(string message, Exception innerException, ErrorType errorType, string errorCode, string requestId, HttpStatusCode statusCode) 
            : base(message, innerException, errorType, errorCode, requestId, statusCode) {}

        /// <summary>
        /// Construct instance of NotNodeException
        /// </summary>
        /// <param name="message"></param>
        /// <param name="errorType"></param>
        /// <param name="errorCode"></param>
        /// <param name="requestId"></param>
        /// <param name="statusCode"></param>
        public NotNodeException(string message, ErrorType errorType, string errorCode, string requestId, HttpStatusCode statusCode) 
            : base(message, errorType, errorCode, requestId, statusCode) {}


#if !NETSTANDARD
        /// <summary>
        /// Constructs a new instance of the NotNodeException class with serialized data.
        /// </summary>
        /// <param name="info">The <see cref="T:System.Runtime.Serialization.SerializationInfo" /> that holds the serialized object data about the exception being thrown.</param>
        /// <param name="context">The <see cref="T:System.Runtime.Serialization.StreamingContext" /> that contains contextual information about the source or destination.</param>
        /// <exception cref="T:System.ArgumentNullException">The <paramref name="info" /> parameter is null. </exception>
        /// <exception cref="T:System.Runtime.Serialization.SerializationException">The class name is null or <see cref="P:System.Exception.HResult" /> is zero (0). </exception>
        protected NotNodeException(System.Runtime.Serialization.SerializationInfo info, System.Runtime.Serialization.StreamingContext context)
            : base(info, context)
        {
        }

        /// <summary>
        /// Sets the <see cref="T:System.Runtime.Serialization.SerializationInfo" /> with information about the exception.
        /// </summary>
        /// <param name="info">The <see cref="T:System.Runtime.Serialization.SerializationInfo" /> that holds the serialized object data about the exception being thrown.</param>
        /// <param name="context">The <see cref="T:System.Runtime.Serialization.StreamingContext" /> that contains contextual information about the source or destination.</param>
        /// <exception cref="T:System.ArgumentNullException">The <paramref name="info" /> parameter is a null reference (Nothing in Visual Basic). </exception>
#if BCL35
        [System.Security.Permissions.SecurityPermission(
            System.Security.Permissions.SecurityAction.LinkDemand,
            Flags = System.Security.Permissions.SecurityPermissionFlag.SerializationFormatter)]
#endif
        [System.Security.SecurityCritical]
        // These FxCop rules are giving false-positives for this method
        [System.Diagnostics.CodeAnalysis.SuppressMessage("Microsoft.Security", "CA2123:OverrideLinkDemandsShouldBeIdenticalToBase")]
        [System.Diagnostics.CodeAnalysis.SuppressMessage("Microsoft.Security", "CA2134:MethodsMustOverrideWithConsistentTransparencyFxCopRule")]
        public override void GetObjectData(System.Runtime.Serialization.SerializationInfo info, System.Runtime.Serialization.StreamingContext context)
        {
            base.GetObjectData(info, context);
        }
#endif

    }
}<|MERGE_RESOLUTION|>--- conflicted
+++ resolved
@@ -32,11 +32,7 @@
     /// Occurs when any invalid operations are performed on an object that is not a node,
     /// such as calling <code>ListObjectChildren</code> for a leaf node object.
     /// </summary>
-<<<<<<< HEAD
-#if !NETSTANDARD
-=======
-    #if !PCL && !NETSTANDARD
->>>>>>> 1327e649
+    #if !NETSTANDARD
     [Serializable]
     #endif
     public partial class NotNodeException : AmazonCloudDirectoryException
