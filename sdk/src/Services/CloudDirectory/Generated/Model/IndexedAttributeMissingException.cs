--- conflicted
+++ resolved
@@ -32,11 +32,7 @@
     /// An object has been attempted to be attached to an object that does not have the appropriate
     /// attribute value.
     /// </summary>
-<<<<<<< HEAD
-#if !NETSTANDARD
-=======
-    #if !PCL && !NETSTANDARD
->>>>>>> 1327e649
+    #if !NETSTANDARD
     [Serializable]
     #endif
     public partial class IndexedAttributeMissingException : AmazonCloudDirectoryException
