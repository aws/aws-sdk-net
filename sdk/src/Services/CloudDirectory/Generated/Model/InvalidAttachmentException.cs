--- conflicted
+++ resolved
@@ -33,11 +33,7 @@
     /// two nodes with a link type that is not applicable to the nodes or attempting to apply
     /// a schema to a directory a second time.
     /// </summary>
-<<<<<<< HEAD
-#if !NETSTANDARD
-=======
-    #if !PCL && !NETSTANDARD
->>>>>>> 1327e649
+    #if !NETSTANDARD
     [Serializable]
     #endif
     public partial class InvalidAttachmentException : AmazonCloudDirectoryException
