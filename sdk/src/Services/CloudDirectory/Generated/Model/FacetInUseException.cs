/*
 * Copyright 2010-2014 Amazon.com, Inc. or its affiliates. All Rights Reserved.
 * 
 * Licensed under the Apache License, Version 2.0 (the "License").
 * You may not use this file except in compliance with the License.
 * A copy of the License is located at
 * 
 *  http://aws.amazon.com/apache2.0
 * 
 * or in the "license" file accompanying this file. This file is distributed
 * on an "AS IS" BASIS, WITHOUT WARRANTIES OR CONDITIONS OF ANY KIND, either
 * express or implied. See the License for the specific language governing
 * permissions and limitations under the License.
 */

/*
 * Do not modify this file. This file is generated from the clouddirectory-2017-01-11.normal.json service model.
 */
using System;
using System.Collections.Generic;
using System.Xml.Serialization;
using System.Text;
using System.IO;
using System.Net;

using Amazon.Runtime;
using Amazon.Runtime.Internal;

namespace Amazon.CloudDirectory.Model
{
    /// <summary>
    /// Occurs when deleting a facet that contains an attribute that is a target to an attribute
    /// reference in a different facet.
    /// </summary>
<<<<<<< HEAD
#if !NETSTANDARD
=======
    #if !PCL && !NETSTANDARD
>>>>>>> 1327e649
    [Serializable]
    #endif
    public partial class FacetInUseException : AmazonCloudDirectoryException
    {

        /// <summary>
        /// Constructs a new FacetInUseException with the specified error
        /// message.
        /// </summary>
        /// <param name="message">
        /// Describes the error encountered.
        /// </param>
        public FacetInUseException(string message) 
            : base(message) {}

        /// <summary>
        /// Construct instance of FacetInUseException
        /// </summary>
        /// <param name="message"></param>
        /// <param name="innerException"></param>
        public FacetInUseException(string message, Exception innerException) 
            : base(message, innerException) {}

        /// <summary>
        /// Construct instance of FacetInUseException
        /// </summary>
        /// <param name="innerException"></param>
        public FacetInUseException(Exception innerException) 
            : base(innerException) {}

        /// <summary>
        /// Construct instance of FacetInUseException
        /// </summary>
        /// <param name="message"></param>
        /// <param name="innerException"></param>
        /// <param name="errorType"></param>
        /// <param name="errorCode"></param>
        /// <param name="requestId"></param>
        /// <param name="statusCode"></param>
        public FacetInUseException(string message, Exception innerException, ErrorType errorType, string errorCode, string requestId, HttpStatusCode statusCode) 
            : base(message, innerException, errorType, errorCode, requestId, statusCode) {}

        /// <summary>
        /// Construct instance of FacetInUseException
        /// </summary>
        /// <param name="message"></param>
        /// <param name="errorType"></param>
        /// <param name="errorCode"></param>
        /// <param name="requestId"></param>
        /// <param name="statusCode"></param>
        public FacetInUseException(string message, ErrorType errorType, string errorCode, string requestId, HttpStatusCode statusCode) 
            : base(message, errorType, errorCode, requestId, statusCode) {}


#if !NETSTANDARD
        /// <summary>
        /// Constructs a new instance of the FacetInUseException class with serialized data.
        /// </summary>
        /// <param name="info">The <see cref="T:System.Runtime.Serialization.SerializationInfo" /> that holds the serialized object data about the exception being thrown.</param>
        /// <param name="context">The <see cref="T:System.Runtime.Serialization.StreamingContext" /> that contains contextual information about the source or destination.</param>
        /// <exception cref="T:System.ArgumentNullException">The <paramref name="info" /> parameter is null. </exception>
        /// <exception cref="T:System.Runtime.Serialization.SerializationException">The class name is null or <see cref="P:System.Exception.HResult" /> is zero (0). </exception>
        protected FacetInUseException(System.Runtime.Serialization.SerializationInfo info, System.Runtime.Serialization.StreamingContext context)
            : base(info, context)
        {
        }

        /// <summary>
        /// Sets the <see cref="T:System.Runtime.Serialization.SerializationInfo" /> with information about the exception.
        /// </summary>
        /// <param name="info">The <see cref="T:System.Runtime.Serialization.SerializationInfo" /> that holds the serialized object data about the exception being thrown.</param>
        /// <param name="context">The <see cref="T:System.Runtime.Serialization.StreamingContext" /> that contains contextual information about the source or destination.</param>
        /// <exception cref="T:System.ArgumentNullException">The <paramref name="info" /> parameter is a null reference (Nothing in Visual Basic). </exception>
#if BCL35
        [System.Security.Permissions.SecurityPermission(
            System.Security.Permissions.SecurityAction.LinkDemand,
            Flags = System.Security.Permissions.SecurityPermissionFlag.SerializationFormatter)]
#endif
        [System.Security.SecurityCritical]
        // These FxCop rules are giving false-positives for this method
        [System.Diagnostics.CodeAnalysis.SuppressMessage("Microsoft.Security", "CA2123:OverrideLinkDemandsShouldBeIdenticalToBase")]
        [System.Diagnostics.CodeAnalysis.SuppressMessage("Microsoft.Security", "CA2134:MethodsMustOverrideWithConsistentTransparencyFxCopRule")]
        public override void GetObjectData(System.Runtime.Serialization.SerializationInfo info, System.Runtime.Serialization.StreamingContext context)
        {
            base.GetObjectData(info, context);
        }
#endif

    }
}<|MERGE_RESOLUTION|>--- conflicted
+++ resolved
@@ -32,11 +32,7 @@
     /// Occurs when deleting a facet that contains an attribute that is a target to an attribute
     /// reference in a different facet.
     /// </summary>
-<<<<<<< HEAD
-#if !NETSTANDARD
-=======
-    #if !PCL && !NETSTANDARD
->>>>>>> 1327e649
+    #if !NETSTANDARD
     [Serializable]
     #endif
     public partial class FacetInUseException : AmazonCloudDirectoryException
