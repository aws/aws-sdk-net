/*
 * Copyright 2010-2014 Amazon.com, Inc. or its affiliates. All Rights Reserved.
 * 
 * Licensed under the Apache License, Version 2.0 (the "License").
 * You may not use this file except in compliance with the License.
 * A copy of the License is located at
 * 
 *  http://aws.amazon.com/apache2.0
 * 
 * or in the "license" file accompanying this file. This file is distributed
 * on an "AS IS" BASIS, WITHOUT WARRANTIES OR CONDITIONS OF ANY KIND, either
 * express or implied. See the License for the specific language governing
 * permissions and limitations under the License.
 */

/*
 * Do not modify this file. This file is generated from the clouddirectory-2017-01-11.normal.json service model.
 */
using System;
using System.Collections.Generic;
using System.Xml.Serialization;
using System.Text;
using System.IO;
using System.Net;

using Amazon.Runtime;
using Amazon.Runtime.Internal;

namespace Amazon.CloudDirectory.Model
{
    /// <summary>
    /// The <a>Facet</a> that you provided was not well formed or could not be validated with
    /// the schema.
    /// </summary>
<<<<<<< HEAD
#if !NETSTANDARD
=======
    #if !PCL && !NETSTANDARD
>>>>>>> 1327e649
    [Serializable]
    #endif
    public partial class FacetValidationException : AmazonCloudDirectoryException
    {

        /// <summary>
        /// Constructs a new FacetValidationException with the specified error
        /// message.
        /// </summary>
        /// <param name="message">
        /// Describes the error encountered.
        /// </param>
        public FacetValidationException(string message) 
            : base(message) {}

        /// <summary>
        /// Construct instance of FacetValidationException
        /// </summary>
        /// <param name="message"></param>
        /// <param name="innerException"></param>
        public FacetValidationException(string message, Exception innerException) 
            : base(message, innerException) {}

        /// <summary>
        /// Construct instance of FacetValidationException
        /// </summary>
        /// <param name="innerException"></param>
        public FacetValidationException(Exception innerException) 
            : base(innerException) {}

        /// <summary>
        /// Construct instance of FacetValidationException
        /// </summary>
        /// <param name="message"></param>
        /// <param name="innerException"></param>
        /// <param name="errorType"></param>
        /// <param name="errorCode"></param>
        /// <param name="requestId"></param>
        /// <param name="statusCode"></param>
        public FacetValidationException(string message, Exception innerException, ErrorType errorType, string errorCode, string requestId, HttpStatusCode statusCode) 
            : base(message, innerException, errorType, errorCode, requestId, statusCode) {}

        /// <summary>
        /// Construct instance of FacetValidationException
        /// </summary>
        /// <param name="message"></param>
        /// <param name="errorType"></param>
        /// <param name="errorCode"></param>
        /// <param name="requestId"></param>
        /// <param name="statusCode"></param>
        public FacetValidationException(string message, ErrorType errorType, string errorCode, string requestId, HttpStatusCode statusCode) 
            : base(message, errorType, errorCode, requestId, statusCode) {}


#if !NETSTANDARD
        /// <summary>
        /// Constructs a new instance of the FacetValidationException class with serialized data.
        /// </summary>
        /// <param name="info">The <see cref="T:System.Runtime.Serialization.SerializationInfo" /> that holds the serialized object data about the exception being thrown.</param>
        /// <param name="context">The <see cref="T:System.Runtime.Serialization.StreamingContext" /> that contains contextual information about the source or destination.</param>
        /// <exception cref="T:System.ArgumentNullException">The <paramref name="info" /> parameter is null. </exception>
        /// <exception cref="T:System.Runtime.Serialization.SerializationException">The class name is null or <see cref="P:System.Exception.HResult" /> is zero (0). </exception>
        protected FacetValidationException(System.Runtime.Serialization.SerializationInfo info, System.Runtime.Serialization.StreamingContext context)
            : base(info, context)
        {
        }

        /// <summary>
        /// Sets the <see cref="T:System.Runtime.Serialization.SerializationInfo" /> with information about the exception.
        /// </summary>
        /// <param name="info">The <see cref="T:System.Runtime.Serialization.SerializationInfo" /> that holds the serialized object data about the exception being thrown.</param>
        /// <param name="context">The <see cref="T:System.Runtime.Serialization.StreamingContext" /> that contains contextual information about the source or destination.</param>
        /// <exception cref="T:System.ArgumentNullException">The <paramref name="info" /> parameter is a null reference (Nothing in Visual Basic). </exception>
#if BCL35
        [System.Security.Permissions.SecurityPermission(
            System.Security.Permissions.SecurityAction.LinkDemand,
            Flags = System.Security.Permissions.SecurityPermissionFlag.SerializationFormatter)]
#endif
        [System.Security.SecurityCritical]
        // These FxCop rules are giving false-positives for this method
        [System.Diagnostics.CodeAnalysis.SuppressMessage("Microsoft.Security", "CA2123:OverrideLinkDemandsShouldBeIdenticalToBase")]
        [System.Diagnostics.CodeAnalysis.SuppressMessage("Microsoft.Security", "CA2134:MethodsMustOverrideWithConsistentTransparencyFxCopRule")]
        public override void GetObjectData(System.Runtime.Serialization.SerializationInfo info, System.Runtime.Serialization.StreamingContext context)
        {
            base.GetObjectData(info, context);
        }
#endif

    }
}<|MERGE_RESOLUTION|>--- conflicted
+++ resolved
@@ -32,11 +32,7 @@
     /// The <a>Facet</a> that you provided was not well formed or could not be validated with
     /// the schema.
     /// </summary>
-<<<<<<< HEAD
-#if !NETSTANDARD
-=======
-    #if !PCL && !NETSTANDARD
->>>>>>> 1327e649
+    #if !NETSTANDARD
     [Serializable]
     #endif
     public partial class FacetValidationException : AmazonCloudDirectoryException
