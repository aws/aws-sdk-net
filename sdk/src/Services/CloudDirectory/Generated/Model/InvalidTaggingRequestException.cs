--- conflicted
+++ resolved
@@ -33,11 +33,7 @@
     /// or if you specify a higher number of tags for a resource than the allowed limit. Allowed
     /// limit is 50 tags per resource.
     /// </summary>
-<<<<<<< HEAD
-#if !NETSTANDARD
-=======
-    #if !PCL && !NETSTANDARD
->>>>>>> 1327e649
+    #if !NETSTANDARD
     [Serializable]
     #endif
     public partial class InvalidTaggingRequestException : AmazonCloudDirectoryException
