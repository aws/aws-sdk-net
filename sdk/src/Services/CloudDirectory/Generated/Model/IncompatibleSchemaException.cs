/*
 * Copyright 2010-2014 Amazon.com, Inc. or its affiliates. All Rights Reserved.
 * 
 * Licensed under the Apache License, Version 2.0 (the "License").
 * You may not use this file except in compliance with the License.
 * A copy of the License is located at
 * 
 *  http://aws.amazon.com/apache2.0
 * 
 * or in the "license" file accompanying this file. This file is distributed
 * on an "AS IS" BASIS, WITHOUT WARRANTIES OR CONDITIONS OF ANY KIND, either
 * express or implied. See the License for the specific language governing
 * permissions and limitations under the License.
 */

/*
 * Do not modify this file. This file is generated from the clouddirectory-2017-01-11.normal.json service model.
 */
using System;
using System.Collections.Generic;
using System.Xml.Serialization;
using System.Text;
using System.IO;
using System.Net;

using Amazon.Runtime;
using Amazon.Runtime.Internal;

namespace Amazon.CloudDirectory.Model
{
    /// <summary>
    /// Indicates a failure occurred while performing a check for backward compatibility between
    /// the specified schema and the schema that is currently applied to the directory.
    /// </summary>
<<<<<<< HEAD
#if !NETSTANDARD
=======
    #if !PCL && !NETSTANDARD
>>>>>>> 1327e649
    [Serializable]
    #endif
    public partial class IncompatibleSchemaException : AmazonCloudDirectoryException
    {

        /// <summary>
        /// Constructs a new IncompatibleSchemaException with the specified error
        /// message.
        /// </summary>
        /// <param name="message">
        /// Describes the error encountered.
        /// </param>
        public IncompatibleSchemaException(string message) 
            : base(message) {}

        /// <summary>
        /// Construct instance of IncompatibleSchemaException
        /// </summary>
        /// <param name="message"></param>
        /// <param name="innerException"></param>
        public IncompatibleSchemaException(string message, Exception innerException) 
            : base(message, innerException) {}

        /// <summary>
        /// Construct instance of IncompatibleSchemaException
        /// </summary>
        /// <param name="innerException"></param>
        public IncompatibleSchemaException(Exception innerException) 
            : base(innerException) {}

        /// <summary>
        /// Construct instance of IncompatibleSchemaException
        /// </summary>
        /// <param name="message"></param>
        /// <param name="innerException"></param>
        /// <param name="errorType"></param>
        /// <param name="errorCode"></param>
        /// <param name="requestId"></param>
        /// <param name="statusCode"></param>
        public IncompatibleSchemaException(string message, Exception innerException, ErrorType errorType, string errorCode, string requestId, HttpStatusCode statusCode) 
            : base(message, innerException, errorType, errorCode, requestId, statusCode) {}

        /// <summary>
        /// Construct instance of IncompatibleSchemaException
        /// </summary>
        /// <param name="message"></param>
        /// <param name="errorType"></param>
        /// <param name="errorCode"></param>
        /// <param name="requestId"></param>
        /// <param name="statusCode"></param>
        public IncompatibleSchemaException(string message, ErrorType errorType, string errorCode, string requestId, HttpStatusCode statusCode) 
            : base(message, errorType, errorCode, requestId, statusCode) {}


#if !NETSTANDARD
        /// <summary>
        /// Constructs a new instance of the IncompatibleSchemaException class with serialized data.
        /// </summary>
        /// <param name="info">The <see cref="T:System.Runtime.Serialization.SerializationInfo" /> that holds the serialized object data about the exception being thrown.</param>
        /// <param name="context">The <see cref="T:System.Runtime.Serialization.StreamingContext" /> that contains contextual information about the source or destination.</param>
        /// <exception cref="T:System.ArgumentNullException">The <paramref name="info" /> parameter is null. </exception>
        /// <exception cref="T:System.Runtime.Serialization.SerializationException">The class name is null or <see cref="P:System.Exception.HResult" /> is zero (0). </exception>
        protected IncompatibleSchemaException(System.Runtime.Serialization.SerializationInfo info, System.Runtime.Serialization.StreamingContext context)
            : base(info, context)
        {
        }

        /// <summary>
        /// Sets the <see cref="T:System.Runtime.Serialization.SerializationInfo" /> with information about the exception.
        /// </summary>
        /// <param name="info">The <see cref="T:System.Runtime.Serialization.SerializationInfo" /> that holds the serialized object data about the exception being thrown.</param>
        /// <param name="context">The <see cref="T:System.Runtime.Serialization.StreamingContext" /> that contains contextual information about the source or destination.</param>
        /// <exception cref="T:System.ArgumentNullException">The <paramref name="info" /> parameter is a null reference (Nothing in Visual Basic). </exception>
#if BCL35
        [System.Security.Permissions.SecurityPermission(
            System.Security.Permissions.SecurityAction.LinkDemand,
            Flags = System.Security.Permissions.SecurityPermissionFlag.SerializationFormatter)]
#endif
        [System.Security.SecurityCritical]
        // These FxCop rules are giving false-positives for this method
        [System.Diagnostics.CodeAnalysis.SuppressMessage("Microsoft.Security", "CA2123:OverrideLinkDemandsShouldBeIdenticalToBase")]
        [System.Diagnostics.CodeAnalysis.SuppressMessage("Microsoft.Security", "CA2134:MethodsMustOverrideWithConsistentTransparencyFxCopRule")]
        public override void GetObjectData(System.Runtime.Serialization.SerializationInfo info, System.Runtime.Serialization.StreamingContext context)
        {
            base.GetObjectData(info, context);
        }
#endif

    }
}<|MERGE_RESOLUTION|>--- conflicted
+++ resolved
@@ -32,11 +32,7 @@
     /// Indicates a failure occurred while performing a check for backward compatibility between
     /// the specified schema and the schema that is currently applied to the directory.
     /// </summary>
-<<<<<<< HEAD
-#if !NETSTANDARD
-=======
-    #if !PCL && !NETSTANDARD
->>>>>>> 1327e649
+    #if !NETSTANDARD
     [Serializable]
     #endif
     public partial class IncompatibleSchemaException : AmazonCloudDirectoryException
