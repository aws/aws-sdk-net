/*
 * Copyright 2010-2014 Amazon.com, Inc. or its affiliates. All Rights Reserved.
 * 
 * Licensed under the Apache License, Version 2.0 (the "License").
 * You may not use this file except in compliance with the License.
 * A copy of the License is located at
 * 
 *  http://aws.amazon.com/apache2.0
 * 
 * or in the "license" file accompanying this file. This file is distributed
 * on an "AS IS" BASIS, WITHOUT WARRANTIES OR CONDITIONS OF ANY KIND, either
 * express or implied. See the License for the specific language governing
 * permissions and limitations under the License.
 */

/*
 * Do not modify this file. This file is generated from the clouddirectory-2017-01-11.normal.json service model.
 */
using System;
using System.Collections.Generic;
using System.Xml.Serialization;
using System.Text;
using System.IO;
using System.Net;

using Amazon.Runtime;
using Amazon.Runtime.Internal;

namespace Amazon.CloudDirectory.Model
{
    /// <summary>
    /// Indicates that a <a>Directory</a> could not be created due to a naming conflict. Choose
    /// a different name and try again.
    /// </summary>
<<<<<<< HEAD
#if !NETSTANDARD
=======
    #if !PCL && !NETSTANDARD
>>>>>>> 1327e649
    [Serializable]
    #endif
    public partial class DirectoryAlreadyExistsException : AmazonCloudDirectoryException
    {

        /// <summary>
        /// Constructs a new DirectoryAlreadyExistsException with the specified error
        /// message.
        /// </summary>
        /// <param name="message">
        /// Describes the error encountered.
        /// </param>
        public DirectoryAlreadyExistsException(string message) 
            : base(message) {}

        /// <summary>
        /// Construct instance of DirectoryAlreadyExistsException
        /// </summary>
        /// <param name="message"></param>
        /// <param name="innerException"></param>
        public DirectoryAlreadyExistsException(string message, Exception innerException) 
            : base(message, innerException) {}

        /// <summary>
        /// Construct instance of DirectoryAlreadyExistsException
        /// </summary>
        /// <param name="innerException"></param>
        public DirectoryAlreadyExistsException(Exception innerException) 
            : base(innerException) {}

        /// <summary>
        /// Construct instance of DirectoryAlreadyExistsException
        /// </summary>
        /// <param name="message"></param>
        /// <param name="innerException"></param>
        /// <param name="errorType"></param>
        /// <param name="errorCode"></param>
        /// <param name="requestId"></param>
        /// <param name="statusCode"></param>
        public DirectoryAlreadyExistsException(string message, Exception innerException, ErrorType errorType, string errorCode, string requestId, HttpStatusCode statusCode) 
            : base(message, innerException, errorType, errorCode, requestId, statusCode) {}

        /// <summary>
        /// Construct instance of DirectoryAlreadyExistsException
        /// </summary>
        /// <param name="message"></param>
        /// <param name="errorType"></param>
        /// <param name="errorCode"></param>
        /// <param name="requestId"></param>
        /// <param name="statusCode"></param>
        public DirectoryAlreadyExistsException(string message, ErrorType errorType, string errorCode, string requestId, HttpStatusCode statusCode) 
            : base(message, errorType, errorCode, requestId, statusCode) {}


#if !NETSTANDARD
        /// <summary>
        /// Constructs a new instance of the DirectoryAlreadyExistsException class with serialized data.
        /// </summary>
        /// <param name="info">The <see cref="T:System.Runtime.Serialization.SerializationInfo" /> that holds the serialized object data about the exception being thrown.</param>
        /// <param name="context">The <see cref="T:System.Runtime.Serialization.StreamingContext" /> that contains contextual information about the source or destination.</param>
        /// <exception cref="T:System.ArgumentNullException">The <paramref name="info" /> parameter is null. </exception>
        /// <exception cref="T:System.Runtime.Serialization.SerializationException">The class name is null or <see cref="P:System.Exception.HResult" /> is zero (0). </exception>
        protected DirectoryAlreadyExistsException(System.Runtime.Serialization.SerializationInfo info, System.Runtime.Serialization.StreamingContext context)
            : base(info, context)
        {
        }

        /// <summary>
        /// Sets the <see cref="T:System.Runtime.Serialization.SerializationInfo" /> with information about the exception.
        /// </summary>
        /// <param name="info">The <see cref="T:System.Runtime.Serialization.SerializationInfo" /> that holds the serialized object data about the exception being thrown.</param>
        /// <param name="context">The <see cref="T:System.Runtime.Serialization.StreamingContext" /> that contains contextual information about the source or destination.</param>
        /// <exception cref="T:System.ArgumentNullException">The <paramref name="info" /> parameter is a null reference (Nothing in Visual Basic). </exception>
#if BCL35
        [System.Security.Permissions.SecurityPermission(
            System.Security.Permissions.SecurityAction.LinkDemand,
            Flags = System.Security.Permissions.SecurityPermissionFlag.SerializationFormatter)]
#endif
        [System.Security.SecurityCritical]
        // These FxCop rules are giving false-positives for this method
        [System.Diagnostics.CodeAnalysis.SuppressMessage("Microsoft.Security", "CA2123:OverrideLinkDemandsShouldBeIdenticalToBase")]
        [System.Diagnostics.CodeAnalysis.SuppressMessage("Microsoft.Security", "CA2134:MethodsMustOverrideWithConsistentTransparencyFxCopRule")]
        public override void GetObjectData(System.Runtime.Serialization.SerializationInfo info, System.Runtime.Serialization.StreamingContext context)
        {
            base.GetObjectData(info, context);
        }
#endif

    }
}<|MERGE_RESOLUTION|>--- conflicted
+++ resolved
@@ -32,11 +32,7 @@
     /// Indicates that a <a>Directory</a> could not be created due to a naming conflict. Choose
     /// a different name and try again.
     /// </summary>
-<<<<<<< HEAD
-#if !NETSTANDARD
-=======
-    #if !PCL && !NETSTANDARD
->>>>>>> 1327e649
+    #if !NETSTANDARD
     [Serializable]
     #endif
     public partial class DirectoryAlreadyExistsException : AmazonCloudDirectoryException
