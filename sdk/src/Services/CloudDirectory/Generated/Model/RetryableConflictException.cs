/*
 * Copyright 2010-2014 Amazon.com, Inc. or its affiliates. All Rights Reserved.
 * 
 * Licensed under the Apache License, Version 2.0 (the "License").
 * You may not use this file except in compliance with the License.
 * A copy of the License is located at
 * 
 *  http://aws.amazon.com/apache2.0
 * 
 * or in the "license" file accompanying this file. This file is distributed
 * on an "AS IS" BASIS, WITHOUT WARRANTIES OR CONDITIONS OF ANY KIND, either
 * express or implied. See the License for the specific language governing
 * permissions and limitations under the License.
 */

/*
 * Do not modify this file. This file is generated from the clouddirectory-2017-01-11.normal.json service model.
 */
using System;
using System.Collections.Generic;
using System.Xml.Serialization;
using System.Text;
using System.IO;
using System.Net;

using Amazon.Runtime;
using Amazon.Runtime.Internal;

namespace Amazon.CloudDirectory.Model
{
    /// <summary>
    /// Occurs when a conflict with a previous successful write is detected. For example,
    /// if a write operation occurs on an object and then an attempt is made to read the object
    /// using “SERIALIZABLE” consistency, this exception may result. This generally occurs
    /// when the previous write did not have time to propagate to the host serving the current
    /// request. A retry (with appropriate backoff logic) is the recommended response to this
    /// exception.
    /// </summary>
<<<<<<< HEAD
#if !NETSTANDARD
=======
    #if !PCL && !NETSTANDARD
>>>>>>> 1327e649
    [Serializable]
    #endif
    public partial class RetryableConflictException : AmazonCloudDirectoryException
    {

        /// <summary>
        /// Constructs a new RetryableConflictException with the specified error
        /// message.
        /// </summary>
        /// <param name="message">
        /// Describes the error encountered.
        /// </param>
        public RetryableConflictException(string message) 
            : base(message) {}

        /// <summary>
        /// Construct instance of RetryableConflictException
        /// </summary>
        /// <param name="message"></param>
        /// <param name="innerException"></param>
        public RetryableConflictException(string message, Exception innerException) 
            : base(message, innerException) {}

        /// <summary>
        /// Construct instance of RetryableConflictException
        /// </summary>
        /// <param name="innerException"></param>
        public RetryableConflictException(Exception innerException) 
            : base(innerException) {}

        /// <summary>
        /// Construct instance of RetryableConflictException
        /// </summary>
        /// <param name="message"></param>
        /// <param name="innerException"></param>
        /// <param name="errorType"></param>
        /// <param name="errorCode"></param>
        /// <param name="requestId"></param>
        /// <param name="statusCode"></param>
        public RetryableConflictException(string message, Exception innerException, ErrorType errorType, string errorCode, string requestId, HttpStatusCode statusCode) 
            : base(message, innerException, errorType, errorCode, requestId, statusCode) {}

        /// <summary>
        /// Construct instance of RetryableConflictException
        /// </summary>
        /// <param name="message"></param>
        /// <param name="errorType"></param>
        /// <param name="errorCode"></param>
        /// <param name="requestId"></param>
        /// <param name="statusCode"></param>
        public RetryableConflictException(string message, ErrorType errorType, string errorCode, string requestId, HttpStatusCode statusCode) 
            : base(message, errorType, errorCode, requestId, statusCode) {}


#if !NETSTANDARD
        /// <summary>
        /// Constructs a new instance of the RetryableConflictException class with serialized data.
        /// </summary>
        /// <param name="info">The <see cref="T:System.Runtime.Serialization.SerializationInfo" /> that holds the serialized object data about the exception being thrown.</param>
        /// <param name="context">The <see cref="T:System.Runtime.Serialization.StreamingContext" /> that contains contextual information about the source or destination.</param>
        /// <exception cref="T:System.ArgumentNullException">The <paramref name="info" /> parameter is null. </exception>
        /// <exception cref="T:System.Runtime.Serialization.SerializationException">The class name is null or <see cref="P:System.Exception.HResult" /> is zero (0). </exception>
        protected RetryableConflictException(System.Runtime.Serialization.SerializationInfo info, System.Runtime.Serialization.StreamingContext context)
            : base(info, context)
        {
        }

        /// <summary>
        /// Sets the <see cref="T:System.Runtime.Serialization.SerializationInfo" /> with information about the exception.
        /// </summary>
        /// <param name="info">The <see cref="T:System.Runtime.Serialization.SerializationInfo" /> that holds the serialized object data about the exception being thrown.</param>
        /// <param name="context">The <see cref="T:System.Runtime.Serialization.StreamingContext" /> that contains contextual information about the source or destination.</param>
        /// <exception cref="T:System.ArgumentNullException">The <paramref name="info" /> parameter is a null reference (Nothing in Visual Basic). </exception>
#if BCL35
        [System.Security.Permissions.SecurityPermission(
            System.Security.Permissions.SecurityAction.LinkDemand,
            Flags = System.Security.Permissions.SecurityPermissionFlag.SerializationFormatter)]
#endif
        [System.Security.SecurityCritical]
        // These FxCop rules are giving false-positives for this method
        [System.Diagnostics.CodeAnalysis.SuppressMessage("Microsoft.Security", "CA2123:OverrideLinkDemandsShouldBeIdenticalToBase")]
        [System.Diagnostics.CodeAnalysis.SuppressMessage("Microsoft.Security", "CA2134:MethodsMustOverrideWithConsistentTransparencyFxCopRule")]
        public override void GetObjectData(System.Runtime.Serialization.SerializationInfo info, System.Runtime.Serialization.StreamingContext context)
        {
            base.GetObjectData(info, context);
        }
#endif

    }
}<|MERGE_RESOLUTION|>--- conflicted
+++ resolved
@@ -36,11 +36,7 @@
     /// request. A retry (with appropriate backoff logic) is the recommended response to this
     /// exception.
     /// </summary>
-<<<<<<< HEAD
-#if !NETSTANDARD
-=======
-    #if !PCL && !NETSTANDARD
->>>>>>> 1327e649
+    #if !NETSTANDARD
     [Serializable]
     #endif
     public partial class RetryableConflictException : AmazonCloudDirectoryException
