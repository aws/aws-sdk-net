--- conflicted
+++ resolved
@@ -31,11 +31,7 @@
     /// <summary>
     /// You tried to create more rules or add more targets to a rule than is allowed.
     /// </summary>
-<<<<<<< HEAD
-#if !NETSTANDARD
-=======
-    #if !PCL && !NETSTANDARD
->>>>>>> 1327e649
+    #if !NETSTANDARD
     [Serializable]
     #endif
     public partial class LimitExceededException : AmazonEventBridgeException
