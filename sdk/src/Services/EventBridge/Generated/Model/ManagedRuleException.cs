/*
 * Copyright 2010-2014 Amazon.com, Inc. or its affiliates. All Rights Reserved.
 * 
 * Licensed under the Apache License, Version 2.0 (the "License").
 * You may not use this file except in compliance with the License.
 * A copy of the License is located at
 * 
 *  http://aws.amazon.com/apache2.0
 * 
 * or in the "license" file accompanying this file. This file is distributed
 * on an "AS IS" BASIS, WITHOUT WARRANTIES OR CONDITIONS OF ANY KIND, either
 * express or implied. See the License for the specific language governing
 * permissions and limitations under the License.
 */

/*
 * Do not modify this file. This file is generated from the eventbridge-2015-10-07.normal.json service model.
 */
using System;
using System.Collections.Generic;
using System.Xml.Serialization;
using System.Text;
using System.IO;
using System.Net;

using Amazon.Runtime;
using Amazon.Runtime.Internal;

namespace Amazon.EventBridge.Model
{
    /// <summary>
    /// This rule was created by an AWS service on behalf of your account. It is managed by
    /// that service. If you see this error in response to <code>DeleteRule</code> or <code>RemoveTargets</code>,
    /// you can use the <code>Force</code> parameter in those calls to delete the rule or
    /// remove targets from the rule. You cannot modify these managed rules by using <code>DisableRule</code>,
    /// <code>EnableRule</code>, <code>PutTargets</code>, <code>PutRule</code>, <code>TagResource</code>,
    /// or <code>UntagResource</code>.
    /// </summary>
<<<<<<< HEAD
#if !NETSTANDARD
=======
    #if !PCL && !NETSTANDARD
>>>>>>> 1327e649
    [Serializable]
    #endif
    public partial class ManagedRuleException : AmazonEventBridgeException
    {

        /// <summary>
        /// Constructs a new ManagedRuleException with the specified error
        /// message.
        /// </summary>
        /// <param name="message">
        /// Describes the error encountered.
        /// </param>
        public ManagedRuleException(string message) 
            : base(message) {}

        /// <summary>
        /// Construct instance of ManagedRuleException
        /// </summary>
        /// <param name="message"></param>
        /// <param name="innerException"></param>
        public ManagedRuleException(string message, Exception innerException) 
            : base(message, innerException) {}

        /// <summary>
        /// Construct instance of ManagedRuleException
        /// </summary>
        /// <param name="innerException"></param>
        public ManagedRuleException(Exception innerException) 
            : base(innerException) {}

        /// <summary>
        /// Construct instance of ManagedRuleException
        /// </summary>
        /// <param name="message"></param>
        /// <param name="innerException"></param>
        /// <param name="errorType"></param>
        /// <param name="errorCode"></param>
        /// <param name="requestId"></param>
        /// <param name="statusCode"></param>
        public ManagedRuleException(string message, Exception innerException, ErrorType errorType, string errorCode, string requestId, HttpStatusCode statusCode) 
            : base(message, innerException, errorType, errorCode, requestId, statusCode) {}

        /// <summary>
        /// Construct instance of ManagedRuleException
        /// </summary>
        /// <param name="message"></param>
        /// <param name="errorType"></param>
        /// <param name="errorCode"></param>
        /// <param name="requestId"></param>
        /// <param name="statusCode"></param>
        public ManagedRuleException(string message, ErrorType errorType, string errorCode, string requestId, HttpStatusCode statusCode) 
            : base(message, errorType, errorCode, requestId, statusCode) {}


#if !NETSTANDARD
        /// <summary>
        /// Constructs a new instance of the ManagedRuleException class with serialized data.
        /// </summary>
        /// <param name="info">The <see cref="T:System.Runtime.Serialization.SerializationInfo" /> that holds the serialized object data about the exception being thrown.</param>
        /// <param name="context">The <see cref="T:System.Runtime.Serialization.StreamingContext" /> that contains contextual information about the source or destination.</param>
        /// <exception cref="T:System.ArgumentNullException">The <paramref name="info" /> parameter is null. </exception>
        /// <exception cref="T:System.Runtime.Serialization.SerializationException">The class name is null or <see cref="P:System.Exception.HResult" /> is zero (0). </exception>
        protected ManagedRuleException(System.Runtime.Serialization.SerializationInfo info, System.Runtime.Serialization.StreamingContext context)
            : base(info, context)
        {
        }

        /// <summary>
        /// Sets the <see cref="T:System.Runtime.Serialization.SerializationInfo" /> with information about the exception.
        /// </summary>
        /// <param name="info">The <see cref="T:System.Runtime.Serialization.SerializationInfo" /> that holds the serialized object data about the exception being thrown.</param>
        /// <param name="context">The <see cref="T:System.Runtime.Serialization.StreamingContext" /> that contains contextual information about the source or destination.</param>
        /// <exception cref="T:System.ArgumentNullException">The <paramref name="info" /> parameter is a null reference (Nothing in Visual Basic). </exception>
#if BCL35
        [System.Security.Permissions.SecurityPermission(
            System.Security.Permissions.SecurityAction.LinkDemand,
            Flags = System.Security.Permissions.SecurityPermissionFlag.SerializationFormatter)]
#endif
        [System.Security.SecurityCritical]
        // These FxCop rules are giving false-positives for this method
        [System.Diagnostics.CodeAnalysis.SuppressMessage("Microsoft.Security", "CA2123:OverrideLinkDemandsShouldBeIdenticalToBase")]
        [System.Diagnostics.CodeAnalysis.SuppressMessage("Microsoft.Security", "CA2134:MethodsMustOverrideWithConsistentTransparencyFxCopRule")]
        public override void GetObjectData(System.Runtime.Serialization.SerializationInfo info, System.Runtime.Serialization.StreamingContext context)
        {
            base.GetObjectData(info, context);
        }
#endif

    }
}<|MERGE_RESOLUTION|>--- conflicted
+++ resolved
@@ -36,11 +36,7 @@
     /// <code>EnableRule</code>, <code>PutTargets</code>, <code>PutRule</code>, <code>TagResource</code>,
     /// or <code>UntagResource</code>.
     /// </summary>
-<<<<<<< HEAD
-#if !NETSTANDARD
-=======
-    #if !PCL && !NETSTANDARD
->>>>>>> 1327e649
+    #if !NETSTANDARD
     [Serializable]
     #endif
     public partial class ManagedRuleException : AmazonEventBridgeException
