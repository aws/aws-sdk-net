--- conflicted
+++ resolved
@@ -31,11 +31,7 @@
     /// <summary>
     /// The specified state is not a valid state for an event source.
     /// </summary>
-<<<<<<< HEAD
-#if !NETSTANDARD
-=======
-    #if !PCL && !NETSTANDARD
->>>>>>> 1327e649
+    #if !NETSTANDARD
     [Serializable]
     #endif
     public partial class InvalidStateException : AmazonEventBridgeException
