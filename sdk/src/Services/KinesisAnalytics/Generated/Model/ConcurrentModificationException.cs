--- conflicted
+++ resolved
@@ -32,11 +32,7 @@
     /// Exception thrown as a result of concurrent modification to an application. For example,
     /// two individuals attempting to edit the same application at the same time.
     /// </summary>
-<<<<<<< HEAD
-#if !NETSTANDARD
-=======
-    #if !PCL && !NETSTANDARD
->>>>>>> 1327e649
+    #if !NETSTANDARD
     [Serializable]
     #endif
     public partial class ConcurrentModificationException : AmazonKinesisAnalyticsException
