--- conflicted
+++ resolved
@@ -33,11 +33,7 @@
     /// Streams ProvisionedThroughputExceededException. For more information, see <a href="https://docs.aws.amazon.com/kinesis/latest/APIReference/API_GetRecords.html">GetRecords</a>
     /// in the Amazon Kinesis Streams API Reference.
     /// </summary>
-<<<<<<< HEAD
-#if !NETSTANDARD
-=======
-    #if !PCL && !NETSTANDARD
->>>>>>> 1327e649
+    #if !NETSTANDARD
     [Serializable]
     #endif
     public partial class ResourceProvisionedThroughputExceededException : AmazonKinesisAnalyticsException
