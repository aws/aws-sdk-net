/*
 * Copyright 2010-2014 Amazon.com, Inc. or its affiliates. All Rights Reserved.
 * 
 * Licensed under the Apache License, Version 2.0 (the "License").
 * You may not use this file except in compliance with the License.
 * A copy of the License is located at
 * 
 *  http://aws.amazon.com/apache2.0
 * 
 * or in the "license" file accompanying this file. This file is distributed
 * on an "AS IS" BASIS, WITHOUT WARRANTIES OR CONDITIONS OF ANY KIND, either
 * express or implied. See the License for the specific language governing
 * permissions and limitations under the License.
 */

/*
 * Do not modify this file. This file is generated from the kinesisanalytics-2015-08-14.normal.json service model.
 */
using System;
using System.Collections.Generic;
using System.Xml.Serialization;
using System.Text;
using System.IO;
using System.Net;

using Amazon.Runtime;
using Amazon.Runtime.Internal;

namespace Amazon.KinesisAnalytics.Model
{
    /// <summary>
    /// Data format is not valid. Amazon Kinesis Analytics is not able to detect schema for
    /// the given streaming source.
    /// </summary>
<<<<<<< HEAD
#if !NETSTANDARD
=======
    #if !PCL && !NETSTANDARD
>>>>>>> 1327e649
    [Serializable]
    #endif
    public partial class UnableToDetectSchemaException : AmazonKinesisAnalyticsException
    {
        private List<string> _processedInputRecords = new List<string>();
        private List<string> _rawInputRecords = new List<string>();

        /// <summary>
        /// Constructs a new UnableToDetectSchemaException with the specified error
        /// message.
        /// </summary>
        /// <param name="message">
        /// Describes the error encountered.
        /// </param>
        public UnableToDetectSchemaException(string message) 
            : base(message) {}

        /// <summary>
        /// Construct instance of UnableToDetectSchemaException
        /// </summary>
        /// <param name="message"></param>
        /// <param name="innerException"></param>
        public UnableToDetectSchemaException(string message, Exception innerException) 
            : base(message, innerException) {}

        /// <summary>
        /// Construct instance of UnableToDetectSchemaException
        /// </summary>
        /// <param name="innerException"></param>
        public UnableToDetectSchemaException(Exception innerException) 
            : base(innerException) {}

        /// <summary>
        /// Construct instance of UnableToDetectSchemaException
        /// </summary>
        /// <param name="message"></param>
        /// <param name="innerException"></param>
        /// <param name="errorType"></param>
        /// <param name="errorCode"></param>
        /// <param name="requestId"></param>
        /// <param name="statusCode"></param>
        public UnableToDetectSchemaException(string message, Exception innerException, ErrorType errorType, string errorCode, string requestId, HttpStatusCode statusCode) 
            : base(message, innerException, errorType, errorCode, requestId, statusCode) {}

        /// <summary>
        /// Construct instance of UnableToDetectSchemaException
        /// </summary>
        /// <param name="message"></param>
        /// <param name="errorType"></param>
        /// <param name="errorCode"></param>
        /// <param name="requestId"></param>
        /// <param name="statusCode"></param>
        public UnableToDetectSchemaException(string message, ErrorType errorType, string errorCode, string requestId, HttpStatusCode statusCode) 
            : base(message, errorType, errorCode, requestId, statusCode) {}


#if !NETSTANDARD
        /// <summary>
        /// Constructs a new instance of the UnableToDetectSchemaException class with serialized data.
        /// </summary>
        /// <param name="info">The <see cref="T:System.Runtime.Serialization.SerializationInfo" /> that holds the serialized object data about the exception being thrown.</param>
        /// <param name="context">The <see cref="T:System.Runtime.Serialization.StreamingContext" /> that contains contextual information about the source or destination.</param>
        /// <exception cref="T:System.ArgumentNullException">The <paramref name="info" /> parameter is null. </exception>
        /// <exception cref="T:System.Runtime.Serialization.SerializationException">The class name is null or <see cref="P:System.Exception.HResult" /> is zero (0). </exception>
        protected UnableToDetectSchemaException(System.Runtime.Serialization.SerializationInfo info, System.Runtime.Serialization.StreamingContext context)
            : base(info, context)
        {
            this.ProcessedInputRecords = (List<string>)info.GetValue("ProcessedInputRecords", typeof(List<string>));
            this.RawInputRecords = (List<string>)info.GetValue("RawInputRecords", typeof(List<string>));
        }

        /// <summary>
        /// Sets the <see cref="T:System.Runtime.Serialization.SerializationInfo" /> with information about the exception.
        /// </summary>
        /// <param name="info">The <see cref="T:System.Runtime.Serialization.SerializationInfo" /> that holds the serialized object data about the exception being thrown.</param>
        /// <param name="context">The <see cref="T:System.Runtime.Serialization.StreamingContext" /> that contains contextual information about the source or destination.</param>
        /// <exception cref="T:System.ArgumentNullException">The <paramref name="info" /> parameter is a null reference (Nothing in Visual Basic). </exception>
#if BCL35
        [System.Security.Permissions.SecurityPermission(
            System.Security.Permissions.SecurityAction.LinkDemand,
            Flags = System.Security.Permissions.SecurityPermissionFlag.SerializationFormatter)]
#endif
        [System.Security.SecurityCritical]
        // These FxCop rules are giving false-positives for this method
        [System.Diagnostics.CodeAnalysis.SuppressMessage("Microsoft.Security", "CA2123:OverrideLinkDemandsShouldBeIdenticalToBase")]
        [System.Diagnostics.CodeAnalysis.SuppressMessage("Microsoft.Security", "CA2134:MethodsMustOverrideWithConsistentTransparencyFxCopRule")]
        public override void GetObjectData(System.Runtime.Serialization.SerializationInfo info, System.Runtime.Serialization.StreamingContext context)
        {
            base.GetObjectData(info, context);
            info.AddValue("ProcessedInputRecords", this.ProcessedInputRecords);
            info.AddValue("RawInputRecords", this.RawInputRecords);
        }
#endif

        /// <summary>
        /// Gets and sets the property ProcessedInputRecords.
        /// </summary>
        public List<string> ProcessedInputRecords
        {
            get { return this._processedInputRecords; }
            set { this._processedInputRecords = value; }
        }

        // Check to see if ProcessedInputRecords property is set
        internal bool IsSetProcessedInputRecords()
        {
            return this._processedInputRecords != null && this._processedInputRecords.Count > 0; 
        }

        /// <summary>
        /// Gets and sets the property RawInputRecords.
        /// </summary>
        public List<string> RawInputRecords
        {
            get { return this._rawInputRecords; }
            set { this._rawInputRecords = value; }
        }

        // Check to see if RawInputRecords property is set
        internal bool IsSetRawInputRecords()
        {
            return this._rawInputRecords != null && this._rawInputRecords.Count > 0; 
        }

    }
}<|MERGE_RESOLUTION|>--- conflicted
+++ resolved
@@ -32,11 +32,7 @@
     /// Data format is not valid. Amazon Kinesis Analytics is not able to detect schema for
     /// the given streaming source.
     /// </summary>
-<<<<<<< HEAD
-#if !NETSTANDARD
-=======
-    #if !PCL && !NETSTANDARD
->>>>>>> 1327e649
+    #if !NETSTANDARD
     [Serializable]
     #endif
     public partial class UnableToDetectSchemaException : AmazonKinesisAnalyticsException
