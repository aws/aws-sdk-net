--- conflicted
+++ resolved
@@ -35,11 +35,7 @@
     /// specified. <code>InvalidSecurityGroupIds</code> returns the list of IDs for security
     /// groups that are either invalid or not part of the VPC specified.
     /// </summary>
-<<<<<<< HEAD
-#if !NETSTANDARD
-=======
-    #if !PCL && !NETSTANDARD
->>>>>>> 1327e649
+    #if !NETSTANDARD
     [Serializable]
     #endif
     public partial class InvalidNetworkSettingsException : AmazonFSxException
