--- conflicted
+++ resolved
@@ -32,11 +32,7 @@
     /// An invalid value for <code>PerUnitStorageThroughput</code> was provided. Please create
     /// your file system again, using a valid value.
     /// </summary>
-<<<<<<< HEAD
-#if !NETSTANDARD
-=======
-    #if !PCL && !NETSTANDARD
->>>>>>> 1327e649
+    #if !NETSTANDARD
     [Serializable]
     #endif
     public partial class InvalidPerUnitStorageThroughputException : AmazonFSxException
