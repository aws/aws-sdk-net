/*
 * Copyright 2010-2014 Amazon.com, Inc. or its affiliates. All Rights Reserved.
 * 
 * Licensed under the Apache License, Version 2.0 (the "License").
 * You may not use this file except in compliance with the License.
 * A copy of the License is located at
 * 
 *  http://aws.amazon.com/apache2.0
 * 
 * or in the "license" file accompanying this file. This file is distributed
 * on an "AS IS" BASIS, WITHOUT WARRANTIES OR CONDITIONS OF ANY KIND, either
 * express or implied. See the License for the specific language governing
 * permissions and limitations under the License.
 */

/*
 * Do not modify this file. This file is generated from the fsx-2018-03-01.normal.json service model.
 */
using System;
using System.Collections.Generic;
using System.Xml.Serialization;
using System.Text;
using System.IO;
using System.Net;

using Amazon.Runtime;
using Amazon.Runtime.Internal;

namespace Amazon.FSx.Model
{
    /// <summary>
    /// No Amazon FSx backups were found based upon the supplied parameters.
    /// </summary>
<<<<<<< HEAD
#if !NETSTANDARD
=======
    #if !PCL && !NETSTANDARD
>>>>>>> 1327e649
    [Serializable]
    #endif
    public partial class BackupNotFoundException : AmazonFSxException
    {

        /// <summary>
        /// Constructs a new BackupNotFoundException with the specified error
        /// message.
        /// </summary>
        /// <param name="message">
        /// Describes the error encountered.
        /// </param>
        public BackupNotFoundException(string message) 
            : base(message) {}

        /// <summary>
        /// Construct instance of BackupNotFoundException
        /// </summary>
        /// <param name="message"></param>
        /// <param name="innerException"></param>
        public BackupNotFoundException(string message, Exception innerException) 
            : base(message, innerException) {}

        /// <summary>
        /// Construct instance of BackupNotFoundException
        /// </summary>
        /// <param name="innerException"></param>
        public BackupNotFoundException(Exception innerException) 
            : base(innerException) {}

        /// <summary>
        /// Construct instance of BackupNotFoundException
        /// </summary>
        /// <param name="message"></param>
        /// <param name="innerException"></param>
        /// <param name="errorType"></param>
        /// <param name="errorCode"></param>
        /// <param name="requestId"></param>
        /// <param name="statusCode"></param>
        public BackupNotFoundException(string message, Exception innerException, ErrorType errorType, string errorCode, string requestId, HttpStatusCode statusCode) 
            : base(message, innerException, errorType, errorCode, requestId, statusCode) {}

        /// <summary>
        /// Construct instance of BackupNotFoundException
        /// </summary>
        /// <param name="message"></param>
        /// <param name="errorType"></param>
        /// <param name="errorCode"></param>
        /// <param name="requestId"></param>
        /// <param name="statusCode"></param>
        public BackupNotFoundException(string message, ErrorType errorType, string errorCode, string requestId, HttpStatusCode statusCode) 
            : base(message, errorType, errorCode, requestId, statusCode) {}


#if !NETSTANDARD
        /// <summary>
        /// Constructs a new instance of the BackupNotFoundException class with serialized data.
        /// </summary>
        /// <param name="info">The <see cref="T:System.Runtime.Serialization.SerializationInfo" /> that holds the serialized object data about the exception being thrown.</param>
        /// <param name="context">The <see cref="T:System.Runtime.Serialization.StreamingContext" /> that contains contextual information about the source or destination.</param>
        /// <exception cref="T:System.ArgumentNullException">The <paramref name="info" /> parameter is null. </exception>
        /// <exception cref="T:System.Runtime.Serialization.SerializationException">The class name is null or <see cref="P:System.Exception.HResult" /> is zero (0). </exception>
        protected BackupNotFoundException(System.Runtime.Serialization.SerializationInfo info, System.Runtime.Serialization.StreamingContext context)
            : base(info, context)
        {
        }

        /// <summary>
        /// Sets the <see cref="T:System.Runtime.Serialization.SerializationInfo" /> with information about the exception.
        /// </summary>
        /// <param name="info">The <see cref="T:System.Runtime.Serialization.SerializationInfo" /> that holds the serialized object data about the exception being thrown.</param>
        /// <param name="context">The <see cref="T:System.Runtime.Serialization.StreamingContext" /> that contains contextual information about the source or destination.</param>
        /// <exception cref="T:System.ArgumentNullException">The <paramref name="info" /> parameter is a null reference (Nothing in Visual Basic). </exception>
#if BCL35
        [System.Security.Permissions.SecurityPermission(
            System.Security.Permissions.SecurityAction.LinkDemand,
            Flags = System.Security.Permissions.SecurityPermissionFlag.SerializationFormatter)]
#endif
        [System.Security.SecurityCritical]
        // These FxCop rules are giving false-positives for this method
        [System.Diagnostics.CodeAnalysis.SuppressMessage("Microsoft.Security", "CA2123:OverrideLinkDemandsShouldBeIdenticalToBase")]
        [System.Diagnostics.CodeAnalysis.SuppressMessage("Microsoft.Security", "CA2134:MethodsMustOverrideWithConsistentTransparencyFxCopRule")]
        public override void GetObjectData(System.Runtime.Serialization.SerializationInfo info, System.Runtime.Serialization.StreamingContext context)
        {
            base.GetObjectData(info, context);
        }
#endif

    }
}<|MERGE_RESOLUTION|>--- conflicted
+++ resolved
@@ -31,11 +31,7 @@
     /// <summary>
     /// No Amazon FSx backups were found based upon the supplied parameters.
     /// </summary>
-<<<<<<< HEAD
-#if !NETSTANDARD
-=======
-    #if !PCL && !NETSTANDARD
->>>>>>> 1327e649
+    #if !NETSTANDARD
     [Serializable]
     #endif
     public partial class BackupNotFoundException : AmazonFSxException
