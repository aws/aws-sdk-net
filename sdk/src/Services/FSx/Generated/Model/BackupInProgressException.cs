/*
 * Copyright 2010-2014 Amazon.com, Inc. or its affiliates. All Rights Reserved.
 * 
 * Licensed under the Apache License, Version 2.0 (the "License").
 * You may not use this file except in compliance with the License.
 * A copy of the License is located at
 * 
 *  http://aws.amazon.com/apache2.0
 * 
 * or in the "license" file accompanying this file. This file is distributed
 * on an "AS IS" BASIS, WITHOUT WARRANTIES OR CONDITIONS OF ANY KIND, either
 * express or implied. See the License for the specific language governing
 * permissions and limitations under the License.
 */

/*
 * Do not modify this file. This file is generated from the fsx-2018-03-01.normal.json service model.
 */
using System;
using System.Collections.Generic;
using System.Xml.Serialization;
using System.Text;
using System.IO;
using System.Net;

using Amazon.Runtime;
using Amazon.Runtime.Internal;

namespace Amazon.FSx.Model
{
    /// <summary>
    /// Another backup is already under way. Wait for completion before initiating additional
    /// backups of this file system.
    /// </summary>
<<<<<<< HEAD
#if !NETSTANDARD
=======
    #if !PCL && !NETSTANDARD
>>>>>>> 1327e649
    [Serializable]
    #endif
    public partial class BackupInProgressException : AmazonFSxException
    {

        /// <summary>
        /// Constructs a new BackupInProgressException with the specified error
        /// message.
        /// </summary>
        /// <param name="message">
        /// Describes the error encountered.
        /// </param>
        public BackupInProgressException(string message) 
            : base(message) {}

        /// <summary>
        /// Construct instance of BackupInProgressException
        /// </summary>
        /// <param name="message"></param>
        /// <param name="innerException"></param>
        public BackupInProgressException(string message, Exception innerException) 
            : base(message, innerException) {}

        /// <summary>
        /// Construct instance of BackupInProgressException
        /// </summary>
        /// <param name="innerException"></param>
        public BackupInProgressException(Exception innerException) 
            : base(innerException) {}

        /// <summary>
        /// Construct instance of BackupInProgressException
        /// </summary>
        /// <param name="message"></param>
        /// <param name="innerException"></param>
        /// <param name="errorType"></param>
        /// <param name="errorCode"></param>
        /// <param name="requestId"></param>
        /// <param name="statusCode"></param>
        public BackupInProgressException(string message, Exception innerException, ErrorType errorType, string errorCode, string requestId, HttpStatusCode statusCode) 
            : base(message, innerException, errorType, errorCode, requestId, statusCode) {}

        /// <summary>
        /// Construct instance of BackupInProgressException
        /// </summary>
        /// <param name="message"></param>
        /// <param name="errorType"></param>
        /// <param name="errorCode"></param>
        /// <param name="requestId"></param>
        /// <param name="statusCode"></param>
        public BackupInProgressException(string message, ErrorType errorType, string errorCode, string requestId, HttpStatusCode statusCode) 
            : base(message, errorType, errorCode, requestId, statusCode) {}


#if !NETSTANDARD
        /// <summary>
        /// Constructs a new instance of the BackupInProgressException class with serialized data.
        /// </summary>
        /// <param name="info">The <see cref="T:System.Runtime.Serialization.SerializationInfo" /> that holds the serialized object data about the exception being thrown.</param>
        /// <param name="context">The <see cref="T:System.Runtime.Serialization.StreamingContext" /> that contains contextual information about the source or destination.</param>
        /// <exception cref="T:System.ArgumentNullException">The <paramref name="info" /> parameter is null. </exception>
        /// <exception cref="T:System.Runtime.Serialization.SerializationException">The class name is null or <see cref="P:System.Exception.HResult" /> is zero (0). </exception>
        protected BackupInProgressException(System.Runtime.Serialization.SerializationInfo info, System.Runtime.Serialization.StreamingContext context)
            : base(info, context)
        {
        }

        /// <summary>
        /// Sets the <see cref="T:System.Runtime.Serialization.SerializationInfo" /> with information about the exception.
        /// </summary>
        /// <param name="info">The <see cref="T:System.Runtime.Serialization.SerializationInfo" /> that holds the serialized object data about the exception being thrown.</param>
        /// <param name="context">The <see cref="T:System.Runtime.Serialization.StreamingContext" /> that contains contextual information about the source or destination.</param>
        /// <exception cref="T:System.ArgumentNullException">The <paramref name="info" /> parameter is a null reference (Nothing in Visual Basic). </exception>
#if BCL35
        [System.Security.Permissions.SecurityPermission(
            System.Security.Permissions.SecurityAction.LinkDemand,
            Flags = System.Security.Permissions.SecurityPermissionFlag.SerializationFormatter)]
#endif
        [System.Security.SecurityCritical]
        // These FxCop rules are giving false-positives for this method
        [System.Diagnostics.CodeAnalysis.SuppressMessage("Microsoft.Security", "CA2123:OverrideLinkDemandsShouldBeIdenticalToBase")]
        [System.Diagnostics.CodeAnalysis.SuppressMessage("Microsoft.Security", "CA2134:MethodsMustOverrideWithConsistentTransparencyFxCopRule")]
        public override void GetObjectData(System.Runtime.Serialization.SerializationInfo info, System.Runtime.Serialization.StreamingContext context)
        {
            base.GetObjectData(info, context);
        }
#endif

    }
}<|MERGE_RESOLUTION|>--- conflicted
+++ resolved
@@ -32,11 +32,7 @@
     /// Another backup is already under way. Wait for completion before initiating additional
     /// backups of this file system.
     /// </summary>
-<<<<<<< HEAD
-#if !NETSTANDARD
-=======
-    #if !PCL && !NETSTANDARD
->>>>>>> 1327e649
+    #if !NETSTANDARD
     [Serializable]
     #endif
     public partial class BackupInProgressException : AmazonFSxException
