--- conflicted
+++ resolved
@@ -32,11 +32,7 @@
     /// A report with the specified name already exists in the account. Specify a different
     /// report name.
     /// </summary>
-<<<<<<< HEAD
-#if !NETSTANDARD
-=======
-    #if !PCL && !NETSTANDARD
->>>>>>> 1327e649
+    #if !NETSTANDARD
     [Serializable]
     #endif
     public partial class DuplicateReportNameException : AmazonCostAndUsageReportException
