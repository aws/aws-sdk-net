--- conflicted
+++ resolved
@@ -32,11 +32,7 @@
     /// This account already has five reports defined. To define a new report, you must delete
     /// an existing report.
     /// </summary>
-<<<<<<< HEAD
-#if !NETSTANDARD
-=======
-    #if !PCL && !NETSTANDARD
->>>>>>> 1327e649
+    #if !NETSTANDARD
     [Serializable]
     #endif
     public partial class ReportLimitReachedException : AmazonCostAndUsageReportException
