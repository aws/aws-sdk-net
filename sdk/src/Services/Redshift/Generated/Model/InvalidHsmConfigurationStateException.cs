--- conflicted
+++ resolved
@@ -32,11 +32,7 @@
     /// The specified HSM configuration is not in the <code>available</code> state, or it
     /// is still in use by one or more Amazon Redshift clusters.
     /// </summary>
-<<<<<<< HEAD
-#if !NETSTANDARD
-=======
-    #if !PCL && !NETSTANDARD
->>>>>>> 1327e649
+    #if !NETSTANDARD
     [Serializable]
     #endif
     public partial class InvalidHsmConfigurationStateException : AmazonRedshiftException
