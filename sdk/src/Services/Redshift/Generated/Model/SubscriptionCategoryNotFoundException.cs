--- conflicted
+++ resolved
@@ -33,11 +33,7 @@
     /// specified a category that does not apply to the specified source type. The allowed
     /// values are Configuration, Management, Monitoring, and Security.
     /// </summary>
-<<<<<<< HEAD
-#if !NETSTANDARD
-=======
-    #if !PCL && !NETSTANDARD
->>>>>>> 1327e649
+    #if !NETSTANDARD
     [Serializable]
     #endif
     public partial class SubscriptionCategoryNotFoundException : AmazonRedshiftException
