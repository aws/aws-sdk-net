/*
 * Copyright 2010-2014 Amazon.com, Inc. or its affiliates. All Rights Reserved.
 * 
 * Licensed under the Apache License, Version 2.0 (the "License").
 * You may not use this file except in compliance with the License.
 * A copy of the License is located at
 * 
 *  http://aws.amazon.com/apache2.0
 * 
 * or in the "license" file accompanying this file. This file is distributed
 * on an "AS IS" BASIS, WITHOUT WARRANTIES OR CONDITIONS OF ANY KIND, either
 * express or implied. See the License for the specific language governing
 * permissions and limitations under the License.
 */

/*
 * Do not modify this file. This file is generated from the redshift-2012-12-01.normal.json service model.
 */
using System;
using System.Collections.Generic;
using System.Xml.Serialization;
using System.Text;
using System.IO;
using System.Net;

using Amazon.Runtime;
using Amazon.Runtime.Internal;

namespace Amazon.Redshift.Model
{
    /// <summary>
    /// The retention period specified is either in the past or is not a valid value.
    /// 
    ///  
    /// <para>
    /// The value must be either -1 or an integer between 1 and 3,653.
    /// </para>
    /// </summary>
<<<<<<< HEAD
#if !NETSTANDARD
=======
    #if !PCL && !NETSTANDARD
>>>>>>> 1327e649
    [Serializable]
    #endif
    public partial class InvalidRetentionPeriodException : AmazonRedshiftException
    {

        /// <summary>
        /// Constructs a new InvalidRetentionPeriodException with the specified error
        /// message.
        /// </summary>
        /// <param name="message">
        /// Describes the error encountered.
        /// </param>
        public InvalidRetentionPeriodException(string message) 
            : base(message) {}

        /// <summary>
        /// Construct instance of InvalidRetentionPeriodException
        /// </summary>
        /// <param name="message"></param>
        /// <param name="innerException"></param>
        public InvalidRetentionPeriodException(string message, Exception innerException) 
            : base(message, innerException) {}

        /// <summary>
        /// Construct instance of InvalidRetentionPeriodException
        /// </summary>
        /// <param name="innerException"></param>
        public InvalidRetentionPeriodException(Exception innerException) 
            : base(innerException) {}

        /// <summary>
        /// Construct instance of InvalidRetentionPeriodException
        /// </summary>
        /// <param name="message"></param>
        /// <param name="innerException"></param>
        /// <param name="errorType"></param>
        /// <param name="errorCode"></param>
        /// <param name="requestId"></param>
        /// <param name="statusCode"></param>
        public InvalidRetentionPeriodException(string message, Exception innerException, ErrorType errorType, string errorCode, string requestId, HttpStatusCode statusCode) 
            : base(message, innerException, errorType, errorCode, requestId, statusCode) {}

        /// <summary>
        /// Construct instance of InvalidRetentionPeriodException
        /// </summary>
        /// <param name="message"></param>
        /// <param name="errorType"></param>
        /// <param name="errorCode"></param>
        /// <param name="requestId"></param>
        /// <param name="statusCode"></param>
        public InvalidRetentionPeriodException(string message, ErrorType errorType, string errorCode, string requestId, HttpStatusCode statusCode) 
            : base(message, errorType, errorCode, requestId, statusCode) {}


#if !NETSTANDARD
        /// <summary>
        /// Constructs a new instance of the InvalidRetentionPeriodException class with serialized data.
        /// </summary>
        /// <param name="info">The <see cref="T:System.Runtime.Serialization.SerializationInfo" /> that holds the serialized object data about the exception being thrown.</param>
        /// <param name="context">The <see cref="T:System.Runtime.Serialization.StreamingContext" /> that contains contextual information about the source or destination.</param>
        /// <exception cref="T:System.ArgumentNullException">The <paramref name="info" /> parameter is null. </exception>
        /// <exception cref="T:System.Runtime.Serialization.SerializationException">The class name is null or <see cref="P:System.Exception.HResult" /> is zero (0). </exception>
        protected InvalidRetentionPeriodException(System.Runtime.Serialization.SerializationInfo info, System.Runtime.Serialization.StreamingContext context)
            : base(info, context)
        {
        }

        /// <summary>
        /// Sets the <see cref="T:System.Runtime.Serialization.SerializationInfo" /> with information about the exception.
        /// </summary>
        /// <param name="info">The <see cref="T:System.Runtime.Serialization.SerializationInfo" /> that holds the serialized object data about the exception being thrown.</param>
        /// <param name="context">The <see cref="T:System.Runtime.Serialization.StreamingContext" /> that contains contextual information about the source or destination.</param>
        /// <exception cref="T:System.ArgumentNullException">The <paramref name="info" /> parameter is a null reference (Nothing in Visual Basic). </exception>
#if BCL35
        [System.Security.Permissions.SecurityPermission(
            System.Security.Permissions.SecurityAction.LinkDemand,
            Flags = System.Security.Permissions.SecurityPermissionFlag.SerializationFormatter)]
#endif
        [System.Security.SecurityCritical]
        // These FxCop rules are giving false-positives for this method
        [System.Diagnostics.CodeAnalysis.SuppressMessage("Microsoft.Security", "CA2123:OverrideLinkDemandsShouldBeIdenticalToBase")]
        [System.Diagnostics.CodeAnalysis.SuppressMessage("Microsoft.Security", "CA2134:MethodsMustOverrideWithConsistentTransparencyFxCopRule")]
        public override void GetObjectData(System.Runtime.Serialization.SerializationInfo info, System.Runtime.Serialization.StreamingContext context)
        {
            base.GetObjectData(info, context);
        }
#endif

    }
}<|MERGE_RESOLUTION|>--- conflicted
+++ resolved
@@ -36,11 +36,7 @@
     /// The value must be either -1 or an integer between 1 and 3,653.
     /// </para>
     /// </summary>
-<<<<<<< HEAD
-#if !NETSTANDARD
-=======
-    #if !PCL && !NETSTANDARD
->>>>>>> 1327e649
+    #if !NETSTANDARD
     [Serializable]
     #endif
     public partial class InvalidRetentionPeriodException : AmazonRedshiftException
