/*
 * Copyright 2010-2014 Amazon.com, Inc. or its affiliates. All Rights Reserved.
 * 
 * Licensed under the Apache License, Version 2.0 (the "License").
 * You may not use this file except in compliance with the License.
 * A copy of the License is located at
 * 
 *  http://aws.amazon.com/apache2.0
 * 
 * or in the "license" file accompanying this file. This file is distributed
 * on an "AS IS" BASIS, WITHOUT WARRANTIES OR CONDITIONS OF ANY KIND, either
 * express or implied. See the License for the specific language governing
 * permissions and limitations under the License.
 */

/*
 * Do not modify this file. This file is generated from the redshift-2012-12-01.normal.json service model.
 */
using System;
using System.Collections.Generic;
using System.Xml.Serialization;
using System.Text;
using System.IO;
using System.Net;

using Amazon.Runtime;
using Amazon.Runtime.Internal;

namespace Amazon.Redshift.Model
{
    /// <summary>
    /// There is already an existing Amazon Redshift HSM configuration with the specified
    /// identifier.
    /// </summary>
<<<<<<< HEAD
#if !NETSTANDARD
=======
    #if !PCL && !NETSTANDARD
>>>>>>> 1327e649
    [Serializable]
    #endif
    public partial class HsmConfigurationAlreadyExistsException : AmazonRedshiftException
    {

        /// <summary>
        /// Constructs a new HsmConfigurationAlreadyExistsException with the specified error
        /// message.
        /// </summary>
        /// <param name="message">
        /// Describes the error encountered.
        /// </param>
        public HsmConfigurationAlreadyExistsException(string message) 
            : base(message) {}

        /// <summary>
        /// Construct instance of HsmConfigurationAlreadyExistsException
        /// </summary>
        /// <param name="message"></param>
        /// <param name="innerException"></param>
        public HsmConfigurationAlreadyExistsException(string message, Exception innerException) 
            : base(message, innerException) {}

        /// <summary>
        /// Construct instance of HsmConfigurationAlreadyExistsException
        /// </summary>
        /// <param name="innerException"></param>
        public HsmConfigurationAlreadyExistsException(Exception innerException) 
            : base(innerException) {}

        /// <summary>
        /// Construct instance of HsmConfigurationAlreadyExistsException
        /// </summary>
        /// <param name="message"></param>
        /// <param name="innerException"></param>
        /// <param name="errorType"></param>
        /// <param name="errorCode"></param>
        /// <param name="requestId"></param>
        /// <param name="statusCode"></param>
        public HsmConfigurationAlreadyExistsException(string message, Exception innerException, ErrorType errorType, string errorCode, string requestId, HttpStatusCode statusCode) 
            : base(message, innerException, errorType, errorCode, requestId, statusCode) {}

        /// <summary>
        /// Construct instance of HsmConfigurationAlreadyExistsException
        /// </summary>
        /// <param name="message"></param>
        /// <param name="errorType"></param>
        /// <param name="errorCode"></param>
        /// <param name="requestId"></param>
        /// <param name="statusCode"></param>
        public HsmConfigurationAlreadyExistsException(string message, ErrorType errorType, string errorCode, string requestId, HttpStatusCode statusCode) 
            : base(message, errorType, errorCode, requestId, statusCode) {}


#if !NETSTANDARD
        /// <summary>
        /// Constructs a new instance of the HsmConfigurationAlreadyExistsException class with serialized data.
        /// </summary>
        /// <param name="info">The <see cref="T:System.Runtime.Serialization.SerializationInfo" /> that holds the serialized object data about the exception being thrown.</param>
        /// <param name="context">The <see cref="T:System.Runtime.Serialization.StreamingContext" /> that contains contextual information about the source or destination.</param>
        /// <exception cref="T:System.ArgumentNullException">The <paramref name="info" /> parameter is null. </exception>
        /// <exception cref="T:System.Runtime.Serialization.SerializationException">The class name is null or <see cref="P:System.Exception.HResult" /> is zero (0). </exception>
        protected HsmConfigurationAlreadyExistsException(System.Runtime.Serialization.SerializationInfo info, System.Runtime.Serialization.StreamingContext context)
            : base(info, context)
        {
        }

        /// <summary>
        /// Sets the <see cref="T:System.Runtime.Serialization.SerializationInfo" /> with information about the exception.
        /// </summary>
        /// <param name="info">The <see cref="T:System.Runtime.Serialization.SerializationInfo" /> that holds the serialized object data about the exception being thrown.</param>
        /// <param name="context">The <see cref="T:System.Runtime.Serialization.StreamingContext" /> that contains contextual information about the source or destination.</param>
        /// <exception cref="T:System.ArgumentNullException">The <paramref name="info" /> parameter is a null reference (Nothing in Visual Basic). </exception>
#if BCL35
        [System.Security.Permissions.SecurityPermission(
            System.Security.Permissions.SecurityAction.LinkDemand,
            Flags = System.Security.Permissions.SecurityPermissionFlag.SerializationFormatter)]
#endif
        [System.Security.SecurityCritical]
        // These FxCop rules are giving false-positives for this method
        [System.Diagnostics.CodeAnalysis.SuppressMessage("Microsoft.Security", "CA2123:OverrideLinkDemandsShouldBeIdenticalToBase")]
        [System.Diagnostics.CodeAnalysis.SuppressMessage("Microsoft.Security", "CA2134:MethodsMustOverrideWithConsistentTransparencyFxCopRule")]
        public override void GetObjectData(System.Runtime.Serialization.SerializationInfo info, System.Runtime.Serialization.StreamingContext context)
        {
            base.GetObjectData(info, context);
        }
#endif

    }
}<|MERGE_RESOLUTION|>--- conflicted
+++ resolved
@@ -32,11 +32,7 @@
     /// There is already an existing Amazon Redshift HSM configuration with the specified
     /// identifier.
     /// </summary>
-<<<<<<< HEAD
-#if !NETSTANDARD
-=======
-    #if !PCL && !NETSTANDARD
->>>>>>> 1327e649
+    #if !NETSTANDARD
     [Serializable]
     #endif
     public partial class HsmConfigurationAlreadyExistsException : AmazonRedshiftException
