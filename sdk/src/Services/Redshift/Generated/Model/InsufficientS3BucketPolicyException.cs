--- conflicted
+++ resolved
@@ -32,11 +32,7 @@
     /// The cluster does not have read bucket or put object permissions on the S3 bucket specified
     /// when enabling logging.
     /// </summary>
-<<<<<<< HEAD
-#if !NETSTANDARD
-=======
-    #if !PCL && !NETSTANDARD
->>>>>>> 1327e649
+    #if !NETSTANDARD
     [Serializable]
     #endif
     public partial class InsufficientS3BucketPolicyException : AmazonRedshiftException
