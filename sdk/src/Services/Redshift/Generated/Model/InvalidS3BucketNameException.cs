--- conflicted
+++ resolved
@@ -33,11 +33,7 @@
     /// Restrictions and Limitations</a> in the Amazon Simple Storage Service (S3) Developer
     /// Guide.
     /// </summary>
-<<<<<<< HEAD
-#if !NETSTANDARD
-=======
-    #if !PCL && !NETSTANDARD
->>>>>>> 1327e649
+    #if !NETSTANDARD
     [Serializable]
     #endif
     public partial class InvalidS3BucketNameException : AmazonRedshiftException
