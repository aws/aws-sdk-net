/*
 * Copyright 2010-2014 Amazon.com, Inc. or its affiliates. All Rights Reserved.
 * 
 * Licensed under the Apache License, Version 2.0 (the "License").
 * You may not use this file except in compliance with the License.
 * A copy of the License is located at
 * 
 *  http://aws.amazon.com/apache2.0
 * 
 * or in the "license" file accompanying this file. This file is distributed
 * on an "AS IS" BASIS, WITHOUT WARRANTIES OR CONDITIONS OF ANY KIND, either
 * express or implied. See the License for the specific language governing
 * permissions and limitations under the License.
 */

/*
 * Do not modify this file. This file is generated from the redshift-2012-12-01.normal.json service model.
 */
using System;
using System.Collections.Generic;
using System.Xml.Serialization;
using System.Text;
using System.IO;
using System.Net;

using Amazon.Runtime;
using Amazon.Runtime.Internal;

namespace Amazon.Redshift.Model
{
    /// <summary>
    /// You have exceeded the allowed number of table restore requests. Wait for your current
    /// table restore requests to complete before making a new request.
    /// </summary>
<<<<<<< HEAD
#if !NETSTANDARD
=======
    #if !PCL && !NETSTANDARD
>>>>>>> 1327e649
    [Serializable]
    #endif
    public partial class InProgressTableRestoreQuotaExceededException : AmazonRedshiftException
    {

        /// <summary>
        /// Constructs a new InProgressTableRestoreQuotaExceededException with the specified error
        /// message.
        /// </summary>
        /// <param name="message">
        /// Describes the error encountered.
        /// </param>
        public InProgressTableRestoreQuotaExceededException(string message) 
            : base(message) {}

        /// <summary>
        /// Construct instance of InProgressTableRestoreQuotaExceededException
        /// </summary>
        /// <param name="message"></param>
        /// <param name="innerException"></param>
        public InProgressTableRestoreQuotaExceededException(string message, Exception innerException) 
            : base(message, innerException) {}

        /// <summary>
        /// Construct instance of InProgressTableRestoreQuotaExceededException
        /// </summary>
        /// <param name="innerException"></param>
        public InProgressTableRestoreQuotaExceededException(Exception innerException) 
            : base(innerException) {}

        /// <summary>
        /// Construct instance of InProgressTableRestoreQuotaExceededException
        /// </summary>
        /// <param name="message"></param>
        /// <param name="innerException"></param>
        /// <param name="errorType"></param>
        /// <param name="errorCode"></param>
        /// <param name="requestId"></param>
        /// <param name="statusCode"></param>
        public InProgressTableRestoreQuotaExceededException(string message, Exception innerException, ErrorType errorType, string errorCode, string requestId, HttpStatusCode statusCode) 
            : base(message, innerException, errorType, errorCode, requestId, statusCode) {}

        /// <summary>
        /// Construct instance of InProgressTableRestoreQuotaExceededException
        /// </summary>
        /// <param name="message"></param>
        /// <param name="errorType"></param>
        /// <param name="errorCode"></param>
        /// <param name="requestId"></param>
        /// <param name="statusCode"></param>
        public InProgressTableRestoreQuotaExceededException(string message, ErrorType errorType, string errorCode, string requestId, HttpStatusCode statusCode) 
            : base(message, errorType, errorCode, requestId, statusCode) {}


#if !NETSTANDARD
        /// <summary>
        /// Constructs a new instance of the InProgressTableRestoreQuotaExceededException class with serialized data.
        /// </summary>
        /// <param name="info">The <see cref="T:System.Runtime.Serialization.SerializationInfo" /> that holds the serialized object data about the exception being thrown.</param>
        /// <param name="context">The <see cref="T:System.Runtime.Serialization.StreamingContext" /> that contains contextual information about the source or destination.</param>
        /// <exception cref="T:System.ArgumentNullException">The <paramref name="info" /> parameter is null. </exception>
        /// <exception cref="T:System.Runtime.Serialization.SerializationException">The class name is null or <see cref="P:System.Exception.HResult" /> is zero (0). </exception>
        protected InProgressTableRestoreQuotaExceededException(System.Runtime.Serialization.SerializationInfo info, System.Runtime.Serialization.StreamingContext context)
            : base(info, context)
        {
        }

        /// <summary>
        /// Sets the <see cref="T:System.Runtime.Serialization.SerializationInfo" /> with information about the exception.
        /// </summary>
        /// <param name="info">The <see cref="T:System.Runtime.Serialization.SerializationInfo" /> that holds the serialized object data about the exception being thrown.</param>
        /// <param name="context">The <see cref="T:System.Runtime.Serialization.StreamingContext" /> that contains contextual information about the source or destination.</param>
        /// <exception cref="T:System.ArgumentNullException">The <paramref name="info" /> parameter is a null reference (Nothing in Visual Basic). </exception>
#if BCL35
        [System.Security.Permissions.SecurityPermission(
            System.Security.Permissions.SecurityAction.LinkDemand,
            Flags = System.Security.Permissions.SecurityPermissionFlag.SerializationFormatter)]
#endif
        [System.Security.SecurityCritical]
        // These FxCop rules are giving false-positives for this method
        [System.Diagnostics.CodeAnalysis.SuppressMessage("Microsoft.Security", "CA2123:OverrideLinkDemandsShouldBeIdenticalToBase")]
        [System.Diagnostics.CodeAnalysis.SuppressMessage("Microsoft.Security", "CA2134:MethodsMustOverrideWithConsistentTransparencyFxCopRule")]
        public override void GetObjectData(System.Runtime.Serialization.SerializationInfo info, System.Runtime.Serialization.StreamingContext context)
        {
            base.GetObjectData(info, context);
        }
#endif

    }
}<|MERGE_RESOLUTION|>--- conflicted
+++ resolved
@@ -32,11 +32,7 @@
     /// You have exceeded the allowed number of table restore requests. Wait for your current
     /// table restore requests to complete before making a new request.
     /// </summary>
-<<<<<<< HEAD
-#if !NETSTANDARD
-=======
-    #if !PCL && !NETSTANDARD
->>>>>>> 1327e649
+    #if !NETSTANDARD
     [Serializable]
     #endif
     public partial class InProgressTableRestoreQuotaExceededException : AmazonRedshiftException
