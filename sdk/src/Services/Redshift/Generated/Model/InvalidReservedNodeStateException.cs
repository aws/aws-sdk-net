--- conflicted
+++ resolved
@@ -31,11 +31,7 @@
     /// <summary>
     /// Indicates that the Reserved Node being exchanged is not in an active state.
     /// </summary>
-<<<<<<< HEAD
-#if !NETSTANDARD
-=======
-    #if !PCL && !NETSTANDARD
->>>>>>> 1327e649
+    #if !NETSTANDARD
     [Serializable]
     #endif
     public partial class InvalidReservedNodeStateException : AmazonRedshiftException
