/*
 * Copyright 2010-2014 Amazon.com, Inc. or its affiliates. All Rights Reserved.
 * 
 * Licensed under the Apache License, Version 2.0 (the "License").
 * You may not use this file except in compliance with the License.
 * A copy of the License is located at
 * 
 *  http://aws.amazon.com/apache2.0
 * 
 * or in the "license" file accompanying this file. This file is distributed
 * on an "AS IS" BASIS, WITHOUT WARRANTIES OR CONDITIONS OF ANY KIND, either
 * express or implied. See the License for the specific language governing
 * permissions and limitations under the License.
 */

/*
 * Do not modify this file. This file is generated from the redshift-2012-12-01.normal.json service model.
 */
using System;
using System.Collections.Generic;
using System.Xml.Serialization;
using System.Text;
using System.IO;
using System.Net;

using Amazon.Runtime;
using Amazon.Runtime.Internal;

namespace Amazon.Redshift.Model
{
    /// <summary>
    /// The operation would exceed the number of nodes allowed for a cluster.
    /// </summary>
<<<<<<< HEAD
#if !NETSTANDARD
=======
    #if !PCL && !NETSTANDARD
>>>>>>> 1327e649
    [Serializable]
    #endif
    public partial class NumberOfNodesPerClusterLimitExceededException : AmazonRedshiftException
    {

        /// <summary>
        /// Constructs a new NumberOfNodesPerClusterLimitExceededException with the specified error
        /// message.
        /// </summary>
        /// <param name="message">
        /// Describes the error encountered.
        /// </param>
        public NumberOfNodesPerClusterLimitExceededException(string message) 
            : base(message) {}

        /// <summary>
        /// Construct instance of NumberOfNodesPerClusterLimitExceededException
        /// </summary>
        /// <param name="message"></param>
        /// <param name="innerException"></param>
        public NumberOfNodesPerClusterLimitExceededException(string message, Exception innerException) 
            : base(message, innerException) {}

        /// <summary>
        /// Construct instance of NumberOfNodesPerClusterLimitExceededException
        /// </summary>
        /// <param name="innerException"></param>
        public NumberOfNodesPerClusterLimitExceededException(Exception innerException) 
            : base(innerException) {}

        /// <summary>
        /// Construct instance of NumberOfNodesPerClusterLimitExceededException
        /// </summary>
        /// <param name="message"></param>
        /// <param name="innerException"></param>
        /// <param name="errorType"></param>
        /// <param name="errorCode"></param>
        /// <param name="requestId"></param>
        /// <param name="statusCode"></param>
        public NumberOfNodesPerClusterLimitExceededException(string message, Exception innerException, ErrorType errorType, string errorCode, string requestId, HttpStatusCode statusCode) 
            : base(message, innerException, errorType, errorCode, requestId, statusCode) {}

        /// <summary>
        /// Construct instance of NumberOfNodesPerClusterLimitExceededException
        /// </summary>
        /// <param name="message"></param>
        /// <param name="errorType"></param>
        /// <param name="errorCode"></param>
        /// <param name="requestId"></param>
        /// <param name="statusCode"></param>
        public NumberOfNodesPerClusterLimitExceededException(string message, ErrorType errorType, string errorCode, string requestId, HttpStatusCode statusCode) 
            : base(message, errorType, errorCode, requestId, statusCode) {}


#if !NETSTANDARD
        /// <summary>
        /// Constructs a new instance of the NumberOfNodesPerClusterLimitExceededException class with serialized data.
        /// </summary>
        /// <param name="info">The <see cref="T:System.Runtime.Serialization.SerializationInfo" /> that holds the serialized object data about the exception being thrown.</param>
        /// <param name="context">The <see cref="T:System.Runtime.Serialization.StreamingContext" /> that contains contextual information about the source or destination.</param>
        /// <exception cref="T:System.ArgumentNullException">The <paramref name="info" /> parameter is null. </exception>
        /// <exception cref="T:System.Runtime.Serialization.SerializationException">The class name is null or <see cref="P:System.Exception.HResult" /> is zero (0). </exception>
        protected NumberOfNodesPerClusterLimitExceededException(System.Runtime.Serialization.SerializationInfo info, System.Runtime.Serialization.StreamingContext context)
            : base(info, context)
        {
        }

        /// <summary>
        /// Sets the <see cref="T:System.Runtime.Serialization.SerializationInfo" /> with information about the exception.
        /// </summary>
        /// <param name="info">The <see cref="T:System.Runtime.Serialization.SerializationInfo" /> that holds the serialized object data about the exception being thrown.</param>
        /// <param name="context">The <see cref="T:System.Runtime.Serialization.StreamingContext" /> that contains contextual information about the source or destination.</param>
        /// <exception cref="T:System.ArgumentNullException">The <paramref name="info" /> parameter is a null reference (Nothing in Visual Basic). </exception>
#if BCL35
        [System.Security.Permissions.SecurityPermission(
            System.Security.Permissions.SecurityAction.LinkDemand,
            Flags = System.Security.Permissions.SecurityPermissionFlag.SerializationFormatter)]
#endif
        [System.Security.SecurityCritical]
        // These FxCop rules are giving false-positives for this method
        [System.Diagnostics.CodeAnalysis.SuppressMessage("Microsoft.Security", "CA2123:OverrideLinkDemandsShouldBeIdenticalToBase")]
        [System.Diagnostics.CodeAnalysis.SuppressMessage("Microsoft.Security", "CA2134:MethodsMustOverrideWithConsistentTransparencyFxCopRule")]
        public override void GetObjectData(System.Runtime.Serialization.SerializationInfo info, System.Runtime.Serialization.StreamingContext context)
        {
            base.GetObjectData(info, context);
        }
#endif

    }
}<|MERGE_RESOLUTION|>--- conflicted
+++ resolved
@@ -31,11 +31,7 @@
     /// <summary>
     /// The operation would exceed the number of nodes allowed for a cluster.
     /// </summary>
-<<<<<<< HEAD
-#if !NETSTANDARD
-=======
-    #if !PCL && !NETSTANDARD
->>>>>>> 1327e649
+    #if !NETSTANDARD
     [Serializable]
     #endif
     public partial class NumberOfNodesPerClusterLimitExceededException : AmazonRedshiftException
