/*
 * Copyright 2010-2014 Amazon.com, Inc. or its affiliates. All Rights Reserved.
 * 
 * Licensed under the Apache License, Version 2.0 (the "License").
 * You may not use this file except in compliance with the License.
 * A copy of the License is located at
 * 
 *  http://aws.amazon.com/apache2.0
 * 
 * or in the "license" file accompanying this file. This file is distributed
 * on an "AS IS" BASIS, WITHOUT WARRANTIES OR CONDITIONS OF ANY KIND, either
 * express or implied. See the License for the specific language governing
 * permissions and limitations under the License.
 */

/*
 * Do not modify this file. This file is generated from the redshift-2012-12-01.normal.json service model.
 */
using System;
using System.Collections.Generic;
using System.Xml.Serialization;
using System.Text;
using System.IO;
using System.Net;

using Amazon.Runtime;
using Amazon.Runtime.Internal;

namespace Amazon.Redshift.Model
{
    /// <summary>
    /// The cluster already has cross-region snapshot copy enabled.
    /// </summary>
<<<<<<< HEAD
#if !NETSTANDARD
=======
    #if !PCL && !NETSTANDARD
>>>>>>> 1327e649
    [Serializable]
    #endif
    public partial class SnapshotCopyAlreadyEnabledException : AmazonRedshiftException
    {

        /// <summary>
        /// Constructs a new SnapshotCopyAlreadyEnabledException with the specified error
        /// message.
        /// </summary>
        /// <param name="message">
        /// Describes the error encountered.
        /// </param>
        public SnapshotCopyAlreadyEnabledException(string message) 
            : base(message) {}

        /// <summary>
        /// Construct instance of SnapshotCopyAlreadyEnabledException
        /// </summary>
        /// <param name="message"></param>
        /// <param name="innerException"></param>
        public SnapshotCopyAlreadyEnabledException(string message, Exception innerException) 
            : base(message, innerException) {}

        /// <summary>
        /// Construct instance of SnapshotCopyAlreadyEnabledException
        /// </summary>
        /// <param name="innerException"></param>
        public SnapshotCopyAlreadyEnabledException(Exception innerException) 
            : base(innerException) {}

        /// <summary>
        /// Construct instance of SnapshotCopyAlreadyEnabledException
        /// </summary>
        /// <param name="message"></param>
        /// <param name="innerException"></param>
        /// <param name="errorType"></param>
        /// <param name="errorCode"></param>
        /// <param name="requestId"></param>
        /// <param name="statusCode"></param>
        public SnapshotCopyAlreadyEnabledException(string message, Exception innerException, ErrorType errorType, string errorCode, string requestId, HttpStatusCode statusCode) 
            : base(message, innerException, errorType, errorCode, requestId, statusCode) {}

        /// <summary>
        /// Construct instance of SnapshotCopyAlreadyEnabledException
        /// </summary>
        /// <param name="message"></param>
        /// <param name="errorType"></param>
        /// <param name="errorCode"></param>
        /// <param name="requestId"></param>
        /// <param name="statusCode"></param>
        public SnapshotCopyAlreadyEnabledException(string message, ErrorType errorType, string errorCode, string requestId, HttpStatusCode statusCode) 
            : base(message, errorType, errorCode, requestId, statusCode) {}


#if !NETSTANDARD
        /// <summary>
        /// Constructs a new instance of the SnapshotCopyAlreadyEnabledException class with serialized data.
        /// </summary>
        /// <param name="info">The <see cref="T:System.Runtime.Serialization.SerializationInfo" /> that holds the serialized object data about the exception being thrown.</param>
        /// <param name="context">The <see cref="T:System.Runtime.Serialization.StreamingContext" /> that contains contextual information about the source or destination.</param>
        /// <exception cref="T:System.ArgumentNullException">The <paramref name="info" /> parameter is null. </exception>
        /// <exception cref="T:System.Runtime.Serialization.SerializationException">The class name is null or <see cref="P:System.Exception.HResult" /> is zero (0). </exception>
        protected SnapshotCopyAlreadyEnabledException(System.Runtime.Serialization.SerializationInfo info, System.Runtime.Serialization.StreamingContext context)
            : base(info, context)
        {
        }

        /// <summary>
        /// Sets the <see cref="T:System.Runtime.Serialization.SerializationInfo" /> with information about the exception.
        /// </summary>
        /// <param name="info">The <see cref="T:System.Runtime.Serialization.SerializationInfo" /> that holds the serialized object data about the exception being thrown.</param>
        /// <param name="context">The <see cref="T:System.Runtime.Serialization.StreamingContext" /> that contains contextual information about the source or destination.</param>
        /// <exception cref="T:System.ArgumentNullException">The <paramref name="info" /> parameter is a null reference (Nothing in Visual Basic). </exception>
#if BCL35
        [System.Security.Permissions.SecurityPermission(
            System.Security.Permissions.SecurityAction.LinkDemand,
            Flags = System.Security.Permissions.SecurityPermissionFlag.SerializationFormatter)]
#endif
        [System.Security.SecurityCritical]
        // These FxCop rules are giving false-positives for this method
        [System.Diagnostics.CodeAnalysis.SuppressMessage("Microsoft.Security", "CA2123:OverrideLinkDemandsShouldBeIdenticalToBase")]
        [System.Diagnostics.CodeAnalysis.SuppressMessage("Microsoft.Security", "CA2134:MethodsMustOverrideWithConsistentTransparencyFxCopRule")]
        public override void GetObjectData(System.Runtime.Serialization.SerializationInfo info, System.Runtime.Serialization.StreamingContext context)
        {
            base.GetObjectData(info, context);
        }
#endif

    }
}<|MERGE_RESOLUTION|>--- conflicted
+++ resolved
@@ -31,11 +31,7 @@
     /// <summary>
     /// The cluster already has cross-region snapshot copy enabled.
     /// </summary>
-<<<<<<< HEAD
-#if !NETSTANDARD
-=======
-    #if !PCL && !NETSTANDARD
->>>>>>> 1327e649
+    #if !NETSTANDARD
     [Serializable]
     #endif
     public partial class SnapshotCopyAlreadyEnabledException : AmazonRedshiftException
