--- conflicted
+++ resolved
@@ -31,11 +31,7 @@
     /// <summary>
     /// The <code>ClusterIdentifier</code> parameter does not refer to an existing cluster.
     /// </summary>
-<<<<<<< HEAD
-#if !NETSTANDARD
-=======
-    #if !PCL && !NETSTANDARD
->>>>>>> 1327e649
+    #if !NETSTANDARD
     [Serializable]
     #endif
     public partial class ClusterNotFoundException : AmazonRedshiftException
