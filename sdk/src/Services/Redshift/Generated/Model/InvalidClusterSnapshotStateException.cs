--- conflicted
+++ resolved
@@ -32,11 +32,7 @@
     /// The specified cluster snapshot is not in the <code>available</code> state, or other
     /// accounts are authorized to access the snapshot.
     /// </summary>
-<<<<<<< HEAD
-#if !NETSTANDARD
-=======
-    #if !PCL && !NETSTANDARD
->>>>>>> 1327e649
+    #if !NETSTANDARD
     [Serializable]
     #endif
     public partial class InvalidClusterSnapshotStateException : AmazonRedshiftException
