--- conflicted
+++ resolved
@@ -33,11 +33,7 @@
     /// progress that involves the parameter group. Wait a few moments and try the operation
     /// again.
     /// </summary>
-<<<<<<< HEAD
-#if !NETSTANDARD
-=======
-    #if !PCL && !NETSTANDARD
->>>>>>> 1327e649
+    #if !NETSTANDARD
     [Serializable]
     #endif
     public partial class InvalidClusterParameterGroupStateException : AmazonRedshiftException
