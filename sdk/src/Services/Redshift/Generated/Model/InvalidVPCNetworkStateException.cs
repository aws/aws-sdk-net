/*
 * Copyright 2010-2014 Amazon.com, Inc. or its affiliates. All Rights Reserved.
 * 
 * Licensed under the Apache License, Version 2.0 (the "License").
 * You may not use this file except in compliance with the License.
 * A copy of the License is located at
 * 
 *  http://aws.amazon.com/apache2.0
 * 
 * or in the "license" file accompanying this file. This file is distributed
 * on an "AS IS" BASIS, WITHOUT WARRANTIES OR CONDITIONS OF ANY KIND, either
 * express or implied. See the License for the specific language governing
 * permissions and limitations under the License.
 */

/*
 * Do not modify this file. This file is generated from the redshift-2012-12-01.normal.json service model.
 */
using System;
using System.Collections.Generic;
using System.Xml.Serialization;
using System.Text;
using System.IO;
using System.Net;

using Amazon.Runtime;
using Amazon.Runtime.Internal;

namespace Amazon.Redshift.Model
{
    /// <summary>
    /// The cluster subnet group does not cover all Availability Zones.
    /// </summary>
<<<<<<< HEAD
#if !NETSTANDARD
=======
    #if !PCL && !NETSTANDARD
>>>>>>> 1327e649
    [Serializable]
    #endif
    public partial class InvalidVPCNetworkStateException : AmazonRedshiftException
    {

        /// <summary>
        /// Constructs a new InvalidVPCNetworkStateException with the specified error
        /// message.
        /// </summary>
        /// <param name="message">
        /// Describes the error encountered.
        /// </param>
        public InvalidVPCNetworkStateException(string message) 
            : base(message) {}

        /// <summary>
        /// Construct instance of InvalidVPCNetworkStateException
        /// </summary>
        /// <param name="message"></param>
        /// <param name="innerException"></param>
        public InvalidVPCNetworkStateException(string message, Exception innerException) 
            : base(message, innerException) {}

        /// <summary>
        /// Construct instance of InvalidVPCNetworkStateException
        /// </summary>
        /// <param name="innerException"></param>
        public InvalidVPCNetworkStateException(Exception innerException) 
            : base(innerException) {}

        /// <summary>
        /// Construct instance of InvalidVPCNetworkStateException
        /// </summary>
        /// <param name="message"></param>
        /// <param name="innerException"></param>
        /// <param name="errorType"></param>
        /// <param name="errorCode"></param>
        /// <param name="requestId"></param>
        /// <param name="statusCode"></param>
        public InvalidVPCNetworkStateException(string message, Exception innerException, ErrorType errorType, string errorCode, string requestId, HttpStatusCode statusCode) 
            : base(message, innerException, errorType, errorCode, requestId, statusCode) {}

        /// <summary>
        /// Construct instance of InvalidVPCNetworkStateException
        /// </summary>
        /// <param name="message"></param>
        /// <param name="errorType"></param>
        /// <param name="errorCode"></param>
        /// <param name="requestId"></param>
        /// <param name="statusCode"></param>
        public InvalidVPCNetworkStateException(string message, ErrorType errorType, string errorCode, string requestId, HttpStatusCode statusCode) 
            : base(message, errorType, errorCode, requestId, statusCode) {}


#if !NETSTANDARD
        /// <summary>
        /// Constructs a new instance of the InvalidVPCNetworkStateException class with serialized data.
        /// </summary>
        /// <param name="info">The <see cref="T:System.Runtime.Serialization.SerializationInfo" /> that holds the serialized object data about the exception being thrown.</param>
        /// <param name="context">The <see cref="T:System.Runtime.Serialization.StreamingContext" /> that contains contextual information about the source or destination.</param>
        /// <exception cref="T:System.ArgumentNullException">The <paramref name="info" /> parameter is null. </exception>
        /// <exception cref="T:System.Runtime.Serialization.SerializationException">The class name is null or <see cref="P:System.Exception.HResult" /> is zero (0). </exception>
        protected InvalidVPCNetworkStateException(System.Runtime.Serialization.SerializationInfo info, System.Runtime.Serialization.StreamingContext context)
            : base(info, context)
        {
        }

        /// <summary>
        /// Sets the <see cref="T:System.Runtime.Serialization.SerializationInfo" /> with information about the exception.
        /// </summary>
        /// <param name="info">The <see cref="T:System.Runtime.Serialization.SerializationInfo" /> that holds the serialized object data about the exception being thrown.</param>
        /// <param name="context">The <see cref="T:System.Runtime.Serialization.StreamingContext" /> that contains contextual information about the source or destination.</param>
        /// <exception cref="T:System.ArgumentNullException">The <paramref name="info" /> parameter is a null reference (Nothing in Visual Basic). </exception>
#if BCL35
        [System.Security.Permissions.SecurityPermission(
            System.Security.Permissions.SecurityAction.LinkDemand,
            Flags = System.Security.Permissions.SecurityPermissionFlag.SerializationFormatter)]
#endif
        [System.Security.SecurityCritical]
        // These FxCop rules are giving false-positives for this method
        [System.Diagnostics.CodeAnalysis.SuppressMessage("Microsoft.Security", "CA2123:OverrideLinkDemandsShouldBeIdenticalToBase")]
        [System.Diagnostics.CodeAnalysis.SuppressMessage("Microsoft.Security", "CA2134:MethodsMustOverrideWithConsistentTransparencyFxCopRule")]
        public override void GetObjectData(System.Runtime.Serialization.SerializationInfo info, System.Runtime.Serialization.StreamingContext context)
        {
            base.GetObjectData(info, context);
        }
#endif

    }
}<|MERGE_RESOLUTION|>--- conflicted
+++ resolved
@@ -31,11 +31,7 @@
     /// <summary>
     /// The cluster subnet group does not cover all Availability Zones.
     /// </summary>
-<<<<<<< HEAD
-#if !NETSTANDARD
-=======
-    #if !PCL && !NETSTANDARD
->>>>>>> 1327e649
+    #if !NETSTANDARD
     [Serializable]
     #endif
     public partial class InvalidVPCNetworkStateException : AmazonRedshiftException
