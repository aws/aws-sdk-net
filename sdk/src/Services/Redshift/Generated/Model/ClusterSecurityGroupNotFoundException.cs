--- conflicted
+++ resolved
@@ -31,11 +31,7 @@
     /// <summary>
     /// The cluster security group name does not refer to an existing cluster security group.
     /// </summary>
-<<<<<<< HEAD
-#if !NETSTANDARD
-=======
-    #if !PCL && !NETSTANDARD
->>>>>>> 1327e649
+    #if !NETSTANDARD
     [Serializable]
     #endif
     public partial class ClusterSecurityGroupNotFoundException : AmazonRedshiftException
