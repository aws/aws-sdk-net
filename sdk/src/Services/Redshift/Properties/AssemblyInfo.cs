--- conflicted
+++ resolved
@@ -12,15 +12,11 @@
 #elif BCL45
 [assembly: AssemblyDescription("The Amazon Web Services SDK for .NET (4.5) - Amazon Redshift. Amazon Redshift is a fast, fully managed, petabyte-scale data warehouse solution that makes it simple and cost-effective to efficiently analyze all your data using your existing business intelligence tools.")]
 #elif PCL
-<<<<<<< HEAD
-[assembly: AssemblyDescription("The Amazon Web Services SDK for .NET (PCL)- Amazon Redshift. Amazon Redshift is a fast, fully managed, petabyte-scale data warehouse solution that makes it simple and cost-effective to efficiently analyze all your data using your existing business intelligence tools.")]
-#elif DNX
-[assembly: AssemblyDescription("The Amazon Web Services SDK for .NET (DNX)- Amazon Redshift. Amazon Redshift is a fast, fully managed, petabyte-scale data warehouse solution that makes it simple and cost-effective to efficiently analyze all your data using your existing business intelligence tools.")]
-=======
 [assembly: AssemblyDescription("The Amazon Web Services SDK for .NET (PCL) -  Amazon Redshift. Amazon Redshift is a fast, fully managed, petabyte-scale data warehouse solution that makes it simple and cost-effective to efficiently analyze all your data using your existing business intelligence tools.")]
 #elif UNITY
 [assembly: AssemblyDescription("The Amazon Web Services SDK for .NET (Unity) - Amazon Redshift. Amazon Redshift is a fast, fully managed, petabyte-scale data warehouse solution that makes it simple and cost-effective to efficiently analyze all your data using your existing business intelligence tools.")]
->>>>>>> 66295a90
+#elif DNX
+[assembly: AssemblyDescription("The Amazon Web Services SDK for .NET (DNX)- Amazon Redshift. Amazon Redshift is a fast, fully managed, petabyte-scale data warehouse solution that makes it simple and cost-effective to efficiently analyze all your data using your existing business intelligence tools.")]
 #else
 #error Unknown platform constant - unable to set correct AssemblyDescription
 #endif
