/*
 * Copyright 2010-2014 Amazon.com, Inc. or its affiliates. All Rights Reserved.
 * 
 * Licensed under the Apache License, Version 2.0 (the "License").
 * You may not use this file except in compliance with the License.
 * A copy of the License is located at
 * 
 *  http://aws.amazon.com/apache2.0
 * 
 * or in the "license" file accompanying this file. This file is distributed
 * on an "AS IS" BASIS, WITHOUT WARRANTIES OR CONDITIONS OF ANY KIND, either
 * express or implied. See the License for the specific language governing
 * permissions and limitations under the License.
 */

/*
 * Do not modify this file. This file is generated from the kinesis-video-media-2017-09-30.normal.json service model.
 */
using System;
using System.Collections.Generic;
using System.Xml.Serialization;
using System.Text;
using System.IO;
using System.Net;

using Amazon.Runtime;
using Amazon.Runtime.Internal;

namespace Amazon.KinesisVideoMedia.Model
{
    /// <summary>
    /// The value for this input parameter is invalid.
    /// </summary>
<<<<<<< HEAD
#if !NETSTANDARD
=======
    #if !PCL && !NETSTANDARD
>>>>>>> 1327e649
    [Serializable]
    #endif
    public partial class InvalidArgumentException : AmazonKinesisVideoMediaException
    {

        /// <summary>
        /// Constructs a new InvalidArgumentException with the specified error
        /// message.
        /// </summary>
        /// <param name="message">
        /// Describes the error encountered.
        /// </param>
        public InvalidArgumentException(string message) 
            : base(message) {}

        /// <summary>
        /// Construct instance of InvalidArgumentException
        /// </summary>
        /// <param name="message"></param>
        /// <param name="innerException"></param>
        public InvalidArgumentException(string message, Exception innerException) 
            : base(message, innerException) {}

        /// <summary>
        /// Construct instance of InvalidArgumentException
        /// </summary>
        /// <param name="innerException"></param>
        public InvalidArgumentException(Exception innerException) 
            : base(innerException) {}

        /// <summary>
        /// Construct instance of InvalidArgumentException
        /// </summary>
        /// <param name="message"></param>
        /// <param name="innerException"></param>
        /// <param name="errorType"></param>
        /// <param name="errorCode"></param>
        /// <param name="requestId"></param>
        /// <param name="statusCode"></param>
        public InvalidArgumentException(string message, Exception innerException, ErrorType errorType, string errorCode, string requestId, HttpStatusCode statusCode) 
            : base(message, innerException, errorType, errorCode, requestId, statusCode) {}

        /// <summary>
        /// Construct instance of InvalidArgumentException
        /// </summary>
        /// <param name="message"></param>
        /// <param name="errorType"></param>
        /// <param name="errorCode"></param>
        /// <param name="requestId"></param>
        /// <param name="statusCode"></param>
        public InvalidArgumentException(string message, ErrorType errorType, string errorCode, string requestId, HttpStatusCode statusCode) 
            : base(message, errorType, errorCode, requestId, statusCode) {}


#if !NETSTANDARD
        /// <summary>
        /// Constructs a new instance of the InvalidArgumentException class with serialized data.
        /// </summary>
        /// <param name="info">The <see cref="T:System.Runtime.Serialization.SerializationInfo" /> that holds the serialized object data about the exception being thrown.</param>
        /// <param name="context">The <see cref="T:System.Runtime.Serialization.StreamingContext" /> that contains contextual information about the source or destination.</param>
        /// <exception cref="T:System.ArgumentNullException">The <paramref name="info" /> parameter is null. </exception>
        /// <exception cref="T:System.Runtime.Serialization.SerializationException">The class name is null or <see cref="P:System.Exception.HResult" /> is zero (0). </exception>
        protected InvalidArgumentException(System.Runtime.Serialization.SerializationInfo info, System.Runtime.Serialization.StreamingContext context)
            : base(info, context)
        {
        }

        /// <summary>
        /// Sets the <see cref="T:System.Runtime.Serialization.SerializationInfo" /> with information about the exception.
        /// </summary>
        /// <param name="info">The <see cref="T:System.Runtime.Serialization.SerializationInfo" /> that holds the serialized object data about the exception being thrown.</param>
        /// <param name="context">The <see cref="T:System.Runtime.Serialization.StreamingContext" /> that contains contextual information about the source or destination.</param>
        /// <exception cref="T:System.ArgumentNullException">The <paramref name="info" /> parameter is a null reference (Nothing in Visual Basic). </exception>
#if BCL35
        [System.Security.Permissions.SecurityPermission(
            System.Security.Permissions.SecurityAction.LinkDemand,
            Flags = System.Security.Permissions.SecurityPermissionFlag.SerializationFormatter)]
#endif
        [System.Security.SecurityCritical]
        // These FxCop rules are giving false-positives for this method
        [System.Diagnostics.CodeAnalysis.SuppressMessage("Microsoft.Security", "CA2123:OverrideLinkDemandsShouldBeIdenticalToBase")]
        [System.Diagnostics.CodeAnalysis.SuppressMessage("Microsoft.Security", "CA2134:MethodsMustOverrideWithConsistentTransparencyFxCopRule")]
        public override void GetObjectData(System.Runtime.Serialization.SerializationInfo info, System.Runtime.Serialization.StreamingContext context)
        {
            base.GetObjectData(info, context);
        }
#endif

    }
}<|MERGE_RESOLUTION|>--- conflicted
+++ resolved
@@ -31,11 +31,7 @@
     /// <summary>
     /// The value for this input parameter is invalid.
     /// </summary>
-<<<<<<< HEAD
-#if !NETSTANDARD
-=======
-    #if !PCL && !NETSTANDARD
->>>>>>> 1327e649
+    #if !NETSTANDARD
     [Serializable]
     #endif
     public partial class InvalidArgumentException : AmazonKinesisVideoMediaException
