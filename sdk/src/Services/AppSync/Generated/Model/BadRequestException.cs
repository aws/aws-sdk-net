--- conflicted
+++ resolved
@@ -32,11 +32,7 @@
     /// The request is not well formed. For example, a value is invalid or a required field
     /// is missing. Check the field values, and then try again.
     /// </summary>
-<<<<<<< HEAD
-#if !NETSTANDARD
-=======
-    #if !PCL && !NETSTANDARD
->>>>>>> 1327e649
+    #if !NETSTANDARD
     [Serializable]
     #endif
     public partial class BadRequestException : AmazonAppSyncException
