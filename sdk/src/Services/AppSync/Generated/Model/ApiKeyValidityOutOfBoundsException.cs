/*
 * Copyright 2010-2014 Amazon.com, Inc. or its affiliates. All Rights Reserved.
 * 
 * Licensed under the Apache License, Version 2.0 (the "License").
 * You may not use this file except in compliance with the License.
 * A copy of the License is located at
 * 
 *  http://aws.amazon.com/apache2.0
 * 
 * or in the "license" file accompanying this file. This file is distributed
 * on an "AS IS" BASIS, WITHOUT WARRANTIES OR CONDITIONS OF ANY KIND, either
 * express or implied. See the License for the specific language governing
 * permissions and limitations under the License.
 */

/*
 * Do not modify this file. This file is generated from the appsync-2017-07-25.normal.json service model.
 */
using System;
using System.Collections.Generic;
using System.Xml.Serialization;
using System.Text;
using System.IO;
using System.Net;

using Amazon.Runtime;
using Amazon.Runtime.Internal;

namespace Amazon.AppSync.Model
{
    /// <summary>
    /// The API key expiration must be set to a value between 1 and 365 days from creation
    /// (for <code>CreateApiKey</code>) or from update (for <code>UpdateApiKey</code>).
    /// </summary>
<<<<<<< HEAD
#if !NETSTANDARD
=======
    #if !PCL && !NETSTANDARD
>>>>>>> 1327e649
    [Serializable]
    #endif
    public partial class ApiKeyValidityOutOfBoundsException : AmazonAppSyncException
    {

        /// <summary>
        /// Constructs a new ApiKeyValidityOutOfBoundsException with the specified error
        /// message.
        /// </summary>
        /// <param name="message">
        /// Describes the error encountered.
        /// </param>
        public ApiKeyValidityOutOfBoundsException(string message) 
            : base(message) {}

        /// <summary>
        /// Construct instance of ApiKeyValidityOutOfBoundsException
        /// </summary>
        /// <param name="message"></param>
        /// <param name="innerException"></param>
        public ApiKeyValidityOutOfBoundsException(string message, Exception innerException) 
            : base(message, innerException) {}

        /// <summary>
        /// Construct instance of ApiKeyValidityOutOfBoundsException
        /// </summary>
        /// <param name="innerException"></param>
        public ApiKeyValidityOutOfBoundsException(Exception innerException) 
            : base(innerException) {}

        /// <summary>
        /// Construct instance of ApiKeyValidityOutOfBoundsException
        /// </summary>
        /// <param name="message"></param>
        /// <param name="innerException"></param>
        /// <param name="errorType"></param>
        /// <param name="errorCode"></param>
        /// <param name="requestId"></param>
        /// <param name="statusCode"></param>
        public ApiKeyValidityOutOfBoundsException(string message, Exception innerException, ErrorType errorType, string errorCode, string requestId, HttpStatusCode statusCode) 
            : base(message, innerException, errorType, errorCode, requestId, statusCode) {}

        /// <summary>
        /// Construct instance of ApiKeyValidityOutOfBoundsException
        /// </summary>
        /// <param name="message"></param>
        /// <param name="errorType"></param>
        /// <param name="errorCode"></param>
        /// <param name="requestId"></param>
        /// <param name="statusCode"></param>
        public ApiKeyValidityOutOfBoundsException(string message, ErrorType errorType, string errorCode, string requestId, HttpStatusCode statusCode) 
            : base(message, errorType, errorCode, requestId, statusCode) {}


#if !NETSTANDARD
        /// <summary>
        /// Constructs a new instance of the ApiKeyValidityOutOfBoundsException class with serialized data.
        /// </summary>
        /// <param name="info">The <see cref="T:System.Runtime.Serialization.SerializationInfo" /> that holds the serialized object data about the exception being thrown.</param>
        /// <param name="context">The <see cref="T:System.Runtime.Serialization.StreamingContext" /> that contains contextual information about the source or destination.</param>
        /// <exception cref="T:System.ArgumentNullException">The <paramref name="info" /> parameter is null. </exception>
        /// <exception cref="T:System.Runtime.Serialization.SerializationException">The class name is null or <see cref="P:System.Exception.HResult" /> is zero (0). </exception>
        protected ApiKeyValidityOutOfBoundsException(System.Runtime.Serialization.SerializationInfo info, System.Runtime.Serialization.StreamingContext context)
            : base(info, context)
        {
        }

        /// <summary>
        /// Sets the <see cref="T:System.Runtime.Serialization.SerializationInfo" /> with information about the exception.
        /// </summary>
        /// <param name="info">The <see cref="T:System.Runtime.Serialization.SerializationInfo" /> that holds the serialized object data about the exception being thrown.</param>
        /// <param name="context">The <see cref="T:System.Runtime.Serialization.StreamingContext" /> that contains contextual information about the source or destination.</param>
        /// <exception cref="T:System.ArgumentNullException">The <paramref name="info" /> parameter is a null reference (Nothing in Visual Basic). </exception>
#if BCL35
        [System.Security.Permissions.SecurityPermission(
            System.Security.Permissions.SecurityAction.LinkDemand,
            Flags = System.Security.Permissions.SecurityPermissionFlag.SerializationFormatter)]
#endif
        [System.Security.SecurityCritical]
        // These FxCop rules are giving false-positives for this method
        [System.Diagnostics.CodeAnalysis.SuppressMessage("Microsoft.Security", "CA2123:OverrideLinkDemandsShouldBeIdenticalToBase")]
        [System.Diagnostics.CodeAnalysis.SuppressMessage("Microsoft.Security", "CA2134:MethodsMustOverrideWithConsistentTransparencyFxCopRule")]
        public override void GetObjectData(System.Runtime.Serialization.SerializationInfo info, System.Runtime.Serialization.StreamingContext context)
        {
            base.GetObjectData(info, context);
        }
#endif

    }
}<|MERGE_RESOLUTION|>--- conflicted
+++ resolved
@@ -32,11 +32,7 @@
     /// The API key expiration must be set to a value between 1 and 365 days from creation
     /// (for <code>CreateApiKey</code>) or from update (for <code>UpdateApiKey</code>).
     /// </summary>
-<<<<<<< HEAD
-#if !NETSTANDARD
-=======
-    #if !PCL && !NETSTANDARD
->>>>>>> 1327e649
+    #if !NETSTANDARD
     [Serializable]
     #endif
     public partial class ApiKeyValidityOutOfBoundsException : AmazonAppSyncException
