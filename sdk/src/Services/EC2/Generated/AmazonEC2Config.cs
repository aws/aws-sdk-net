--- conflicted
+++ resolved
@@ -32,11 +32,7 @@
     public partial class AmazonEC2Config : ClientConfig
     {
         private static readonly string UserAgentString =
-<<<<<<< HEAD
-            InternalSDKUtils.BuildUserAgentString("3.0.4.3");
-=======
             InternalSDKUtils.BuildUserAgentString("3.0.5.0");
->>>>>>> d676323b
 
         private string _userAgent = UserAgentString;
 
