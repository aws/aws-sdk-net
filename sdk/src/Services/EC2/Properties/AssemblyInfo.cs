using System;
using System.Reflection;
using System.Runtime.InteropServices;
using System.Runtime.CompilerServices;

// General Information about an assembly is controlled through the following 
// set of attributes. Change these attribute values to modify the information
// associated with an assembly.
[assembly: AssemblyTitle("AWSSDK.EC2")]
#if BCL35
[assembly: AssemblyDescription("The Amazon Web Services SDK for .NET (3.5) - Amazon Elastic Compute Cloud. Amazon Elastic Compute Cloud (Amazon EC2) is a web service that provides resizable compute capacity in the cloud. It is designed to make web-scale cloud computing easier for developers.")]
#elif BCL45
[assembly: AssemblyDescription("The Amazon Web Services SDK for .NET (4.5) - Amazon Elastic Compute Cloud. Amazon Elastic Compute Cloud (Amazon EC2) is a web service that provides resizable compute capacity in the cloud. It is designed to make web-scale cloud computing easier for developers.")]
#elif PCL
<<<<<<< HEAD
[assembly: AssemblyDescription("The Amazon Web Services SDK for .NET (PCL)- Amazon Elastic Compute Cloud. Amazon Elastic Compute Cloud (Amazon EC2) is a web service that provides resizable compute capacity in the cloud. It is designed to make web-scale cloud computing easier for developers.")]
#elif DNX
[assembly: AssemblyDescription("The Amazon Web Services SDK for .NET (DNX)- Amazon Elastic Compute Cloud. Amazon Elastic Compute Cloud (Amazon EC2) is a web service that provides resizable compute capacity in the cloud. It is designed to make web-scale cloud computing easier for developers.")]
=======
[assembly: AssemblyDescription("The Amazon Web Services SDK for .NET (PCL) -  Amazon Elastic Compute Cloud. Amazon Elastic Compute Cloud (Amazon EC2) is a web service that provides resizable compute capacity in the cloud. It is designed to make web-scale cloud computing easier for developers.")]
#elif UNITY
[assembly: AssemblyDescription("The Amazon Web Services SDK for .NET (Unity) - Amazon Elastic Compute Cloud. Amazon Elastic Compute Cloud (Amazon EC2) is a web service that provides resizable compute capacity in the cloud. It is designed to make web-scale cloud computing easier for developers.")]
>>>>>>> 66295a90
#else
#error Unknown platform constant - unable to set correct AssemblyDescription
#endif

[assembly: AssemblyConfiguration("")]
[assembly: AssemblyProduct("Amazon Web Services SDK for .NET")]
[assembly: AssemblyCompany("Amazon.com, Inc")]
[assembly: AssemblyCopyright("Copyright 2009-2016 Amazon.com, Inc. or its affiliates. All Rights Reserved.")]
[assembly: AssemblyTrademark("")]
[assembly: AssemblyCulture("")]

// Setting ComVisible to false makes the types in this assembly not visible 
// to COM components.  If you need to access a type in this assembly from 
// COM, set the ComVisible attribute to true on that type.
[assembly: ComVisible(false)]

// Version information for an assembly consists of the following four values:
//
//      Major Version
//      Minor Version 
//      Build Number
//      Revision
//
// You can specify all the values or you can default the Build and Revision Numbers 
// by using the '*' as shown below:
// [assembly: AssemblyVersion("1.0.*")]
<<<<<<< HEAD
[assembly: AssemblyVersion("3.2")]
[assembly: AssemblyFileVersion("3.2.2.0")]
=======
[assembly: AssemblyVersion("3.1")]
[assembly: AssemblyFileVersion("3.1.9.1")]
>>>>>>> 66295a90

#if WINDOWS_PHONE || UNITY
[assembly: System.CLSCompliant(false)]
# else
[assembly: System.CLSCompliant(true)]
#endif

#if BCL
[assembly: System.Security.AllowPartiallyTrustedCallers]
#endif<|MERGE_RESOLUTION|>--- conflicted
+++ resolved
@@ -12,15 +12,11 @@
 #elif BCL45
 [assembly: AssemblyDescription("The Amazon Web Services SDK for .NET (4.5) - Amazon Elastic Compute Cloud. Amazon Elastic Compute Cloud (Amazon EC2) is a web service that provides resizable compute capacity in the cloud. It is designed to make web-scale cloud computing easier for developers.")]
 #elif PCL
-<<<<<<< HEAD
-[assembly: AssemblyDescription("The Amazon Web Services SDK for .NET (PCL)- Amazon Elastic Compute Cloud. Amazon Elastic Compute Cloud (Amazon EC2) is a web service that provides resizable compute capacity in the cloud. It is designed to make web-scale cloud computing easier for developers.")]
-#elif DNX
-[assembly: AssemblyDescription("The Amazon Web Services SDK for .NET (DNX)- Amazon Elastic Compute Cloud. Amazon Elastic Compute Cloud (Amazon EC2) is a web service that provides resizable compute capacity in the cloud. It is designed to make web-scale cloud computing easier for developers.")]
-=======
 [assembly: AssemblyDescription("The Amazon Web Services SDK for .NET (PCL) -  Amazon Elastic Compute Cloud. Amazon Elastic Compute Cloud (Amazon EC2) is a web service that provides resizable compute capacity in the cloud. It is designed to make web-scale cloud computing easier for developers.")]
 #elif UNITY
 [assembly: AssemblyDescription("The Amazon Web Services SDK for .NET (Unity) - Amazon Elastic Compute Cloud. Amazon Elastic Compute Cloud (Amazon EC2) is a web service that provides resizable compute capacity in the cloud. It is designed to make web-scale cloud computing easier for developers.")]
->>>>>>> 66295a90
+#elif DNX
+[assembly: AssemblyDescription("The Amazon Web Services SDK for .NET (DNX)- Amazon Elastic Compute Cloud. Amazon Elastic Compute Cloud (Amazon EC2) is a web service that provides resizable compute capacity in the cloud. It is designed to make web-scale cloud computing easier for developers.")]
 #else
 #error Unknown platform constant - unable to set correct AssemblyDescription
 #endif
@@ -47,13 +43,8 @@
 // You can specify all the values or you can default the Build and Revision Numbers 
 // by using the '*' as shown below:
 // [assembly: AssemblyVersion("1.0.*")]
-<<<<<<< HEAD
 [assembly: AssemblyVersion("3.2")]
 [assembly: AssemblyFileVersion("3.2.2.0")]
-=======
-[assembly: AssemblyVersion("3.1")]
-[assembly: AssemblyFileVersion("3.1.9.1")]
->>>>>>> 66295a90
 
 #if WINDOWS_PHONE || UNITY
 [assembly: System.CLSCompliant(false)]
