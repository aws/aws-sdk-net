--- conflicted
+++ resolved
@@ -32,11 +32,7 @@
     /// Another modification is being made. That modification must complete before you can
     /// make your change.
     /// </summary>
-<<<<<<< HEAD
-#if !NETSTANDARD
-=======
-    #if !PCL && !NETSTANDARD
->>>>>>> 1327e649
+    #if !NETSTANDARD
     [Serializable]
     #endif
     public partial class ConcurrentModificationException : AmazonCodeStarException
