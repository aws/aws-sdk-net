--- conflicted
+++ resolved
@@ -32,11 +32,7 @@
     /// An AWS CodeStar project with the same ID already exists in this region for the AWS
     /// account. AWS CodeStar project IDs must be unique within a region for the AWS account.
     /// </summary>
-<<<<<<< HEAD
-#if !NETSTANDARD
-=======
-    #if !PCL && !NETSTANDARD
->>>>>>> 1327e649
+    #if !NETSTANDARD
     [Serializable]
     #endif
     public partial class ProjectAlreadyExistsException : AmazonCodeStarException
