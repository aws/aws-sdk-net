/*
 * Copyright 2010-2014 Amazon.com, Inc. or its affiliates. All Rights Reserved.
 * 
 * Licensed under the Apache License, Version 2.0 (the "License").
 * You may not use this file except in compliance with the License.
 * A copy of the License is located at
 * 
 *  http://aws.amazon.com/apache2.0
 * 
 * or in the "license" file accompanying this file. This file is distributed
 * on an "AS IS" BASIS, WITHOUT WARRANTIES OR CONDITIONS OF ANY KIND, either
 * express or implied. See the License for the specific language governing
 * permissions and limitations under the License.
 */

/*
 * Do not modify this file. This file is generated from the codestar-2017-04-19.normal.json service model.
 */
using System;
using System.Collections.Generic;
using System.Xml.Serialization;
using System.Text;
using System.IO;
using System.Net;

using Amazon.Runtime;
using Amazon.Runtime.Internal;

namespace Amazon.CodeStar.Model
{
    /// <summary>
    /// The team member is already associated with a role in this project.
    /// </summary>
<<<<<<< HEAD
#if !NETSTANDARD
=======
    #if !PCL && !NETSTANDARD
>>>>>>> 1327e649
    [Serializable]
    #endif
    public partial class TeamMemberAlreadyAssociatedException : AmazonCodeStarException
    {

        /// <summary>
        /// Constructs a new TeamMemberAlreadyAssociatedException with the specified error
        /// message.
        /// </summary>
        /// <param name="message">
        /// Describes the error encountered.
        /// </param>
        public TeamMemberAlreadyAssociatedException(string message) 
            : base(message) {}

        /// <summary>
        /// Construct instance of TeamMemberAlreadyAssociatedException
        /// </summary>
        /// <param name="message"></param>
        /// <param name="innerException"></param>
        public TeamMemberAlreadyAssociatedException(string message, Exception innerException) 
            : base(message, innerException) {}

        /// <summary>
        /// Construct instance of TeamMemberAlreadyAssociatedException
        /// </summary>
        /// <param name="innerException"></param>
        public TeamMemberAlreadyAssociatedException(Exception innerException) 
            : base(innerException) {}

        /// <summary>
        /// Construct instance of TeamMemberAlreadyAssociatedException
        /// </summary>
        /// <param name="message"></param>
        /// <param name="innerException"></param>
        /// <param name="errorType"></param>
        /// <param name="errorCode"></param>
        /// <param name="requestId"></param>
        /// <param name="statusCode"></param>
        public TeamMemberAlreadyAssociatedException(string message, Exception innerException, ErrorType errorType, string errorCode, string requestId, HttpStatusCode statusCode) 
            : base(message, innerException, errorType, errorCode, requestId, statusCode) {}

        /// <summary>
        /// Construct instance of TeamMemberAlreadyAssociatedException
        /// </summary>
        /// <param name="message"></param>
        /// <param name="errorType"></param>
        /// <param name="errorCode"></param>
        /// <param name="requestId"></param>
        /// <param name="statusCode"></param>
        public TeamMemberAlreadyAssociatedException(string message, ErrorType errorType, string errorCode, string requestId, HttpStatusCode statusCode) 
            : base(message, errorType, errorCode, requestId, statusCode) {}


#if !NETSTANDARD
        /// <summary>
        /// Constructs a new instance of the TeamMemberAlreadyAssociatedException class with serialized data.
        /// </summary>
        /// <param name="info">The <see cref="T:System.Runtime.Serialization.SerializationInfo" /> that holds the serialized object data about the exception being thrown.</param>
        /// <param name="context">The <see cref="T:System.Runtime.Serialization.StreamingContext" /> that contains contextual information about the source or destination.</param>
        /// <exception cref="T:System.ArgumentNullException">The <paramref name="info" /> parameter is null. </exception>
        /// <exception cref="T:System.Runtime.Serialization.SerializationException">The class name is null or <see cref="P:System.Exception.HResult" /> is zero (0). </exception>
        protected TeamMemberAlreadyAssociatedException(System.Runtime.Serialization.SerializationInfo info, System.Runtime.Serialization.StreamingContext context)
            : base(info, context)
        {
        }

        /// <summary>
        /// Sets the <see cref="T:System.Runtime.Serialization.SerializationInfo" /> with information about the exception.
        /// </summary>
        /// <param name="info">The <see cref="T:System.Runtime.Serialization.SerializationInfo" /> that holds the serialized object data about the exception being thrown.</param>
        /// <param name="context">The <see cref="T:System.Runtime.Serialization.StreamingContext" /> that contains contextual information about the source or destination.</param>
        /// <exception cref="T:System.ArgumentNullException">The <paramref name="info" /> parameter is a null reference (Nothing in Visual Basic). </exception>
#if BCL35
        [System.Security.Permissions.SecurityPermission(
            System.Security.Permissions.SecurityAction.LinkDemand,
            Flags = System.Security.Permissions.SecurityPermissionFlag.SerializationFormatter)]
#endif
        [System.Security.SecurityCritical]
        // These FxCop rules are giving false-positives for this method
        [System.Diagnostics.CodeAnalysis.SuppressMessage("Microsoft.Security", "CA2123:OverrideLinkDemandsShouldBeIdenticalToBase")]
        [System.Diagnostics.CodeAnalysis.SuppressMessage("Microsoft.Security", "CA2134:MethodsMustOverrideWithConsistentTransparencyFxCopRule")]
        public override void GetObjectData(System.Runtime.Serialization.SerializationInfo info, System.Runtime.Serialization.StreamingContext context)
        {
            base.GetObjectData(info, context);
        }
#endif

    }
}<|MERGE_RESOLUTION|>--- conflicted
+++ resolved
@@ -31,11 +31,7 @@
     /// <summary>
     /// The team member is already associated with a role in this project.
     /// </summary>
-<<<<<<< HEAD
-#if !NETSTANDARD
-=======
-    #if !PCL && !NETSTANDARD
->>>>>>> 1327e649
+    #if !NETSTANDARD
     [Serializable]
     #endif
     public partial class TeamMemberAlreadyAssociatedException : AmazonCodeStarException
