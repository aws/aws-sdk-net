/*
 * Copyright 2010-2014 Amazon.com, Inc. or its affiliates. All Rights Reserved.
 * 
 * Licensed under the Apache License, Version 2.0 (the "License").
 * You may not use this file except in compliance with the License.
 * A copy of the License is located at
 * 
 *  http://aws.amazon.com/apache2.0
 * 
 * or in the "license" file accompanying this file. This file is distributed
 * on an "AS IS" BASIS, WITHOUT WARRANTIES OR CONDITIONS OF ANY KIND, either
 * express or implied. See the License for the specific language governing
 * permissions and limitations under the License.
 */

/*
 * Do not modify this file. This file is generated from the wafv2-2019-07-29.normal.json service model.
 */
using System;
using System.Collections.Generic;
using System.Xml.Serialization;
using System.Text;
using System.IO;
using System.Net;

using Amazon.Runtime;
using Amazon.Runtime.Internal;

namespace Amazon.WAFV2.Model
{
    /// <summary>
    /// AWS WAF couldn’t retrieve the resource that you requested. Retry your request.
    /// </summary>
<<<<<<< HEAD
#if !NETSTANDARD
=======
    #if !PCL && !NETSTANDARD
>>>>>>> 1327e649
    [Serializable]
    #endif
    public partial class WAFUnavailableEntityException : AmazonWAFV2Exception
    {

        /// <summary>
        /// Constructs a new WAFUnavailableEntityException with the specified error
        /// message.
        /// </summary>
        /// <param name="message">
        /// Describes the error encountered.
        /// </param>
        public WAFUnavailableEntityException(string message) 
            : base(message) {}

        /// <summary>
        /// Construct instance of WAFUnavailableEntityException
        /// </summary>
        /// <param name="message"></param>
        /// <param name="innerException"></param>
        public WAFUnavailableEntityException(string message, Exception innerException) 
            : base(message, innerException) {}

        /// <summary>
        /// Construct instance of WAFUnavailableEntityException
        /// </summary>
        /// <param name="innerException"></param>
        public WAFUnavailableEntityException(Exception innerException) 
            : base(innerException) {}

        /// <summary>
        /// Construct instance of WAFUnavailableEntityException
        /// </summary>
        /// <param name="message"></param>
        /// <param name="innerException"></param>
        /// <param name="errorType"></param>
        /// <param name="errorCode"></param>
        /// <param name="requestId"></param>
        /// <param name="statusCode"></param>
        public WAFUnavailableEntityException(string message, Exception innerException, ErrorType errorType, string errorCode, string requestId, HttpStatusCode statusCode) 
            : base(message, innerException, errorType, errorCode, requestId, statusCode) {}

        /// <summary>
        /// Construct instance of WAFUnavailableEntityException
        /// </summary>
        /// <param name="message"></param>
        /// <param name="errorType"></param>
        /// <param name="errorCode"></param>
        /// <param name="requestId"></param>
        /// <param name="statusCode"></param>
        public WAFUnavailableEntityException(string message, ErrorType errorType, string errorCode, string requestId, HttpStatusCode statusCode) 
            : base(message, errorType, errorCode, requestId, statusCode) {}


#if !NETSTANDARD
        /// <summary>
        /// Constructs a new instance of the WAFUnavailableEntityException class with serialized data.
        /// </summary>
        /// <param name="info">The <see cref="T:System.Runtime.Serialization.SerializationInfo" /> that holds the serialized object data about the exception being thrown.</param>
        /// <param name="context">The <see cref="T:System.Runtime.Serialization.StreamingContext" /> that contains contextual information about the source or destination.</param>
        /// <exception cref="T:System.ArgumentNullException">The <paramref name="info" /> parameter is null. </exception>
        /// <exception cref="T:System.Runtime.Serialization.SerializationException">The class name is null or <see cref="P:System.Exception.HResult" /> is zero (0). </exception>
        protected WAFUnavailableEntityException(System.Runtime.Serialization.SerializationInfo info, System.Runtime.Serialization.StreamingContext context)
            : base(info, context)
        {
        }

        /// <summary>
        /// Sets the <see cref="T:System.Runtime.Serialization.SerializationInfo" /> with information about the exception.
        /// </summary>
        /// <param name="info">The <see cref="T:System.Runtime.Serialization.SerializationInfo" /> that holds the serialized object data about the exception being thrown.</param>
        /// <param name="context">The <see cref="T:System.Runtime.Serialization.StreamingContext" /> that contains contextual information about the source or destination.</param>
        /// <exception cref="T:System.ArgumentNullException">The <paramref name="info" /> parameter is a null reference (Nothing in Visual Basic). </exception>
#if BCL35
        [System.Security.Permissions.SecurityPermission(
            System.Security.Permissions.SecurityAction.LinkDemand,
            Flags = System.Security.Permissions.SecurityPermissionFlag.SerializationFormatter)]
#endif
        [System.Security.SecurityCritical]
        // These FxCop rules are giving false-positives for this method
        [System.Diagnostics.CodeAnalysis.SuppressMessage("Microsoft.Security", "CA2123:OverrideLinkDemandsShouldBeIdenticalToBase")]
        [System.Diagnostics.CodeAnalysis.SuppressMessage("Microsoft.Security", "CA2134:MethodsMustOverrideWithConsistentTransparencyFxCopRule")]
        public override void GetObjectData(System.Runtime.Serialization.SerializationInfo info, System.Runtime.Serialization.StreamingContext context)
        {
            base.GetObjectData(info, context);
        }
#endif

    }
}<|MERGE_RESOLUTION|>--- conflicted
+++ resolved
@@ -31,11 +31,7 @@
     /// <summary>
     /// AWS WAF couldn’t retrieve the resource that you requested. Retry your request.
     /// </summary>
-<<<<<<< HEAD
-#if !NETSTANDARD
-=======
-    #if !PCL && !NETSTANDARD
->>>>>>> 1327e649
+    #if !NETSTANDARD
     [Serializable]
     #endif
     public partial class WAFUnavailableEntityException : AmazonWAFV2Exception
