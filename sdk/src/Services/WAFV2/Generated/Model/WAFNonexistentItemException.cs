--- conflicted
+++ resolved
@@ -31,11 +31,7 @@
     /// <summary>
     /// AWS WAF couldn’t perform the operation because your resource doesn’t exist.
     /// </summary>
-<<<<<<< HEAD
-#if !NETSTANDARD
-=======
-    #if !PCL && !NETSTANDARD
->>>>>>> 1327e649
+    #if !NETSTANDARD
     [Serializable]
     #endif
     public partial class WAFNonexistentItemException : AmazonWAFV2Exception
