/*
 * Copyright 2010-2014 Amazon.com, Inc. or its affiliates. All Rights Reserved.
 * 
 * Licensed under the Apache License, Version 2.0 (the "License").
 * You may not use this file except in compliance with the License.
 * A copy of the License is located at
 * 
 *  http://aws.amazon.com/apache2.0
 * 
 * or in the "license" file accompanying this file. This file is distributed
 * on an "AS IS" BASIS, WITHOUT WARRANTIES OR CONDITIONS OF ANY KIND, either
 * express or implied. See the License for the specific language governing
 * permissions and limitations under the License.
 */

/*
 * Do not modify this file. This file is generated from the wafv2-2019-07-29.normal.json service model.
 */
using System;
using System.Collections.Generic;
using System.Xml.Serialization;
using System.Text;
using System.IO;
using System.Net;

using Amazon.Runtime;
using Amazon.Runtime.Internal;

namespace Amazon.WAFV2.Model
{
    /// <summary>
    /// Your request is valid, but AWS WAF couldn’t perform the operation because of a system
    /// problem. Retry your request.
    /// </summary>
<<<<<<< HEAD
#if !NETSTANDARD
=======
    #if !PCL && !NETSTANDARD
>>>>>>> 1327e649
    [Serializable]
    #endif
    public partial class WAFInternalErrorException : AmazonWAFV2Exception
    {

        /// <summary>
        /// Constructs a new WAFInternalErrorException with the specified error
        /// message.
        /// </summary>
        /// <param name="message">
        /// Describes the error encountered.
        /// </param>
        public WAFInternalErrorException(string message) 
            : base(message) {}

        /// <summary>
        /// Construct instance of WAFInternalErrorException
        /// </summary>
        /// <param name="message"></param>
        /// <param name="innerException"></param>
        public WAFInternalErrorException(string message, Exception innerException) 
            : base(message, innerException) {}

        /// <summary>
        /// Construct instance of WAFInternalErrorException
        /// </summary>
        /// <param name="innerException"></param>
        public WAFInternalErrorException(Exception innerException) 
            : base(innerException) {}

        /// <summary>
        /// Construct instance of WAFInternalErrorException
        /// </summary>
        /// <param name="message"></param>
        /// <param name="innerException"></param>
        /// <param name="errorType"></param>
        /// <param name="errorCode"></param>
        /// <param name="requestId"></param>
        /// <param name="statusCode"></param>
        public WAFInternalErrorException(string message, Exception innerException, ErrorType errorType, string errorCode, string requestId, HttpStatusCode statusCode) 
            : base(message, innerException, errorType, errorCode, requestId, statusCode) {}

        /// <summary>
        /// Construct instance of WAFInternalErrorException
        /// </summary>
        /// <param name="message"></param>
        /// <param name="errorType"></param>
        /// <param name="errorCode"></param>
        /// <param name="requestId"></param>
        /// <param name="statusCode"></param>
        public WAFInternalErrorException(string message, ErrorType errorType, string errorCode, string requestId, HttpStatusCode statusCode) 
            : base(message, errorType, errorCode, requestId, statusCode) {}


#if !NETSTANDARD
        /// <summary>
        /// Constructs a new instance of the WAFInternalErrorException class with serialized data.
        /// </summary>
        /// <param name="info">The <see cref="T:System.Runtime.Serialization.SerializationInfo" /> that holds the serialized object data about the exception being thrown.</param>
        /// <param name="context">The <see cref="T:System.Runtime.Serialization.StreamingContext" /> that contains contextual information about the source or destination.</param>
        /// <exception cref="T:System.ArgumentNullException">The <paramref name="info" /> parameter is null. </exception>
        /// <exception cref="T:System.Runtime.Serialization.SerializationException">The class name is null or <see cref="P:System.Exception.HResult" /> is zero (0). </exception>
        protected WAFInternalErrorException(System.Runtime.Serialization.SerializationInfo info, System.Runtime.Serialization.StreamingContext context)
            : base(info, context)
        {
        }

        /// <summary>
        /// Sets the <see cref="T:System.Runtime.Serialization.SerializationInfo" /> with information about the exception.
        /// </summary>
        /// <param name="info">The <see cref="T:System.Runtime.Serialization.SerializationInfo" /> that holds the serialized object data about the exception being thrown.</param>
        /// <param name="context">The <see cref="T:System.Runtime.Serialization.StreamingContext" /> that contains contextual information about the source or destination.</param>
        /// <exception cref="T:System.ArgumentNullException">The <paramref name="info" /> parameter is a null reference (Nothing in Visual Basic). </exception>
#if BCL35
        [System.Security.Permissions.SecurityPermission(
            System.Security.Permissions.SecurityAction.LinkDemand,
            Flags = System.Security.Permissions.SecurityPermissionFlag.SerializationFormatter)]
#endif
        [System.Security.SecurityCritical]
        // These FxCop rules are giving false-positives for this method
        [System.Diagnostics.CodeAnalysis.SuppressMessage("Microsoft.Security", "CA2123:OverrideLinkDemandsShouldBeIdenticalToBase")]
        [System.Diagnostics.CodeAnalysis.SuppressMessage("Microsoft.Security", "CA2134:MethodsMustOverrideWithConsistentTransparencyFxCopRule")]
        public override void GetObjectData(System.Runtime.Serialization.SerializationInfo info, System.Runtime.Serialization.StreamingContext context)
        {
            base.GetObjectData(info, context);
        }
#endif

    }
}<|MERGE_RESOLUTION|>--- conflicted
+++ resolved
@@ -32,11 +32,7 @@
     /// Your request is valid, but AWS WAF couldn’t perform the operation because of a system
     /// problem. Retry your request.
     /// </summary>
-<<<<<<< HEAD
-#if !NETSTANDARD
-=======
-    #if !PCL && !NETSTANDARD
->>>>>>> 1327e649
+    #if !NETSTANDARD
     [Serializable]
     #endif
     public partial class WAFInternalErrorException : AmazonWAFV2Exception
