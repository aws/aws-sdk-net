--- conflicted
+++ resolved
@@ -32,11 +32,7 @@
     /// The AWS Directory Service cannot reach an on-premises instance. Or a dependency under
     /// the control of the organization is failing, such as a connected Active Directory.
     /// </summary>
-<<<<<<< HEAD
-#if !NETSTANDARD
-=======
-    #if !PCL && !NETSTANDARD
->>>>>>> 1327e649
+    #if !NETSTANDARD
     [Serializable]
     #endif
     public partial class FailedDependencyException : AmazonWorkDocsException
