--- conflicted
+++ resolved
@@ -31,11 +31,7 @@
     /// <summary>
     /// The caller does not have access to perform the action on the resource.
     /// </summary>
-<<<<<<< HEAD
-#if !NETSTANDARD
-=======
-    #if !PCL && !NETSTANDARD
->>>>>>> 1327e649
+    #if !NETSTANDARD
     [Serializable]
     #endif
     public partial class UnauthorizedResourceAccessException : AmazonWorkDocsException
