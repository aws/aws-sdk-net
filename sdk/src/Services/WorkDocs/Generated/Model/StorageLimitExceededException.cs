/*
 * Copyright 2010-2014 Amazon.com, Inc. or its affiliates. All Rights Reserved.
 * 
 * Licensed under the Apache License, Version 2.0 (the "License").
 * You may not use this file except in compliance with the License.
 * A copy of the License is located at
 * 
 *  http://aws.amazon.com/apache2.0
 * 
 * or in the "license" file accompanying this file. This file is distributed
 * on an "AS IS" BASIS, WITHOUT WARRANTIES OR CONDITIONS OF ANY KIND, either
 * express or implied. See the License for the specific language governing
 * permissions and limitations under the License.
 */

/*
 * Do not modify this file. This file is generated from the workdocs-2016-05-01.normal.json service model.
 */
using System;
using System.Collections.Generic;
using System.Xml.Serialization;
using System.Text;
using System.IO;
using System.Net;

using Amazon.Runtime;
using Amazon.Runtime.Internal;

namespace Amazon.WorkDocs.Model
{
    /// <summary>
    /// The storage limit has been exceeded.
    /// </summary>
<<<<<<< HEAD
#if !NETSTANDARD
=======
    #if !PCL && !NETSTANDARD
>>>>>>> 1327e649
    [Serializable]
    #endif
    public partial class StorageLimitExceededException : AmazonWorkDocsException
    {

        /// <summary>
        /// Constructs a new StorageLimitExceededException with the specified error
        /// message.
        /// </summary>
        /// <param name="message">
        /// Describes the error encountered.
        /// </param>
        public StorageLimitExceededException(string message) 
            : base(message) {}

        /// <summary>
        /// Construct instance of StorageLimitExceededException
        /// </summary>
        /// <param name="message"></param>
        /// <param name="innerException"></param>
        public StorageLimitExceededException(string message, Exception innerException) 
            : base(message, innerException) {}

        /// <summary>
        /// Construct instance of StorageLimitExceededException
        /// </summary>
        /// <param name="innerException"></param>
        public StorageLimitExceededException(Exception innerException) 
            : base(innerException) {}

        /// <summary>
        /// Construct instance of StorageLimitExceededException
        /// </summary>
        /// <param name="message"></param>
        /// <param name="innerException"></param>
        /// <param name="errorType"></param>
        /// <param name="errorCode"></param>
        /// <param name="requestId"></param>
        /// <param name="statusCode"></param>
        public StorageLimitExceededException(string message, Exception innerException, ErrorType errorType, string errorCode, string requestId, HttpStatusCode statusCode) 
            : base(message, innerException, errorType, errorCode, requestId, statusCode) {}

        /// <summary>
        /// Construct instance of StorageLimitExceededException
        /// </summary>
        /// <param name="message"></param>
        /// <param name="errorType"></param>
        /// <param name="errorCode"></param>
        /// <param name="requestId"></param>
        /// <param name="statusCode"></param>
        public StorageLimitExceededException(string message, ErrorType errorType, string errorCode, string requestId, HttpStatusCode statusCode) 
            : base(message, errorType, errorCode, requestId, statusCode) {}


#if !NETSTANDARD
        /// <summary>
        /// Constructs a new instance of the StorageLimitExceededException class with serialized data.
        /// </summary>
        /// <param name="info">The <see cref="T:System.Runtime.Serialization.SerializationInfo" /> that holds the serialized object data about the exception being thrown.</param>
        /// <param name="context">The <see cref="T:System.Runtime.Serialization.StreamingContext" /> that contains contextual information about the source or destination.</param>
        /// <exception cref="T:System.ArgumentNullException">The <paramref name="info" /> parameter is null. </exception>
        /// <exception cref="T:System.Runtime.Serialization.SerializationException">The class name is null or <see cref="P:System.Exception.HResult" /> is zero (0). </exception>
        protected StorageLimitExceededException(System.Runtime.Serialization.SerializationInfo info, System.Runtime.Serialization.StreamingContext context)
            : base(info, context)
        {
        }

        /// <summary>
        /// Sets the <see cref="T:System.Runtime.Serialization.SerializationInfo" /> with information about the exception.
        /// </summary>
        /// <param name="info">The <see cref="T:System.Runtime.Serialization.SerializationInfo" /> that holds the serialized object data about the exception being thrown.</param>
        /// <param name="context">The <see cref="T:System.Runtime.Serialization.StreamingContext" /> that contains contextual information about the source or destination.</param>
        /// <exception cref="T:System.ArgumentNullException">The <paramref name="info" /> parameter is a null reference (Nothing in Visual Basic). </exception>
#if BCL35
        [System.Security.Permissions.SecurityPermission(
            System.Security.Permissions.SecurityAction.LinkDemand,
            Flags = System.Security.Permissions.SecurityPermissionFlag.SerializationFormatter)]
#endif
        [System.Security.SecurityCritical]
        // These FxCop rules are giving false-positives for this method
        [System.Diagnostics.CodeAnalysis.SuppressMessage("Microsoft.Security", "CA2123:OverrideLinkDemandsShouldBeIdenticalToBase")]
        [System.Diagnostics.CodeAnalysis.SuppressMessage("Microsoft.Security", "CA2134:MethodsMustOverrideWithConsistentTransparencyFxCopRule")]
        public override void GetObjectData(System.Runtime.Serialization.SerializationInfo info, System.Runtime.Serialization.StreamingContext context)
        {
            base.GetObjectData(info, context);
        }
#endif

    }
}<|MERGE_RESOLUTION|>--- conflicted
+++ resolved
@@ -31,11 +31,7 @@
     /// <summary>
     /// The storage limit has been exceeded.
     /// </summary>
-<<<<<<< HEAD
-#if !NETSTANDARD
-=======
-    #if !PCL && !NETSTANDARD
->>>>>>> 1327e649
+    #if !NETSTANDARD
     [Serializable]
     #endif
     public partial class StorageLimitExceededException : AmazonWorkDocsException
