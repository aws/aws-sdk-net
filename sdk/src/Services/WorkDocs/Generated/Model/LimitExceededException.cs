--- conflicted
+++ resolved
@@ -31,11 +31,7 @@
     /// <summary>
     /// The maximum of 100,000 folders under the parent folder has been exceeded.
     /// </summary>
-<<<<<<< HEAD
-#if !NETSTANDARD
-=======
-    #if !PCL && !NETSTANDARD
->>>>>>> 1327e649
+    #if !NETSTANDARD
     [Serializable]
     #endif
     public partial class LimitExceededException : AmazonWorkDocsException
