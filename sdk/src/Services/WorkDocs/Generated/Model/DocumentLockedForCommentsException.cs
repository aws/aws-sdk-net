/*
 * Copyright 2010-2014 Amazon.com, Inc. or its affiliates. All Rights Reserved.
 * 
 * Licensed under the Apache License, Version 2.0 (the "License").
 * You may not use this file except in compliance with the License.
 * A copy of the License is located at
 * 
 *  http://aws.amazon.com/apache2.0
 * 
 * or in the "license" file accompanying this file. This file is distributed
 * on an "AS IS" BASIS, WITHOUT WARRANTIES OR CONDITIONS OF ANY KIND, either
 * express or implied. See the License for the specific language governing
 * permissions and limitations under the License.
 */

/*
 * Do not modify this file. This file is generated from the workdocs-2016-05-01.normal.json service model.
 */
using System;
using System.Collections.Generic;
using System.Xml.Serialization;
using System.Text;
using System.IO;
using System.Net;

using Amazon.Runtime;
using Amazon.Runtime.Internal;

namespace Amazon.WorkDocs.Model
{
    /// <summary>
    /// This exception is thrown when the document is locked for comments and user tries to
    /// create or delete a comment on that document.
    /// </summary>
<<<<<<< HEAD
#if !NETSTANDARD
=======
    #if !PCL && !NETSTANDARD
>>>>>>> 1327e649
    [Serializable]
    #endif
    public partial class DocumentLockedForCommentsException : AmazonWorkDocsException
    {

        /// <summary>
        /// Constructs a new DocumentLockedForCommentsException with the specified error
        /// message.
        /// </summary>
        /// <param name="message">
        /// Describes the error encountered.
        /// </param>
        public DocumentLockedForCommentsException(string message) 
            : base(message) {}

        /// <summary>
        /// Construct instance of DocumentLockedForCommentsException
        /// </summary>
        /// <param name="message"></param>
        /// <param name="innerException"></param>
        public DocumentLockedForCommentsException(string message, Exception innerException) 
            : base(message, innerException) {}

        /// <summary>
        /// Construct instance of DocumentLockedForCommentsException
        /// </summary>
        /// <param name="innerException"></param>
        public DocumentLockedForCommentsException(Exception innerException) 
            : base(innerException) {}

        /// <summary>
        /// Construct instance of DocumentLockedForCommentsException
        /// </summary>
        /// <param name="message"></param>
        /// <param name="innerException"></param>
        /// <param name="errorType"></param>
        /// <param name="errorCode"></param>
        /// <param name="requestId"></param>
        /// <param name="statusCode"></param>
        public DocumentLockedForCommentsException(string message, Exception innerException, ErrorType errorType, string errorCode, string requestId, HttpStatusCode statusCode) 
            : base(message, innerException, errorType, errorCode, requestId, statusCode) {}

        /// <summary>
        /// Construct instance of DocumentLockedForCommentsException
        /// </summary>
        /// <param name="message"></param>
        /// <param name="errorType"></param>
        /// <param name="errorCode"></param>
        /// <param name="requestId"></param>
        /// <param name="statusCode"></param>
        public DocumentLockedForCommentsException(string message, ErrorType errorType, string errorCode, string requestId, HttpStatusCode statusCode) 
            : base(message, errorType, errorCode, requestId, statusCode) {}


#if !NETSTANDARD
        /// <summary>
        /// Constructs a new instance of the DocumentLockedForCommentsException class with serialized data.
        /// </summary>
        /// <param name="info">The <see cref="T:System.Runtime.Serialization.SerializationInfo" /> that holds the serialized object data about the exception being thrown.</param>
        /// <param name="context">The <see cref="T:System.Runtime.Serialization.StreamingContext" /> that contains contextual information about the source or destination.</param>
        /// <exception cref="T:System.ArgumentNullException">The <paramref name="info" /> parameter is null. </exception>
        /// <exception cref="T:System.Runtime.Serialization.SerializationException">The class name is null or <see cref="P:System.Exception.HResult" /> is zero (0). </exception>
        protected DocumentLockedForCommentsException(System.Runtime.Serialization.SerializationInfo info, System.Runtime.Serialization.StreamingContext context)
            : base(info, context)
        {
        }

        /// <summary>
        /// Sets the <see cref="T:System.Runtime.Serialization.SerializationInfo" /> with information about the exception.
        /// </summary>
        /// <param name="info">The <see cref="T:System.Runtime.Serialization.SerializationInfo" /> that holds the serialized object data about the exception being thrown.</param>
        /// <param name="context">The <see cref="T:System.Runtime.Serialization.StreamingContext" /> that contains contextual information about the source or destination.</param>
        /// <exception cref="T:System.ArgumentNullException">The <paramref name="info" /> parameter is a null reference (Nothing in Visual Basic). </exception>
#if BCL35
        [System.Security.Permissions.SecurityPermission(
            System.Security.Permissions.SecurityAction.LinkDemand,
            Flags = System.Security.Permissions.SecurityPermissionFlag.SerializationFormatter)]
#endif
        [System.Security.SecurityCritical]
        // These FxCop rules are giving false-positives for this method
        [System.Diagnostics.CodeAnalysis.SuppressMessage("Microsoft.Security", "CA2123:OverrideLinkDemandsShouldBeIdenticalToBase")]
        [System.Diagnostics.CodeAnalysis.SuppressMessage("Microsoft.Security", "CA2134:MethodsMustOverrideWithConsistentTransparencyFxCopRule")]
        public override void GetObjectData(System.Runtime.Serialization.SerializationInfo info, System.Runtime.Serialization.StreamingContext context)
        {
            base.GetObjectData(info, context);
        }
#endif

    }
}<|MERGE_RESOLUTION|>--- conflicted
+++ resolved
@@ -32,11 +32,7 @@
     /// This exception is thrown when the document is locked for comments and user tries to
     /// create or delete a comment on that document.
     /// </summary>
-<<<<<<< HEAD
-#if !NETSTANDARD
-=======
-    #if !PCL && !NETSTANDARD
->>>>>>> 1327e649
+    #if !NETSTANDARD
     [Serializable]
     #endif
     public partial class DocumentLockedForCommentsException : AmazonWorkDocsException
