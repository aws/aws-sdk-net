--- conflicted
+++ resolved
@@ -32,11 +32,7 @@
     /// Your request parameters changed between pages. Try again with the old parameters or
     /// without a pagination token.
     /// </summary>
-<<<<<<< HEAD
-#if !NETSTANDARD
-=======
-    #if !PCL && !NETSTANDARD
->>>>>>> 1327e649
+    #if !NETSTANDARD
     [Serializable]
     #endif
     public partial class RequestChangedException : AmazonCostExplorerException
