/*
 * Copyright 2010-2014 Amazon.com, Inc. or its affiliates. All Rights Reserved.
 * 
 * Licensed under the Apache License, Version 2.0 (the "License").
 * You may not use this file except in compliance with the License.
 * A copy of the License is located at
 * 
 *  http://aws.amazon.com/apache2.0
 * 
 * or in the "license" file accompanying this file. This file is distributed
 * on an "AS IS" BASIS, WITHOUT WARRANTIES OR CONDITIONS OF ANY KIND, either
 * express or implied. See the License for the specific language governing
 * permissions and limitations under the License.
 */

/*
 * Do not modify this file. This file is generated from the ce-2017-10-25.normal.json service model.
 */
using System;
using System.Collections.Generic;
using System.Xml.Serialization;
using System.Text;
using System.IO;
using System.Net;

using Amazon.Runtime;
using Amazon.Runtime.Internal;

namespace Amazon.CostExplorer.Model
{
    /// <summary>
    /// Cost Explorer was unable to identify the usage unit. Provide <code>UsageType/UsageTypeGroup</code>
    /// filter selections that contain matching units, for example: <code>hours</code>.
    /// </summary>
<<<<<<< HEAD
#if !NETSTANDARD
=======
    #if !PCL && !NETSTANDARD
>>>>>>> 1327e649
    [Serializable]
    #endif
    public partial class UnresolvableUsageUnitException : AmazonCostExplorerException
    {

        /// <summary>
        /// Constructs a new UnresolvableUsageUnitException with the specified error
        /// message.
        /// </summary>
        /// <param name="message">
        /// Describes the error encountered.
        /// </param>
        public UnresolvableUsageUnitException(string message) 
            : base(message) {}

        /// <summary>
        /// Construct instance of UnresolvableUsageUnitException
        /// </summary>
        /// <param name="message"></param>
        /// <param name="innerException"></param>
        public UnresolvableUsageUnitException(string message, Exception innerException) 
            : base(message, innerException) {}

        /// <summary>
        /// Construct instance of UnresolvableUsageUnitException
        /// </summary>
        /// <param name="innerException"></param>
        public UnresolvableUsageUnitException(Exception innerException) 
            : base(innerException) {}

        /// <summary>
        /// Construct instance of UnresolvableUsageUnitException
        /// </summary>
        /// <param name="message"></param>
        /// <param name="innerException"></param>
        /// <param name="errorType"></param>
        /// <param name="errorCode"></param>
        /// <param name="requestId"></param>
        /// <param name="statusCode"></param>
        public UnresolvableUsageUnitException(string message, Exception innerException, ErrorType errorType, string errorCode, string requestId, HttpStatusCode statusCode) 
            : base(message, innerException, errorType, errorCode, requestId, statusCode) {}

        /// <summary>
        /// Construct instance of UnresolvableUsageUnitException
        /// </summary>
        /// <param name="message"></param>
        /// <param name="errorType"></param>
        /// <param name="errorCode"></param>
        /// <param name="requestId"></param>
        /// <param name="statusCode"></param>
        public UnresolvableUsageUnitException(string message, ErrorType errorType, string errorCode, string requestId, HttpStatusCode statusCode) 
            : base(message, errorType, errorCode, requestId, statusCode) {}


#if !NETSTANDARD
        /// <summary>
        /// Constructs a new instance of the UnresolvableUsageUnitException class with serialized data.
        /// </summary>
        /// <param name="info">The <see cref="T:System.Runtime.Serialization.SerializationInfo" /> that holds the serialized object data about the exception being thrown.</param>
        /// <param name="context">The <see cref="T:System.Runtime.Serialization.StreamingContext" /> that contains contextual information about the source or destination.</param>
        /// <exception cref="T:System.ArgumentNullException">The <paramref name="info" /> parameter is null. </exception>
        /// <exception cref="T:System.Runtime.Serialization.SerializationException">The class name is null or <see cref="P:System.Exception.HResult" /> is zero (0). </exception>
        protected UnresolvableUsageUnitException(System.Runtime.Serialization.SerializationInfo info, System.Runtime.Serialization.StreamingContext context)
            : base(info, context)
        {
        }

        /// <summary>
        /// Sets the <see cref="T:System.Runtime.Serialization.SerializationInfo" /> with information about the exception.
        /// </summary>
        /// <param name="info">The <see cref="T:System.Runtime.Serialization.SerializationInfo" /> that holds the serialized object data about the exception being thrown.</param>
        /// <param name="context">The <see cref="T:System.Runtime.Serialization.StreamingContext" /> that contains contextual information about the source or destination.</param>
        /// <exception cref="T:System.ArgumentNullException">The <paramref name="info" /> parameter is a null reference (Nothing in Visual Basic). </exception>
#if BCL35
        [System.Security.Permissions.SecurityPermission(
            System.Security.Permissions.SecurityAction.LinkDemand,
            Flags = System.Security.Permissions.SecurityPermissionFlag.SerializationFormatter)]
#endif
        [System.Security.SecurityCritical]
        // These FxCop rules are giving false-positives for this method
        [System.Diagnostics.CodeAnalysis.SuppressMessage("Microsoft.Security", "CA2123:OverrideLinkDemandsShouldBeIdenticalToBase")]
        [System.Diagnostics.CodeAnalysis.SuppressMessage("Microsoft.Security", "CA2134:MethodsMustOverrideWithConsistentTransparencyFxCopRule")]
        public override void GetObjectData(System.Runtime.Serialization.SerializationInfo info, System.Runtime.Serialization.StreamingContext context)
        {
            base.GetObjectData(info, context);
        }
#endif

    }
}<|MERGE_RESOLUTION|>--- conflicted
+++ resolved
@@ -32,11 +32,7 @@
     /// Cost Explorer was unable to identify the usage unit. Provide <code>UsageType/UsageTypeGroup</code>
     /// filter selections that contain matching units, for example: <code>hours</code>.
     /// </summary>
-<<<<<<< HEAD
-#if !NETSTANDARD
-=======
-    #if !PCL && !NETSTANDARD
->>>>>>> 1327e649
+    #if !NETSTANDARD
     [Serializable]
     #endif
     public partial class UnresolvableUsageUnitException : AmazonCostExplorerException
