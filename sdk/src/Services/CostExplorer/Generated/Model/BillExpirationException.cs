--- conflicted
+++ resolved
@@ -31,11 +31,7 @@
     /// <summary>
     /// The requested report expired. Update the date interval and try again.
     /// </summary>
-<<<<<<< HEAD
-#if !NETSTANDARD
-=======
-    #if !PCL && !NETSTANDARD
->>>>>>> 1327e649
+    #if !NETSTANDARD
     [Serializable]
     #endif
     public partial class BillExpirationException : AmazonCostExplorerException
