/*
 * Copyright 2010-2014 Amazon.com, Inc. or its affiliates. All Rights Reserved.
 * 
 * Licensed under the Apache License, Version 2.0 (the "License").
 * You may not use this file except in compliance with the License.
 * A copy of the License is located at
 * 
 *  http://aws.amazon.com/apache2.0
 * 
 * or in the "license" file accompanying this file. This file is distributed
 * on an "AS IS" BASIS, WITHOUT WARRANTIES OR CONDITIONS OF ANY KIND, either
 * express or implied. See the License for the specific language governing
 * permissions and limitations under the License.
 */

/*
 * Do not modify this file. This file is generated from the storagegateway-2013-06-30.normal.json service model.
 */
using System;
using System.Collections.Generic;
using System.Xml.Serialization;
using System.Text;
using System.IO;
using System.Net;

using Amazon.Runtime;
using Amazon.Runtime.Internal;

namespace Amazon.StorageGateway.Model
{
    /// <summary>
    /// An internal server error has occurred during the request. For more information, see
    /// the error and message fields.
    /// </summary>
<<<<<<< HEAD
#if !NETSTANDARD
=======
    #if !PCL && !NETSTANDARD
>>>>>>> 1327e649
    [Serializable]
    #endif
    public partial class InternalServerErrorException : AmazonStorageGatewayException
    {
        private StorageGatewayError _error;

        /// <summary>
        /// Constructs a new InternalServerErrorException with the specified error
        /// message.
        /// </summary>
        /// <param name="message">
        /// Describes the error encountered.
        /// </param>
        public InternalServerErrorException(string message) 
            : base(message) {}

        /// <summary>
        /// Construct instance of InternalServerErrorException
        /// </summary>
        /// <param name="message"></param>
        /// <param name="innerException"></param>
        public InternalServerErrorException(string message, Exception innerException) 
            : base(message, innerException) {}

        /// <summary>
        /// Construct instance of InternalServerErrorException
        /// </summary>
        /// <param name="innerException"></param>
        public InternalServerErrorException(Exception innerException) 
            : base(innerException) {}

        /// <summary>
        /// Construct instance of InternalServerErrorException
        /// </summary>
        /// <param name="message"></param>
        /// <param name="innerException"></param>
        /// <param name="errorType"></param>
        /// <param name="errorCode"></param>
        /// <param name="requestId"></param>
        /// <param name="statusCode"></param>
        public InternalServerErrorException(string message, Exception innerException, ErrorType errorType, string errorCode, string requestId, HttpStatusCode statusCode) 
            : base(message, innerException, errorType, errorCode, requestId, statusCode) {}

        /// <summary>
        /// Construct instance of InternalServerErrorException
        /// </summary>
        /// <param name="message"></param>
        /// <param name="errorType"></param>
        /// <param name="errorCode"></param>
        /// <param name="requestId"></param>
        /// <param name="statusCode"></param>
        public InternalServerErrorException(string message, ErrorType errorType, string errorCode, string requestId, HttpStatusCode statusCode) 
            : base(message, errorType, errorCode, requestId, statusCode) {}


#if !NETSTANDARD
        /// <summary>
        /// Constructs a new instance of the InternalServerErrorException class with serialized data.
        /// </summary>
        /// <param name="info">The <see cref="T:System.Runtime.Serialization.SerializationInfo" /> that holds the serialized object data about the exception being thrown.</param>
        /// <param name="context">The <see cref="T:System.Runtime.Serialization.StreamingContext" /> that contains contextual information about the source or destination.</param>
        /// <exception cref="T:System.ArgumentNullException">The <paramref name="info" /> parameter is null. </exception>
        /// <exception cref="T:System.Runtime.Serialization.SerializationException">The class name is null or <see cref="P:System.Exception.HResult" /> is zero (0). </exception>
        protected InternalServerErrorException(System.Runtime.Serialization.SerializationInfo info, System.Runtime.Serialization.StreamingContext context)
            : base(info, context)
        {
            this.Error = (StorageGatewayError)info.GetValue("Error", typeof(StorageGatewayError));
        }

        /// <summary>
        /// Sets the <see cref="T:System.Runtime.Serialization.SerializationInfo" /> with information about the exception.
        /// </summary>
        /// <param name="info">The <see cref="T:System.Runtime.Serialization.SerializationInfo" /> that holds the serialized object data about the exception being thrown.</param>
        /// <param name="context">The <see cref="T:System.Runtime.Serialization.StreamingContext" /> that contains contextual information about the source or destination.</param>
        /// <exception cref="T:System.ArgumentNullException">The <paramref name="info" /> parameter is a null reference (Nothing in Visual Basic). </exception>
#if BCL35
        [System.Security.Permissions.SecurityPermission(
            System.Security.Permissions.SecurityAction.LinkDemand,
            Flags = System.Security.Permissions.SecurityPermissionFlag.SerializationFormatter)]
#endif
        [System.Security.SecurityCritical]
        // These FxCop rules are giving false-positives for this method
        [System.Diagnostics.CodeAnalysis.SuppressMessage("Microsoft.Security", "CA2123:OverrideLinkDemandsShouldBeIdenticalToBase")]
        [System.Diagnostics.CodeAnalysis.SuppressMessage("Microsoft.Security", "CA2134:MethodsMustOverrideWithConsistentTransparencyFxCopRule")]
        public override void GetObjectData(System.Runtime.Serialization.SerializationInfo info, System.Runtime.Serialization.StreamingContext context)
        {
            base.GetObjectData(info, context);
            info.AddValue("Error", this.Error);
        }
#endif

        /// <summary>
        /// Gets and sets the property Error. 
        /// <para>
        /// A <a>StorageGatewayError</a> that provides more information about the cause of the
        /// error.
        /// </para>
        /// </summary>
        public StorageGatewayError Error
        {
            get { return this._error; }
            set { this._error = value; }
        }

        // Check to see if Error property is set
        internal bool IsSetError()
        {
            return this._error != null;
        }

    }
}<|MERGE_RESOLUTION|>--- conflicted
+++ resolved
@@ -32,11 +32,7 @@
     /// An internal server error has occurred during the request. For more information, see
     /// the error and message fields.
     /// </summary>
-<<<<<<< HEAD
-#if !NETSTANDARD
-=======
-    #if !PCL && !NETSTANDARD
->>>>>>> 1327e649
+    #if !NETSTANDARD
     [Serializable]
     #endif
     public partial class InternalServerErrorException : AmazonStorageGatewayException
