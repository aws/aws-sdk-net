--- conflicted
+++ resolved
@@ -34,11 +34,7 @@
     /// in the organization. For more information, see <a href="https://docs.aws.amazon.com/organizations/latest/userguide/orgs_manage_policies.html#enable_policies_on_root">Enabling
     /// and Disabling a Policy Type on a Root</a> in the <i>AWS Organizations User Guide.</i>
     /// </summary>
-<<<<<<< HEAD
-#if !NETSTANDARD
-=======
-    #if !PCL && !NETSTANDARD
->>>>>>> 1327e649
+    #if !NETSTANDARD
     [Serializable]
     #endif
     public partial class PolicyTypeNotAvailableForOrganizationException : AmazonOrganizationsException
