/*
 * Copyright 2010-2014 Amazon.com, Inc. or its affiliates. All Rights Reserved.
 * 
 * Licensed under the Apache License, Version 2.0 (the "License").
 * You may not use this file except in compliance with the License.
 * A copy of the License is located at
 * 
 *  http://aws.amazon.com/apache2.0
 * 
 * or in the "license" file accompanying this file. This file is distributed
 * on an "AS IS" BASIS, WITHOUT WARRANTIES OR CONDITIONS OF ANY KIND, either
 * express or implied. See the License for the specific language governing
 * permissions and limitations under the License.
 */

/*
 * Do not modify this file. This file is generated from the organizations-2016-11-28.normal.json service model.
 */
using System;
using System.Collections.Generic;
using System.Xml.Serialization;
using System.Text;
using System.IO;
using System.Net;

using Amazon.Runtime;
using Amazon.Runtime.Internal;

namespace Amazon.Organizations.Model
{
    /// <summary>
    /// The operation that you attempted requires you to have the <code>iam:CreateServiceLinkedRole</code>
    /// for <code>organizations.amazonaws.com</code> permission so that AWS Organizations
    /// can create the required service-linked role. You don't have that permission.
    /// </summary>
<<<<<<< HEAD
#if !NETSTANDARD
=======
    #if !PCL && !NETSTANDARD
>>>>>>> 1327e649
    [Serializable]
    #endif
    public partial class AccessDeniedForDependencyException : AmazonOrganizationsException
    {
        private AccessDeniedForDependencyExceptionReason _reason;

        /// <summary>
        /// Constructs a new AccessDeniedForDependencyException with the specified error
        /// message.
        /// </summary>
        /// <param name="message">
        /// Describes the error encountered.
        /// </param>
        public AccessDeniedForDependencyException(string message) 
            : base(message) {}

        /// <summary>
        /// Construct instance of AccessDeniedForDependencyException
        /// </summary>
        /// <param name="message"></param>
        /// <param name="innerException"></param>
        public AccessDeniedForDependencyException(string message, Exception innerException) 
            : base(message, innerException) {}

        /// <summary>
        /// Construct instance of AccessDeniedForDependencyException
        /// </summary>
        /// <param name="innerException"></param>
        public AccessDeniedForDependencyException(Exception innerException) 
            : base(innerException) {}

        /// <summary>
        /// Construct instance of AccessDeniedForDependencyException
        /// </summary>
        /// <param name="message"></param>
        /// <param name="innerException"></param>
        /// <param name="errorType"></param>
        /// <param name="errorCode"></param>
        /// <param name="requestId"></param>
        /// <param name="statusCode"></param>
        public AccessDeniedForDependencyException(string message, Exception innerException, ErrorType errorType, string errorCode, string requestId, HttpStatusCode statusCode) 
            : base(message, innerException, errorType, errorCode, requestId, statusCode) {}

        /// <summary>
        /// Construct instance of AccessDeniedForDependencyException
        /// </summary>
        /// <param name="message"></param>
        /// <param name="errorType"></param>
        /// <param name="errorCode"></param>
        /// <param name="requestId"></param>
        /// <param name="statusCode"></param>
        public AccessDeniedForDependencyException(string message, ErrorType errorType, string errorCode, string requestId, HttpStatusCode statusCode) 
            : base(message, errorType, errorCode, requestId, statusCode) {}


#if !NETSTANDARD
        /// <summary>
        /// Constructs a new instance of the AccessDeniedForDependencyException class with serialized data.
        /// </summary>
        /// <param name="info">The <see cref="T:System.Runtime.Serialization.SerializationInfo" /> that holds the serialized object data about the exception being thrown.</param>
        /// <param name="context">The <see cref="T:System.Runtime.Serialization.StreamingContext" /> that contains contextual information about the source or destination.</param>
        /// <exception cref="T:System.ArgumentNullException">The <paramref name="info" /> parameter is null. </exception>
        /// <exception cref="T:System.Runtime.Serialization.SerializationException">The class name is null or <see cref="P:System.Exception.HResult" /> is zero (0). </exception>
        protected AccessDeniedForDependencyException(System.Runtime.Serialization.SerializationInfo info, System.Runtime.Serialization.StreamingContext context)
            : base(info, context)
        {
            this.Reason = (AccessDeniedForDependencyExceptionReason)info.GetValue("Reason", typeof(AccessDeniedForDependencyExceptionReason));
        }

        /// <summary>
        /// Sets the <see cref="T:System.Runtime.Serialization.SerializationInfo" /> with information about the exception.
        /// </summary>
        /// <param name="info">The <see cref="T:System.Runtime.Serialization.SerializationInfo" /> that holds the serialized object data about the exception being thrown.</param>
        /// <param name="context">The <see cref="T:System.Runtime.Serialization.StreamingContext" /> that contains contextual information about the source or destination.</param>
        /// <exception cref="T:System.ArgumentNullException">The <paramref name="info" /> parameter is a null reference (Nothing in Visual Basic). </exception>
#if BCL35
        [System.Security.Permissions.SecurityPermission(
            System.Security.Permissions.SecurityAction.LinkDemand,
            Flags = System.Security.Permissions.SecurityPermissionFlag.SerializationFormatter)]
#endif
        [System.Security.SecurityCritical]
        // These FxCop rules are giving false-positives for this method
        [System.Diagnostics.CodeAnalysis.SuppressMessage("Microsoft.Security", "CA2123:OverrideLinkDemandsShouldBeIdenticalToBase")]
        [System.Diagnostics.CodeAnalysis.SuppressMessage("Microsoft.Security", "CA2134:MethodsMustOverrideWithConsistentTransparencyFxCopRule")]
        public override void GetObjectData(System.Runtime.Serialization.SerializationInfo info, System.Runtime.Serialization.StreamingContext context)
        {
            base.GetObjectData(info, context);
            info.AddValue("Reason", this.Reason);
        }
#endif

        /// <summary>
        /// Gets and sets the property Reason.
        /// </summary>
        public AccessDeniedForDependencyExceptionReason Reason
        {
            get { return this._reason; }
            set { this._reason = value; }
        }

        // Check to see if Reason property is set
        internal bool IsSetReason()
        {
            return this._reason != null;
        }

    }
}<|MERGE_RESOLUTION|>--- conflicted
+++ resolved
@@ -33,11 +33,7 @@
     /// for <code>organizations.amazonaws.com</code> permission so that AWS Organizations
     /// can create the required service-linked role. You don't have that permission.
     /// </summary>
-<<<<<<< HEAD
-#if !NETSTANDARD
-=======
-    #if !PCL && !NETSTANDARD
->>>>>>> 1327e649
+    #if !NETSTANDARD
     [Serializable]
     #endif
     public partial class AccessDeniedForDependencyException : AmazonOrganizationsException
