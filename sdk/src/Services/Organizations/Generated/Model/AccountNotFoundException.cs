/*
 * Copyright 2010-2014 Amazon.com, Inc. or its affiliates. All Rights Reserved.
 * 
 * Licensed under the Apache License, Version 2.0 (the "License").
 * You may not use this file except in compliance with the License.
 * A copy of the License is located at
 * 
 *  http://aws.amazon.com/apache2.0
 * 
 * or in the "license" file accompanying this file. This file is distributed
 * on an "AS IS" BASIS, WITHOUT WARRANTIES OR CONDITIONS OF ANY KIND, either
 * express or implied. See the License for the specific language governing
 * permissions and limitations under the License.
 */

/*
 * Do not modify this file. This file is generated from the organizations-2016-11-28.normal.json service model.
 */
using System;
using System.Collections.Generic;
using System.Xml.Serialization;
using System.Text;
using System.IO;
using System.Net;

using Amazon.Runtime;
using Amazon.Runtime.Internal;

namespace Amazon.Organizations.Model
{
    /// <summary>
    /// We can't find an AWS account with the <code>AccountId</code> that you specified,
    /// or the account whose credentials you used to make this request isn't a member of an
    /// organization.
    /// </summary>
<<<<<<< HEAD
#if !NETSTANDARD
=======
    #if !PCL && !NETSTANDARD
>>>>>>> 1327e649
    [Serializable]
    #endif
    public partial class AccountNotFoundException : AmazonOrganizationsException
    {

        /// <summary>
        /// Constructs a new AccountNotFoundException with the specified error
        /// message.
        /// </summary>
        /// <param name="message">
        /// Describes the error encountered.
        /// </param>
        public AccountNotFoundException(string message) 
            : base(message) {}

        /// <summary>
        /// Construct instance of AccountNotFoundException
        /// </summary>
        /// <param name="message"></param>
        /// <param name="innerException"></param>
        public AccountNotFoundException(string message, Exception innerException) 
            : base(message, innerException) {}

        /// <summary>
        /// Construct instance of AccountNotFoundException
        /// </summary>
        /// <param name="innerException"></param>
        public AccountNotFoundException(Exception innerException) 
            : base(innerException) {}

        /// <summary>
        /// Construct instance of AccountNotFoundException
        /// </summary>
        /// <param name="message"></param>
        /// <param name="innerException"></param>
        /// <param name="errorType"></param>
        /// <param name="errorCode"></param>
        /// <param name="requestId"></param>
        /// <param name="statusCode"></param>
        public AccountNotFoundException(string message, Exception innerException, ErrorType errorType, string errorCode, string requestId, HttpStatusCode statusCode) 
            : base(message, innerException, errorType, errorCode, requestId, statusCode) {}

        /// <summary>
        /// Construct instance of AccountNotFoundException
        /// </summary>
        /// <param name="message"></param>
        /// <param name="errorType"></param>
        /// <param name="errorCode"></param>
        /// <param name="requestId"></param>
        /// <param name="statusCode"></param>
        public AccountNotFoundException(string message, ErrorType errorType, string errorCode, string requestId, HttpStatusCode statusCode) 
            : base(message, errorType, errorCode, requestId, statusCode) {}


#if !NETSTANDARD
        /// <summary>
        /// Constructs a new instance of the AccountNotFoundException class with serialized data.
        /// </summary>
        /// <param name="info">The <see cref="T:System.Runtime.Serialization.SerializationInfo" /> that holds the serialized object data about the exception being thrown.</param>
        /// <param name="context">The <see cref="T:System.Runtime.Serialization.StreamingContext" /> that contains contextual information about the source or destination.</param>
        /// <exception cref="T:System.ArgumentNullException">The <paramref name="info" /> parameter is null. </exception>
        /// <exception cref="T:System.Runtime.Serialization.SerializationException">The class name is null or <see cref="P:System.Exception.HResult" /> is zero (0). </exception>
        protected AccountNotFoundException(System.Runtime.Serialization.SerializationInfo info, System.Runtime.Serialization.StreamingContext context)
            : base(info, context)
        {
        }

        /// <summary>
        /// Sets the <see cref="T:System.Runtime.Serialization.SerializationInfo" /> with information about the exception.
        /// </summary>
        /// <param name="info">The <see cref="T:System.Runtime.Serialization.SerializationInfo" /> that holds the serialized object data about the exception being thrown.</param>
        /// <param name="context">The <see cref="T:System.Runtime.Serialization.StreamingContext" /> that contains contextual information about the source or destination.</param>
        /// <exception cref="T:System.ArgumentNullException">The <paramref name="info" /> parameter is a null reference (Nothing in Visual Basic). </exception>
#if BCL35
        [System.Security.Permissions.SecurityPermission(
            System.Security.Permissions.SecurityAction.LinkDemand,
            Flags = System.Security.Permissions.SecurityPermissionFlag.SerializationFormatter)]
#endif
        [System.Security.SecurityCritical]
        // These FxCop rules are giving false-positives for this method
        [System.Diagnostics.CodeAnalysis.SuppressMessage("Microsoft.Security", "CA2123:OverrideLinkDemandsShouldBeIdenticalToBase")]
        [System.Diagnostics.CodeAnalysis.SuppressMessage("Microsoft.Security", "CA2134:MethodsMustOverrideWithConsistentTransparencyFxCopRule")]
        public override void GetObjectData(System.Runtime.Serialization.SerializationInfo info, System.Runtime.Serialization.StreamingContext context)
        {
            base.GetObjectData(info, context);
        }
#endif

    }
}<|MERGE_RESOLUTION|>--- conflicted
+++ resolved
@@ -33,11 +33,7 @@
     /// or the account whose credentials you used to make this request isn't a member of an
     /// organization.
     /// </summary>
-<<<<<<< HEAD
-#if !NETSTANDARD
-=======
-    #if !PCL && !NETSTANDARD
->>>>>>> 1327e649
+    #if !NETSTANDARD
     [Serializable]
     #endif
     public partial class AccountNotFoundException : AmazonOrganizationsException
