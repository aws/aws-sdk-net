--- conflicted
+++ resolved
@@ -32,11 +32,7 @@
     /// We can't find the destination container (a root or OU) with the <code>ParentId</code>
     /// that you specified.
     /// </summary>
-<<<<<<< HEAD
-#if !NETSTANDARD
-=======
-    #if !PCL && !NETSTANDARD
->>>>>>> 1327e649
+    #if !NETSTANDARD
     [Serializable]
     #endif
     public partial class DestinationParentNotFoundException : AmazonOrganizationsException
