--- conflicted
+++ resolved
@@ -38,11 +38,7 @@
     /// of AWS Organizations</a> in the <i>AWS Organizations User Guide.</i> 
     /// </para>
     /// </summary>
-<<<<<<< HEAD
-#if !NETSTANDARD
-=======
-    #if !PCL && !NETSTANDARD
->>>>>>> 1327e649
+    #if !NETSTANDARD
     [Serializable]
     #endif
     public partial class TooManyRequestsException : AmazonOrganizationsException
