--- conflicted
+++ resolved
@@ -32,11 +32,7 @@
     /// The specified OU is not empty. Move all accounts to another root or to other OUs,
     /// remove all child OUs, and try the operation again.
     /// </summary>
-<<<<<<< HEAD
-#if !NETSTANDARD
-=======
-    #if !PCL && !NETSTANDARD
->>>>>>> 1327e649
+    #if !NETSTANDARD
     [Serializable]
     #endif
     public partial class OrganizationalUnitNotEmptyException : AmazonOrganizationsException
