--- conflicted
+++ resolved
@@ -34,11 +34,7 @@
     /// hour you continue to receive this error, contact <a href="https://console.aws.amazon.com/support/home#/">AWS
     /// Support</a>.
     /// </summary>
-<<<<<<< HEAD
-#if !NETSTANDARD
-=======
-    #if !PCL && !NETSTANDARD
->>>>>>> 1327e649
+    #if !NETSTANDARD
     [Serializable]
     #endif
     public partial class FinalizingOrganizationException : AmazonOrganizationsException
