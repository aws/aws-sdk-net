/*
 * Copyright 2010-2014 Amazon.com, Inc. or its affiliates. All Rights Reserved.
 * 
 * Licensed under the Apache License, Version 2.0 (the "License").
 * You may not use this file except in compliance with the License.
 * A copy of the License is located at
 * 
 *  http://aws.amazon.com/apache2.0
 * 
 * or in the "license" file accompanying this file. This file is distributed
 * on an "AS IS" BASIS, WITHOUT WARRANTIES OR CONDITIONS OF ANY KIND, either
 * express or implied. See the License for the specific language governing
 * permissions and limitations under the License.
 */

/*
 * Do not modify this file. This file is generated from the organizations-2016-11-28.normal.json service model.
 */
using System;
using System.Collections.Generic;
using System.Xml.Serialization;
using System.Text;
using System.IO;
using System.Net;

using Amazon.Runtime;
using Amazon.Runtime.Internal;

namespace Amazon.Organizations.Model
{
    /// <summary>
    /// If you ran this action on the master account, this policy type is not enabled. If
    /// you ran the action on a member account, the account doesn't have an effective policy
    /// of this type. Contact the administrator of your organization about attaching a policy
    /// of this type to the account.
    /// </summary>
<<<<<<< HEAD
#if !NETSTANDARD
=======
    #if !PCL && !NETSTANDARD
>>>>>>> 1327e649
    [Serializable]
    #endif
    public partial class EffectivePolicyNotFoundException : AmazonOrganizationsException
    {

        /// <summary>
        /// Constructs a new EffectivePolicyNotFoundException with the specified error
        /// message.
        /// </summary>
        /// <param name="message">
        /// Describes the error encountered.
        /// </param>
        public EffectivePolicyNotFoundException(string message) 
            : base(message) {}

        /// <summary>
        /// Construct instance of EffectivePolicyNotFoundException
        /// </summary>
        /// <param name="message"></param>
        /// <param name="innerException"></param>
        public EffectivePolicyNotFoundException(string message, Exception innerException) 
            : base(message, innerException) {}

        /// <summary>
        /// Construct instance of EffectivePolicyNotFoundException
        /// </summary>
        /// <param name="innerException"></param>
        public EffectivePolicyNotFoundException(Exception innerException) 
            : base(innerException) {}

        /// <summary>
        /// Construct instance of EffectivePolicyNotFoundException
        /// </summary>
        /// <param name="message"></param>
        /// <param name="innerException"></param>
        /// <param name="errorType"></param>
        /// <param name="errorCode"></param>
        /// <param name="requestId"></param>
        /// <param name="statusCode"></param>
        public EffectivePolicyNotFoundException(string message, Exception innerException, ErrorType errorType, string errorCode, string requestId, HttpStatusCode statusCode) 
            : base(message, innerException, errorType, errorCode, requestId, statusCode) {}

        /// <summary>
        /// Construct instance of EffectivePolicyNotFoundException
        /// </summary>
        /// <param name="message"></param>
        /// <param name="errorType"></param>
        /// <param name="errorCode"></param>
        /// <param name="requestId"></param>
        /// <param name="statusCode"></param>
        public EffectivePolicyNotFoundException(string message, ErrorType errorType, string errorCode, string requestId, HttpStatusCode statusCode) 
            : base(message, errorType, errorCode, requestId, statusCode) {}


#if !NETSTANDARD
        /// <summary>
        /// Constructs a new instance of the EffectivePolicyNotFoundException class with serialized data.
        /// </summary>
        /// <param name="info">The <see cref="T:System.Runtime.Serialization.SerializationInfo" /> that holds the serialized object data about the exception being thrown.</param>
        /// <param name="context">The <see cref="T:System.Runtime.Serialization.StreamingContext" /> that contains contextual information about the source or destination.</param>
        /// <exception cref="T:System.ArgumentNullException">The <paramref name="info" /> parameter is null. </exception>
        /// <exception cref="T:System.Runtime.Serialization.SerializationException">The class name is null or <see cref="P:System.Exception.HResult" /> is zero (0). </exception>
        protected EffectivePolicyNotFoundException(System.Runtime.Serialization.SerializationInfo info, System.Runtime.Serialization.StreamingContext context)
            : base(info, context)
        {
        }

        /// <summary>
        /// Sets the <see cref="T:System.Runtime.Serialization.SerializationInfo" /> with information about the exception.
        /// </summary>
        /// <param name="info">The <see cref="T:System.Runtime.Serialization.SerializationInfo" /> that holds the serialized object data about the exception being thrown.</param>
        /// <param name="context">The <see cref="T:System.Runtime.Serialization.StreamingContext" /> that contains contextual information about the source or destination.</param>
        /// <exception cref="T:System.ArgumentNullException">The <paramref name="info" /> parameter is a null reference (Nothing in Visual Basic). </exception>
#if BCL35
        [System.Security.Permissions.SecurityPermission(
            System.Security.Permissions.SecurityAction.LinkDemand,
            Flags = System.Security.Permissions.SecurityPermissionFlag.SerializationFormatter)]
#endif
        [System.Security.SecurityCritical]
        // These FxCop rules are giving false-positives for this method
        [System.Diagnostics.CodeAnalysis.SuppressMessage("Microsoft.Security", "CA2123:OverrideLinkDemandsShouldBeIdenticalToBase")]
        [System.Diagnostics.CodeAnalysis.SuppressMessage("Microsoft.Security", "CA2134:MethodsMustOverrideWithConsistentTransparencyFxCopRule")]
        public override void GetObjectData(System.Runtime.Serialization.SerializationInfo info, System.Runtime.Serialization.StreamingContext context)
        {
            base.GetObjectData(info, context);
        }
#endif

    }
}<|MERGE_RESOLUTION|>--- conflicted
+++ resolved
@@ -34,11 +34,7 @@
     /// of this type. Contact the administrator of your organization about attaching a policy
     /// of this type to the account.
     /// </summary>
-<<<<<<< HEAD
-#if !NETSTANDARD
-=======
-    #if !PCL && !NETSTANDARD
->>>>>>> 1327e649
+    #if !NETSTANDARD
     [Serializable]
     #endif
     public partial class EffectivePolicyNotFoundException : AmazonOrganizationsException
