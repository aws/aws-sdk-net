/*
 * Copyright 2010-2014 Amazon.com, Inc. or its affiliates. All Rights Reserved.
 * 
 * Licensed under the Apache License, Version 2.0 (the "License").
 * You may not use this file except in compliance with the License.
 * A copy of the License is located at
 * 
 *  http://aws.amazon.com/apache2.0
 * 
 * or in the "license" file accompanying this file. This file is distributed
 * on an "AS IS" BASIS, WITHOUT WARRANTIES OR CONDITIONS OF ANY KIND, either
 * express or implied. See the License for the specific language governing
 * permissions and limitations under the License.
 */

/*
 * Do not modify this file. This file is generated from the organizations-2016-11-28.normal.json service model.
 */
using System;
using System.Collections.Generic;
using System.Xml.Serialization;
using System.Text;
using System.IO;
using System.Net;

using Amazon.Runtime;
using Amazon.Runtime.Internal;

namespace Amazon.Organizations.Model
{
    /// <summary>
    /// You don't have permissions to perform the requested operation. The user or role that
    /// is making the request must have at least one IAM permissions policy attached that
    /// grants the required permissions. For more information, see <a href="https://docs.aws.amazon.com/IAM/latest/UserGuide/access.html">Access
    /// Management</a> in the <i>IAM User Guide.</i>
    /// </summary>
<<<<<<< HEAD
#if !NETSTANDARD
=======
    #if !PCL && !NETSTANDARD
>>>>>>> 1327e649
    [Serializable]
    #endif
    public partial class AccessDeniedException : AmazonOrganizationsException
    {

        /// <summary>
        /// Constructs a new AccessDeniedException with the specified error
        /// message.
        /// </summary>
        /// <param name="message">
        /// Describes the error encountered.
        /// </param>
        public AccessDeniedException(string message) 
            : base(message) {}

        /// <summary>
        /// Construct instance of AccessDeniedException
        /// </summary>
        /// <param name="message"></param>
        /// <param name="innerException"></param>
        public AccessDeniedException(string message, Exception innerException) 
            : base(message, innerException) {}

        /// <summary>
        /// Construct instance of AccessDeniedException
        /// </summary>
        /// <param name="innerException"></param>
        public AccessDeniedException(Exception innerException) 
            : base(innerException) {}

        /// <summary>
        /// Construct instance of AccessDeniedException
        /// </summary>
        /// <param name="message"></param>
        /// <param name="innerException"></param>
        /// <param name="errorType"></param>
        /// <param name="errorCode"></param>
        /// <param name="requestId"></param>
        /// <param name="statusCode"></param>
        public AccessDeniedException(string message, Exception innerException, ErrorType errorType, string errorCode, string requestId, HttpStatusCode statusCode) 
            : base(message, innerException, errorType, errorCode, requestId, statusCode) {}

        /// <summary>
        /// Construct instance of AccessDeniedException
        /// </summary>
        /// <param name="message"></param>
        /// <param name="errorType"></param>
        /// <param name="errorCode"></param>
        /// <param name="requestId"></param>
        /// <param name="statusCode"></param>
        public AccessDeniedException(string message, ErrorType errorType, string errorCode, string requestId, HttpStatusCode statusCode) 
            : base(message, errorType, errorCode, requestId, statusCode) {}


#if !NETSTANDARD
        /// <summary>
        /// Constructs a new instance of the AccessDeniedException class with serialized data.
        /// </summary>
        /// <param name="info">The <see cref="T:System.Runtime.Serialization.SerializationInfo" /> that holds the serialized object data about the exception being thrown.</param>
        /// <param name="context">The <see cref="T:System.Runtime.Serialization.StreamingContext" /> that contains contextual information about the source or destination.</param>
        /// <exception cref="T:System.ArgumentNullException">The <paramref name="info" /> parameter is null. </exception>
        /// <exception cref="T:System.Runtime.Serialization.SerializationException">The class name is null or <see cref="P:System.Exception.HResult" /> is zero (0). </exception>
        protected AccessDeniedException(System.Runtime.Serialization.SerializationInfo info, System.Runtime.Serialization.StreamingContext context)
            : base(info, context)
        {
        }

        /// <summary>
        /// Sets the <see cref="T:System.Runtime.Serialization.SerializationInfo" /> with information about the exception.
        /// </summary>
        /// <param name="info">The <see cref="T:System.Runtime.Serialization.SerializationInfo" /> that holds the serialized object data about the exception being thrown.</param>
        /// <param name="context">The <see cref="T:System.Runtime.Serialization.StreamingContext" /> that contains contextual information about the source or destination.</param>
        /// <exception cref="T:System.ArgumentNullException">The <paramref name="info" /> parameter is a null reference (Nothing in Visual Basic). </exception>
#if BCL35
        [System.Security.Permissions.SecurityPermission(
            System.Security.Permissions.SecurityAction.LinkDemand,
            Flags = System.Security.Permissions.SecurityPermissionFlag.SerializationFormatter)]
#endif
        [System.Security.SecurityCritical]
        // These FxCop rules are giving false-positives for this method
        [System.Diagnostics.CodeAnalysis.SuppressMessage("Microsoft.Security", "CA2123:OverrideLinkDemandsShouldBeIdenticalToBase")]
        [System.Diagnostics.CodeAnalysis.SuppressMessage("Microsoft.Security", "CA2134:MethodsMustOverrideWithConsistentTransparencyFxCopRule")]
        public override void GetObjectData(System.Runtime.Serialization.SerializationInfo info, System.Runtime.Serialization.StreamingContext context)
        {
            base.GetObjectData(info, context);
        }
#endif

    }
}<|MERGE_RESOLUTION|>--- conflicted
+++ resolved
@@ -34,11 +34,7 @@
     /// grants the required permissions. For more information, see <a href="https://docs.aws.amazon.com/IAM/latest/UserGuide/access.html">Access
     /// Management</a> in the <i>IAM User Guide.</i>
     /// </summary>
-<<<<<<< HEAD
-#if !NETSTANDARD
-=======
-    #if !PCL && !NETSTANDARD
->>>>>>> 1327e649
+    #if !NETSTANDARD
     [Serializable]
     #endif
     public partial class AccessDeniedException : AmazonOrganizationsException
