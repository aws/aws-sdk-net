--- conflicted
+++ resolved
@@ -33,11 +33,7 @@
     /// to become a member account in another organization, you must first delete the current
     /// organization of the master account.
     /// </summary>
-<<<<<<< HEAD
-#if !NETSTANDARD
-=======
-    #if !PCL && !NETSTANDARD
->>>>>>> 1327e649
+    #if !NETSTANDARD
     [Serializable]
     #endif
     public partial class MasterCannotLeaveOrganizationException : AmazonOrganizationsException
