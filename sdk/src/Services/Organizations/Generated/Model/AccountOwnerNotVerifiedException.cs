/*
 * Copyright 2010-2014 Amazon.com, Inc. or its affiliates. All Rights Reserved.
 * 
 * Licensed under the Apache License, Version 2.0 (the "License").
 * You may not use this file except in compliance with the License.
 * A copy of the License is located at
 * 
 *  http://aws.amazon.com/apache2.0
 * 
 * or in the "license" file accompanying this file. This file is distributed
 * on an "AS IS" BASIS, WITHOUT WARRANTIES OR CONDITIONS OF ANY KIND, either
 * express or implied. See the License for the specific language governing
 * permissions and limitations under the License.
 */

/*
 * Do not modify this file. This file is generated from the organizations-2016-11-28.normal.json service model.
 */
using System;
using System.Collections.Generic;
using System.Xml.Serialization;
using System.Text;
using System.IO;
using System.Net;

using Amazon.Runtime;
using Amazon.Runtime.Internal;

namespace Amazon.Organizations.Model
{
    /// <summary>
    /// You can't invite an existing account to your organization until you verify that you
    /// own the email address associated with the master account. For more information, see
    /// <a href="http://docs.aws.amazon.com/organizations/latest/userguide/orgs_manage_create.html#about-email-verification">Email
    /// Address Verification</a> in the <i>AWS Organizations User Guide.</i>
    /// </summary>
<<<<<<< HEAD
#if !NETSTANDARD
=======
    #if !PCL && !NETSTANDARD
>>>>>>> 1327e649
    [Serializable]
    #endif
    public partial class AccountOwnerNotVerifiedException : AmazonOrganizationsException
    {

        /// <summary>
        /// Constructs a new AccountOwnerNotVerifiedException with the specified error
        /// message.
        /// </summary>
        /// <param name="message">
        /// Describes the error encountered.
        /// </param>
        public AccountOwnerNotVerifiedException(string message) 
            : base(message) {}

        /// <summary>
        /// Construct instance of AccountOwnerNotVerifiedException
        /// </summary>
        /// <param name="message"></param>
        /// <param name="innerException"></param>
        public AccountOwnerNotVerifiedException(string message, Exception innerException) 
            : base(message, innerException) {}

        /// <summary>
        /// Construct instance of AccountOwnerNotVerifiedException
        /// </summary>
        /// <param name="innerException"></param>
        public AccountOwnerNotVerifiedException(Exception innerException) 
            : base(innerException) {}

        /// <summary>
        /// Construct instance of AccountOwnerNotVerifiedException
        /// </summary>
        /// <param name="message"></param>
        /// <param name="innerException"></param>
        /// <param name="errorType"></param>
        /// <param name="errorCode"></param>
        /// <param name="requestId"></param>
        /// <param name="statusCode"></param>
        public AccountOwnerNotVerifiedException(string message, Exception innerException, ErrorType errorType, string errorCode, string requestId, HttpStatusCode statusCode) 
            : base(message, innerException, errorType, errorCode, requestId, statusCode) {}

        /// <summary>
        /// Construct instance of AccountOwnerNotVerifiedException
        /// </summary>
        /// <param name="message"></param>
        /// <param name="errorType"></param>
        /// <param name="errorCode"></param>
        /// <param name="requestId"></param>
        /// <param name="statusCode"></param>
        public AccountOwnerNotVerifiedException(string message, ErrorType errorType, string errorCode, string requestId, HttpStatusCode statusCode) 
            : base(message, errorType, errorCode, requestId, statusCode) {}


#if !NETSTANDARD
        /// <summary>
        /// Constructs a new instance of the AccountOwnerNotVerifiedException class with serialized data.
        /// </summary>
        /// <param name="info">The <see cref="T:System.Runtime.Serialization.SerializationInfo" /> that holds the serialized object data about the exception being thrown.</param>
        /// <param name="context">The <see cref="T:System.Runtime.Serialization.StreamingContext" /> that contains contextual information about the source or destination.</param>
        /// <exception cref="T:System.ArgumentNullException">The <paramref name="info" /> parameter is null. </exception>
        /// <exception cref="T:System.Runtime.Serialization.SerializationException">The class name is null or <see cref="P:System.Exception.HResult" /> is zero (0). </exception>
        protected AccountOwnerNotVerifiedException(System.Runtime.Serialization.SerializationInfo info, System.Runtime.Serialization.StreamingContext context)
            : base(info, context)
        {
        }

        /// <summary>
        /// Sets the <see cref="T:System.Runtime.Serialization.SerializationInfo" /> with information about the exception.
        /// </summary>
        /// <param name="info">The <see cref="T:System.Runtime.Serialization.SerializationInfo" /> that holds the serialized object data about the exception being thrown.</param>
        /// <param name="context">The <see cref="T:System.Runtime.Serialization.StreamingContext" /> that contains contextual information about the source or destination.</param>
        /// <exception cref="T:System.ArgumentNullException">The <paramref name="info" /> parameter is a null reference (Nothing in Visual Basic). </exception>
#if BCL35
        [System.Security.Permissions.SecurityPermission(
            System.Security.Permissions.SecurityAction.LinkDemand,
            Flags = System.Security.Permissions.SecurityPermissionFlag.SerializationFormatter)]
#endif
        [System.Security.SecurityCritical]
        // These FxCop rules are giving false-positives for this method
        [System.Diagnostics.CodeAnalysis.SuppressMessage("Microsoft.Security", "CA2123:OverrideLinkDemandsShouldBeIdenticalToBase")]
        [System.Diagnostics.CodeAnalysis.SuppressMessage("Microsoft.Security", "CA2134:MethodsMustOverrideWithConsistentTransparencyFxCopRule")]
        public override void GetObjectData(System.Runtime.Serialization.SerializationInfo info, System.Runtime.Serialization.StreamingContext context)
        {
            base.GetObjectData(info, context);
        }
#endif

    }
}<|MERGE_RESOLUTION|>--- conflicted
+++ resolved
@@ -34,11 +34,7 @@
     /// <a href="http://docs.aws.amazon.com/organizations/latest/userguide/orgs_manage_create.html#about-email-verification">Email
     /// Address Verification</a> in the <i>AWS Organizations User Guide.</i>
     /// </summary>
-<<<<<<< HEAD
-#if !NETSTANDARD
-=======
-    #if !PCL && !NETSTANDARD
->>>>>>> 1327e649
+    #if !NETSTANDARD
     [Serializable]
     #endif
     public partial class AccountOwnerNotVerifiedException : AmazonOrganizationsException
