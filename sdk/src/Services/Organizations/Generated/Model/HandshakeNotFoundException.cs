--- conflicted
+++ resolved
@@ -31,11 +31,7 @@
     /// <summary>
     /// We can't find a handshake with the <code>HandshakeId</code> that you specified.
     /// </summary>
-<<<<<<< HEAD
-#if !NETSTANDARD
-=======
-    #if !PCL && !NETSTANDARD
->>>>>>> 1327e649
+    #if !NETSTANDARD
     [Serializable]
     #endif
     public partial class HandshakeNotFoundException : AmazonOrganizationsException
