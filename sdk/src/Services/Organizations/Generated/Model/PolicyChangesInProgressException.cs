--- conflicted
+++ resolved
@@ -32,11 +32,7 @@
     /// Changes to the effective policy are in progress, and its contents can't be returned.
     /// Try the operation again later.
     /// </summary>
-<<<<<<< HEAD
-#if !NETSTANDARD
-=======
-    #if !PCL && !NETSTANDARD
->>>>>>> 1327e649
+    #if !NETSTANDARD
     [Serializable]
     #endif
     public partial class PolicyChangesInProgressException : AmazonOrganizationsException
