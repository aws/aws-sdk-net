--- conflicted
+++ resolved
@@ -31,11 +31,7 @@
     /// <summary>
     /// The policy isn't attached to the specified target in the specified root.
     /// </summary>
-<<<<<<< HEAD
-#if !NETSTANDARD
-=======
-    #if !PCL && !NETSTANDARD
->>>>>>> 1327e649
+    #if !NETSTANDARD
     [Serializable]
     #endif
     public partial class PolicyNotAttachedException : AmazonOrganizationsException
