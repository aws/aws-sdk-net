--- conflicted
+++ resolved
@@ -32,11 +32,7 @@
     /// Too many requests have been received for this AWS account in too short a time. The
     /// request should be retried after some time delay.
     /// </summary>
-<<<<<<< HEAD
-#if !NETSTANDARD
-=======
-    #if !PCL && !NETSTANDARD
->>>>>>> 1327e649
+    #if !NETSTANDARD
     [Serializable]
     #endif
     public partial class TooManyRequestsException : AmazonMobileException
