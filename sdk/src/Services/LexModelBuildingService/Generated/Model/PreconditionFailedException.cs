/*
 * Copyright 2010-2014 Amazon.com, Inc. or its affiliates. All Rights Reserved.
 * 
 * Licensed under the Apache License, Version 2.0 (the "License").
 * You may not use this file except in compliance with the License.
 * A copy of the License is located at
 * 
 *  http://aws.amazon.com/apache2.0
 * 
 * or in the "license" file accompanying this file. This file is distributed
 * on an "AS IS" BASIS, WITHOUT WARRANTIES OR CONDITIONS OF ANY KIND, either
 * express or implied. See the License for the specific language governing
 * permissions and limitations under the License.
 */

/*
 * Do not modify this file. This file is generated from the lex-models-2017-04-19.normal.json service model.
 */
using System;
using System.Collections.Generic;
using System.Xml.Serialization;
using System.Text;
using System.IO;
using System.Net;

using Amazon.Runtime;
using Amazon.Runtime.Internal;

namespace Amazon.LexModelBuildingService.Model
{
    /// <summary>
    /// The checksum of the resource that you are trying to change does not match the checksum
    /// in the request. Check the resource's checksum and try again.
    /// </summary>
<<<<<<< HEAD
#if !NETSTANDARD
=======
    #if !PCL && !NETSTANDARD
>>>>>>> 1327e649
    [Serializable]
    #endif
    public partial class PreconditionFailedException : AmazonLexModelBuildingServiceException
    {

        /// <summary>
        /// Constructs a new PreconditionFailedException with the specified error
        /// message.
        /// </summary>
        /// <param name="message">
        /// Describes the error encountered.
        /// </param>
        public PreconditionFailedException(string message) 
            : base(message) {}

        /// <summary>
        /// Construct instance of PreconditionFailedException
        /// </summary>
        /// <param name="message"></param>
        /// <param name="innerException"></param>
        public PreconditionFailedException(string message, Exception innerException) 
            : base(message, innerException) {}

        /// <summary>
        /// Construct instance of PreconditionFailedException
        /// </summary>
        /// <param name="innerException"></param>
        public PreconditionFailedException(Exception innerException) 
            : base(innerException) {}

        /// <summary>
        /// Construct instance of PreconditionFailedException
        /// </summary>
        /// <param name="message"></param>
        /// <param name="innerException"></param>
        /// <param name="errorType"></param>
        /// <param name="errorCode"></param>
        /// <param name="requestId"></param>
        /// <param name="statusCode"></param>
        public PreconditionFailedException(string message, Exception innerException, ErrorType errorType, string errorCode, string requestId, HttpStatusCode statusCode) 
            : base(message, innerException, errorType, errorCode, requestId, statusCode) {}

        /// <summary>
        /// Construct instance of PreconditionFailedException
        /// </summary>
        /// <param name="message"></param>
        /// <param name="errorType"></param>
        /// <param name="errorCode"></param>
        /// <param name="requestId"></param>
        /// <param name="statusCode"></param>
        public PreconditionFailedException(string message, ErrorType errorType, string errorCode, string requestId, HttpStatusCode statusCode) 
            : base(message, errorType, errorCode, requestId, statusCode) {}


#if !NETSTANDARD
        /// <summary>
        /// Constructs a new instance of the PreconditionFailedException class with serialized data.
        /// </summary>
        /// <param name="info">The <see cref="T:System.Runtime.Serialization.SerializationInfo" /> that holds the serialized object data about the exception being thrown.</param>
        /// <param name="context">The <see cref="T:System.Runtime.Serialization.StreamingContext" /> that contains contextual information about the source or destination.</param>
        /// <exception cref="T:System.ArgumentNullException">The <paramref name="info" /> parameter is null. </exception>
        /// <exception cref="T:System.Runtime.Serialization.SerializationException">The class name is null or <see cref="P:System.Exception.HResult" /> is zero (0). </exception>
        protected PreconditionFailedException(System.Runtime.Serialization.SerializationInfo info, System.Runtime.Serialization.StreamingContext context)
            : base(info, context)
        {
        }

        /// <summary>
        /// Sets the <see cref="T:System.Runtime.Serialization.SerializationInfo" /> with information about the exception.
        /// </summary>
        /// <param name="info">The <see cref="T:System.Runtime.Serialization.SerializationInfo" /> that holds the serialized object data about the exception being thrown.</param>
        /// <param name="context">The <see cref="T:System.Runtime.Serialization.StreamingContext" /> that contains contextual information about the source or destination.</param>
        /// <exception cref="T:System.ArgumentNullException">The <paramref name="info" /> parameter is a null reference (Nothing in Visual Basic). </exception>
#if BCL35
        [System.Security.Permissions.SecurityPermission(
            System.Security.Permissions.SecurityAction.LinkDemand,
            Flags = System.Security.Permissions.SecurityPermissionFlag.SerializationFormatter)]
#endif
        [System.Security.SecurityCritical]
        // These FxCop rules are giving false-positives for this method
        [System.Diagnostics.CodeAnalysis.SuppressMessage("Microsoft.Security", "CA2123:OverrideLinkDemandsShouldBeIdenticalToBase")]
        [System.Diagnostics.CodeAnalysis.SuppressMessage("Microsoft.Security", "CA2134:MethodsMustOverrideWithConsistentTransparencyFxCopRule")]
        public override void GetObjectData(System.Runtime.Serialization.SerializationInfo info, System.Runtime.Serialization.StreamingContext context)
        {
            base.GetObjectData(info, context);
        }
#endif

    }
}<|MERGE_RESOLUTION|>--- conflicted
+++ resolved
@@ -32,11 +32,7 @@
     /// The checksum of the resource that you are trying to change does not match the checksum
     /// in the request. Check the resource's checksum and try again.
     /// </summary>
-<<<<<<< HEAD
-#if !NETSTANDARD
-=======
-    #if !PCL && !NETSTANDARD
->>>>>>> 1327e649
+    #if !NETSTANDARD
     [Serializable]
     #endif
     public partial class PreconditionFailedException : AmazonLexModelBuildingServiceException
