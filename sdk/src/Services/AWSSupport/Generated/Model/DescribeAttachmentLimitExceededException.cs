/*
 * Copyright 2010-2014 Amazon.com, Inc. or its affiliates. All Rights Reserved.
 * 
 * Licensed under the Apache License, Version 2.0 (the "License").
 * You may not use this file except in compliance with the License.
 * A copy of the License is located at
 * 
 *  http://aws.amazon.com/apache2.0
 * 
 * or in the "license" file accompanying this file. This file is distributed
 * on an "AS IS" BASIS, WITHOUT WARRANTIES OR CONDITIONS OF ANY KIND, either
 * express or implied. See the License for the specific language governing
 * permissions and limitations under the License.
 */

/*
 * Do not modify this file. This file is generated from the support-2013-04-15.normal.json service model.
 */
using System;
using System.Collections.Generic;
using System.Xml.Serialization;
using System.Text;
using System.IO;
using System.Net;

using Amazon.Runtime;
using Amazon.Runtime.Internal;

namespace Amazon.AWSSupport.Model
{
    /// <summary>
    /// The limit for the number of <a>DescribeAttachment</a> requests in a short period of
    /// time has been exceeded.
    /// </summary>
<<<<<<< HEAD
#if !NETSTANDARD
=======
    #if !PCL && !NETSTANDARD
>>>>>>> 1327e649
    [Serializable]
    #endif
    public partial class DescribeAttachmentLimitExceededException : AmazonAWSSupportException
    {

        /// <summary>
        /// Constructs a new DescribeAttachmentLimitExceededException with the specified error
        /// message.
        /// </summary>
        /// <param name="message">
        /// Describes the error encountered.
        /// </param>
        public DescribeAttachmentLimitExceededException(string message) 
            : base(message) {}

        /// <summary>
        /// Construct instance of DescribeAttachmentLimitExceededException
        /// </summary>
        /// <param name="message"></param>
        /// <param name="innerException"></param>
        public DescribeAttachmentLimitExceededException(string message, Exception innerException) 
            : base(message, innerException) {}

        /// <summary>
        /// Construct instance of DescribeAttachmentLimitExceededException
        /// </summary>
        /// <param name="innerException"></param>
        public DescribeAttachmentLimitExceededException(Exception innerException) 
            : base(innerException) {}

        /// <summary>
        /// Construct instance of DescribeAttachmentLimitExceededException
        /// </summary>
        /// <param name="message"></param>
        /// <param name="innerException"></param>
        /// <param name="errorType"></param>
        /// <param name="errorCode"></param>
        /// <param name="requestId"></param>
        /// <param name="statusCode"></param>
        public DescribeAttachmentLimitExceededException(string message, Exception innerException, ErrorType errorType, string errorCode, string requestId, HttpStatusCode statusCode) 
            : base(message, innerException, errorType, errorCode, requestId, statusCode) {}

        /// <summary>
        /// Construct instance of DescribeAttachmentLimitExceededException
        /// </summary>
        /// <param name="message"></param>
        /// <param name="errorType"></param>
        /// <param name="errorCode"></param>
        /// <param name="requestId"></param>
        /// <param name="statusCode"></param>
        public DescribeAttachmentLimitExceededException(string message, ErrorType errorType, string errorCode, string requestId, HttpStatusCode statusCode) 
            : base(message, errorType, errorCode, requestId, statusCode) {}


#if !NETSTANDARD
        /// <summary>
        /// Constructs a new instance of the DescribeAttachmentLimitExceededException class with serialized data.
        /// </summary>
        /// <param name="info">The <see cref="T:System.Runtime.Serialization.SerializationInfo" /> that holds the serialized object data about the exception being thrown.</param>
        /// <param name="context">The <see cref="T:System.Runtime.Serialization.StreamingContext" /> that contains contextual information about the source or destination.</param>
        /// <exception cref="T:System.ArgumentNullException">The <paramref name="info" /> parameter is null. </exception>
        /// <exception cref="T:System.Runtime.Serialization.SerializationException">The class name is null or <see cref="P:System.Exception.HResult" /> is zero (0). </exception>
        protected DescribeAttachmentLimitExceededException(System.Runtime.Serialization.SerializationInfo info, System.Runtime.Serialization.StreamingContext context)
            : base(info, context)
        {
        }

        /// <summary>
        /// Sets the <see cref="T:System.Runtime.Serialization.SerializationInfo" /> with information about the exception.
        /// </summary>
        /// <param name="info">The <see cref="T:System.Runtime.Serialization.SerializationInfo" /> that holds the serialized object data about the exception being thrown.</param>
        /// <param name="context">The <see cref="T:System.Runtime.Serialization.StreamingContext" /> that contains contextual information about the source or destination.</param>
        /// <exception cref="T:System.ArgumentNullException">The <paramref name="info" /> parameter is a null reference (Nothing in Visual Basic). </exception>
#if BCL35
        [System.Security.Permissions.SecurityPermission(
            System.Security.Permissions.SecurityAction.LinkDemand,
            Flags = System.Security.Permissions.SecurityPermissionFlag.SerializationFormatter)]
#endif
        [System.Security.SecurityCritical]
        // These FxCop rules are giving false-positives for this method
        [System.Diagnostics.CodeAnalysis.SuppressMessage("Microsoft.Security", "CA2123:OverrideLinkDemandsShouldBeIdenticalToBase")]
        [System.Diagnostics.CodeAnalysis.SuppressMessage("Microsoft.Security", "CA2134:MethodsMustOverrideWithConsistentTransparencyFxCopRule")]
        public override void GetObjectData(System.Runtime.Serialization.SerializationInfo info, System.Runtime.Serialization.StreamingContext context)
        {
            base.GetObjectData(info, context);
        }
#endif

    }
}<|MERGE_RESOLUTION|>--- conflicted
+++ resolved
@@ -32,11 +32,7 @@
     /// The limit for the number of <a>DescribeAttachment</a> requests in a short period of
     /// time has been exceeded.
     /// </summary>
-<<<<<<< HEAD
-#if !NETSTANDARD
-=======
-    #if !PCL && !NETSTANDARD
->>>>>>> 1327e649
+    #if !NETSTANDARD
     [Serializable]
     #endif
     public partial class DescribeAttachmentLimitExceededException : AmazonAWSSupportException
