--- conflicted
+++ resolved
@@ -32,11 +32,7 @@
     /// The limit for the number of attachment sets created in a short period of time has
     /// been exceeded.
     /// </summary>
-<<<<<<< HEAD
-#if !NETSTANDARD
-=======
-    #if !PCL && !NETSTANDARD
->>>>>>> 1327e649
+    #if !NETSTANDARD
     [Serializable]
     #endif
     public partial class AttachmentLimitExceededException : AmazonAWSSupportException
