/*
 * Copyright 2010-2014 Amazon.com, Inc. or its affiliates. All Rights Reserved.
 * 
 * Licensed under the Apache License, Version 2.0 (the "License").
 * You may not use this file except in compliance with the License.
 * A copy of the License is located at
 * 
 *  http://aws.amazon.com/apache2.0
 * 
 * or in the "license" file accompanying this file. This file is distributed
 * on an "AS IS" BASIS, WITHOUT WARRANTIES OR CONDITIONS OF ANY KIND, either
 * express or implied. See the License for the specific language governing
 * permissions and limitations under the License.
 */

/*
 * Do not modify this file. This file is generated from the support-2013-04-15.normal.json service model.
 */
using System;
using System.Collections.Generic;
using System.Xml.Serialization;
using System.Text;
using System.IO;
using System.Net;

using Amazon.Runtime;
using Amazon.Runtime.Internal;

namespace Amazon.AWSSupport.Model
{
    /// <summary>
    /// A limit for the size of an attachment set has been exceeded. The limits are three
    /// attachments and 5 MB per attachment.
    /// </summary>
<<<<<<< HEAD
#if !NETSTANDARD
=======
    #if !PCL && !NETSTANDARD
>>>>>>> 1327e649
    [Serializable]
    #endif
    public partial class AttachmentSetSizeLimitExceededException : AmazonAWSSupportException
    {

        /// <summary>
        /// Constructs a new AttachmentSetSizeLimitExceededException with the specified error
        /// message.
        /// </summary>
        /// <param name="message">
        /// Describes the error encountered.
        /// </param>
        public AttachmentSetSizeLimitExceededException(string message) 
            : base(message) {}

        /// <summary>
        /// Construct instance of AttachmentSetSizeLimitExceededException
        /// </summary>
        /// <param name="message"></param>
        /// <param name="innerException"></param>
        public AttachmentSetSizeLimitExceededException(string message, Exception innerException) 
            : base(message, innerException) {}

        /// <summary>
        /// Construct instance of AttachmentSetSizeLimitExceededException
        /// </summary>
        /// <param name="innerException"></param>
        public AttachmentSetSizeLimitExceededException(Exception innerException) 
            : base(innerException) {}

        /// <summary>
        /// Construct instance of AttachmentSetSizeLimitExceededException
        /// </summary>
        /// <param name="message"></param>
        /// <param name="innerException"></param>
        /// <param name="errorType"></param>
        /// <param name="errorCode"></param>
        /// <param name="requestId"></param>
        /// <param name="statusCode"></param>
        public AttachmentSetSizeLimitExceededException(string message, Exception innerException, ErrorType errorType, string errorCode, string requestId, HttpStatusCode statusCode) 
            : base(message, innerException, errorType, errorCode, requestId, statusCode) {}

        /// <summary>
        /// Construct instance of AttachmentSetSizeLimitExceededException
        /// </summary>
        /// <param name="message"></param>
        /// <param name="errorType"></param>
        /// <param name="errorCode"></param>
        /// <param name="requestId"></param>
        /// <param name="statusCode"></param>
        public AttachmentSetSizeLimitExceededException(string message, ErrorType errorType, string errorCode, string requestId, HttpStatusCode statusCode) 
            : base(message, errorType, errorCode, requestId, statusCode) {}


#if !NETSTANDARD
        /// <summary>
        /// Constructs a new instance of the AttachmentSetSizeLimitExceededException class with serialized data.
        /// </summary>
        /// <param name="info">The <see cref="T:System.Runtime.Serialization.SerializationInfo" /> that holds the serialized object data about the exception being thrown.</param>
        /// <param name="context">The <see cref="T:System.Runtime.Serialization.StreamingContext" /> that contains contextual information about the source or destination.</param>
        /// <exception cref="T:System.ArgumentNullException">The <paramref name="info" /> parameter is null. </exception>
        /// <exception cref="T:System.Runtime.Serialization.SerializationException">The class name is null or <see cref="P:System.Exception.HResult" /> is zero (0). </exception>
        protected AttachmentSetSizeLimitExceededException(System.Runtime.Serialization.SerializationInfo info, System.Runtime.Serialization.StreamingContext context)
            : base(info, context)
        {
        }

        /// <summary>
        /// Sets the <see cref="T:System.Runtime.Serialization.SerializationInfo" /> with information about the exception.
        /// </summary>
        /// <param name="info">The <see cref="T:System.Runtime.Serialization.SerializationInfo" /> that holds the serialized object data about the exception being thrown.</param>
        /// <param name="context">The <see cref="T:System.Runtime.Serialization.StreamingContext" /> that contains contextual information about the source or destination.</param>
        /// <exception cref="T:System.ArgumentNullException">The <paramref name="info" /> parameter is a null reference (Nothing in Visual Basic). </exception>
#if BCL35
        [System.Security.Permissions.SecurityPermission(
            System.Security.Permissions.SecurityAction.LinkDemand,
            Flags = System.Security.Permissions.SecurityPermissionFlag.SerializationFormatter)]
#endif
        [System.Security.SecurityCritical]
        // These FxCop rules are giving false-positives for this method
        [System.Diagnostics.CodeAnalysis.SuppressMessage("Microsoft.Security", "CA2123:OverrideLinkDemandsShouldBeIdenticalToBase")]
        [System.Diagnostics.CodeAnalysis.SuppressMessage("Microsoft.Security", "CA2134:MethodsMustOverrideWithConsistentTransparencyFxCopRule")]
        public override void GetObjectData(System.Runtime.Serialization.SerializationInfo info, System.Runtime.Serialization.StreamingContext context)
        {
            base.GetObjectData(info, context);
        }
#endif

    }
}<|MERGE_RESOLUTION|>--- conflicted
+++ resolved
@@ -32,11 +32,7 @@
     /// A limit for the size of an attachment set has been exceeded. The limits are three
     /// attachments and 5 MB per attachment.
     /// </summary>
-<<<<<<< HEAD
-#if !NETSTANDARD
-=======
-    #if !PCL && !NETSTANDARD
->>>>>>> 1327e649
+    #if !NETSTANDARD
     [Serializable]
     #endif
     public partial class AttachmentSetSizeLimitExceededException : AmazonAWSSupportException
