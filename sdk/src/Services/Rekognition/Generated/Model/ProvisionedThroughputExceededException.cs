--- conflicted
+++ resolved
@@ -32,11 +32,7 @@
     /// The number of requests exceeded your throughput limit. If you want to increase this
     /// limit, contact Amazon Rekognition.
     /// </summary>
-<<<<<<< HEAD
-#if !NETSTANDARD
-=======
-    #if !PCL && !NETSTANDARD
->>>>>>> 1327e649
+    #if !NETSTANDARD
     [Serializable]
     #endif
     public partial class ProvisionedThroughputExceededException : AmazonRekognitionException
