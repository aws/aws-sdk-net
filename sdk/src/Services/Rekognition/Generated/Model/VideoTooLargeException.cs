--- conflicted
+++ resolved
@@ -32,11 +32,7 @@
     /// The file size or duration of the supplied media is too large. The maximum file size
     /// is 10GB. The maximum duration is 6 hours.
     /// </summary>
-<<<<<<< HEAD
-#if !NETSTANDARD
-=======
-    #if !PCL && !NETSTANDARD
->>>>>>> 1327e649
+    #if !NETSTANDARD
     [Serializable]
     #endif
     public partial class VideoTooLargeException : AmazonRekognitionException
