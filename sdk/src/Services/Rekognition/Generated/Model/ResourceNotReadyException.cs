--- conflicted
+++ resolved
@@ -32,11 +32,7 @@
     /// The requested resource isn't ready. For example, this exception occurs when you call
     /// <code>DetectCustomLabels</code> with a model version that isn't deployed.
     /// </summary>
-<<<<<<< HEAD
-#if !NETSTANDARD
-=======
-    #if !PCL && !NETSTANDARD
->>>>>>> 1327e649
+    #if !NETSTANDARD
     [Serializable]
     #endif
     public partial class ResourceNotReadyException : AmazonRekognitionException
