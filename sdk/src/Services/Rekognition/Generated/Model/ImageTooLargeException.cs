--- conflicted
+++ resolved
@@ -32,11 +32,7 @@
     /// The input image size exceeds the allowed limit. For more information, see Limits in
     /// Amazon Rekognition in the Amazon Rekognition Developer Guide.
     /// </summary>
-<<<<<<< HEAD
-#if !NETSTANDARD
-=======
-    #if !PCL && !NETSTANDARD
->>>>>>> 1327e649
+    #if !NETSTANDARD
     [Serializable]
     #endif
     public partial class ImageTooLargeException : AmazonRekognitionException
