/*
 * Copyright 2010-2014 Amazon.com, Inc. or its affiliates. All Rights Reserved.
 * 
 * Licensed under the Apache License, Version 2.0 (the "License").
 * You may not use this file except in compliance with the License.
 * A copy of the License is located at
 * 
 *  http://aws.amazon.com/apache2.0
 * 
 * or in the "license" file accompanying this file. This file is distributed
 * on an "AS IS" BASIS, WITHOUT WARRANTIES OR CONDITIONS OF ANY KIND, either
 * express or implied. See the License for the specific language governing
 * permissions and limitations under the License.
 */

/*
 * Do not modify this file. This file is generated from the rekognition-2016-06-27.normal.json service model.
 */
using System;
using System.Collections.Generic;
using System.Xml.Serialization;
using System.Text;
using System.IO;
using System.Net;

using Amazon.Runtime;
using Amazon.Runtime.Internal;

namespace Amazon.Rekognition.Model
{
    /// <summary>
    /// Input parameter violated a constraint. Validate your parameter before calling the
    /// API operation again.
    /// </summary>
<<<<<<< HEAD
#if !NETSTANDARD
=======
    #if !PCL && !NETSTANDARD
>>>>>>> 1327e649
    [Serializable]
    #endif
    public partial class InvalidParameterException : AmazonRekognitionException
    {

        /// <summary>
        /// Constructs a new InvalidParameterException with the specified error
        /// message.
        /// </summary>
        /// <param name="message">
        /// Describes the error encountered.
        /// </param>
        public InvalidParameterException(string message) 
            : base(message) {}

        /// <summary>
        /// Construct instance of InvalidParameterException
        /// </summary>
        /// <param name="message"></param>
        /// <param name="innerException"></param>
        public InvalidParameterException(string message, Exception innerException) 
            : base(message, innerException) {}

        /// <summary>
        /// Construct instance of InvalidParameterException
        /// </summary>
        /// <param name="innerException"></param>
        public InvalidParameterException(Exception innerException) 
            : base(innerException) {}

        /// <summary>
        /// Construct instance of InvalidParameterException
        /// </summary>
        /// <param name="message"></param>
        /// <param name="innerException"></param>
        /// <param name="errorType"></param>
        /// <param name="errorCode"></param>
        /// <param name="requestId"></param>
        /// <param name="statusCode"></param>
        public InvalidParameterException(string message, Exception innerException, ErrorType errorType, string errorCode, string requestId, HttpStatusCode statusCode) 
            : base(message, innerException, errorType, errorCode, requestId, statusCode) {}

        /// <summary>
        /// Construct instance of InvalidParameterException
        /// </summary>
        /// <param name="message"></param>
        /// <param name="errorType"></param>
        /// <param name="errorCode"></param>
        /// <param name="requestId"></param>
        /// <param name="statusCode"></param>
        public InvalidParameterException(string message, ErrorType errorType, string errorCode, string requestId, HttpStatusCode statusCode) 
            : base(message, errorType, errorCode, requestId, statusCode) {}


#if !NETSTANDARD
        /// <summary>
        /// Constructs a new instance of the InvalidParameterException class with serialized data.
        /// </summary>
        /// <param name="info">The <see cref="T:System.Runtime.Serialization.SerializationInfo" /> that holds the serialized object data about the exception being thrown.</param>
        /// <param name="context">The <see cref="T:System.Runtime.Serialization.StreamingContext" /> that contains contextual information about the source or destination.</param>
        /// <exception cref="T:System.ArgumentNullException">The <paramref name="info" /> parameter is null. </exception>
        /// <exception cref="T:System.Runtime.Serialization.SerializationException">The class name is null or <see cref="P:System.Exception.HResult" /> is zero (0). </exception>
        protected InvalidParameterException(System.Runtime.Serialization.SerializationInfo info, System.Runtime.Serialization.StreamingContext context)
            : base(info, context)
        {
        }

        /// <summary>
        /// Sets the <see cref="T:System.Runtime.Serialization.SerializationInfo" /> with information about the exception.
        /// </summary>
        /// <param name="info">The <see cref="T:System.Runtime.Serialization.SerializationInfo" /> that holds the serialized object data about the exception being thrown.</param>
        /// <param name="context">The <see cref="T:System.Runtime.Serialization.StreamingContext" /> that contains contextual information about the source or destination.</param>
        /// <exception cref="T:System.ArgumentNullException">The <paramref name="info" /> parameter is a null reference (Nothing in Visual Basic). </exception>
#if BCL35
        [System.Security.Permissions.SecurityPermission(
            System.Security.Permissions.SecurityAction.LinkDemand,
            Flags = System.Security.Permissions.SecurityPermissionFlag.SerializationFormatter)]
#endif
        [System.Security.SecurityCritical]
        // These FxCop rules are giving false-positives for this method
        [System.Diagnostics.CodeAnalysis.SuppressMessage("Microsoft.Security", "CA2123:OverrideLinkDemandsShouldBeIdenticalToBase")]
        [System.Diagnostics.CodeAnalysis.SuppressMessage("Microsoft.Security", "CA2134:MethodsMustOverrideWithConsistentTransparencyFxCopRule")]
        public override void GetObjectData(System.Runtime.Serialization.SerializationInfo info, System.Runtime.Serialization.StreamingContext context)
        {
            base.GetObjectData(info, context);
        }
#endif

    }
}<|MERGE_RESOLUTION|>--- conflicted
+++ resolved
@@ -32,11 +32,7 @@
     /// Input parameter violated a constraint. Validate your parameter before calling the
     /// API operation again.
     /// </summary>
-<<<<<<< HEAD
-#if !NETSTANDARD
-=======
-    #if !PCL && !NETSTANDARD
->>>>>>> 1327e649
+    #if !NETSTANDARD
     [Serializable]
     #endif
     public partial class InvalidParameterException : AmazonRekognitionException
