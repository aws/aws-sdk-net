--- conflicted
+++ resolved
@@ -31,11 +31,7 @@
     /// <summary>
     /// AWS Lambda throttled your account, please contact AWS Support
     /// </summary>
-<<<<<<< HEAD
-#if !NETSTANDARD
-=======
-    #if !PCL && !NETSTANDARD
->>>>>>> 1327e649
+    #if !NETSTANDARD
     [Serializable]
     #endif
     public partial class LambdaThrottledException : AmazonCognitoSyncException
