--- conflicted
+++ resolved
@@ -32,11 +32,7 @@
     /// Exception that indicates that the protection state has been modified by another client.
     /// You can retry the request.
     /// </summary>
-<<<<<<< HEAD
-#if !NETSTANDARD
-=======
-    #if !PCL && !NETSTANDARD
->>>>>>> 1327e649
+    #if !NETSTANDARD
     [Serializable]
     #endif
     public partial class OptimisticLockException : AmazonShieldException
