/*
 * Copyright 2010-2014 Amazon.com, Inc. or its affiliates. All Rights Reserved.
 * 
 * Licensed under the Apache License, Version 2.0 (the "License").
 * You may not use this file except in compliance with the License.
 * A copy of the License is located at
 * 
 *  http://aws.amazon.com/apache2.0
 * 
 * or in the "license" file accompanying this file. This file is distributed
 * on an "AS IS" BASIS, WITHOUT WARRANTIES OR CONDITIONS OF ANY KIND, either
 * express or implied. See the License for the specific language governing
 * permissions and limitations under the License.
 */

/*
 * Do not modify this file. This file is generated from the shield-2016-06-02.normal.json service model.
 */
using System;
using System.Collections.Generic;
using System.Xml.Serialization;
using System.Text;
using System.IO;
using System.Net;

using Amazon.Runtime;
using Amazon.Runtime.Internal;

namespace Amazon.Shield.Model
{
    /// <summary>
    /// Exception that indicates that the parameters passed to the API are invalid.
    /// </summary>
<<<<<<< HEAD
#if !NETSTANDARD
=======
    #if !PCL && !NETSTANDARD
>>>>>>> 1327e649
    [Serializable]
    #endif
    public partial class InvalidParameterException : AmazonShieldException
    {

        /// <summary>
        /// Constructs a new InvalidParameterException with the specified error
        /// message.
        /// </summary>
        /// <param name="message">
        /// Describes the error encountered.
        /// </param>
        public InvalidParameterException(string message) 
            : base(message) {}

        /// <summary>
        /// Construct instance of InvalidParameterException
        /// </summary>
        /// <param name="message"></param>
        /// <param name="innerException"></param>
        public InvalidParameterException(string message, Exception innerException) 
            : base(message, innerException) {}

        /// <summary>
        /// Construct instance of InvalidParameterException
        /// </summary>
        /// <param name="innerException"></param>
        public InvalidParameterException(Exception innerException) 
            : base(innerException) {}

        /// <summary>
        /// Construct instance of InvalidParameterException
        /// </summary>
        /// <param name="message"></param>
        /// <param name="innerException"></param>
        /// <param name="errorType"></param>
        /// <param name="errorCode"></param>
        /// <param name="requestId"></param>
        /// <param name="statusCode"></param>
        public InvalidParameterException(string message, Exception innerException, ErrorType errorType, string errorCode, string requestId, HttpStatusCode statusCode) 
            : base(message, innerException, errorType, errorCode, requestId, statusCode) {}

        /// <summary>
        /// Construct instance of InvalidParameterException
        /// </summary>
        /// <param name="message"></param>
        /// <param name="errorType"></param>
        /// <param name="errorCode"></param>
        /// <param name="requestId"></param>
        /// <param name="statusCode"></param>
        public InvalidParameterException(string message, ErrorType errorType, string errorCode, string requestId, HttpStatusCode statusCode) 
            : base(message, errorType, errorCode, requestId, statusCode) {}


#if !NETSTANDARD
        /// <summary>
        /// Constructs a new instance of the InvalidParameterException class with serialized data.
        /// </summary>
        /// <param name="info">The <see cref="T:System.Runtime.Serialization.SerializationInfo" /> that holds the serialized object data about the exception being thrown.</param>
        /// <param name="context">The <see cref="T:System.Runtime.Serialization.StreamingContext" /> that contains contextual information about the source or destination.</param>
        /// <exception cref="T:System.ArgumentNullException">The <paramref name="info" /> parameter is null. </exception>
        /// <exception cref="T:System.Runtime.Serialization.SerializationException">The class name is null or <see cref="P:System.Exception.HResult" /> is zero (0). </exception>
        protected InvalidParameterException(System.Runtime.Serialization.SerializationInfo info, System.Runtime.Serialization.StreamingContext context)
            : base(info, context)
        {
        }

        /// <summary>
        /// Sets the <see cref="T:System.Runtime.Serialization.SerializationInfo" /> with information about the exception.
        /// </summary>
        /// <param name="info">The <see cref="T:System.Runtime.Serialization.SerializationInfo" /> that holds the serialized object data about the exception being thrown.</param>
        /// <param name="context">The <see cref="T:System.Runtime.Serialization.StreamingContext" /> that contains contextual information about the source or destination.</param>
        /// <exception cref="T:System.ArgumentNullException">The <paramref name="info" /> parameter is a null reference (Nothing in Visual Basic). </exception>
#if BCL35
        [System.Security.Permissions.SecurityPermission(
            System.Security.Permissions.SecurityAction.LinkDemand,
            Flags = System.Security.Permissions.SecurityPermissionFlag.SerializationFormatter)]
#endif
        [System.Security.SecurityCritical]
        // These FxCop rules are giving false-positives for this method
        [System.Diagnostics.CodeAnalysis.SuppressMessage("Microsoft.Security", "CA2123:OverrideLinkDemandsShouldBeIdenticalToBase")]
        [System.Diagnostics.CodeAnalysis.SuppressMessage("Microsoft.Security", "CA2134:MethodsMustOverrideWithConsistentTransparencyFxCopRule")]
        public override void GetObjectData(System.Runtime.Serialization.SerializationInfo info, System.Runtime.Serialization.StreamingContext context)
        {
            base.GetObjectData(info, context);
        }
#endif

    }
}<|MERGE_RESOLUTION|>--- conflicted
+++ resolved
@@ -31,11 +31,7 @@
     /// <summary>
     /// Exception that indicates that the parameters passed to the API are invalid.
     /// </summary>
-<<<<<<< HEAD
-#if !NETSTANDARD
-=======
-    #if !PCL && !NETSTANDARD
->>>>>>> 1327e649
+    #if !NETSTANDARD
     [Serializable]
     #endif
     public partial class InvalidParameterException : AmazonShieldException
