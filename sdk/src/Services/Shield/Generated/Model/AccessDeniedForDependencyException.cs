--- conflicted
+++ resolved
@@ -34,11 +34,7 @@
     /// the user did not have the appropriate permissions. For more information, see <a href="https://docs.aws.amazon.com/IAM/latest/UserGuide/id_roles_use_passrole.html">Granting
     /// a User Permissions to Pass a Role to an AWS Service</a>.
     /// </summary>
-<<<<<<< HEAD
-#if !NETSTANDARD
-=======
-    #if !PCL && !NETSTANDARD
->>>>>>> 1327e649
+    #if !NETSTANDARD
     [Serializable]
     #endif
     public partial class AccessDeniedForDependencyException : AmazonShieldException
