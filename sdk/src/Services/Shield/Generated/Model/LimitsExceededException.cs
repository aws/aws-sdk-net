/*
 * Copyright 2010-2014 Amazon.com, Inc. or its affiliates. All Rights Reserved.
 * 
 * Licensed under the Apache License, Version 2.0 (the "License").
 * You may not use this file except in compliance with the License.
 * A copy of the License is located at
 * 
 *  http://aws.amazon.com/apache2.0
 * 
 * or in the "license" file accompanying this file. This file is distributed
 * on an "AS IS" BASIS, WITHOUT WARRANTIES OR CONDITIONS OF ANY KIND, either
 * express or implied. See the License for the specific language governing
 * permissions and limitations under the License.
 */

/*
 * Do not modify this file. This file is generated from the shield-2016-06-02.normal.json service model.
 */
using System;
using System.Collections.Generic;
using System.Xml.Serialization;
using System.Text;
using System.IO;
using System.Net;

using Amazon.Runtime;
using Amazon.Runtime.Internal;

namespace Amazon.Shield.Model
{
    /// <summary>
    /// Exception that indicates that the operation would exceed a limit.
    /// 
    ///  
    /// <para>
    ///  <code>Type</code> is the type of limit that would be exceeded.
    /// </para>
    ///  
    /// <para>
    ///  <code>Limit</code> is the threshold that would be exceeded.
    /// </para>
    /// </summary>
<<<<<<< HEAD
#if !NETSTANDARD
=======
    #if !PCL && !NETSTANDARD
>>>>>>> 1327e649
    [Serializable]
    #endif
    public partial class LimitsExceededException : AmazonShieldException
    {
        private long? _limit;
        private string _type;

        /// <summary>
        /// Constructs a new LimitsExceededException with the specified error
        /// message.
        /// </summary>
        /// <param name="message">
        /// Describes the error encountered.
        /// </param>
        public LimitsExceededException(string message) 
            : base(message) {}

        /// <summary>
        /// Construct instance of LimitsExceededException
        /// </summary>
        /// <param name="message"></param>
        /// <param name="innerException"></param>
        public LimitsExceededException(string message, Exception innerException) 
            : base(message, innerException) {}

        /// <summary>
        /// Construct instance of LimitsExceededException
        /// </summary>
        /// <param name="innerException"></param>
        public LimitsExceededException(Exception innerException) 
            : base(innerException) {}

        /// <summary>
        /// Construct instance of LimitsExceededException
        /// </summary>
        /// <param name="message"></param>
        /// <param name="innerException"></param>
        /// <param name="errorType"></param>
        /// <param name="errorCode"></param>
        /// <param name="requestId"></param>
        /// <param name="statusCode"></param>
        public LimitsExceededException(string message, Exception innerException, ErrorType errorType, string errorCode, string requestId, HttpStatusCode statusCode) 
            : base(message, innerException, errorType, errorCode, requestId, statusCode) {}

        /// <summary>
        /// Construct instance of LimitsExceededException
        /// </summary>
        /// <param name="message"></param>
        /// <param name="errorType"></param>
        /// <param name="errorCode"></param>
        /// <param name="requestId"></param>
        /// <param name="statusCode"></param>
        public LimitsExceededException(string message, ErrorType errorType, string errorCode, string requestId, HttpStatusCode statusCode) 
            : base(message, errorType, errorCode, requestId, statusCode) {}


#if !NETSTANDARD
        /// <summary>
        /// Constructs a new instance of the LimitsExceededException class with serialized data.
        /// </summary>
        /// <param name="info">The <see cref="T:System.Runtime.Serialization.SerializationInfo" /> that holds the serialized object data about the exception being thrown.</param>
        /// <param name="context">The <see cref="T:System.Runtime.Serialization.StreamingContext" /> that contains contextual information about the source or destination.</param>
        /// <exception cref="T:System.ArgumentNullException">The <paramref name="info" /> parameter is null. </exception>
        /// <exception cref="T:System.Runtime.Serialization.SerializationException">The class name is null or <see cref="P:System.Exception.HResult" /> is zero (0). </exception>
        protected LimitsExceededException(System.Runtime.Serialization.SerializationInfo info, System.Runtime.Serialization.StreamingContext context)
            : base(info, context)
        {
            this.Limit = (long)info.GetValue("Limit", typeof(long));
            this.Type = (string)info.GetValue("Type", typeof(string));
        }

        /// <summary>
        /// Sets the <see cref="T:System.Runtime.Serialization.SerializationInfo" /> with information about the exception.
        /// </summary>
        /// <param name="info">The <see cref="T:System.Runtime.Serialization.SerializationInfo" /> that holds the serialized object data about the exception being thrown.</param>
        /// <param name="context">The <see cref="T:System.Runtime.Serialization.StreamingContext" /> that contains contextual information about the source or destination.</param>
        /// <exception cref="T:System.ArgumentNullException">The <paramref name="info" /> parameter is a null reference (Nothing in Visual Basic). </exception>
#if BCL35
        [System.Security.Permissions.SecurityPermission(
            System.Security.Permissions.SecurityAction.LinkDemand,
            Flags = System.Security.Permissions.SecurityPermissionFlag.SerializationFormatter)]
#endif
        [System.Security.SecurityCritical]
        // These FxCop rules are giving false-positives for this method
        [System.Diagnostics.CodeAnalysis.SuppressMessage("Microsoft.Security", "CA2123:OverrideLinkDemandsShouldBeIdenticalToBase")]
        [System.Diagnostics.CodeAnalysis.SuppressMessage("Microsoft.Security", "CA2134:MethodsMustOverrideWithConsistentTransparencyFxCopRule")]
        public override void GetObjectData(System.Runtime.Serialization.SerializationInfo info, System.Runtime.Serialization.StreamingContext context)
        {
            base.GetObjectData(info, context);
            info.AddValue("Limit", this.Limit);
            info.AddValue("Type", this.Type);
        }
#endif

        /// <summary>
        /// Gets and sets the property Limit.
        /// </summary>
        public long Limit
        {
            get { return this._limit.GetValueOrDefault(); }
            set { this._limit = value; }
        }

        // Check to see if Limit property is set
        internal bool IsSetLimit()
        {
            return this._limit.HasValue; 
        }

        /// <summary>
        /// Gets and sets the property Type.
        /// </summary>
        public string Type
        {
            get { return this._type; }
            set { this._type = value; }
        }

        // Check to see if Type property is set
        internal bool IsSetType()
        {
            return this._type != null;
        }

    }
}<|MERGE_RESOLUTION|>--- conflicted
+++ resolved
@@ -40,11 +40,7 @@
     ///  <code>Limit</code> is the threshold that would be exceeded.
     /// </para>
     /// </summary>
-<<<<<<< HEAD
-#if !NETSTANDARD
-=======
-    #if !PCL && !NETSTANDARD
->>>>>>> 1327e649
+    #if !NETSTANDARD
     [Serializable]
     #endif
     public partial class LimitsExceededException : AmazonShieldException
