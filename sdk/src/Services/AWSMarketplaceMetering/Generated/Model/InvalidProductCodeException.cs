--- conflicted
+++ resolved
@@ -31,11 +31,7 @@
     /// <summary>
     /// The product code passed does not match the product code used for publishing the product.
     /// </summary>
-<<<<<<< HEAD
-#if !NETSTANDARD
-=======
-    #if !PCL && !NETSTANDARD
->>>>>>> 1327e649
+    #if !NETSTANDARD
     [Serializable]
     #endif
     public partial class InvalidProductCodeException : AmazonAWSMarketplaceMeteringException
