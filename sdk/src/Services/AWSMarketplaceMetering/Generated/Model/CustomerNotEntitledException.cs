--- conflicted
+++ resolved
@@ -31,11 +31,7 @@
     /// <summary>
     /// Exception thrown when the customer does not have a valid subscription for the product.
     /// </summary>
-<<<<<<< HEAD
-#if !NETSTANDARD
-=======
-    #if !PCL && !NETSTANDARD
->>>>>>> 1327e649
+    #if !NETSTANDARD
     [Serializable]
     #endif
     public partial class CustomerNotEntitledException : AmazonAWSMarketplaceMeteringException
