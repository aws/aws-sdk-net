/*
 * Copyright 2010-2014 Amazon.com, Inc. or its affiliates. All Rights Reserved.
 * 
 * Licensed under the Apache License, Version 2.0 (the "License").
 * You may not use this file except in compliance with the License.
 * A copy of the License is located at
 * 
 *  http://aws.amazon.com/apache2.0
 * 
 * or in the "license" file accompanying this file. This file is distributed
 * on an "AS IS" BASIS, WITHOUT WARRANTIES OR CONDITIONS OF ANY KIND, either
 * express or implied. See the License for the specific language governing
 * permissions and limitations under the License.
 */

/*
 * Do not modify this file. This file is generated from the meteringmarketplace-2016-01-14.normal.json service model.
 */
using System;
using System.Collections.Generic;
using System.Xml.Serialization;
using System.Text;
using System.IO;
using System.Net;

using Amazon.Runtime;
using Amazon.Runtime.Internal;

namespace Amazon.AWSMarketplaceMetering.Model
{
    /// <summary>
    /// RegisterUsage must be called in the same AWS Region the ECS task was launched in.
    /// This prevents a container from hardcoding a Region (e.g. withRegion(“us-east-1”) when
    /// calling RegisterUsage.
    /// </summary>
<<<<<<< HEAD
#if !NETSTANDARD
=======
    #if !PCL && !NETSTANDARD
>>>>>>> 1327e649
    [Serializable]
    #endif
    public partial class InvalidRegionException : AmazonAWSMarketplaceMeteringException
    {

        /// <summary>
        /// Constructs a new InvalidRegionException with the specified error
        /// message.
        /// </summary>
        /// <param name="message">
        /// Describes the error encountered.
        /// </param>
        public InvalidRegionException(string message) 
            : base(message) {}

        /// <summary>
        /// Construct instance of InvalidRegionException
        /// </summary>
        /// <param name="message"></param>
        /// <param name="innerException"></param>
        public InvalidRegionException(string message, Exception innerException) 
            : base(message, innerException) {}

        /// <summary>
        /// Construct instance of InvalidRegionException
        /// </summary>
        /// <param name="innerException"></param>
        public InvalidRegionException(Exception innerException) 
            : base(innerException) {}

        /// <summary>
        /// Construct instance of InvalidRegionException
        /// </summary>
        /// <param name="message"></param>
        /// <param name="innerException"></param>
        /// <param name="errorType"></param>
        /// <param name="errorCode"></param>
        /// <param name="requestId"></param>
        /// <param name="statusCode"></param>
        public InvalidRegionException(string message, Exception innerException, ErrorType errorType, string errorCode, string requestId, HttpStatusCode statusCode) 
            : base(message, innerException, errorType, errorCode, requestId, statusCode) {}

        /// <summary>
        /// Construct instance of InvalidRegionException
        /// </summary>
        /// <param name="message"></param>
        /// <param name="errorType"></param>
        /// <param name="errorCode"></param>
        /// <param name="requestId"></param>
        /// <param name="statusCode"></param>
        public InvalidRegionException(string message, ErrorType errorType, string errorCode, string requestId, HttpStatusCode statusCode) 
            : base(message, errorType, errorCode, requestId, statusCode) {}


#if !NETSTANDARD
        /// <summary>
        /// Constructs a new instance of the InvalidRegionException class with serialized data.
        /// </summary>
        /// <param name="info">The <see cref="T:System.Runtime.Serialization.SerializationInfo" /> that holds the serialized object data about the exception being thrown.</param>
        /// <param name="context">The <see cref="T:System.Runtime.Serialization.StreamingContext" /> that contains contextual information about the source or destination.</param>
        /// <exception cref="T:System.ArgumentNullException">The <paramref name="info" /> parameter is null. </exception>
        /// <exception cref="T:System.Runtime.Serialization.SerializationException">The class name is null or <see cref="P:System.Exception.HResult" /> is zero (0). </exception>
        protected InvalidRegionException(System.Runtime.Serialization.SerializationInfo info, System.Runtime.Serialization.StreamingContext context)
            : base(info, context)
        {
        }

        /// <summary>
        /// Sets the <see cref="T:System.Runtime.Serialization.SerializationInfo" /> with information about the exception.
        /// </summary>
        /// <param name="info">The <see cref="T:System.Runtime.Serialization.SerializationInfo" /> that holds the serialized object data about the exception being thrown.</param>
        /// <param name="context">The <see cref="T:System.Runtime.Serialization.StreamingContext" /> that contains contextual information about the source or destination.</param>
        /// <exception cref="T:System.ArgumentNullException">The <paramref name="info" /> parameter is a null reference (Nothing in Visual Basic). </exception>
#if BCL35
        [System.Security.Permissions.SecurityPermission(
            System.Security.Permissions.SecurityAction.LinkDemand,
            Flags = System.Security.Permissions.SecurityPermissionFlag.SerializationFormatter)]
#endif
        [System.Security.SecurityCritical]
        // These FxCop rules are giving false-positives for this method
        [System.Diagnostics.CodeAnalysis.SuppressMessage("Microsoft.Security", "CA2123:OverrideLinkDemandsShouldBeIdenticalToBase")]
        [System.Diagnostics.CodeAnalysis.SuppressMessage("Microsoft.Security", "CA2134:MethodsMustOverrideWithConsistentTransparencyFxCopRule")]
        public override void GetObjectData(System.Runtime.Serialization.SerializationInfo info, System.Runtime.Serialization.StreamingContext context)
        {
            base.GetObjectData(info, context);
        }
#endif

    }
}<|MERGE_RESOLUTION|>--- conflicted
+++ resolved
@@ -33,11 +33,7 @@
     /// This prevents a container from hardcoding a Region (e.g. withRegion(“us-east-1”) when
     /// calling RegisterUsage.
     /// </summary>
-<<<<<<< HEAD
-#if !NETSTANDARD
-=======
-    #if !PCL && !NETSTANDARD
->>>>>>> 1327e649
+    #if !NETSTANDARD
     [Serializable]
     #endif
     public partial class InvalidRegionException : AmazonAWSMarketplaceMeteringException
