--- conflicted
+++ resolved
@@ -32,11 +32,7 @@
     /// AWS Marketplace does not support metering usage from the underlying platform. Currently,
     /// only Amazon ECS is supported.
     /// </summary>
-<<<<<<< HEAD
-#if !NETSTANDARD
-=======
-    #if !PCL && !NETSTANDARD
->>>>>>> 1327e649
+    #if !NETSTANDARD
     [Serializable]
     #endif
     public partial class PlatformNotSupportedException : AmazonAWSMarketplaceMeteringException
