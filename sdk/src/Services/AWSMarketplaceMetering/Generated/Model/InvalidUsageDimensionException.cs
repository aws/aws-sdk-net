/*
 * Copyright 2010-2014 Amazon.com, Inc. or its affiliates. All Rights Reserved.
 * 
 * Licensed under the Apache License, Version 2.0 (the "License").
 * You may not use this file except in compliance with the License.
 * A copy of the License is located at
 * 
 *  http://aws.amazon.com/apache2.0
 * 
 * or in the "license" file accompanying this file. This file is distributed
 * on an "AS IS" BASIS, WITHOUT WARRANTIES OR CONDITIONS OF ANY KIND, either
 * express or implied. See the License for the specific language governing
 * permissions and limitations under the License.
 */

/*
 * Do not modify this file. This file is generated from the meteringmarketplace-2016-01-14.normal.json service model.
 */
using System;
using System.Collections.Generic;
using System.Xml.Serialization;
using System.Text;
using System.IO;
using System.Net;

using Amazon.Runtime;
using Amazon.Runtime.Internal;

namespace Amazon.AWSMarketplaceMetering.Model
{
    /// <summary>
    /// The usage dimension does not match one of the UsageDimensions associated with products.
    /// </summary>
<<<<<<< HEAD
#if !NETSTANDARD
=======
    #if !PCL && !NETSTANDARD
>>>>>>> 1327e649
    [Serializable]
    #endif
    public partial class InvalidUsageDimensionException : AmazonAWSMarketplaceMeteringException
    {

        /// <summary>
        /// Constructs a new InvalidUsageDimensionException with the specified error
        /// message.
        /// </summary>
        /// <param name="message">
        /// Describes the error encountered.
        /// </param>
        public InvalidUsageDimensionException(string message) 
            : base(message) {}

        /// <summary>
        /// Construct instance of InvalidUsageDimensionException
        /// </summary>
        /// <param name="message"></param>
        /// <param name="innerException"></param>
        public InvalidUsageDimensionException(string message, Exception innerException) 
            : base(message, innerException) {}

        /// <summary>
        /// Construct instance of InvalidUsageDimensionException
        /// </summary>
        /// <param name="innerException"></param>
        public InvalidUsageDimensionException(Exception innerException) 
            : base(innerException) {}

        /// <summary>
        /// Construct instance of InvalidUsageDimensionException
        /// </summary>
        /// <param name="message"></param>
        /// <param name="innerException"></param>
        /// <param name="errorType"></param>
        /// <param name="errorCode"></param>
        /// <param name="requestId"></param>
        /// <param name="statusCode"></param>
        public InvalidUsageDimensionException(string message, Exception innerException, ErrorType errorType, string errorCode, string requestId, HttpStatusCode statusCode) 
            : base(message, innerException, errorType, errorCode, requestId, statusCode) {}

        /// <summary>
        /// Construct instance of InvalidUsageDimensionException
        /// </summary>
        /// <param name="message"></param>
        /// <param name="errorType"></param>
        /// <param name="errorCode"></param>
        /// <param name="requestId"></param>
        /// <param name="statusCode"></param>
        public InvalidUsageDimensionException(string message, ErrorType errorType, string errorCode, string requestId, HttpStatusCode statusCode) 
            : base(message, errorType, errorCode, requestId, statusCode) {}


#if !NETSTANDARD
        /// <summary>
        /// Constructs a new instance of the InvalidUsageDimensionException class with serialized data.
        /// </summary>
        /// <param name="info">The <see cref="T:System.Runtime.Serialization.SerializationInfo" /> that holds the serialized object data about the exception being thrown.</param>
        /// <param name="context">The <see cref="T:System.Runtime.Serialization.StreamingContext" /> that contains contextual information about the source or destination.</param>
        /// <exception cref="T:System.ArgumentNullException">The <paramref name="info" /> parameter is null. </exception>
        /// <exception cref="T:System.Runtime.Serialization.SerializationException">The class name is null or <see cref="P:System.Exception.HResult" /> is zero (0). </exception>
        protected InvalidUsageDimensionException(System.Runtime.Serialization.SerializationInfo info, System.Runtime.Serialization.StreamingContext context)
            : base(info, context)
        {
        }

        /// <summary>
        /// Sets the <see cref="T:System.Runtime.Serialization.SerializationInfo" /> with information about the exception.
        /// </summary>
        /// <param name="info">The <see cref="T:System.Runtime.Serialization.SerializationInfo" /> that holds the serialized object data about the exception being thrown.</param>
        /// <param name="context">The <see cref="T:System.Runtime.Serialization.StreamingContext" /> that contains contextual information about the source or destination.</param>
        /// <exception cref="T:System.ArgumentNullException">The <paramref name="info" /> parameter is a null reference (Nothing in Visual Basic). </exception>
#if BCL35
        [System.Security.Permissions.SecurityPermission(
            System.Security.Permissions.SecurityAction.LinkDemand,
            Flags = System.Security.Permissions.SecurityPermissionFlag.SerializationFormatter)]
#endif
        [System.Security.SecurityCritical]
        // These FxCop rules are giving false-positives for this method
        [System.Diagnostics.CodeAnalysis.SuppressMessage("Microsoft.Security", "CA2123:OverrideLinkDemandsShouldBeIdenticalToBase")]
        [System.Diagnostics.CodeAnalysis.SuppressMessage("Microsoft.Security", "CA2134:MethodsMustOverrideWithConsistentTransparencyFxCopRule")]
        public override void GetObjectData(System.Runtime.Serialization.SerializationInfo info, System.Runtime.Serialization.StreamingContext context)
        {
            base.GetObjectData(info, context);
        }
#endif

    }
}<|MERGE_RESOLUTION|>--- conflicted
+++ resolved
@@ -31,11 +31,7 @@
     /// <summary>
     /// The usage dimension does not match one of the UsageDimensions associated with products.
     /// </summary>
-<<<<<<< HEAD
-#if !NETSTANDARD
-=======
-    #if !PCL && !NETSTANDARD
->>>>>>> 1327e649
+    #if !NETSTANDARD
     [Serializable]
     #endif
     public partial class InvalidUsageDimensionException : AmazonAWSMarketplaceMeteringException
