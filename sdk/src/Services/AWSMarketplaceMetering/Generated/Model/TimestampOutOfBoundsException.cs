--- conflicted
+++ resolved
@@ -31,11 +31,7 @@
     /// <summary>
     /// The timestamp value passed in the meterUsage() is out of allowed range.
     /// </summary>
-<<<<<<< HEAD
-#if !NETSTANDARD
-=======
-    #if !PCL && !NETSTANDARD
->>>>>>> 1327e649
+    #if !NETSTANDARD
     [Serializable]
     #endif
     public partial class TimestampOutOfBoundsException : AmazonAWSMarketplaceMeteringException
