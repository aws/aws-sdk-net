/*
 * Copyright 2010-2014 Amazon.com, Inc. or its affiliates. All Rights Reserved.
 * 
 * Licensed under the Apache License, Version 2.0 (the "License").
 * You may not use this file except in compliance with the License.
 * A copy of the License is located at
 * 
 *  http://aws.amazon.com/apache2.0
 * 
 * or in the "license" file accompanying this file. This file is distributed
 * on an "AS IS" BASIS, WITHOUT WARRANTIES OR CONDITIONS OF ANY KIND, either
 * express or implied. See the License for the specific language governing
 * permissions and limitations under the License.
 */

/*
 * Do not modify this file. This file is generated from the sesv2-2019-09-27.normal.json service model.
 */
using System;
using System.Collections.Generic;
using System.Xml.Serialization;
using System.Text;
using System.IO;
using System.Net;

using Amazon.Runtime;
using Amazon.Runtime.Internal;

namespace Amazon.SimpleEmailV2.Model
{
    /// <summary>
    /// The specified request includes an invalid or expired token.
    /// </summary>
<<<<<<< HEAD
#if !NETSTANDARD
=======
    #if !PCL && !NETSTANDARD
>>>>>>> 1327e649
    [Serializable]
    #endif
    public partial class InvalidNextTokenException : AmazonSimpleEmailServiceV2Exception
    {

        /// <summary>
        /// Constructs a new InvalidNextTokenException with the specified error
        /// message.
        /// </summary>
        /// <param name="message">
        /// Describes the error encountered.
        /// </param>
        public InvalidNextTokenException(string message) 
            : base(message) {}

        /// <summary>
        /// Construct instance of InvalidNextTokenException
        /// </summary>
        /// <param name="message"></param>
        /// <param name="innerException"></param>
        public InvalidNextTokenException(string message, Exception innerException) 
            : base(message, innerException) {}

        /// <summary>
        /// Construct instance of InvalidNextTokenException
        /// </summary>
        /// <param name="innerException"></param>
        public InvalidNextTokenException(Exception innerException) 
            : base(innerException) {}

        /// <summary>
        /// Construct instance of InvalidNextTokenException
        /// </summary>
        /// <param name="message"></param>
        /// <param name="innerException"></param>
        /// <param name="errorType"></param>
        /// <param name="errorCode"></param>
        /// <param name="requestId"></param>
        /// <param name="statusCode"></param>
        public InvalidNextTokenException(string message, Exception innerException, ErrorType errorType, string errorCode, string requestId, HttpStatusCode statusCode) 
            : base(message, innerException, errorType, errorCode, requestId, statusCode) {}

        /// <summary>
        /// Construct instance of InvalidNextTokenException
        /// </summary>
        /// <param name="message"></param>
        /// <param name="errorType"></param>
        /// <param name="errorCode"></param>
        /// <param name="requestId"></param>
        /// <param name="statusCode"></param>
        public InvalidNextTokenException(string message, ErrorType errorType, string errorCode, string requestId, HttpStatusCode statusCode) 
            : base(message, errorType, errorCode, requestId, statusCode) {}


#if !NETSTANDARD
        /// <summary>
        /// Constructs a new instance of the InvalidNextTokenException class with serialized data.
        /// </summary>
        /// <param name="info">The <see cref="T:System.Runtime.Serialization.SerializationInfo" /> that holds the serialized object data about the exception being thrown.</param>
        /// <param name="context">The <see cref="T:System.Runtime.Serialization.StreamingContext" /> that contains contextual information about the source or destination.</param>
        /// <exception cref="T:System.ArgumentNullException">The <paramref name="info" /> parameter is null. </exception>
        /// <exception cref="T:System.Runtime.Serialization.SerializationException">The class name is null or <see cref="P:System.Exception.HResult" /> is zero (0). </exception>
        protected InvalidNextTokenException(System.Runtime.Serialization.SerializationInfo info, System.Runtime.Serialization.StreamingContext context)
            : base(info, context)
        {
        }

        /// <summary>
        /// Sets the <see cref="T:System.Runtime.Serialization.SerializationInfo" /> with information about the exception.
        /// </summary>
        /// <param name="info">The <see cref="T:System.Runtime.Serialization.SerializationInfo" /> that holds the serialized object data about the exception being thrown.</param>
        /// <param name="context">The <see cref="T:System.Runtime.Serialization.StreamingContext" /> that contains contextual information about the source or destination.</param>
        /// <exception cref="T:System.ArgumentNullException">The <paramref name="info" /> parameter is a null reference (Nothing in Visual Basic). </exception>
#if BCL35
        [System.Security.Permissions.SecurityPermission(
            System.Security.Permissions.SecurityAction.LinkDemand,
            Flags = System.Security.Permissions.SecurityPermissionFlag.SerializationFormatter)]
#endif
        [System.Security.SecurityCritical]
        // These FxCop rules are giving false-positives for this method
        [System.Diagnostics.CodeAnalysis.SuppressMessage("Microsoft.Security", "CA2123:OverrideLinkDemandsShouldBeIdenticalToBase")]
        [System.Diagnostics.CodeAnalysis.SuppressMessage("Microsoft.Security", "CA2134:MethodsMustOverrideWithConsistentTransparencyFxCopRule")]
        public override void GetObjectData(System.Runtime.Serialization.SerializationInfo info, System.Runtime.Serialization.StreamingContext context)
        {
            base.GetObjectData(info, context);
        }
#endif

    }
}<|MERGE_RESOLUTION|>--- conflicted
+++ resolved
@@ -31,11 +31,7 @@
     /// <summary>
     /// The specified request includes an invalid or expired token.
     /// </summary>
-<<<<<<< HEAD
-#if !NETSTANDARD
-=======
-    #if !PCL && !NETSTANDARD
->>>>>>> 1327e649
+    #if !NETSTANDARD
     [Serializable]
     #endif
     public partial class InvalidNextTokenException : AmazonSimpleEmailServiceV2Exception
