--- conflicted
+++ resolved
@@ -31,11 +31,7 @@
     /// <summary>
     /// The input you provided is invalid.
     /// </summary>
-<<<<<<< HEAD
-#if !NETSTANDARD
-=======
-    #if !PCL && !NETSTANDARD
->>>>>>> 1327e649
+    #if !NETSTANDARD
     [Serializable]
     #endif
     public partial class BadRequestException : AmazonSimpleEmailServiceV2Exception
