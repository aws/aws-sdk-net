--- conflicted
+++ resolved
@@ -32,11 +32,7 @@
     /// You must wait 60 seconds after deleting a queue before you can create another queue
     /// with the same name.
     /// </summary>
-<<<<<<< HEAD
-#if !NETSTANDARD
-=======
-    #if !PCL && !NETSTANDARD
->>>>>>> 1327e649
+    #if !NETSTANDARD
     [Serializable]
     #endif
     public partial class QueueDeletedRecentlyException : AmazonSQSException
