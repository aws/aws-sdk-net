--- conflicted
+++ resolved
@@ -33,11 +33,7 @@
     /// this error if the maximum number of inflight messages is reached and <code>AddPermission</code>
     /// returns this error if the maximum number of permissions for the queue is reached.
     /// </summary>
-<<<<<<< HEAD
-#if !NETSTANDARD
-=======
-    #if !PCL && !NETSTANDARD
->>>>>>> 1327e649
+    #if !NETSTANDARD
     [Serializable]
     #endif
     public partial class OverLimitException : AmazonSQSException
