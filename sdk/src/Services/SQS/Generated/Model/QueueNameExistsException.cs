/*
 * Copyright 2010-2014 Amazon.com, Inc. or its affiliates. All Rights Reserved.
 * 
 * Licensed under the Apache License, Version 2.0 (the "License").
 * You may not use this file except in compliance with the License.
 * A copy of the License is located at
 * 
 *  http://aws.amazon.com/apache2.0
 * 
 * or in the "license" file accompanying this file. This file is distributed
 * on an "AS IS" BASIS, WITHOUT WARRANTIES OR CONDITIONS OF ANY KIND, either
 * express or implied. See the License for the specific language governing
 * permissions and limitations under the License.
 */

/*
 * Do not modify this file. This file is generated from the sqs-2012-11-05.normal.json service model.
 */
using System;
using System.Collections.Generic;
using System.Xml.Serialization;
using System.Text;
using System.IO;
using System.Net;

using Amazon.Runtime;
using Amazon.Runtime.Internal;

namespace Amazon.SQS.Model
{
    /// <summary>
    /// A queue with this name already exists. Amazon SQS returns this error only if the request
    /// includes attributes whose values differ from those of the existing queue.
    /// </summary>
<<<<<<< HEAD
#if !NETSTANDARD
=======
    #if !PCL && !NETSTANDARD
>>>>>>> 1327e649
    [Serializable]
    #endif
    public partial class QueueNameExistsException : AmazonSQSException
    {

        /// <summary>
        /// Constructs a new QueueNameExistsException with the specified error
        /// message.
        /// </summary>
        /// <param name="message">
        /// Describes the error encountered.
        /// </param>
        public QueueNameExistsException(string message) 
            : base(message) {}

        /// <summary>
        /// Construct instance of QueueNameExistsException
        /// </summary>
        /// <param name="message"></param>
        /// <param name="innerException"></param>
        public QueueNameExistsException(string message, Exception innerException) 
            : base(message, innerException) {}

        /// <summary>
        /// Construct instance of QueueNameExistsException
        /// </summary>
        /// <param name="innerException"></param>
        public QueueNameExistsException(Exception innerException) 
            : base(innerException) {}

        /// <summary>
        /// Construct instance of QueueNameExistsException
        /// </summary>
        /// <param name="message"></param>
        /// <param name="innerException"></param>
        /// <param name="errorType"></param>
        /// <param name="errorCode"></param>
        /// <param name="requestId"></param>
        /// <param name="statusCode"></param>
        public QueueNameExistsException(string message, Exception innerException, ErrorType errorType, string errorCode, string requestId, HttpStatusCode statusCode) 
            : base(message, innerException, errorType, errorCode, requestId, statusCode) {}

        /// <summary>
        /// Construct instance of QueueNameExistsException
        /// </summary>
        /// <param name="message"></param>
        /// <param name="errorType"></param>
        /// <param name="errorCode"></param>
        /// <param name="requestId"></param>
        /// <param name="statusCode"></param>
        public QueueNameExistsException(string message, ErrorType errorType, string errorCode, string requestId, HttpStatusCode statusCode) 
            : base(message, errorType, errorCode, requestId, statusCode) {}


#if !NETSTANDARD
        /// <summary>
        /// Constructs a new instance of the QueueNameExistsException class with serialized data.
        /// </summary>
        /// <param name="info">The <see cref="T:System.Runtime.Serialization.SerializationInfo" /> that holds the serialized object data about the exception being thrown.</param>
        /// <param name="context">The <see cref="T:System.Runtime.Serialization.StreamingContext" /> that contains contextual information about the source or destination.</param>
        /// <exception cref="T:System.ArgumentNullException">The <paramref name="info" /> parameter is null. </exception>
        /// <exception cref="T:System.Runtime.Serialization.SerializationException">The class name is null or <see cref="P:System.Exception.HResult" /> is zero (0). </exception>
        protected QueueNameExistsException(System.Runtime.Serialization.SerializationInfo info, System.Runtime.Serialization.StreamingContext context)
            : base(info, context)
        {
        }

        /// <summary>
        /// Sets the <see cref="T:System.Runtime.Serialization.SerializationInfo" /> with information about the exception.
        /// </summary>
        /// <param name="info">The <see cref="T:System.Runtime.Serialization.SerializationInfo" /> that holds the serialized object data about the exception being thrown.</param>
        /// <param name="context">The <see cref="T:System.Runtime.Serialization.StreamingContext" /> that contains contextual information about the source or destination.</param>
        /// <exception cref="T:System.ArgumentNullException">The <paramref name="info" /> parameter is a null reference (Nothing in Visual Basic). </exception>
#if BCL35
        [System.Security.Permissions.SecurityPermission(
            System.Security.Permissions.SecurityAction.LinkDemand,
            Flags = System.Security.Permissions.SecurityPermissionFlag.SerializationFormatter)]
#endif
        [System.Security.SecurityCritical]
        // These FxCop rules are giving false-positives for this method
        [System.Diagnostics.CodeAnalysis.SuppressMessage("Microsoft.Security", "CA2123:OverrideLinkDemandsShouldBeIdenticalToBase")]
        [System.Diagnostics.CodeAnalysis.SuppressMessage("Microsoft.Security", "CA2134:MethodsMustOverrideWithConsistentTransparencyFxCopRule")]
        public override void GetObjectData(System.Runtime.Serialization.SerializationInfo info, System.Runtime.Serialization.StreamingContext context)
        {
            base.GetObjectData(info, context);
        }
#endif

    }
}<|MERGE_RESOLUTION|>--- conflicted
+++ resolved
@@ -32,11 +32,7 @@
     /// A queue with this name already exists. Amazon SQS returns this error only if the request
     /// includes attributes whose values differ from those of the existing queue.
     /// </summary>
-<<<<<<< HEAD
-#if !NETSTANDARD
-=======
-    #if !PCL && !NETSTANDARD
->>>>>>> 1327e649
+    #if !NETSTANDARD
     [Serializable]
     #endif
     public partial class QueueNameExistsException : AmazonSQSException
