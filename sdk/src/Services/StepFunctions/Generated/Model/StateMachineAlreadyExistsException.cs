--- conflicted
+++ resolved
@@ -32,11 +32,7 @@
     /// A state machine with the same name but a different definition or role ARN already
     /// exists.
     /// </summary>
-<<<<<<< HEAD
-#if !NETSTANDARD
-=======
-    #if !PCL && !NETSTANDARD
->>>>>>> 1327e649
+    #if !NETSTANDARD
     [Serializable]
     #endif
     public partial class StateMachineAlreadyExistsException : AmazonStepFunctionsException
