--- conflicted
+++ resolved
@@ -32,11 +32,7 @@
     /// You've exceeded the number of tags allowed for a resource. See the <a href="https://docs.aws.amazon.com/step-functions/latest/dg/limits.html">
     /// Limits Topic</a> in the AWS Step Functions Developer Guide.
     /// </summary>
-<<<<<<< HEAD
-#if !NETSTANDARD
-=======
-    #if !PCL && !NETSTANDARD
->>>>>>> 1327e649
+    #if !NETSTANDARD
     [Serializable]
     #endif
     public partial class TooManyTagsException : AmazonStepFunctionsException
