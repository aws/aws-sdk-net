/*
 * Copyright 2010-2014 Amazon.com, Inc. or its affiliates. All Rights Reserved.
 * 
 * Licensed under the Apache License, Version 2.0 (the "License").
 * You may not use this file except in compliance with the License.
 * A copy of the License is located at
 * 
 *  http://aws.amazon.com/apache2.0
 * 
 * or in the "license" file accompanying this file. This file is distributed
 * on an "AS IS" BASIS, WITHOUT WARRANTIES OR CONDITIONS OF ANY KIND, either
 * express or implied. See the License for the specific language governing
 * permissions and limitations under the License.
 */

/*
 * Do not modify this file. This file is generated from the states-2016-11-23.normal.json service model.
 */
using System;
using System.Collections.Generic;
using System.Xml.Serialization;
using System.Text;
using System.IO;
using System.Net;

using Amazon.Runtime;
using Amazon.Runtime.Internal;

namespace Amazon.StepFunctions.Model
{
    /// <summary>
    /// The maximum number of activities has been reached. Existing activities must be deleted
    /// before a new activity can be created.
    /// </summary>
<<<<<<< HEAD
#if !NETSTANDARD
=======
    #if !PCL && !NETSTANDARD
>>>>>>> 1327e649
    [Serializable]
    #endif
    public partial class ActivityLimitExceededException : AmazonStepFunctionsException
    {

        /// <summary>
        /// Constructs a new ActivityLimitExceededException with the specified error
        /// message.
        /// </summary>
        /// <param name="message">
        /// Describes the error encountered.
        /// </param>
        public ActivityLimitExceededException(string message) 
            : base(message) {}

        /// <summary>
        /// Construct instance of ActivityLimitExceededException
        /// </summary>
        /// <param name="message"></param>
        /// <param name="innerException"></param>
        public ActivityLimitExceededException(string message, Exception innerException) 
            : base(message, innerException) {}

        /// <summary>
        /// Construct instance of ActivityLimitExceededException
        /// </summary>
        /// <param name="innerException"></param>
        public ActivityLimitExceededException(Exception innerException) 
            : base(innerException) {}

        /// <summary>
        /// Construct instance of ActivityLimitExceededException
        /// </summary>
        /// <param name="message"></param>
        /// <param name="innerException"></param>
        /// <param name="errorType"></param>
        /// <param name="errorCode"></param>
        /// <param name="requestId"></param>
        /// <param name="statusCode"></param>
        public ActivityLimitExceededException(string message, Exception innerException, ErrorType errorType, string errorCode, string requestId, HttpStatusCode statusCode) 
            : base(message, innerException, errorType, errorCode, requestId, statusCode) {}

        /// <summary>
        /// Construct instance of ActivityLimitExceededException
        /// </summary>
        /// <param name="message"></param>
        /// <param name="errorType"></param>
        /// <param name="errorCode"></param>
        /// <param name="requestId"></param>
        /// <param name="statusCode"></param>
        public ActivityLimitExceededException(string message, ErrorType errorType, string errorCode, string requestId, HttpStatusCode statusCode) 
            : base(message, errorType, errorCode, requestId, statusCode) {}


#if !NETSTANDARD
        /// <summary>
        /// Constructs a new instance of the ActivityLimitExceededException class with serialized data.
        /// </summary>
        /// <param name="info">The <see cref="T:System.Runtime.Serialization.SerializationInfo" /> that holds the serialized object data about the exception being thrown.</param>
        /// <param name="context">The <see cref="T:System.Runtime.Serialization.StreamingContext" /> that contains contextual information about the source or destination.</param>
        /// <exception cref="T:System.ArgumentNullException">The <paramref name="info" /> parameter is null. </exception>
        /// <exception cref="T:System.Runtime.Serialization.SerializationException">The class name is null or <see cref="P:System.Exception.HResult" /> is zero (0). </exception>
        protected ActivityLimitExceededException(System.Runtime.Serialization.SerializationInfo info, System.Runtime.Serialization.StreamingContext context)
            : base(info, context)
        {
        }

        /// <summary>
        /// Sets the <see cref="T:System.Runtime.Serialization.SerializationInfo" /> with information about the exception.
        /// </summary>
        /// <param name="info">The <see cref="T:System.Runtime.Serialization.SerializationInfo" /> that holds the serialized object data about the exception being thrown.</param>
        /// <param name="context">The <see cref="T:System.Runtime.Serialization.StreamingContext" /> that contains contextual information about the source or destination.</param>
        /// <exception cref="T:System.ArgumentNullException">The <paramref name="info" /> parameter is a null reference (Nothing in Visual Basic). </exception>
#if BCL35
        [System.Security.Permissions.SecurityPermission(
            System.Security.Permissions.SecurityAction.LinkDemand,
            Flags = System.Security.Permissions.SecurityPermissionFlag.SerializationFormatter)]
#endif
        [System.Security.SecurityCritical]
        // These FxCop rules are giving false-positives for this method
        [System.Diagnostics.CodeAnalysis.SuppressMessage("Microsoft.Security", "CA2123:OverrideLinkDemandsShouldBeIdenticalToBase")]
        [System.Diagnostics.CodeAnalysis.SuppressMessage("Microsoft.Security", "CA2134:MethodsMustOverrideWithConsistentTransparencyFxCopRule")]
        public override void GetObjectData(System.Runtime.Serialization.SerializationInfo info, System.Runtime.Serialization.StreamingContext context)
        {
            base.GetObjectData(info, context);
        }
#endif

    }
}<|MERGE_RESOLUTION|>--- conflicted
+++ resolved
@@ -32,11 +32,7 @@
     /// The maximum number of activities has been reached. Existing activities must be deleted
     /// before a new activity can be created.
     /// </summary>
-<<<<<<< HEAD
-#if !NETSTANDARD
-=======
-    #if !PCL && !NETSTANDARD
->>>>>>> 1327e649
+    #if !NETSTANDARD
     [Serializable]
     #endif
     public partial class ActivityLimitExceededException : AmazonStepFunctionsException
