/*
 * Copyright 2010-2014 Amazon.com, Inc. or its affiliates. All Rights Reserved.
 * 
 * Licensed under the Apache License, Version 2.0 (the "License").
 * You may not use this file except in compliance with the License.
 * A copy of the License is located at
 * 
 *  http://aws.amazon.com/apache2.0
 * 
 * or in the "license" file accompanying this file. This file is distributed
 * on an "AS IS" BASIS, WITHOUT WARRANTIES OR CONDITIONS OF ANY KIND, either
 * express or implied. See the License for the specific language governing
 * permissions and limitations under the License.
 */

/*
 * Do not modify this file. This file is generated from the states-2016-11-23.normal.json service model.
 */
using System;
using System.Collections.Generic;
using System.Xml.Serialization;
using System.Text;
using System.IO;
using System.Net;

using Amazon.Runtime;
using Amazon.Runtime.Internal;

namespace Amazon.StepFunctions.Model
{
    /// <summary>
    /// The maximum number of running executions has been reached. Running executions must
    /// end or be stopped before a new execution can be started.
    /// </summary>
<<<<<<< HEAD
#if !NETSTANDARD
=======
    #if !PCL && !NETSTANDARD
>>>>>>> 1327e649
    [Serializable]
    #endif
    public partial class ExecutionLimitExceededException : AmazonStepFunctionsException
    {

        /// <summary>
        /// Constructs a new ExecutionLimitExceededException with the specified error
        /// message.
        /// </summary>
        /// <param name="message">
        /// Describes the error encountered.
        /// </param>
        public ExecutionLimitExceededException(string message) 
            : base(message) {}

        /// <summary>
        /// Construct instance of ExecutionLimitExceededException
        /// </summary>
        /// <param name="message"></param>
        /// <param name="innerException"></param>
        public ExecutionLimitExceededException(string message, Exception innerException) 
            : base(message, innerException) {}

        /// <summary>
        /// Construct instance of ExecutionLimitExceededException
        /// </summary>
        /// <param name="innerException"></param>
        public ExecutionLimitExceededException(Exception innerException) 
            : base(innerException) {}

        /// <summary>
        /// Construct instance of ExecutionLimitExceededException
        /// </summary>
        /// <param name="message"></param>
        /// <param name="innerException"></param>
        /// <param name="errorType"></param>
        /// <param name="errorCode"></param>
        /// <param name="requestId"></param>
        /// <param name="statusCode"></param>
        public ExecutionLimitExceededException(string message, Exception innerException, ErrorType errorType, string errorCode, string requestId, HttpStatusCode statusCode) 
            : base(message, innerException, errorType, errorCode, requestId, statusCode) {}

        /// <summary>
        /// Construct instance of ExecutionLimitExceededException
        /// </summary>
        /// <param name="message"></param>
        /// <param name="errorType"></param>
        /// <param name="errorCode"></param>
        /// <param name="requestId"></param>
        /// <param name="statusCode"></param>
        public ExecutionLimitExceededException(string message, ErrorType errorType, string errorCode, string requestId, HttpStatusCode statusCode) 
            : base(message, errorType, errorCode, requestId, statusCode) {}


#if !NETSTANDARD
        /// <summary>
        /// Constructs a new instance of the ExecutionLimitExceededException class with serialized data.
        /// </summary>
        /// <param name="info">The <see cref="T:System.Runtime.Serialization.SerializationInfo" /> that holds the serialized object data about the exception being thrown.</param>
        /// <param name="context">The <see cref="T:System.Runtime.Serialization.StreamingContext" /> that contains contextual information about the source or destination.</param>
        /// <exception cref="T:System.ArgumentNullException">The <paramref name="info" /> parameter is null. </exception>
        /// <exception cref="T:System.Runtime.Serialization.SerializationException">The class name is null or <see cref="P:System.Exception.HResult" /> is zero (0). </exception>
        protected ExecutionLimitExceededException(System.Runtime.Serialization.SerializationInfo info, System.Runtime.Serialization.StreamingContext context)
            : base(info, context)
        {
        }

        /// <summary>
        /// Sets the <see cref="T:System.Runtime.Serialization.SerializationInfo" /> with information about the exception.
        /// </summary>
        /// <param name="info">The <see cref="T:System.Runtime.Serialization.SerializationInfo" /> that holds the serialized object data about the exception being thrown.</param>
        /// <param name="context">The <see cref="T:System.Runtime.Serialization.StreamingContext" /> that contains contextual information about the source or destination.</param>
        /// <exception cref="T:System.ArgumentNullException">The <paramref name="info" /> parameter is a null reference (Nothing in Visual Basic). </exception>
#if BCL35
        [System.Security.Permissions.SecurityPermission(
            System.Security.Permissions.SecurityAction.LinkDemand,
            Flags = System.Security.Permissions.SecurityPermissionFlag.SerializationFormatter)]
#endif
        [System.Security.SecurityCritical]
        // These FxCop rules are giving false-positives for this method
        [System.Diagnostics.CodeAnalysis.SuppressMessage("Microsoft.Security", "CA2123:OverrideLinkDemandsShouldBeIdenticalToBase")]
        [System.Diagnostics.CodeAnalysis.SuppressMessage("Microsoft.Security", "CA2134:MethodsMustOverrideWithConsistentTransparencyFxCopRule")]
        public override void GetObjectData(System.Runtime.Serialization.SerializationInfo info, System.Runtime.Serialization.StreamingContext context)
        {
            base.GetObjectData(info, context);
        }
#endif

    }
}<|MERGE_RESOLUTION|>--- conflicted
+++ resolved
@@ -32,11 +32,7 @@
     /// The maximum number of running executions has been reached. Running executions must
     /// end or be stopped before a new execution can be started.
     /// </summary>
-<<<<<<< HEAD
-#if !NETSTANDARD
-=======
-    #if !PCL && !NETSTANDARD
->>>>>>> 1327e649
+    #if !NETSTANDARD
     [Serializable]
     #endif
     public partial class ExecutionLimitExceededException : AmazonStepFunctionsException
