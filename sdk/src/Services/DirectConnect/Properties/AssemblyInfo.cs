using System;
using System.Reflection;
using System.Runtime.InteropServices;
using System.Runtime.CompilerServices;

// General Information about an assembly is controlled through the following 
// set of attributes. Change these attribute values to modify the information
// associated with an assembly.
[assembly: AssemblyTitle("AWSSDK.DirectConnect")]
#if BCL35
[assembly: AssemblyDescription("The Amazon Web Services SDK for .NET (3.5) - AWS Direct Connect. AWS Direct Connect makes it easy to establish a dedicated network connection from your premises to AWS. Using AWS Direct Connect, you can establish private connectivity between AWS and your datacenter, office, or colocation environment, which in many cases can reduce your network costs, increase bandwidth throughput, and provide a more consistent network experience than Internet-based connections.")]
#elif BCL45
[assembly: AssemblyDescription("The Amazon Web Services SDK for .NET (4.5) - AWS Direct Connect. AWS Direct Connect makes it easy to establish a dedicated network connection from your premises to AWS. Using AWS Direct Connect, you can establish private connectivity between AWS and your datacenter, office, or colocation environment, which in many cases can reduce your network costs, increase bandwidth throughput, and provide a more consistent network experience than Internet-based connections.")]
#elif PCL
<<<<<<< HEAD
[assembly: AssemblyDescription("The Amazon Web Services SDK for .NET (PCL)- AWS Direct Connect. AWS Direct Connect makes it easy to establish a dedicated network connection from your premises to AWS. Using AWS Direct Connect, you can establish private connectivity between AWS and your datacenter, office, or colocation environment, which in many cases can reduce your network costs, increase bandwidth throughput, and provide a more consistent network experience than Internet-based connections.")]
#elif DNX
[assembly: AssemblyDescription("The Amazon Web Services SDK for .NET (DNX)- AWS Direct Connect. AWS Direct Connect makes it easy to establish a dedicated network connection from your premises to AWS. Using AWS Direct Connect, you can establish private connectivity between AWS and your datacenter, office, or colocation environment, which in many cases can reduce your network costs, increase bandwidth throughput, and provide a more consistent network experience than Internet-based connections.")]
=======
[assembly: AssemblyDescription("The Amazon Web Services SDK for .NET (PCL)- Core Runtime")]
>>>>>>> c161f1cd
#else
#error Unknown platform constant - unable to set correct AssemblyDescription
#endif

[assembly: AssemblyConfiguration("")]
[assembly: AssemblyProduct("Amazon Web Services SDK for .NET")]
[assembly: AssemblyCompany("Amazon.com, Inc")]
[assembly: AssemblyCopyright("Copyright 2009-2015 Amazon.com, Inc. or its affiliates. All Rights Reserved.")]
[assembly: AssemblyTrademark("")]
[assembly: AssemblyCulture("")]

// Setting ComVisible to false makes the types in this assembly not visible 
// to COM components.  If you need to access a type in this assembly from 
// COM, set the ComVisible attribute to true on that type.
[assembly: ComVisible(false)]

// Version information for an assembly consists of the following four values:
//
//      Major Version
//      Minor Version 
//      Build Number
//      Revision
//
// You can specify all the values or you can default the Build and Revision Numbers 
// by using the '*' as shown below:
// [assembly: AssemblyVersion("1.0.*")]
<<<<<<< HEAD
[assembly: AssemblyVersion("3.0")]
[assembly: AssemblyFileVersion("3.0.0.6")]
=======
[assembly: AssemblyVersion("3.1")]
[assembly: AssemblyFileVersion("3.1.0.0")]
>>>>>>> c161f1cd

#if WINDOWS_PHONE
[assembly: System.CLSCompliant(false)]
# else
[assembly: System.CLSCompliant(true)]
#endif

#if BCL
[assembly: System.Security.AllowPartiallyTrustedCallers]
#endif<|MERGE_RESOLUTION|>--- conflicted
+++ resolved
@@ -12,13 +12,9 @@
 #elif BCL45
 [assembly: AssemblyDescription("The Amazon Web Services SDK for .NET (4.5) - AWS Direct Connect. AWS Direct Connect makes it easy to establish a dedicated network connection from your premises to AWS. Using AWS Direct Connect, you can establish private connectivity between AWS and your datacenter, office, or colocation environment, which in many cases can reduce your network costs, increase bandwidth throughput, and provide a more consistent network experience than Internet-based connections.")]
 #elif PCL
-<<<<<<< HEAD
 [assembly: AssemblyDescription("The Amazon Web Services SDK for .NET (PCL)- AWS Direct Connect. AWS Direct Connect makes it easy to establish a dedicated network connection from your premises to AWS. Using AWS Direct Connect, you can establish private connectivity between AWS and your datacenter, office, or colocation environment, which in many cases can reduce your network costs, increase bandwidth throughput, and provide a more consistent network experience than Internet-based connections.")]
 #elif DNX
 [assembly: AssemblyDescription("The Amazon Web Services SDK for .NET (DNX)- AWS Direct Connect. AWS Direct Connect makes it easy to establish a dedicated network connection from your premises to AWS. Using AWS Direct Connect, you can establish private connectivity between AWS and your datacenter, office, or colocation environment, which in many cases can reduce your network costs, increase bandwidth throughput, and provide a more consistent network experience than Internet-based connections.")]
-=======
-[assembly: AssemblyDescription("The Amazon Web Services SDK for .NET (PCL)- Core Runtime")]
->>>>>>> c161f1cd
 #else
 #error Unknown platform constant - unable to set correct AssemblyDescription
 #endif
@@ -45,13 +41,8 @@
 // You can specify all the values or you can default the Build and Revision Numbers 
 // by using the '*' as shown below:
 // [assembly: AssemblyVersion("1.0.*")]
-<<<<<<< HEAD
-[assembly: AssemblyVersion("3.0")]
-[assembly: AssemblyFileVersion("3.0.0.6")]
-=======
 [assembly: AssemblyVersion("3.1")]
 [assembly: AssemblyFileVersion("3.1.0.0")]
->>>>>>> c161f1cd
 
 #if WINDOWS_PHONE
 [assembly: System.CLSCompliant(false)]
