--- conflicted
+++ resolved
@@ -12,15 +12,11 @@
 #elif BCL45
 [assembly: AssemblyDescription("The Amazon Web Services SDK for .NET (4.5) - AWS Direct Connect. AWS Direct Connect makes it easy to establish a dedicated network connection from your premises to AWS. Using AWS Direct Connect, you can establish private connectivity between AWS and your datacenter, office, or colocation environment, which in many cases can reduce your network costs, increase bandwidth throughput, and provide a more consistent network experience than Internet-based connections.")]
 #elif PCL
-<<<<<<< HEAD
-[assembly: AssemblyDescription("The Amazon Web Services SDK for .NET (PCL)- AWS Direct Connect. AWS Direct Connect makes it easy to establish a dedicated network connection from your premises to AWS. Using AWS Direct Connect, you can establish private connectivity between AWS and your datacenter, office, or colocation environment, which in many cases can reduce your network costs, increase bandwidth throughput, and provide a more consistent network experience than Internet-based connections.")]
-#elif DNX
-[assembly: AssemblyDescription("The Amazon Web Services SDK for .NET (DNX)- AWS Direct Connect. AWS Direct Connect makes it easy to establish a dedicated network connection from your premises to AWS. Using AWS Direct Connect, you can establish private connectivity between AWS and your datacenter, office, or colocation environment, which in many cases can reduce your network costs, increase bandwidth throughput, and provide a more consistent network experience than Internet-based connections.")]
-=======
 [assembly: AssemblyDescription("The Amazon Web Services SDK for .NET (PCL) -  AWS Direct Connect. AWS Direct Connect makes it easy to establish a dedicated network connection from your premises to AWS. Using AWS Direct Connect, you can establish private connectivity between AWS and your datacenter, office, or colocation environment, which in many cases can reduce your network costs, increase bandwidth throughput, and provide a more consistent network experience than Internet-based connections.")]
 #elif UNITY
 [assembly: AssemblyDescription("The Amazon Web Services SDK for .NET (Unity) - AWS Direct Connect. AWS Direct Connect makes it easy to establish a dedicated network connection from your premises to AWS. Using AWS Direct Connect, you can establish private connectivity between AWS and your datacenter, office, or colocation environment, which in many cases can reduce your network costs, increase bandwidth throughput, and provide a more consistent network experience than Internet-based connections.")]
->>>>>>> 66295a90
+#elif DNX
+[assembly: AssemblyDescription("The Amazon Web Services SDK for .NET (DNX)- AWS Direct Connect. AWS Direct Connect makes it easy to establish a dedicated network connection from your premises to AWS. Using AWS Direct Connect, you can establish private connectivity between AWS and your datacenter, office, or colocation environment, which in many cases can reduce your network costs, increase bandwidth throughput, and provide a more consistent network experience than Internet-based connections.")]
 #else
 #error Unknown platform constant - unable to set correct AssemblyDescription
 #endif
