/*
 * Copyright 2010-2014 Amazon.com, Inc. or its affiliates. All Rights Reserved.
 * 
 * Licensed under the Apache License, Version 2.0 (the "License").
 * You may not use this file except in compliance with the License.
 * A copy of the License is located at
 * 
 *  http://aws.amazon.com/apache2.0
 * 
 * or in the "license" file accompanying this file. This file is distributed
 * on an "AS IS" BASIS, WITHOUT WARRANTIES OR CONDITIONS OF ANY KIND, either
 * express or implied. See the License for the specific language governing
 * permissions and limitations under the License.
 */

/*
 * Do not modify this file. This file is generated from the dax-2017-04-19.normal.json service model.
 */
using System;
using System.Collections.Generic;
using System.Xml.Serialization;
using System.Text;
using System.IO;
using System.Net;

using Amazon.Runtime;
using Amazon.Runtime.Internal;

namespace Amazon.DAX.Model
{
    /// <summary>
    /// There are not enough system resources to create the cluster you requested (or to resize
    /// an already-existing cluster).
    /// </summary>
<<<<<<< HEAD
#if !NETSTANDARD
=======
    #if !PCL && !NETSTANDARD
>>>>>>> 1327e649
    [Serializable]
    #endif
    public partial class InsufficientClusterCapacityException : AmazonDAXException
    {

        /// <summary>
        /// Constructs a new InsufficientClusterCapacityException with the specified error
        /// message.
        /// </summary>
        /// <param name="message">
        /// Describes the error encountered.
        /// </param>
        public InsufficientClusterCapacityException(string message) 
            : base(message) {}

        /// <summary>
        /// Construct instance of InsufficientClusterCapacityException
        /// </summary>
        /// <param name="message"></param>
        /// <param name="innerException"></param>
        public InsufficientClusterCapacityException(string message, Exception innerException) 
            : base(message, innerException) {}

        /// <summary>
        /// Construct instance of InsufficientClusterCapacityException
        /// </summary>
        /// <param name="innerException"></param>
        public InsufficientClusterCapacityException(Exception innerException) 
            : base(innerException) {}

        /// <summary>
        /// Construct instance of InsufficientClusterCapacityException
        /// </summary>
        /// <param name="message"></param>
        /// <param name="innerException"></param>
        /// <param name="errorType"></param>
        /// <param name="errorCode"></param>
        /// <param name="requestId"></param>
        /// <param name="statusCode"></param>
        public InsufficientClusterCapacityException(string message, Exception innerException, ErrorType errorType, string errorCode, string requestId, HttpStatusCode statusCode) 
            : base(message, innerException, errorType, errorCode, requestId, statusCode) {}

        /// <summary>
        /// Construct instance of InsufficientClusterCapacityException
        /// </summary>
        /// <param name="message"></param>
        /// <param name="errorType"></param>
        /// <param name="errorCode"></param>
        /// <param name="requestId"></param>
        /// <param name="statusCode"></param>
        public InsufficientClusterCapacityException(string message, ErrorType errorType, string errorCode, string requestId, HttpStatusCode statusCode) 
            : base(message, errorType, errorCode, requestId, statusCode) {}


#if !NETSTANDARD
        /// <summary>
        /// Constructs a new instance of the InsufficientClusterCapacityException class with serialized data.
        /// </summary>
        /// <param name="info">The <see cref="T:System.Runtime.Serialization.SerializationInfo" /> that holds the serialized object data about the exception being thrown.</param>
        /// <param name="context">The <see cref="T:System.Runtime.Serialization.StreamingContext" /> that contains contextual information about the source or destination.</param>
        /// <exception cref="T:System.ArgumentNullException">The <paramref name="info" /> parameter is null. </exception>
        /// <exception cref="T:System.Runtime.Serialization.SerializationException">The class name is null or <see cref="P:System.Exception.HResult" /> is zero (0). </exception>
        protected InsufficientClusterCapacityException(System.Runtime.Serialization.SerializationInfo info, System.Runtime.Serialization.StreamingContext context)
            : base(info, context)
        {
        }

        /// <summary>
        /// Sets the <see cref="T:System.Runtime.Serialization.SerializationInfo" /> with information about the exception.
        /// </summary>
        /// <param name="info">The <see cref="T:System.Runtime.Serialization.SerializationInfo" /> that holds the serialized object data about the exception being thrown.</param>
        /// <param name="context">The <see cref="T:System.Runtime.Serialization.StreamingContext" /> that contains contextual information about the source or destination.</param>
        /// <exception cref="T:System.ArgumentNullException">The <paramref name="info" /> parameter is a null reference (Nothing in Visual Basic). </exception>
#if BCL35
        [System.Security.Permissions.SecurityPermission(
            System.Security.Permissions.SecurityAction.LinkDemand,
            Flags = System.Security.Permissions.SecurityPermissionFlag.SerializationFormatter)]
#endif
        [System.Security.SecurityCritical]
        // These FxCop rules are giving false-positives for this method
        [System.Diagnostics.CodeAnalysis.SuppressMessage("Microsoft.Security", "CA2123:OverrideLinkDemandsShouldBeIdenticalToBase")]
        [System.Diagnostics.CodeAnalysis.SuppressMessage("Microsoft.Security", "CA2134:MethodsMustOverrideWithConsistentTransparencyFxCopRule")]
        public override void GetObjectData(System.Runtime.Serialization.SerializationInfo info, System.Runtime.Serialization.StreamingContext context)
        {
            base.GetObjectData(info, context);
        }
#endif

    }
}<|MERGE_RESOLUTION|>--- conflicted
+++ resolved
@@ -32,11 +32,7 @@
     /// There are not enough system resources to create the cluster you requested (or to resize
     /// an already-existing cluster).
     /// </summary>
-<<<<<<< HEAD
-#if !NETSTANDARD
-=======
-    #if !PCL && !NETSTANDARD
->>>>>>> 1327e649
+    #if !NETSTANDARD
     [Serializable]
     #endif
     public partial class InsufficientClusterCapacityException : AmazonDAXException
