--- conflicted
+++ resolved
@@ -31,11 +31,7 @@
     /// <summary>
     /// You have exceeded the maximum number of tags for this DAX cluster.
     /// </summary>
-<<<<<<< HEAD
-#if !NETSTANDARD
-=======
-    #if !PCL && !NETSTANDARD
->>>>>>> 1327e649
+    #if !NETSTANDARD
     [Serializable]
     #endif
     public partial class TagQuotaPerResourceExceededException : AmazonDAXException
