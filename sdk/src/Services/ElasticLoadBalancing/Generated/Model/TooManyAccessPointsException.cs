--- conflicted
+++ resolved
@@ -31,11 +31,7 @@
     /// <summary>
     /// The quota for the number of load balancers has been reached.
     /// </summary>
-<<<<<<< HEAD
-#if !NETSTANDARD
-=======
-    #if !PCL && !NETSTANDARD
->>>>>>> 1327e649
+    #if !NETSTANDARD
     [Serializable]
     #endif
     public partial class TooManyAccessPointsException : AmazonElasticLoadBalancingException
