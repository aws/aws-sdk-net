--- conflicted
+++ resolved
@@ -32,11 +32,7 @@
     /// A listener already exists for the specified load balancer name and port, but with
     /// a different instance port, protocol, or SSL certificate.
     /// </summary>
-<<<<<<< HEAD
-#if !NETSTANDARD
-=======
-    #if !PCL && !NETSTANDARD
->>>>>>> 1327e649
+    #if !NETSTANDARD
     [Serializable]
     #endif
     public partial class DuplicateListenerException : AmazonElasticLoadBalancingException
