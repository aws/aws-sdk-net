--- conflicted
+++ resolved
@@ -32,11 +32,7 @@
     /// A request made by Elastic Load Balancing to another service exceeds the maximum request
     /// rate permitted for your account.
     /// </summary>
-<<<<<<< HEAD
-#if !NETSTANDARD
-=======
-    #if !PCL && !NETSTANDARD
->>>>>>> 1327e649
+    #if !NETSTANDARD
     [Serializable]
     #endif
     public partial class DependencyThrottleException : AmazonElasticLoadBalancingException
