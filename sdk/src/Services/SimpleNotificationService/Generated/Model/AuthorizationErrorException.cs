/*
 * Copyright 2010-2014 Amazon.com, Inc. or its affiliates. All Rights Reserved.
 * 
 * Licensed under the Apache License, Version 2.0 (the "License").
 * You may not use this file except in compliance with the License.
 * A copy of the License is located at
 * 
 *  http://aws.amazon.com/apache2.0
 * 
 * or in the "license" file accompanying this file. This file is distributed
 * on an "AS IS" BASIS, WITHOUT WARRANTIES OR CONDITIONS OF ANY KIND, either
 * express or implied. See the License for the specific language governing
 * permissions and limitations under the License.
 */

/*
 * Do not modify this file. This file is generated from the sns-2010-03-31.normal.json service model.
 */
using System;
using System.Collections.Generic;
using System.Xml.Serialization;
using System.Text;
using System.IO;
using System.Net;

using Amazon.Runtime;
using Amazon.Runtime.Internal;

namespace Amazon.SimpleNotificationService.Model
{
    /// <summary>
    /// Indicates that the user has been denied access to the requested resource.
    /// </summary>
<<<<<<< HEAD
#if !NETSTANDARD
=======
    #if !PCL && !NETSTANDARD
>>>>>>> 1327e649
    [Serializable]
    #endif
    public partial class AuthorizationErrorException : AmazonSimpleNotificationServiceException
    {

        /// <summary>
        /// Constructs a new AuthorizationErrorException with the specified error
        /// message.
        /// </summary>
        /// <param name="message">
        /// Describes the error encountered.
        /// </param>
        public AuthorizationErrorException(string message) 
            : base(message) {}

        /// <summary>
        /// Construct instance of AuthorizationErrorException
        /// </summary>
        /// <param name="message"></param>
        /// <param name="innerException"></param>
        public AuthorizationErrorException(string message, Exception innerException) 
            : base(message, innerException) {}

        /// <summary>
        /// Construct instance of AuthorizationErrorException
        /// </summary>
        /// <param name="innerException"></param>
        public AuthorizationErrorException(Exception innerException) 
            : base(innerException) {}

        /// <summary>
        /// Construct instance of AuthorizationErrorException
        /// </summary>
        /// <param name="message"></param>
        /// <param name="innerException"></param>
        /// <param name="errorType"></param>
        /// <param name="errorCode"></param>
        /// <param name="requestId"></param>
        /// <param name="statusCode"></param>
        public AuthorizationErrorException(string message, Exception innerException, ErrorType errorType, string errorCode, string requestId, HttpStatusCode statusCode) 
            : base(message, innerException, errorType, errorCode, requestId, statusCode) {}

        /// <summary>
        /// Construct instance of AuthorizationErrorException
        /// </summary>
        /// <param name="message"></param>
        /// <param name="errorType"></param>
        /// <param name="errorCode"></param>
        /// <param name="requestId"></param>
        /// <param name="statusCode"></param>
        public AuthorizationErrorException(string message, ErrorType errorType, string errorCode, string requestId, HttpStatusCode statusCode) 
            : base(message, errorType, errorCode, requestId, statusCode) {}


#if !NETSTANDARD
        /// <summary>
        /// Constructs a new instance of the AuthorizationErrorException class with serialized data.
        /// </summary>
        /// <param name="info">The <see cref="T:System.Runtime.Serialization.SerializationInfo" /> that holds the serialized object data about the exception being thrown.</param>
        /// <param name="context">The <see cref="T:System.Runtime.Serialization.StreamingContext" /> that contains contextual information about the source or destination.</param>
        /// <exception cref="T:System.ArgumentNullException">The <paramref name="info" /> parameter is null. </exception>
        /// <exception cref="T:System.Runtime.Serialization.SerializationException">The class name is null or <see cref="P:System.Exception.HResult" /> is zero (0). </exception>
        protected AuthorizationErrorException(System.Runtime.Serialization.SerializationInfo info, System.Runtime.Serialization.StreamingContext context)
            : base(info, context)
        {
        }

        /// <summary>
        /// Sets the <see cref="T:System.Runtime.Serialization.SerializationInfo" /> with information about the exception.
        /// </summary>
        /// <param name="info">The <see cref="T:System.Runtime.Serialization.SerializationInfo" /> that holds the serialized object data about the exception being thrown.</param>
        /// <param name="context">The <see cref="T:System.Runtime.Serialization.StreamingContext" /> that contains contextual information about the source or destination.</param>
        /// <exception cref="T:System.ArgumentNullException">The <paramref name="info" /> parameter is a null reference (Nothing in Visual Basic). </exception>
#if BCL35
        [System.Security.Permissions.SecurityPermission(
            System.Security.Permissions.SecurityAction.LinkDemand,
            Flags = System.Security.Permissions.SecurityPermissionFlag.SerializationFormatter)]
#endif
        [System.Security.SecurityCritical]
        // These FxCop rules are giving false-positives for this method
        [System.Diagnostics.CodeAnalysis.SuppressMessage("Microsoft.Security", "CA2123:OverrideLinkDemandsShouldBeIdenticalToBase")]
        [System.Diagnostics.CodeAnalysis.SuppressMessage("Microsoft.Security", "CA2134:MethodsMustOverrideWithConsistentTransparencyFxCopRule")]
        public override void GetObjectData(System.Runtime.Serialization.SerializationInfo info, System.Runtime.Serialization.StreamingContext context)
        {
            base.GetObjectData(info, context);
        }
#endif

    }
}<|MERGE_RESOLUTION|>--- conflicted
+++ resolved
@@ -31,11 +31,7 @@
     /// <summary>
     /// Indicates that the user has been denied access to the requested resource.
     /// </summary>
-<<<<<<< HEAD
-#if !NETSTANDARD
-=======
-    #if !PCL && !NETSTANDARD
->>>>>>> 1327e649
+    #if !NETSTANDARD
     [Serializable]
     #endif
     public partial class AuthorizationErrorException : AmazonSimpleNotificationServiceException
