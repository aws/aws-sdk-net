--- conflicted
+++ resolved
@@ -31,11 +31,7 @@
     /// <summary>
     /// Can't tag resource. Verify that the topic exists.
     /// </summary>
-<<<<<<< HEAD
-#if !NETSTANDARD
-=======
-    #if !PCL && !NETSTANDARD
->>>>>>> 1327e649
+    #if !NETSTANDARD
     [Serializable]
     #endif
     public partial class ResourceNotFoundException : AmazonSimpleNotificationServiceException
