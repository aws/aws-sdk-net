--- conflicted
+++ resolved
@@ -32,11 +32,7 @@
     /// Indicates that the rate at which requests have been submitted for this action exceeds
     /// the limit for your account.
     /// </summary>
-<<<<<<< HEAD
-#if !NETSTANDARD
-=======
-    #if !PCL && !NETSTANDARD
->>>>>>> 1327e649
+    #if !NETSTANDARD
     [Serializable]
     #endif
     public partial class ThrottledException : AmazonSimpleNotificationServiceException
