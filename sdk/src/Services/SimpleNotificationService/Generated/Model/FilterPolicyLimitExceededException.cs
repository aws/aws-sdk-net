/*
 * Copyright 2010-2014 Amazon.com, Inc. or its affiliates. All Rights Reserved.
 * 
 * Licensed under the Apache License, Version 2.0 (the "License").
 * You may not use this file except in compliance with the License.
 * A copy of the License is located at
 * 
 *  http://aws.amazon.com/apache2.0
 * 
 * or in the "license" file accompanying this file. This file is distributed
 * on an "AS IS" BASIS, WITHOUT WARRANTIES OR CONDITIONS OF ANY KIND, either
 * express or implied. See the License for the specific language governing
 * permissions and limitations under the License.
 */

/*
 * Do not modify this file. This file is generated from the sns-2010-03-31.normal.json service model.
 */
using System;
using System.Collections.Generic;
using System.Xml.Serialization;
using System.Text;
using System.IO;
using System.Net;

using Amazon.Runtime;
using Amazon.Runtime.Internal;

namespace Amazon.SimpleNotificationService.Model
{
    /// <summary>
    /// Indicates that the number of filter polices in your AWS account exceeds the limit.
    /// To add more filter polices, submit an SNS Limit Increase case in the AWS Support Center.
    /// </summary>
<<<<<<< HEAD
#if !NETSTANDARD
=======
    #if !PCL && !NETSTANDARD
>>>>>>> 1327e649
    [Serializable]
    #endif
    public partial class FilterPolicyLimitExceededException : AmazonSimpleNotificationServiceException
    {

        /// <summary>
        /// Constructs a new FilterPolicyLimitExceededException with the specified error
        /// message.
        /// </summary>
        /// <param name="message">
        /// Describes the error encountered.
        /// </param>
        public FilterPolicyLimitExceededException(string message) 
            : base(message) {}

        /// <summary>
        /// Construct instance of FilterPolicyLimitExceededException
        /// </summary>
        /// <param name="message"></param>
        /// <param name="innerException"></param>
        public FilterPolicyLimitExceededException(string message, Exception innerException) 
            : base(message, innerException) {}

        /// <summary>
        /// Construct instance of FilterPolicyLimitExceededException
        /// </summary>
        /// <param name="innerException"></param>
        public FilterPolicyLimitExceededException(Exception innerException) 
            : base(innerException) {}

        /// <summary>
        /// Construct instance of FilterPolicyLimitExceededException
        /// </summary>
        /// <param name="message"></param>
        /// <param name="innerException"></param>
        /// <param name="errorType"></param>
        /// <param name="errorCode"></param>
        /// <param name="requestId"></param>
        /// <param name="statusCode"></param>
        public FilterPolicyLimitExceededException(string message, Exception innerException, ErrorType errorType, string errorCode, string requestId, HttpStatusCode statusCode) 
            : base(message, innerException, errorType, errorCode, requestId, statusCode) {}

        /// <summary>
        /// Construct instance of FilterPolicyLimitExceededException
        /// </summary>
        /// <param name="message"></param>
        /// <param name="errorType"></param>
        /// <param name="errorCode"></param>
        /// <param name="requestId"></param>
        /// <param name="statusCode"></param>
        public FilterPolicyLimitExceededException(string message, ErrorType errorType, string errorCode, string requestId, HttpStatusCode statusCode) 
            : base(message, errorType, errorCode, requestId, statusCode) {}


#if !NETSTANDARD
        /// <summary>
        /// Constructs a new instance of the FilterPolicyLimitExceededException class with serialized data.
        /// </summary>
        /// <param name="info">The <see cref="T:System.Runtime.Serialization.SerializationInfo" /> that holds the serialized object data about the exception being thrown.</param>
        /// <param name="context">The <see cref="T:System.Runtime.Serialization.StreamingContext" /> that contains contextual information about the source or destination.</param>
        /// <exception cref="T:System.ArgumentNullException">The <paramref name="info" /> parameter is null. </exception>
        /// <exception cref="T:System.Runtime.Serialization.SerializationException">The class name is null or <see cref="P:System.Exception.HResult" /> is zero (0). </exception>
        protected FilterPolicyLimitExceededException(System.Runtime.Serialization.SerializationInfo info, System.Runtime.Serialization.StreamingContext context)
            : base(info, context)
        {
        }

        /// <summary>
        /// Sets the <see cref="T:System.Runtime.Serialization.SerializationInfo" /> with information about the exception.
        /// </summary>
        /// <param name="info">The <see cref="T:System.Runtime.Serialization.SerializationInfo" /> that holds the serialized object data about the exception being thrown.</param>
        /// <param name="context">The <see cref="T:System.Runtime.Serialization.StreamingContext" /> that contains contextual information about the source or destination.</param>
        /// <exception cref="T:System.ArgumentNullException">The <paramref name="info" /> parameter is a null reference (Nothing in Visual Basic). </exception>
#if BCL35
        [System.Security.Permissions.SecurityPermission(
            System.Security.Permissions.SecurityAction.LinkDemand,
            Flags = System.Security.Permissions.SecurityPermissionFlag.SerializationFormatter)]
#endif
        [System.Security.SecurityCritical]
        // These FxCop rules are giving false-positives for this method
        [System.Diagnostics.CodeAnalysis.SuppressMessage("Microsoft.Security", "CA2123:OverrideLinkDemandsShouldBeIdenticalToBase")]
        [System.Diagnostics.CodeAnalysis.SuppressMessage("Microsoft.Security", "CA2134:MethodsMustOverrideWithConsistentTransparencyFxCopRule")]
        public override void GetObjectData(System.Runtime.Serialization.SerializationInfo info, System.Runtime.Serialization.StreamingContext context)
        {
            base.GetObjectData(info, context);
        }
#endif

    }
}<|MERGE_RESOLUTION|>--- conflicted
+++ resolved
@@ -32,11 +32,7 @@
     /// Indicates that the number of filter polices in your AWS account exceeds the limit.
     /// To add more filter polices, submit an SNS Limit Increase case in the AWS Support Center.
     /// </summary>
-<<<<<<< HEAD
-#if !NETSTANDARD
-=======
-    #if !PCL && !NETSTANDARD
->>>>>>> 1327e649
+    #if !NETSTANDARD
     [Serializable]
     #endif
     public partial class FilterPolicyLimitExceededException : AmazonSimpleNotificationServiceException
