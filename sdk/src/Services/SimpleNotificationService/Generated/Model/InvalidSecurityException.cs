--- conflicted
+++ resolved
@@ -32,11 +32,7 @@
     /// The credential signature isn't valid. You must use an HTTPS endpoint and sign your
     /// request using Signature Version 4.
     /// </summary>
-<<<<<<< HEAD
-#if !NETSTANDARD
-=======
-    #if !PCL && !NETSTANDARD
->>>>>>> 1327e649
+    #if !NETSTANDARD
     [Serializable]
     #endif
     public partial class InvalidSecurityException : AmazonSimpleNotificationServiceException
