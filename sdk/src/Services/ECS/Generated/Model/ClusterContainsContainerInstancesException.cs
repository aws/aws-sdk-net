/*
 * Copyright 2010-2014 Amazon.com, Inc. or its affiliates. All Rights Reserved.
 * 
 * Licensed under the Apache License, Version 2.0 (the "License").
 * You may not use this file except in compliance with the License.
 * A copy of the License is located at
 * 
 *  http://aws.amazon.com/apache2.0
 * 
 * or in the "license" file accompanying this file. This file is distributed
 * on an "AS IS" BASIS, WITHOUT WARRANTIES OR CONDITIONS OF ANY KIND, either
 * express or implied. See the License for the specific language governing
 * permissions and limitations under the License.
 */

/*
 * Do not modify this file. This file is generated from the ecs-2014-11-13.normal.json service model.
 */
using System;
using System.Collections.Generic;
using System.Xml.Serialization;
using System.Text;
using System.IO;
using System.Net;

using Amazon.Runtime;
using Amazon.Runtime.Internal;

namespace Amazon.ECS.Model
{
    /// <summary>
    /// You cannot delete a cluster that has registered container instances. First, deregister
    /// the container instances before you can delete the cluster. For more information, see
    /// <a>DeregisterContainerInstance</a>.
    /// </summary>
<<<<<<< HEAD
#if !NETSTANDARD
=======
    #if !PCL && !NETSTANDARD
>>>>>>> 1327e649
    [Serializable]
    #endif
    public partial class ClusterContainsContainerInstancesException : AmazonECSException
    {

        /// <summary>
        /// Constructs a new ClusterContainsContainerInstancesException with the specified error
        /// message.
        /// </summary>
        /// <param name="message">
        /// Describes the error encountered.
        /// </param>
        public ClusterContainsContainerInstancesException(string message) 
            : base(message) {}

        /// <summary>
        /// Construct instance of ClusterContainsContainerInstancesException
        /// </summary>
        /// <param name="message"></param>
        /// <param name="innerException"></param>
        public ClusterContainsContainerInstancesException(string message, Exception innerException) 
            : base(message, innerException) {}

        /// <summary>
        /// Construct instance of ClusterContainsContainerInstancesException
        /// </summary>
        /// <param name="innerException"></param>
        public ClusterContainsContainerInstancesException(Exception innerException) 
            : base(innerException) {}

        /// <summary>
        /// Construct instance of ClusterContainsContainerInstancesException
        /// </summary>
        /// <param name="message"></param>
        /// <param name="innerException"></param>
        /// <param name="errorType"></param>
        /// <param name="errorCode"></param>
        /// <param name="requestId"></param>
        /// <param name="statusCode"></param>
        public ClusterContainsContainerInstancesException(string message, Exception innerException, ErrorType errorType, string errorCode, string requestId, HttpStatusCode statusCode) 
            : base(message, innerException, errorType, errorCode, requestId, statusCode) {}

        /// <summary>
        /// Construct instance of ClusterContainsContainerInstancesException
        /// </summary>
        /// <param name="message"></param>
        /// <param name="errorType"></param>
        /// <param name="errorCode"></param>
        /// <param name="requestId"></param>
        /// <param name="statusCode"></param>
        public ClusterContainsContainerInstancesException(string message, ErrorType errorType, string errorCode, string requestId, HttpStatusCode statusCode) 
            : base(message, errorType, errorCode, requestId, statusCode) {}


#if !NETSTANDARD
        /// <summary>
        /// Constructs a new instance of the ClusterContainsContainerInstancesException class with serialized data.
        /// </summary>
        /// <param name="info">The <see cref="T:System.Runtime.Serialization.SerializationInfo" /> that holds the serialized object data about the exception being thrown.</param>
        /// <param name="context">The <see cref="T:System.Runtime.Serialization.StreamingContext" /> that contains contextual information about the source or destination.</param>
        /// <exception cref="T:System.ArgumentNullException">The <paramref name="info" /> parameter is null. </exception>
        /// <exception cref="T:System.Runtime.Serialization.SerializationException">The class name is null or <see cref="P:System.Exception.HResult" /> is zero (0). </exception>
        protected ClusterContainsContainerInstancesException(System.Runtime.Serialization.SerializationInfo info, System.Runtime.Serialization.StreamingContext context)
            : base(info, context)
        {
        }

        /// <summary>
        /// Sets the <see cref="T:System.Runtime.Serialization.SerializationInfo" /> with information about the exception.
        /// </summary>
        /// <param name="info">The <see cref="T:System.Runtime.Serialization.SerializationInfo" /> that holds the serialized object data about the exception being thrown.</param>
        /// <param name="context">The <see cref="T:System.Runtime.Serialization.StreamingContext" /> that contains contextual information about the source or destination.</param>
        /// <exception cref="T:System.ArgumentNullException">The <paramref name="info" /> parameter is a null reference (Nothing in Visual Basic). </exception>
#if BCL35
        [System.Security.Permissions.SecurityPermission(
            System.Security.Permissions.SecurityAction.LinkDemand,
            Flags = System.Security.Permissions.SecurityPermissionFlag.SerializationFormatter)]
#endif
        [System.Security.SecurityCritical]
        // These FxCop rules are giving false-positives for this method
        [System.Diagnostics.CodeAnalysis.SuppressMessage("Microsoft.Security", "CA2123:OverrideLinkDemandsShouldBeIdenticalToBase")]
        [System.Diagnostics.CodeAnalysis.SuppressMessage("Microsoft.Security", "CA2134:MethodsMustOverrideWithConsistentTransparencyFxCopRule")]
        public override void GetObjectData(System.Runtime.Serialization.SerializationInfo info, System.Runtime.Serialization.StreamingContext context)
        {
            base.GetObjectData(info, context);
        }
#endif

    }
}<|MERGE_RESOLUTION|>--- conflicted
+++ resolved
@@ -33,11 +33,7 @@
     /// the container instances before you can delete the cluster. For more information, see
     /// <a>DeregisterContainerInstance</a>.
     /// </summary>
-<<<<<<< HEAD
-#if !NETSTANDARD
-=======
-    #if !PCL && !NETSTANDARD
->>>>>>> 1327e649
+    #if !NETSTANDARD
     [Serializable]
     #endif
     public partial class ClusterContainsContainerInstancesException : AmazonECSException
