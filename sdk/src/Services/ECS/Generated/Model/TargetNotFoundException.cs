/*
 * Copyright 2010-2014 Amazon.com, Inc. or its affiliates. All Rights Reserved.
 * 
 * Licensed under the Apache License, Version 2.0 (the "License").
 * You may not use this file except in compliance with the License.
 * A copy of the License is located at
 * 
 *  http://aws.amazon.com/apache2.0
 * 
 * or in the "license" file accompanying this file. This file is distributed
 * on an "AS IS" BASIS, WITHOUT WARRANTIES OR CONDITIONS OF ANY KIND, either
 * express or implied. See the License for the specific language governing
 * permissions and limitations under the License.
 */

/*
 * Do not modify this file. This file is generated from the ecs-2014-11-13.normal.json service model.
 */
using System;
using System.Collections.Generic;
using System.Xml.Serialization;
using System.Text;
using System.IO;
using System.Net;

using Amazon.Runtime;
using Amazon.Runtime.Internal;

namespace Amazon.ECS.Model
{
    /// <summary>
    /// The specified target could not be found. You can view your available container instances
    /// with <a>ListContainerInstances</a>. Amazon ECS container instances are cluster-specific
    /// and Region-specific.
    /// </summary>
<<<<<<< HEAD
#if !NETSTANDARD
=======
    #if !PCL && !NETSTANDARD
>>>>>>> 1327e649
    [Serializable]
    #endif
    public partial class TargetNotFoundException : AmazonECSException
    {

        /// <summary>
        /// Constructs a new TargetNotFoundException with the specified error
        /// message.
        /// </summary>
        /// <param name="message">
        /// Describes the error encountered.
        /// </param>
        public TargetNotFoundException(string message) 
            : base(message) {}

        /// <summary>
        /// Construct instance of TargetNotFoundException
        /// </summary>
        /// <param name="message"></param>
        /// <param name="innerException"></param>
        public TargetNotFoundException(string message, Exception innerException) 
            : base(message, innerException) {}

        /// <summary>
        /// Construct instance of TargetNotFoundException
        /// </summary>
        /// <param name="innerException"></param>
        public TargetNotFoundException(Exception innerException) 
            : base(innerException) {}

        /// <summary>
        /// Construct instance of TargetNotFoundException
        /// </summary>
        /// <param name="message"></param>
        /// <param name="innerException"></param>
        /// <param name="errorType"></param>
        /// <param name="errorCode"></param>
        /// <param name="requestId"></param>
        /// <param name="statusCode"></param>
        public TargetNotFoundException(string message, Exception innerException, ErrorType errorType, string errorCode, string requestId, HttpStatusCode statusCode) 
            : base(message, innerException, errorType, errorCode, requestId, statusCode) {}

        /// <summary>
        /// Construct instance of TargetNotFoundException
        /// </summary>
        /// <param name="message"></param>
        /// <param name="errorType"></param>
        /// <param name="errorCode"></param>
        /// <param name="requestId"></param>
        /// <param name="statusCode"></param>
        public TargetNotFoundException(string message, ErrorType errorType, string errorCode, string requestId, HttpStatusCode statusCode) 
            : base(message, errorType, errorCode, requestId, statusCode) {}


#if !NETSTANDARD
        /// <summary>
        /// Constructs a new instance of the TargetNotFoundException class with serialized data.
        /// </summary>
        /// <param name="info">The <see cref="T:System.Runtime.Serialization.SerializationInfo" /> that holds the serialized object data about the exception being thrown.</param>
        /// <param name="context">The <see cref="T:System.Runtime.Serialization.StreamingContext" /> that contains contextual information about the source or destination.</param>
        /// <exception cref="T:System.ArgumentNullException">The <paramref name="info" /> parameter is null. </exception>
        /// <exception cref="T:System.Runtime.Serialization.SerializationException">The class name is null or <see cref="P:System.Exception.HResult" /> is zero (0). </exception>
        protected TargetNotFoundException(System.Runtime.Serialization.SerializationInfo info, System.Runtime.Serialization.StreamingContext context)
            : base(info, context)
        {
        }

        /// <summary>
        /// Sets the <see cref="T:System.Runtime.Serialization.SerializationInfo" /> with information about the exception.
        /// </summary>
        /// <param name="info">The <see cref="T:System.Runtime.Serialization.SerializationInfo" /> that holds the serialized object data about the exception being thrown.</param>
        /// <param name="context">The <see cref="T:System.Runtime.Serialization.StreamingContext" /> that contains contextual information about the source or destination.</param>
        /// <exception cref="T:System.ArgumentNullException">The <paramref name="info" /> parameter is a null reference (Nothing in Visual Basic). </exception>
#if BCL35
        [System.Security.Permissions.SecurityPermission(
            System.Security.Permissions.SecurityAction.LinkDemand,
            Flags = System.Security.Permissions.SecurityPermissionFlag.SerializationFormatter)]
#endif
        [System.Security.SecurityCritical]
        // These FxCop rules are giving false-positives for this method
        [System.Diagnostics.CodeAnalysis.SuppressMessage("Microsoft.Security", "CA2123:OverrideLinkDemandsShouldBeIdenticalToBase")]
        [System.Diagnostics.CodeAnalysis.SuppressMessage("Microsoft.Security", "CA2134:MethodsMustOverrideWithConsistentTransparencyFxCopRule")]
        public override void GetObjectData(System.Runtime.Serialization.SerializationInfo info, System.Runtime.Serialization.StreamingContext context)
        {
            base.GetObjectData(info, context);
        }
#endif

    }
}<|MERGE_RESOLUTION|>--- conflicted
+++ resolved
@@ -33,11 +33,7 @@
     /// with <a>ListContainerInstances</a>. Amazon ECS container instances are cluster-specific
     /// and Region-specific.
     /// </summary>
-<<<<<<< HEAD
-#if !NETSTANDARD
-=======
-    #if !PCL && !NETSTANDARD
->>>>>>> 1327e649
+    #if !NETSTANDARD
     [Serializable]
     #endif
     public partial class TargetNotFoundException : AmazonECSException
