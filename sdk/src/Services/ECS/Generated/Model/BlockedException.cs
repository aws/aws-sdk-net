--- conflicted
+++ resolved
@@ -32,11 +32,7 @@
     /// Your AWS account has been blocked. For more information, contact <a href="http://aws.amazon.com/contact-us/">AWS
     /// Support</a>.
     /// </summary>
-<<<<<<< HEAD
-#if !NETSTANDARD
-=======
-    #if !PCL && !NETSTANDARD
->>>>>>> 1327e649
+    #if !NETSTANDARD
     [Serializable]
     #endif
     public partial class BlockedException : AmazonECSException
