--- conflicted
+++ resolved
@@ -32,11 +32,7 @@
     /// The specified service is not active. You can't update a service that is inactive.
     /// If you have previously deleted a service, you can re-create it with <a>CreateService</a>.
     /// </summary>
-<<<<<<< HEAD
-#if !NETSTANDARD
-=======
-    #if !PCL && !NETSTANDARD
->>>>>>> 1327e649
+    #if !NETSTANDARD
     [Serializable]
     #endif
     public partial class ServiceNotActiveException : AmazonECSException
