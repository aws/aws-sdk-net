--- conflicted
+++ resolved
@@ -32,11 +32,7 @@
     /// The specified cluster could not be found. You can view your available clusters with
     /// <a>ListClusters</a>. Amazon ECS clusters are Region-specific.
     /// </summary>
-<<<<<<< HEAD
-#if !NETSTANDARD
-=======
-    #if !PCL && !NETSTANDARD
->>>>>>> 1327e649
+    #if !NETSTANDARD
     [Serializable]
     #endif
     public partial class ClusterNotFoundException : AmazonECSException
