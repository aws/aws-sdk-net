/*
 * Copyright 2010-2014 Amazon.com, Inc. or its affiliates. All Rights Reserved.
 * 
 * Licensed under the Apache License, Version 2.0 (the "License").
 * You may not use this file except in compliance with the License.
 * A copy of the License is located at
 * 
 *  http://aws.amazon.com/apache2.0
 * 
 * or in the "license" file accompanying this file. This file is distributed
 * on an "AS IS" BASIS, WITHOUT WARRANTIES OR CONDITIONS OF ANY KIND, either
 * express or implied. See the License for the specific language governing
 * permissions and limitations under the License.
 */

/*
 * Do not modify this file. This file is generated from the ecs-2014-11-13.normal.json service model.
 */
using System;
using System.Collections.Generic;
using System.Xml.Serialization;
using System.Text;
using System.IO;
using System.Net;

using Amazon.Runtime;
using Amazon.Runtime.Internal;

namespace Amazon.ECS.Model
{
    /// <summary>
    /// The specified parameter is invalid. Review the available parameters for the API request.
    /// </summary>
<<<<<<< HEAD
#if !NETSTANDARD
=======
    #if !PCL && !NETSTANDARD
>>>>>>> 1327e649
    [Serializable]
    #endif
    public partial class InvalidParameterException : AmazonECSException
    {

        /// <summary>
        /// Constructs a new InvalidParameterException with the specified error
        /// message.
        /// </summary>
        /// <param name="message">
        /// Describes the error encountered.
        /// </param>
        public InvalidParameterException(string message) 
            : base(message) {}

        /// <summary>
        /// Construct instance of InvalidParameterException
        /// </summary>
        /// <param name="message"></param>
        /// <param name="innerException"></param>
        public InvalidParameterException(string message, Exception innerException) 
            : base(message, innerException) {}

        /// <summary>
        /// Construct instance of InvalidParameterException
        /// </summary>
        /// <param name="innerException"></param>
        public InvalidParameterException(Exception innerException) 
            : base(innerException) {}

        /// <summary>
        /// Construct instance of InvalidParameterException
        /// </summary>
        /// <param name="message"></param>
        /// <param name="innerException"></param>
        /// <param name="errorType"></param>
        /// <param name="errorCode"></param>
        /// <param name="requestId"></param>
        /// <param name="statusCode"></param>
        public InvalidParameterException(string message, Exception innerException, ErrorType errorType, string errorCode, string requestId, HttpStatusCode statusCode) 
            : base(message, innerException, errorType, errorCode, requestId, statusCode) {}

        /// <summary>
        /// Construct instance of InvalidParameterException
        /// </summary>
        /// <param name="message"></param>
        /// <param name="errorType"></param>
        /// <param name="errorCode"></param>
        /// <param name="requestId"></param>
        /// <param name="statusCode"></param>
        public InvalidParameterException(string message, ErrorType errorType, string errorCode, string requestId, HttpStatusCode statusCode) 
            : base(message, errorType, errorCode, requestId, statusCode) {}


#if !NETSTANDARD
        /// <summary>
        /// Constructs a new instance of the InvalidParameterException class with serialized data.
        /// </summary>
        /// <param name="info">The <see cref="T:System.Runtime.Serialization.SerializationInfo" /> that holds the serialized object data about the exception being thrown.</param>
        /// <param name="context">The <see cref="T:System.Runtime.Serialization.StreamingContext" /> that contains contextual information about the source or destination.</param>
        /// <exception cref="T:System.ArgumentNullException">The <paramref name="info" /> parameter is null. </exception>
        /// <exception cref="T:System.Runtime.Serialization.SerializationException">The class name is null or <see cref="P:System.Exception.HResult" /> is zero (0). </exception>
        protected InvalidParameterException(System.Runtime.Serialization.SerializationInfo info, System.Runtime.Serialization.StreamingContext context)
            : base(info, context)
        {
        }

        /// <summary>
        /// Sets the <see cref="T:System.Runtime.Serialization.SerializationInfo" /> with information about the exception.
        /// </summary>
        /// <param name="info">The <see cref="T:System.Runtime.Serialization.SerializationInfo" /> that holds the serialized object data about the exception being thrown.</param>
        /// <param name="context">The <see cref="T:System.Runtime.Serialization.StreamingContext" /> that contains contextual information about the source or destination.</param>
        /// <exception cref="T:System.ArgumentNullException">The <paramref name="info" /> parameter is a null reference (Nothing in Visual Basic). </exception>
#if BCL35
        [System.Security.Permissions.SecurityPermission(
            System.Security.Permissions.SecurityAction.LinkDemand,
            Flags = System.Security.Permissions.SecurityPermissionFlag.SerializationFormatter)]
#endif
        [System.Security.SecurityCritical]
        // These FxCop rules are giving false-positives for this method
        [System.Diagnostics.CodeAnalysis.SuppressMessage("Microsoft.Security", "CA2123:OverrideLinkDemandsShouldBeIdenticalToBase")]
        [System.Diagnostics.CodeAnalysis.SuppressMessage("Microsoft.Security", "CA2134:MethodsMustOverrideWithConsistentTransparencyFxCopRule")]
        public override void GetObjectData(System.Runtime.Serialization.SerializationInfo info, System.Runtime.Serialization.StreamingContext context)
        {
            base.GetObjectData(info, context);
        }
#endif

    }
}<|MERGE_RESOLUTION|>--- conflicted
+++ resolved
@@ -31,11 +31,7 @@
     /// <summary>
     /// The specified parameter is invalid. Review the available parameters for the API request.
     /// </summary>
-<<<<<<< HEAD
-#if !NETSTANDARD
-=======
-    #if !PCL && !NETSTANDARD
->>>>>>> 1327e649
+    #if !NETSTANDARD
     [Serializable]
     #endif
     public partial class InvalidParameterException : AmazonECSException
