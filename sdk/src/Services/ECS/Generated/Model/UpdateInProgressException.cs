/*
 * Copyright 2010-2014 Amazon.com, Inc. or its affiliates. All Rights Reserved.
 * 
 * Licensed under the Apache License, Version 2.0 (the "License").
 * You may not use this file except in compliance with the License.
 * A copy of the License is located at
 * 
 *  http://aws.amazon.com/apache2.0
 * 
 * or in the "license" file accompanying this file. This file is distributed
 * on an "AS IS" BASIS, WITHOUT WARRANTIES OR CONDITIONS OF ANY KIND, either
 * express or implied. See the License for the specific language governing
 * permissions and limitations under the License.
 */

/*
 * Do not modify this file. This file is generated from the ecs-2014-11-13.normal.json service model.
 */
using System;
using System.Collections.Generic;
using System.Xml.Serialization;
using System.Text;
using System.IO;
using System.Net;

using Amazon.Runtime;
using Amazon.Runtime.Internal;

namespace Amazon.ECS.Model
{
    /// <summary>
    /// There is already a current Amazon ECS container agent update in progress on the specified
    /// container instance. If the container agent becomes disconnected while it is in a transitional
    /// stage, such as <code>PENDING</code> or <code>STAGING</code>, the update process can
    /// get stuck in that state. However, when the agent reconnects, it resumes where it stopped
    /// previously.
    /// </summary>
<<<<<<< HEAD
#if !NETSTANDARD
=======
    #if !PCL && !NETSTANDARD
>>>>>>> 1327e649
    [Serializable]
    #endif
    public partial class UpdateInProgressException : AmazonECSException
    {

        /// <summary>
        /// Constructs a new UpdateInProgressException with the specified error
        /// message.
        /// </summary>
        /// <param name="message">
        /// Describes the error encountered.
        /// </param>
        public UpdateInProgressException(string message) 
            : base(message) {}

        /// <summary>
        /// Construct instance of UpdateInProgressException
        /// </summary>
        /// <param name="message"></param>
        /// <param name="innerException"></param>
        public UpdateInProgressException(string message, Exception innerException) 
            : base(message, innerException) {}

        /// <summary>
        /// Construct instance of UpdateInProgressException
        /// </summary>
        /// <param name="innerException"></param>
        public UpdateInProgressException(Exception innerException) 
            : base(innerException) {}

        /// <summary>
        /// Construct instance of UpdateInProgressException
        /// </summary>
        /// <param name="message"></param>
        /// <param name="innerException"></param>
        /// <param name="errorType"></param>
        /// <param name="errorCode"></param>
        /// <param name="requestId"></param>
        /// <param name="statusCode"></param>
        public UpdateInProgressException(string message, Exception innerException, ErrorType errorType, string errorCode, string requestId, HttpStatusCode statusCode) 
            : base(message, innerException, errorType, errorCode, requestId, statusCode) {}

        /// <summary>
        /// Construct instance of UpdateInProgressException
        /// </summary>
        /// <param name="message"></param>
        /// <param name="errorType"></param>
        /// <param name="errorCode"></param>
        /// <param name="requestId"></param>
        /// <param name="statusCode"></param>
        public UpdateInProgressException(string message, ErrorType errorType, string errorCode, string requestId, HttpStatusCode statusCode) 
            : base(message, errorType, errorCode, requestId, statusCode) {}


#if !NETSTANDARD
        /// <summary>
        /// Constructs a new instance of the UpdateInProgressException class with serialized data.
        /// </summary>
        /// <param name="info">The <see cref="T:System.Runtime.Serialization.SerializationInfo" /> that holds the serialized object data about the exception being thrown.</param>
        /// <param name="context">The <see cref="T:System.Runtime.Serialization.StreamingContext" /> that contains contextual information about the source or destination.</param>
        /// <exception cref="T:System.ArgumentNullException">The <paramref name="info" /> parameter is null. </exception>
        /// <exception cref="T:System.Runtime.Serialization.SerializationException">The class name is null or <see cref="P:System.Exception.HResult" /> is zero (0). </exception>
        protected UpdateInProgressException(System.Runtime.Serialization.SerializationInfo info, System.Runtime.Serialization.StreamingContext context)
            : base(info, context)
        {
        }

        /// <summary>
        /// Sets the <see cref="T:System.Runtime.Serialization.SerializationInfo" /> with information about the exception.
        /// </summary>
        /// <param name="info">The <see cref="T:System.Runtime.Serialization.SerializationInfo" /> that holds the serialized object data about the exception being thrown.</param>
        /// <param name="context">The <see cref="T:System.Runtime.Serialization.StreamingContext" /> that contains contextual information about the source or destination.</param>
        /// <exception cref="T:System.ArgumentNullException">The <paramref name="info" /> parameter is a null reference (Nothing in Visual Basic). </exception>
#if BCL35
        [System.Security.Permissions.SecurityPermission(
            System.Security.Permissions.SecurityAction.LinkDemand,
            Flags = System.Security.Permissions.SecurityPermissionFlag.SerializationFormatter)]
#endif
        [System.Security.SecurityCritical]
        // These FxCop rules are giving false-positives for this method
        [System.Diagnostics.CodeAnalysis.SuppressMessage("Microsoft.Security", "CA2123:OverrideLinkDemandsShouldBeIdenticalToBase")]
        [System.Diagnostics.CodeAnalysis.SuppressMessage("Microsoft.Security", "CA2134:MethodsMustOverrideWithConsistentTransparencyFxCopRule")]
        public override void GetObjectData(System.Runtime.Serialization.SerializationInfo info, System.Runtime.Serialization.StreamingContext context)
        {
            base.GetObjectData(info, context);
        }
#endif

    }
}<|MERGE_RESOLUTION|>--- conflicted
+++ resolved
@@ -35,11 +35,7 @@
     /// get stuck in that state. However, when the agent reconnects, it resumes where it stopped
     /// previously.
     /// </summary>
-<<<<<<< HEAD
-#if !NETSTANDARD
-=======
-    #if !PCL && !NETSTANDARD
->>>>>>> 1327e649
+    #if !NETSTANDARD
     [Serializable]
     #endif
     public partial class UpdateInProgressException : AmazonECSException
