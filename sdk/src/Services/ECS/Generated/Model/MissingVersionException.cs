--- conflicted
+++ resolved
@@ -34,11 +34,7 @@
     /// an update. This could be because the agent running on the container instance is an
     /// older or custom version that does not use our version information.
     /// </summary>
-<<<<<<< HEAD
-#if !NETSTANDARD
-=======
-    #if !PCL && !NETSTANDARD
->>>>>>> 1327e649
+    #if !NETSTANDARD
     [Serializable]
     #endif
     public partial class MissingVersionException : AmazonECSException
