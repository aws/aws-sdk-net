--- conflicted
+++ resolved
@@ -32,11 +32,7 @@
     /// The specified task set could not be found. You can view your available task sets with
     /// <a>DescribeTaskSets</a>. Task sets are specific to each cluster, service and Region.
     /// </summary>
-<<<<<<< HEAD
-#if !NETSTANDARD
-=======
-    #if !PCL && !NETSTANDARD
->>>>>>> 1327e649
+    #if !NETSTANDARD
     [Serializable]
     #endif
     public partial class TaskSetNotFoundException : AmazonECSException
