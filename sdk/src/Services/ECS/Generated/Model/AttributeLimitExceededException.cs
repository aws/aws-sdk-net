--- conflicted
+++ resolved
@@ -33,11 +33,7 @@
     /// of a resource with <a>ListAttributes</a>. You can remove existing attributes on a
     /// resource with <a>DeleteAttributes</a>.
     /// </summary>
-<<<<<<< HEAD
-#if !NETSTANDARD
-=======
-    #if !PCL && !NETSTANDARD
->>>>>>> 1327e649
+    #if !NETSTANDARD
     [Serializable]
     #endif
     public partial class AttributeLimitExceededException : AmazonECSException
