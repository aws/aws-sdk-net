<?xml version="1.0" encoding="utf-8"?>
<package> 
  <metadata> 
    <id>AWSSDK.ECS</id>
    <title>AWSSDK - Amazon EC2 Container Service</title>
<<<<<<< HEAD
    <version>3.0.2.3-preview</version> 
=======
    <version>3.0.3.0-preview</version> 
>>>>>>> d676323b
    <authors>Amazon Web Services</authors>
    <description>Amazon EC2 Container Service is a highly scalable, high performance container management service that supports Docker containers and allows you to easily run distributed applications on a managed cluster of Amazon EC2 instances.</description> 
    <language>en-US</language>
    <licenseUrl>http://aws.amazon.com/apache2.0/</licenseUrl>    
    <projectUrl>https://github.com/aws/aws-sdk-net/tree/modularization/</projectUrl>
    <tags>AWS Amazon cloud ECS</tags>
    <iconUrl>http://media.amazonwebservices.com/aws_singlebox_01.png</iconUrl>
    <dependencies>
      <group targetFramework="portable-net45+netcore45+wpa81+wp8+MonoAndroid10+xamarinios10+MonoTouch10">
      <dependency id="AWSSDK.Core" version="[3.0.0.6-preview, 3.1-preview)" />
      </group>
      <group>
        <dependency id="AWSSDK.Core" version="[3.0.0.6-preview, 3.1-preview)" />
      </group>
    </dependencies>
  </metadata> 
  <files>

    <file src="..\..\..\nuget-content\install.ps1" target="tools\net35" />
    <file src="..\..\..\nuget-content\install.ps1" target="tools\net45" />

    <file src=".\bin\Release\net35\AWSSDK.ECS.dll" target="lib\net35" />
    <file src=".\bin\Release\net35\AWSSDK.ECS.xml" target="lib\net35" />
    <file src=".\bin\Release\net35\AWSSDK.ECS.pdb" target="lib\net35" />

    <file src=".\bin\Release\net45\AWSSDK.ECS.dll" target="lib\net45" />
    <file src=".\bin\Release\net45\AWSSDK.ECS.xml" target="lib\net45" />
    <file src=".\bin\Release\net45\AWSSDK.ECS.pdb" target="lib\net45" />

    <file src=".\bin\Release\pcl\AWSSDK.ECS.dll" target="lib\portable-net45+netcore45+wpa81+wp8+MonoAndroid10+xamarinios10+MonoTouch10" />
    <file src=".\bin\Release\pcl\AWSSDK.ECS.xml" target="lib\portable-net45+netcore45+wpa81+wp8+MonoAndroid10+xamarinios10+MonoTouch10" />
    <file src=".\bin\Release\pcl\AWSSDK.ECS.pdb" target="lib\portable-net45+netcore45+wpa81+wp8+MonoAndroid10+xamarinios10+MonoTouch10" />
  </files>
</package><|MERGE_RESOLUTION|>--- conflicted
+++ resolved
@@ -3,11 +3,7 @@
   <metadata> 
     <id>AWSSDK.ECS</id>
     <title>AWSSDK - Amazon EC2 Container Service</title>
-<<<<<<< HEAD
-    <version>3.0.2.3-preview</version> 
-=======
     <version>3.0.3.0-preview</version> 
->>>>>>> d676323b
     <authors>Amazon Web Services</authors>
     <description>Amazon EC2 Container Service is a highly scalable, high performance container management service that supports Docker containers and allows you to easily run distributed applications on a managed cluster of Amazon EC2 instances.</description> 
     <language>en-US</language>
