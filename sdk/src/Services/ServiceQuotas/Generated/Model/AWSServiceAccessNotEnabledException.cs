/*
 * Copyright 2010-2014 Amazon.com, Inc. or its affiliates. All Rights Reserved.
 * 
 * Licensed under the Apache License, Version 2.0 (the "License").
 * You may not use this file except in compliance with the License.
 * A copy of the License is located at
 * 
 *  http://aws.amazon.com/apache2.0
 * 
 * or in the "license" file accompanying this file. This file is distributed
 * on an "AS IS" BASIS, WITHOUT WARRANTIES OR CONDITIONS OF ANY KIND, either
 * express or implied. See the License for the specific language governing
 * permissions and limitations under the License.
 */

/*
 * Do not modify this file. This file is generated from the service-quotas-2019-06-24.normal.json service model.
 */
using System;
using System.Collections.Generic;
using System.Xml.Serialization;
using System.Text;
using System.IO;
using System.Net;

using Amazon.Runtime;
using Amazon.Runtime.Internal;

namespace Amazon.ServiceQuotas.Model
{
    /// <summary>
    /// The action you attempted is not allowed unless Service Access with Service Quotas
    /// is enabled in your organization. To enable, call <a>AssociateServiceQuotaTemplate</a>.
    /// </summary>
<<<<<<< HEAD
#if !NETSTANDARD
=======
    #if !PCL && !NETSTANDARD
>>>>>>> 1327e649
    [Serializable]
    #endif
    public partial class AWSServiceAccessNotEnabledException : AmazonServiceQuotasException
    {

        /// <summary>
        /// Constructs a new AWSServiceAccessNotEnabledException with the specified error
        /// message.
        /// </summary>
        /// <param name="message">
        /// Describes the error encountered.
        /// </param>
        public AWSServiceAccessNotEnabledException(string message) 
            : base(message) {}

        /// <summary>
        /// Construct instance of AWSServiceAccessNotEnabledException
        /// </summary>
        /// <param name="message"></param>
        /// <param name="innerException"></param>
        public AWSServiceAccessNotEnabledException(string message, Exception innerException) 
            : base(message, innerException) {}

        /// <summary>
        /// Construct instance of AWSServiceAccessNotEnabledException
        /// </summary>
        /// <param name="innerException"></param>
        public AWSServiceAccessNotEnabledException(Exception innerException) 
            : base(innerException) {}

        /// <summary>
        /// Construct instance of AWSServiceAccessNotEnabledException
        /// </summary>
        /// <param name="message"></param>
        /// <param name="innerException"></param>
        /// <param name="errorType"></param>
        /// <param name="errorCode"></param>
        /// <param name="requestId"></param>
        /// <param name="statusCode"></param>
        public AWSServiceAccessNotEnabledException(string message, Exception innerException, ErrorType errorType, string errorCode, string requestId, HttpStatusCode statusCode) 
            : base(message, innerException, errorType, errorCode, requestId, statusCode) {}

        /// <summary>
        /// Construct instance of AWSServiceAccessNotEnabledException
        /// </summary>
        /// <param name="message"></param>
        /// <param name="errorType"></param>
        /// <param name="errorCode"></param>
        /// <param name="requestId"></param>
        /// <param name="statusCode"></param>
        public AWSServiceAccessNotEnabledException(string message, ErrorType errorType, string errorCode, string requestId, HttpStatusCode statusCode) 
            : base(message, errorType, errorCode, requestId, statusCode) {}


#if !NETSTANDARD
        /// <summary>
        /// Constructs a new instance of the AWSServiceAccessNotEnabledException class with serialized data.
        /// </summary>
        /// <param name="info">The <see cref="T:System.Runtime.Serialization.SerializationInfo" /> that holds the serialized object data about the exception being thrown.</param>
        /// <param name="context">The <see cref="T:System.Runtime.Serialization.StreamingContext" /> that contains contextual information about the source or destination.</param>
        /// <exception cref="T:System.ArgumentNullException">The <paramref name="info" /> parameter is null. </exception>
        /// <exception cref="T:System.Runtime.Serialization.SerializationException">The class name is null or <see cref="P:System.Exception.HResult" /> is zero (0). </exception>
        protected AWSServiceAccessNotEnabledException(System.Runtime.Serialization.SerializationInfo info, System.Runtime.Serialization.StreamingContext context)
            : base(info, context)
        {
        }

        /// <summary>
        /// Sets the <see cref="T:System.Runtime.Serialization.SerializationInfo" /> with information about the exception.
        /// </summary>
        /// <param name="info">The <see cref="T:System.Runtime.Serialization.SerializationInfo" /> that holds the serialized object data about the exception being thrown.</param>
        /// <param name="context">The <see cref="T:System.Runtime.Serialization.StreamingContext" /> that contains contextual information about the source or destination.</param>
        /// <exception cref="T:System.ArgumentNullException">The <paramref name="info" /> parameter is a null reference (Nothing in Visual Basic). </exception>
#if BCL35
        [System.Security.Permissions.SecurityPermission(
            System.Security.Permissions.SecurityAction.LinkDemand,
            Flags = System.Security.Permissions.SecurityPermissionFlag.SerializationFormatter)]
#endif
        [System.Security.SecurityCritical]
        // These FxCop rules are giving false-positives for this method
        [System.Diagnostics.CodeAnalysis.SuppressMessage("Microsoft.Security", "CA2123:OverrideLinkDemandsShouldBeIdenticalToBase")]
        [System.Diagnostics.CodeAnalysis.SuppressMessage("Microsoft.Security", "CA2134:MethodsMustOverrideWithConsistentTransparencyFxCopRule")]
        public override void GetObjectData(System.Runtime.Serialization.SerializationInfo info, System.Runtime.Serialization.StreamingContext context)
        {
            base.GetObjectData(info, context);
        }
#endif

    }
}<|MERGE_RESOLUTION|>--- conflicted
+++ resolved
@@ -32,11 +32,7 @@
     /// The action you attempted is not allowed unless Service Access with Service Quotas
     /// is enabled in your organization. To enable, call <a>AssociateServiceQuotaTemplate</a>.
     /// </summary>
-<<<<<<< HEAD
-#if !NETSTANDARD
-=======
-    #if !PCL && !NETSTANDARD
->>>>>>> 1327e649
+    #if !NETSTANDARD
     [Serializable]
     #endif
     public partial class AWSServiceAccessNotEnabledException : AmazonServiceQuotasException
