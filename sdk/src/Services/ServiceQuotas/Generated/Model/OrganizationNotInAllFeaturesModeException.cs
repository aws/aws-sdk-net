--- conflicted
+++ resolved
@@ -32,11 +32,7 @@
     /// The organization that your account belongs to, is not in All Features mode. To enable
     /// all features mode, see <a href="https://docs.aws.amazon.com/organizations/latest/APIReference/API_EnableAllFeatures.html">EnableAllFeatures</a>.
     /// </summary>
-<<<<<<< HEAD
-#if !NETSTANDARD
-=======
-    #if !PCL && !NETSTANDARD
->>>>>>> 1327e649
+    #if !NETSTANDARD
     [Serializable]
     #endif
     public partial class OrganizationNotInAllFeaturesModeException : AmazonServiceQuotasException
