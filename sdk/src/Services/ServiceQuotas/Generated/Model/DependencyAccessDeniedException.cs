/*
 * Copyright 2010-2014 Amazon.com, Inc. or its affiliates. All Rights Reserved.
 * 
 * Licensed under the Apache License, Version 2.0 (the "License").
 * You may not use this file except in compliance with the License.
 * A copy of the License is located at
 * 
 *  http://aws.amazon.com/apache2.0
 * 
 * or in the "license" file accompanying this file. This file is distributed
 * on an "AS IS" BASIS, WITHOUT WARRANTIES OR CONDITIONS OF ANY KIND, either
 * express or implied. See the License for the specific language governing
 * permissions and limitations under the License.
 */

/*
 * Do not modify this file. This file is generated from the service-quotas-2019-06-24.normal.json service model.
 */
using System;
using System.Collections.Generic;
using System.Xml.Serialization;
using System.Text;
using System.IO;
using System.Net;

using Amazon.Runtime;
using Amazon.Runtime.Internal;

namespace Amazon.ServiceQuotas.Model
{
    /// <summary>
    /// You can't perform this action because a dependency does not have access.
    /// </summary>
<<<<<<< HEAD
#if !NETSTANDARD
=======
    #if !PCL && !NETSTANDARD
>>>>>>> 1327e649
    [Serializable]
    #endif
    public partial class DependencyAccessDeniedException : AmazonServiceQuotasException
    {

        /// <summary>
        /// Constructs a new DependencyAccessDeniedException with the specified error
        /// message.
        /// </summary>
        /// <param name="message">
        /// Describes the error encountered.
        /// </param>
        public DependencyAccessDeniedException(string message) 
            : base(message) {}

        /// <summary>
        /// Construct instance of DependencyAccessDeniedException
        /// </summary>
        /// <param name="message"></param>
        /// <param name="innerException"></param>
        public DependencyAccessDeniedException(string message, Exception innerException) 
            : base(message, innerException) {}

        /// <summary>
        /// Construct instance of DependencyAccessDeniedException
        /// </summary>
        /// <param name="innerException"></param>
        public DependencyAccessDeniedException(Exception innerException) 
            : base(innerException) {}

        /// <summary>
        /// Construct instance of DependencyAccessDeniedException
        /// </summary>
        /// <param name="message"></param>
        /// <param name="innerException"></param>
        /// <param name="errorType"></param>
        /// <param name="errorCode"></param>
        /// <param name="requestId"></param>
        /// <param name="statusCode"></param>
        public DependencyAccessDeniedException(string message, Exception innerException, ErrorType errorType, string errorCode, string requestId, HttpStatusCode statusCode) 
            : base(message, innerException, errorType, errorCode, requestId, statusCode) {}

        /// <summary>
        /// Construct instance of DependencyAccessDeniedException
        /// </summary>
        /// <param name="message"></param>
        /// <param name="errorType"></param>
        /// <param name="errorCode"></param>
        /// <param name="requestId"></param>
        /// <param name="statusCode"></param>
        public DependencyAccessDeniedException(string message, ErrorType errorType, string errorCode, string requestId, HttpStatusCode statusCode) 
            : base(message, errorType, errorCode, requestId, statusCode) {}


#if !NETSTANDARD
        /// <summary>
        /// Constructs a new instance of the DependencyAccessDeniedException class with serialized data.
        /// </summary>
        /// <param name="info">The <see cref="T:System.Runtime.Serialization.SerializationInfo" /> that holds the serialized object data about the exception being thrown.</param>
        /// <param name="context">The <see cref="T:System.Runtime.Serialization.StreamingContext" /> that contains contextual information about the source or destination.</param>
        /// <exception cref="T:System.ArgumentNullException">The <paramref name="info" /> parameter is null. </exception>
        /// <exception cref="T:System.Runtime.Serialization.SerializationException">The class name is null or <see cref="P:System.Exception.HResult" /> is zero (0). </exception>
        protected DependencyAccessDeniedException(System.Runtime.Serialization.SerializationInfo info, System.Runtime.Serialization.StreamingContext context)
            : base(info, context)
        {
        }

        /// <summary>
        /// Sets the <see cref="T:System.Runtime.Serialization.SerializationInfo" /> with information about the exception.
        /// </summary>
        /// <param name="info">The <see cref="T:System.Runtime.Serialization.SerializationInfo" /> that holds the serialized object data about the exception being thrown.</param>
        /// <param name="context">The <see cref="T:System.Runtime.Serialization.StreamingContext" /> that contains contextual information about the source or destination.</param>
        /// <exception cref="T:System.ArgumentNullException">The <paramref name="info" /> parameter is a null reference (Nothing in Visual Basic). </exception>
#if BCL35
        [System.Security.Permissions.SecurityPermission(
            System.Security.Permissions.SecurityAction.LinkDemand,
            Flags = System.Security.Permissions.SecurityPermissionFlag.SerializationFormatter)]
#endif
        [System.Security.SecurityCritical]
        // These FxCop rules are giving false-positives for this method
        [System.Diagnostics.CodeAnalysis.SuppressMessage("Microsoft.Security", "CA2123:OverrideLinkDemandsShouldBeIdenticalToBase")]
        [System.Diagnostics.CodeAnalysis.SuppressMessage("Microsoft.Security", "CA2134:MethodsMustOverrideWithConsistentTransparencyFxCopRule")]
        public override void GetObjectData(System.Runtime.Serialization.SerializationInfo info, System.Runtime.Serialization.StreamingContext context)
        {
            base.GetObjectData(info, context);
        }
#endif

    }
}<|MERGE_RESOLUTION|>--- conflicted
+++ resolved
@@ -31,11 +31,7 @@
     /// <summary>
     /// You can't perform this action because a dependency does not have access.
     /// </summary>
-<<<<<<< HEAD
-#if !NETSTANDARD
-=======
-    #if !PCL && !NETSTANDARD
->>>>>>> 1327e649
+    #if !NETSTANDARD
     [Serializable]
     #endif
     public partial class DependencyAccessDeniedException : AmazonServiceQuotasException
