/*
 * Copyright 2010-2014 Amazon.com, Inc. or its affiliates. All Rights Reserved.
 * 
 * Licensed under the Apache License, Version 2.0 (the "License").
 * You may not use this file except in compliance with the License.
 * A copy of the License is located at
 * 
 *  http://aws.amazon.com/apache2.0
 * 
 * or in the "license" file accompanying this file. This file is distributed
 * on an "AS IS" BASIS, WITHOUT WARRANTIES OR CONDITIONS OF ANY KIND, either
 * express or implied. See the License for the specific language governing
 * permissions and limitations under the License.
 */

/*
 * Do not modify this file. This file is generated from the service-quotas-2019-06-24.normal.json service model.
 */
using System;
using System.Collections.Generic;
using System.Xml.Serialization;
using System.Text;
using System.IO;
using System.Net;

using Amazon.Runtime;
using Amazon.Runtime.Internal;

namespace Amazon.ServiceQuotas.Model
{
    /// <summary>
    /// The Service Quotas template is not available in the Region where you are making the
    /// request. Please make the request in us-east-1.
    /// </summary>
<<<<<<< HEAD
#if !NETSTANDARD
=======
    #if !PCL && !NETSTANDARD
>>>>>>> 1327e649
    [Serializable]
    #endif
    public partial class TemplatesNotAvailableInRegionException : AmazonServiceQuotasException
    {

        /// <summary>
        /// Constructs a new TemplatesNotAvailableInRegionException with the specified error
        /// message.
        /// </summary>
        /// <param name="message">
        /// Describes the error encountered.
        /// </param>
        public TemplatesNotAvailableInRegionException(string message) 
            : base(message) {}

        /// <summary>
        /// Construct instance of TemplatesNotAvailableInRegionException
        /// </summary>
        /// <param name="message"></param>
        /// <param name="innerException"></param>
        public TemplatesNotAvailableInRegionException(string message, Exception innerException) 
            : base(message, innerException) {}

        /// <summary>
        /// Construct instance of TemplatesNotAvailableInRegionException
        /// </summary>
        /// <param name="innerException"></param>
        public TemplatesNotAvailableInRegionException(Exception innerException) 
            : base(innerException) {}

        /// <summary>
        /// Construct instance of TemplatesNotAvailableInRegionException
        /// </summary>
        /// <param name="message"></param>
        /// <param name="innerException"></param>
        /// <param name="errorType"></param>
        /// <param name="errorCode"></param>
        /// <param name="requestId"></param>
        /// <param name="statusCode"></param>
        public TemplatesNotAvailableInRegionException(string message, Exception innerException, ErrorType errorType, string errorCode, string requestId, HttpStatusCode statusCode) 
            : base(message, innerException, errorType, errorCode, requestId, statusCode) {}

        /// <summary>
        /// Construct instance of TemplatesNotAvailableInRegionException
        /// </summary>
        /// <param name="message"></param>
        /// <param name="errorType"></param>
        /// <param name="errorCode"></param>
        /// <param name="requestId"></param>
        /// <param name="statusCode"></param>
        public TemplatesNotAvailableInRegionException(string message, ErrorType errorType, string errorCode, string requestId, HttpStatusCode statusCode) 
            : base(message, errorType, errorCode, requestId, statusCode) {}


#if !NETSTANDARD
        /// <summary>
        /// Constructs a new instance of the TemplatesNotAvailableInRegionException class with serialized data.
        /// </summary>
        /// <param name="info">The <see cref="T:System.Runtime.Serialization.SerializationInfo" /> that holds the serialized object data about the exception being thrown.</param>
        /// <param name="context">The <see cref="T:System.Runtime.Serialization.StreamingContext" /> that contains contextual information about the source or destination.</param>
        /// <exception cref="T:System.ArgumentNullException">The <paramref name="info" /> parameter is null. </exception>
        /// <exception cref="T:System.Runtime.Serialization.SerializationException">The class name is null or <see cref="P:System.Exception.HResult" /> is zero (0). </exception>
        protected TemplatesNotAvailableInRegionException(System.Runtime.Serialization.SerializationInfo info, System.Runtime.Serialization.StreamingContext context)
            : base(info, context)
        {
        }

        /// <summary>
        /// Sets the <see cref="T:System.Runtime.Serialization.SerializationInfo" /> with information about the exception.
        /// </summary>
        /// <param name="info">The <see cref="T:System.Runtime.Serialization.SerializationInfo" /> that holds the serialized object data about the exception being thrown.</param>
        /// <param name="context">The <see cref="T:System.Runtime.Serialization.StreamingContext" /> that contains contextual information about the source or destination.</param>
        /// <exception cref="T:System.ArgumentNullException">The <paramref name="info" /> parameter is a null reference (Nothing in Visual Basic). </exception>
#if BCL35
        [System.Security.Permissions.SecurityPermission(
            System.Security.Permissions.SecurityAction.LinkDemand,
            Flags = System.Security.Permissions.SecurityPermissionFlag.SerializationFormatter)]
#endif
        [System.Security.SecurityCritical]
        // These FxCop rules are giving false-positives for this method
        [System.Diagnostics.CodeAnalysis.SuppressMessage("Microsoft.Security", "CA2123:OverrideLinkDemandsShouldBeIdenticalToBase")]
        [System.Diagnostics.CodeAnalysis.SuppressMessage("Microsoft.Security", "CA2134:MethodsMustOverrideWithConsistentTransparencyFxCopRule")]
        public override void GetObjectData(System.Runtime.Serialization.SerializationInfo info, System.Runtime.Serialization.StreamingContext context)
        {
            base.GetObjectData(info, context);
        }
#endif

    }
}<|MERGE_RESOLUTION|>--- conflicted
+++ resolved
@@ -32,11 +32,7 @@
     /// The Service Quotas template is not available in the Region where you are making the
     /// request. Please make the request in us-east-1.
     /// </summary>
-<<<<<<< HEAD
-#if !NETSTANDARD
-=======
-    #if !PCL && !NETSTANDARD
->>>>>>> 1327e649
+    #if !NETSTANDARD
     [Serializable]
     #endif
     public partial class TemplatesNotAvailableInRegionException : AmazonServiceQuotasException
