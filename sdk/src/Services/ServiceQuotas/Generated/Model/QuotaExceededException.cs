/*
 * Copyright 2010-2014 Amazon.com, Inc. or its affiliates. All Rights Reserved.
 * 
 * Licensed under the Apache License, Version 2.0 (the "License").
 * You may not use this file except in compliance with the License.
 * A copy of the License is located at
 * 
 *  http://aws.amazon.com/apache2.0
 * 
 * or in the "license" file accompanying this file. This file is distributed
 * on an "AS IS" BASIS, WITHOUT WARRANTIES OR CONDITIONS OF ANY KIND, either
 * express or implied. See the License for the specific language governing
 * permissions and limitations under the License.
 */

/*
 * Do not modify this file. This file is generated from the service-quotas-2019-06-24.normal.json service model.
 */
using System;
using System.Collections.Generic;
using System.Xml.Serialization;
using System.Text;
using System.IO;
using System.Net;

using Amazon.Runtime;
using Amazon.Runtime.Internal;

namespace Amazon.ServiceQuotas.Model
{
    /// <summary>
    /// You have exceeded your service quota. To perform the requested action, remove some
    /// of the relevant resources, or use Service Quotas to request a service quota increase.
    /// </summary>
<<<<<<< HEAD
#if !NETSTANDARD
=======
    #if !PCL && !NETSTANDARD
>>>>>>> 1327e649
    [Serializable]
    #endif
    public partial class QuotaExceededException : AmazonServiceQuotasException
    {

        /// <summary>
        /// Constructs a new QuotaExceededException with the specified error
        /// message.
        /// </summary>
        /// <param name="message">
        /// Describes the error encountered.
        /// </param>
        public QuotaExceededException(string message) 
            : base(message) {}

        /// <summary>
        /// Construct instance of QuotaExceededException
        /// </summary>
        /// <param name="message"></param>
        /// <param name="innerException"></param>
        public QuotaExceededException(string message, Exception innerException) 
            : base(message, innerException) {}

        /// <summary>
        /// Construct instance of QuotaExceededException
        /// </summary>
        /// <param name="innerException"></param>
        public QuotaExceededException(Exception innerException) 
            : base(innerException) {}

        /// <summary>
        /// Construct instance of QuotaExceededException
        /// </summary>
        /// <param name="message"></param>
        /// <param name="innerException"></param>
        /// <param name="errorType"></param>
        /// <param name="errorCode"></param>
        /// <param name="requestId"></param>
        /// <param name="statusCode"></param>
        public QuotaExceededException(string message, Exception innerException, ErrorType errorType, string errorCode, string requestId, HttpStatusCode statusCode) 
            : base(message, innerException, errorType, errorCode, requestId, statusCode) {}

        /// <summary>
        /// Construct instance of QuotaExceededException
        /// </summary>
        /// <param name="message"></param>
        /// <param name="errorType"></param>
        /// <param name="errorCode"></param>
        /// <param name="requestId"></param>
        /// <param name="statusCode"></param>
        public QuotaExceededException(string message, ErrorType errorType, string errorCode, string requestId, HttpStatusCode statusCode) 
            : base(message, errorType, errorCode, requestId, statusCode) {}


#if !NETSTANDARD
        /// <summary>
        /// Constructs a new instance of the QuotaExceededException class with serialized data.
        /// </summary>
        /// <param name="info">The <see cref="T:System.Runtime.Serialization.SerializationInfo" /> that holds the serialized object data about the exception being thrown.</param>
        /// <param name="context">The <see cref="T:System.Runtime.Serialization.StreamingContext" /> that contains contextual information about the source or destination.</param>
        /// <exception cref="T:System.ArgumentNullException">The <paramref name="info" /> parameter is null. </exception>
        /// <exception cref="T:System.Runtime.Serialization.SerializationException">The class name is null or <see cref="P:System.Exception.HResult" /> is zero (0). </exception>
        protected QuotaExceededException(System.Runtime.Serialization.SerializationInfo info, System.Runtime.Serialization.StreamingContext context)
            : base(info, context)
        {
        }

        /// <summary>
        /// Sets the <see cref="T:System.Runtime.Serialization.SerializationInfo" /> with information about the exception.
        /// </summary>
        /// <param name="info">The <see cref="T:System.Runtime.Serialization.SerializationInfo" /> that holds the serialized object data about the exception being thrown.</param>
        /// <param name="context">The <see cref="T:System.Runtime.Serialization.StreamingContext" /> that contains contextual information about the source or destination.</param>
        /// <exception cref="T:System.ArgumentNullException">The <paramref name="info" /> parameter is a null reference (Nothing in Visual Basic). </exception>
#if BCL35
        [System.Security.Permissions.SecurityPermission(
            System.Security.Permissions.SecurityAction.LinkDemand,
            Flags = System.Security.Permissions.SecurityPermissionFlag.SerializationFormatter)]
#endif
        [System.Security.SecurityCritical]
        // These FxCop rules are giving false-positives for this method
        [System.Diagnostics.CodeAnalysis.SuppressMessage("Microsoft.Security", "CA2123:OverrideLinkDemandsShouldBeIdenticalToBase")]
        [System.Diagnostics.CodeAnalysis.SuppressMessage("Microsoft.Security", "CA2134:MethodsMustOverrideWithConsistentTransparencyFxCopRule")]
        public override void GetObjectData(System.Runtime.Serialization.SerializationInfo info, System.Runtime.Serialization.StreamingContext context)
        {
            base.GetObjectData(info, context);
        }
#endif

    }
}<|MERGE_RESOLUTION|>--- conflicted
+++ resolved
@@ -32,11 +32,7 @@
     /// You have exceeded your service quota. To perform the requested action, remove some
     /// of the relevant resources, or use Service Quotas to request a service quota increase.
     /// </summary>
-<<<<<<< HEAD
-#if !NETSTANDARD
-=======
-    #if !PCL && !NETSTANDARD
->>>>>>> 1327e649
+    #if !NETSTANDARD
     [Serializable]
     #endif
     public partial class QuotaExceededException : AmazonServiceQuotasException
