--- conflicted
+++ resolved
@@ -32,11 +32,7 @@
     /// Due to throttling, the request was denied. Slow down the rate of request calls, or
     /// request an increase for this quota.
     /// </summary>
-<<<<<<< HEAD
-#if !NETSTANDARD
-=======
-    #if !PCL && !NETSTANDARD
->>>>>>> 1327e649
+    #if !NETSTANDARD
     [Serializable]
     #endif
     public partial class TooManyRequestsException : AmazonServiceQuotasException
