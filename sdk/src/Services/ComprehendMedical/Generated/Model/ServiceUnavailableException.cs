--- conflicted
+++ resolved
@@ -32,11 +32,7 @@
     /// The Amazon Comprehend Medical service is temporarily unavailable. Please wait and
     /// then retry your request.
     /// </summary>
-<<<<<<< HEAD
-#if !NETSTANDARD
-=======
-    #if !PCL && !NETSTANDARD
->>>>>>> 1327e649
+    #if !NETSTANDARD
     [Serializable]
     #endif
     public partial class ServiceUnavailableException : AmazonComprehendMedicalException
