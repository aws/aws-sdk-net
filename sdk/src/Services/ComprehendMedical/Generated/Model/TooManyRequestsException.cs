/*
 * Copyright 2010-2014 Amazon.com, Inc. or its affiliates. All Rights Reserved.
 * 
 * Licensed under the Apache License, Version 2.0 (the "License").
 * You may not use this file except in compliance with the License.
 * A copy of the License is located at
 * 
 *  http://aws.amazon.com/apache2.0
 * 
 * or in the "license" file accompanying this file. This file is distributed
 * on an "AS IS" BASIS, WITHOUT WARRANTIES OR CONDITIONS OF ANY KIND, either
 * express or implied. See the License for the specific language governing
 * permissions and limitations under the License.
 */

/*
 * Do not modify this file. This file is generated from the comprehendmedical-2018-10-30.normal.json service model.
 */
using System;
using System.Collections.Generic;
using System.Xml.Serialization;
using System.Text;
using System.IO;
using System.Net;

using Amazon.Runtime;
using Amazon.Runtime.Internal;

namespace Amazon.ComprehendMedical.Model
{
    /// <summary>
    /// You have made too many requests within a short period of time. Wait for a short time
    /// and then try your request again. Contact customer support for more information about
    /// a service limit increase.
    /// </summary>
<<<<<<< HEAD
#if !NETSTANDARD
=======
    #if !PCL && !NETSTANDARD
>>>>>>> 1327e649
    [Serializable]
    #endif
    public partial class TooManyRequestsException : AmazonComprehendMedicalException
    {

        /// <summary>
        /// Constructs a new TooManyRequestsException with the specified error
        /// message.
        /// </summary>
        /// <param name="message">
        /// Describes the error encountered.
        /// </param>
        public TooManyRequestsException(string message) 
            : base(message) {}

        /// <summary>
        /// Construct instance of TooManyRequestsException
        /// </summary>
        /// <param name="message"></param>
        /// <param name="innerException"></param>
        public TooManyRequestsException(string message, Exception innerException) 
            : base(message, innerException) {}

        /// <summary>
        /// Construct instance of TooManyRequestsException
        /// </summary>
        /// <param name="innerException"></param>
        public TooManyRequestsException(Exception innerException) 
            : base(innerException) {}

        /// <summary>
        /// Construct instance of TooManyRequestsException
        /// </summary>
        /// <param name="message"></param>
        /// <param name="innerException"></param>
        /// <param name="errorType"></param>
        /// <param name="errorCode"></param>
        /// <param name="requestId"></param>
        /// <param name="statusCode"></param>
        public TooManyRequestsException(string message, Exception innerException, ErrorType errorType, string errorCode, string requestId, HttpStatusCode statusCode) 
            : base(message, innerException, errorType, errorCode, requestId, statusCode) {}

        /// <summary>
        /// Construct instance of TooManyRequestsException
        /// </summary>
        /// <param name="message"></param>
        /// <param name="errorType"></param>
        /// <param name="errorCode"></param>
        /// <param name="requestId"></param>
        /// <param name="statusCode"></param>
        public TooManyRequestsException(string message, ErrorType errorType, string errorCode, string requestId, HttpStatusCode statusCode) 
            : base(message, errorType, errorCode, requestId, statusCode) {}


#if !NETSTANDARD
        /// <summary>
        /// Constructs a new instance of the TooManyRequestsException class with serialized data.
        /// </summary>
        /// <param name="info">The <see cref="T:System.Runtime.Serialization.SerializationInfo" /> that holds the serialized object data about the exception being thrown.</param>
        /// <param name="context">The <see cref="T:System.Runtime.Serialization.StreamingContext" /> that contains contextual information about the source or destination.</param>
        /// <exception cref="T:System.ArgumentNullException">The <paramref name="info" /> parameter is null. </exception>
        /// <exception cref="T:System.Runtime.Serialization.SerializationException">The class name is null or <see cref="P:System.Exception.HResult" /> is zero (0). </exception>
        protected TooManyRequestsException(System.Runtime.Serialization.SerializationInfo info, System.Runtime.Serialization.StreamingContext context)
            : base(info, context)
        {
        }

        /// <summary>
        /// Sets the <see cref="T:System.Runtime.Serialization.SerializationInfo" /> with information about the exception.
        /// </summary>
        /// <param name="info">The <see cref="T:System.Runtime.Serialization.SerializationInfo" /> that holds the serialized object data about the exception being thrown.</param>
        /// <param name="context">The <see cref="T:System.Runtime.Serialization.StreamingContext" /> that contains contextual information about the source or destination.</param>
        /// <exception cref="T:System.ArgumentNullException">The <paramref name="info" /> parameter is a null reference (Nothing in Visual Basic). </exception>
#if BCL35
        [System.Security.Permissions.SecurityPermission(
            System.Security.Permissions.SecurityAction.LinkDemand,
            Flags = System.Security.Permissions.SecurityPermissionFlag.SerializationFormatter)]
#endif
        [System.Security.SecurityCritical]
        // These FxCop rules are giving false-positives for this method
        [System.Diagnostics.CodeAnalysis.SuppressMessage("Microsoft.Security", "CA2123:OverrideLinkDemandsShouldBeIdenticalToBase")]
        [System.Diagnostics.CodeAnalysis.SuppressMessage("Microsoft.Security", "CA2134:MethodsMustOverrideWithConsistentTransparencyFxCopRule")]
        public override void GetObjectData(System.Runtime.Serialization.SerializationInfo info, System.Runtime.Serialization.StreamingContext context)
        {
            base.GetObjectData(info, context);
        }
#endif

    }
}<|MERGE_RESOLUTION|>--- conflicted
+++ resolved
@@ -33,11 +33,7 @@
     /// and then try your request again. Contact customer support for more information about
     /// a service limit increase.
     /// </summary>
-<<<<<<< HEAD
-#if !NETSTANDARD
-=======
-    #if !PCL && !NETSTANDARD
->>>>>>> 1327e649
+    #if !NETSTANDARD
     [Serializable]
     #endif
     public partial class TooManyRequestsException : AmazonComprehendMedicalException
