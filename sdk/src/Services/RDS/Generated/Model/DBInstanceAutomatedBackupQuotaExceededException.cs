--- conflicted
+++ resolved
@@ -33,11 +33,7 @@
     /// any additional automated backups. The retained automated backups quota is the same
     /// as your DB Instance quota.
     /// </summary>
-<<<<<<< HEAD
-#if !NETSTANDARD
-=======
-    #if !PCL && !NETSTANDARD
->>>>>>> 1327e649
+    #if !NETSTANDARD
     [Serializable]
     #endif
     public partial class DBInstanceAutomatedBackupQuotaExceededException : AmazonRDSException
