--- conflicted
+++ resolved
@@ -32,11 +32,7 @@
     /// The DBSubnetGroup doesn't belong to the same VPC as that of an existing cross-region
     /// read replica of the same source instance.
     /// </summary>
-<<<<<<< HEAD
-#if !NETSTANDARD
-=======
-    #if !PCL && !NETSTANDARD
->>>>>>> 1327e649
+    #if !NETSTANDARD
     [Serializable]
     #endif
     public partial class InvalidDBSubnetGroupException : AmazonRDSException
