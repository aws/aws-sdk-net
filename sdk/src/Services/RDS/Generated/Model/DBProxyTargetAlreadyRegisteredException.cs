--- conflicted
+++ resolved
@@ -31,11 +31,7 @@
     /// <summary>
     /// The proxy is already associated with the specified RDS DB instance or Aurora DB cluster.
     /// </summary>
-<<<<<<< HEAD
-#if !NETSTANDARD
-=======
-    #if !PCL && !NETSTANDARD
->>>>>>> 1327e649
+    #if !NETSTANDARD
     [Serializable]
     #endif
     public partial class DBProxyTargetAlreadyRegisteredException : AmazonRDSException
