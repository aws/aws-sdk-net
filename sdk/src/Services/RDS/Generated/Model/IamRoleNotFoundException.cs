--- conflicted
+++ resolved
@@ -31,11 +31,7 @@
     /// <summary>
     /// The IAM role is missing for exporting to an Amazon S3 bucket.
     /// </summary>
-<<<<<<< HEAD
-#if !NETSTANDARD
-=======
-    #if !PCL && !NETSTANDARD
->>>>>>> 1327e649
+    #if !NETSTANDARD
     [Serializable]
     #endif
     public partial class IamRoleNotFoundException : AmazonRDSException
