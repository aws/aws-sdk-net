/*
 * Copyright 2010-2014 Amazon.com, Inc. or its affiliates. All Rights Reserved.
 * 
 * Licensed under the Apache License, Version 2.0 (the "License").
 * You may not use this file except in compliance with the License.
 * A copy of the License is located at
 * 
 *  http://aws.amazon.com/apache2.0
 * 
 * or in the "license" file accompanying this file. This file is distributed
 * on an "AS IS" BASIS, WITHOUT WARRANTIES OR CONDITIONS OF ANY KIND, either
 * express or implied. See the License for the specific language governing
 * permissions and limitations under the License.
 */

/*
 * Do not modify this file. This file is generated from the rds-2014-10-31.normal.json service model.
 */
using System;
using System.Collections.Generic;
using System.Xml.Serialization;
using System.Text;
using System.IO;
using System.Net;

using Amazon.Runtime;
using Amazon.Runtime.Internal;

namespace Amazon.RDS.Model
{
    /// <summary>
    /// <code>InstallationMediaID</code> doesn't refer to an existing installation medium.
    /// </summary>
<<<<<<< HEAD
#if !NETSTANDARD
=======
    #if !PCL && !NETSTANDARD
>>>>>>> 1327e649
    [Serializable]
    #endif
    public partial class InstallationMediaNotFoundException : AmazonRDSException
    {

        /// <summary>
        /// Constructs a new InstallationMediaNotFoundException with the specified error
        /// message.
        /// </summary>
        /// <param name="message">
        /// Describes the error encountered.
        /// </param>
        public InstallationMediaNotFoundException(string message) 
            : base(message) {}

        /// <summary>
        /// Construct instance of InstallationMediaNotFoundException
        /// </summary>
        /// <param name="message"></param>
        /// <param name="innerException"></param>
        public InstallationMediaNotFoundException(string message, Exception innerException) 
            : base(message, innerException) {}

        /// <summary>
        /// Construct instance of InstallationMediaNotFoundException
        /// </summary>
        /// <param name="innerException"></param>
        public InstallationMediaNotFoundException(Exception innerException) 
            : base(innerException) {}

        /// <summary>
        /// Construct instance of InstallationMediaNotFoundException
        /// </summary>
        /// <param name="message"></param>
        /// <param name="innerException"></param>
        /// <param name="errorType"></param>
        /// <param name="errorCode"></param>
        /// <param name="requestId"></param>
        /// <param name="statusCode"></param>
        public InstallationMediaNotFoundException(string message, Exception innerException, ErrorType errorType, string errorCode, string requestId, HttpStatusCode statusCode) 
            : base(message, innerException, errorType, errorCode, requestId, statusCode) {}

        /// <summary>
        /// Construct instance of InstallationMediaNotFoundException
        /// </summary>
        /// <param name="message"></param>
        /// <param name="errorType"></param>
        /// <param name="errorCode"></param>
        /// <param name="requestId"></param>
        /// <param name="statusCode"></param>
        public InstallationMediaNotFoundException(string message, ErrorType errorType, string errorCode, string requestId, HttpStatusCode statusCode) 
            : base(message, errorType, errorCode, requestId, statusCode) {}


#if !NETSTANDARD
        /// <summary>
        /// Constructs a new instance of the InstallationMediaNotFoundException class with serialized data.
        /// </summary>
        /// <param name="info">The <see cref="T:System.Runtime.Serialization.SerializationInfo" /> that holds the serialized object data about the exception being thrown.</param>
        /// <param name="context">The <see cref="T:System.Runtime.Serialization.StreamingContext" /> that contains contextual information about the source or destination.</param>
        /// <exception cref="T:System.ArgumentNullException">The <paramref name="info" /> parameter is null. </exception>
        /// <exception cref="T:System.Runtime.Serialization.SerializationException">The class name is null or <see cref="P:System.Exception.HResult" /> is zero (0). </exception>
        protected InstallationMediaNotFoundException(System.Runtime.Serialization.SerializationInfo info, System.Runtime.Serialization.StreamingContext context)
            : base(info, context)
        {
        }

        /// <summary>
        /// Sets the <see cref="T:System.Runtime.Serialization.SerializationInfo" /> with information about the exception.
        /// </summary>
        /// <param name="info">The <see cref="T:System.Runtime.Serialization.SerializationInfo" /> that holds the serialized object data about the exception being thrown.</param>
        /// <param name="context">The <see cref="T:System.Runtime.Serialization.StreamingContext" /> that contains contextual information about the source or destination.</param>
        /// <exception cref="T:System.ArgumentNullException">The <paramref name="info" /> parameter is a null reference (Nothing in Visual Basic). </exception>
#if BCL35
        [System.Security.Permissions.SecurityPermission(
            System.Security.Permissions.SecurityAction.LinkDemand,
            Flags = System.Security.Permissions.SecurityPermissionFlag.SerializationFormatter)]
#endif
        [System.Security.SecurityCritical]
        // These FxCop rules are giving false-positives for this method
        [System.Diagnostics.CodeAnalysis.SuppressMessage("Microsoft.Security", "CA2123:OverrideLinkDemandsShouldBeIdenticalToBase")]
        [System.Diagnostics.CodeAnalysis.SuppressMessage("Microsoft.Security", "CA2134:MethodsMustOverrideWithConsistentTransparencyFxCopRule")]
        public override void GetObjectData(System.Runtime.Serialization.SerializationInfo info, System.Runtime.Serialization.StreamingContext context)
        {
            base.GetObjectData(info, context);
        }
#endif

    }
}<|MERGE_RESOLUTION|>--- conflicted
+++ resolved
@@ -31,11 +31,7 @@
     /// <summary>
     /// <code>InstallationMediaID</code> doesn't refer to an existing installation medium.
     /// </summary>
-<<<<<<< HEAD
-#if !NETSTANDARD
-=======
-    #if !PCL && !NETSTANDARD
->>>>>>> 1327e649
+    #if !NETSTANDARD
     [Serializable]
     #endif
     public partial class InstallationMediaNotFoundException : AmazonRDSException
