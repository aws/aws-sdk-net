--- conflicted
+++ resolved
@@ -32,11 +32,7 @@
     /// The specified RDS DB instance or Aurora DB cluster isn't available for a proxy owned
     /// by your AWS account in the specified AWS Region.
     /// </summary>
-<<<<<<< HEAD
-#if !NETSTANDARD
-=======
-    #if !PCL && !NETSTANDARD
->>>>>>> 1327e649
+    #if !NETSTANDARD
     [Serializable]
     #endif
     public partial class DBProxyTargetNotFoundException : AmazonRDSException
