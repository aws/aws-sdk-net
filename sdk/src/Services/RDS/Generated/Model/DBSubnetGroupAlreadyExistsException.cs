--- conflicted
+++ resolved
@@ -31,11 +31,7 @@
     /// <summary>
     /// <code>DBSubnetGroupName</code> is already used by an existing DB subnet group.
     /// </summary>
-<<<<<<< HEAD
-#if !NETSTANDARD
-=======
-    #if !PCL && !NETSTANDARD
->>>>>>> 1327e649
+    #if !NETSTANDARD
     [Serializable]
     #endif
     public partial class DBSubnetGroupAlreadyExistsException : AmazonRDSException
