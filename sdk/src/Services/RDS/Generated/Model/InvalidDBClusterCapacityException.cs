--- conflicted
+++ resolved
@@ -33,11 +33,7 @@
     /// capacity values are <code>2</code>, <code>4</code>, <code>8</code>, <code>16</code>,
     /// <code>32</code>, <code>64</code>, <code>128</code>, and <code>256</code>.
     /// </summary>
-<<<<<<< HEAD
-#if !NETSTANDARD
-=======
-    #if !PCL && !NETSTANDARD
->>>>>>> 1327e649
+    #if !NETSTANDARD
     [Serializable]
     #endif
     public partial class InvalidDBClusterCapacityException : AmazonRDSException
