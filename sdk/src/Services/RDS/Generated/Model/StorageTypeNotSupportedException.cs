/*
 * Copyright 2010-2014 Amazon.com, Inc. or its affiliates. All Rights Reserved.
 * 
 * Licensed under the Apache License, Version 2.0 (the "License").
 * You may not use this file except in compliance with the License.
 * A copy of the License is located at
 * 
 *  http://aws.amazon.com/apache2.0
 * 
 * or in the "license" file accompanying this file. This file is distributed
 * on an "AS IS" BASIS, WITHOUT WARRANTIES OR CONDITIONS OF ANY KIND, either
 * express or implied. See the License for the specific language governing
 * permissions and limitations under the License.
 */

/*
 * Do not modify this file. This file is generated from the rds-2014-10-31.normal.json service model.
 */
using System;
using System.Collections.Generic;
using System.Xml.Serialization;
using System.Text;
using System.IO;
using System.Net;

using Amazon.Runtime;
using Amazon.Runtime.Internal;

namespace Amazon.RDS.Model
{
    /// <summary>
    /// Storage of the <code>StorageType</code> specified can't be associated with the DB
    /// instance.
    /// </summary>
<<<<<<< HEAD
#if !NETSTANDARD
=======
    #if !PCL && !NETSTANDARD
>>>>>>> 1327e649
    [Serializable]
    #endif
    public partial class StorageTypeNotSupportedException : AmazonRDSException
    {

        /// <summary>
        /// Constructs a new StorageTypeNotSupportedException with the specified error
        /// message.
        /// </summary>
        /// <param name="message">
        /// Describes the error encountered.
        /// </param>
        public StorageTypeNotSupportedException(string message) 
            : base(message) {}

        /// <summary>
        /// Construct instance of StorageTypeNotSupportedException
        /// </summary>
        /// <param name="message"></param>
        /// <param name="innerException"></param>
        public StorageTypeNotSupportedException(string message, Exception innerException) 
            : base(message, innerException) {}

        /// <summary>
        /// Construct instance of StorageTypeNotSupportedException
        /// </summary>
        /// <param name="innerException"></param>
        public StorageTypeNotSupportedException(Exception innerException) 
            : base(innerException) {}

        /// <summary>
        /// Construct instance of StorageTypeNotSupportedException
        /// </summary>
        /// <param name="message"></param>
        /// <param name="innerException"></param>
        /// <param name="errorType"></param>
        /// <param name="errorCode"></param>
        /// <param name="requestId"></param>
        /// <param name="statusCode"></param>
        public StorageTypeNotSupportedException(string message, Exception innerException, ErrorType errorType, string errorCode, string requestId, HttpStatusCode statusCode) 
            : base(message, innerException, errorType, errorCode, requestId, statusCode) {}

        /// <summary>
        /// Construct instance of StorageTypeNotSupportedException
        /// </summary>
        /// <param name="message"></param>
        /// <param name="errorType"></param>
        /// <param name="errorCode"></param>
        /// <param name="requestId"></param>
        /// <param name="statusCode"></param>
        public StorageTypeNotSupportedException(string message, ErrorType errorType, string errorCode, string requestId, HttpStatusCode statusCode) 
            : base(message, errorType, errorCode, requestId, statusCode) {}


#if !NETSTANDARD
        /// <summary>
        /// Constructs a new instance of the StorageTypeNotSupportedException class with serialized data.
        /// </summary>
        /// <param name="info">The <see cref="T:System.Runtime.Serialization.SerializationInfo" /> that holds the serialized object data about the exception being thrown.</param>
        /// <param name="context">The <see cref="T:System.Runtime.Serialization.StreamingContext" /> that contains contextual information about the source or destination.</param>
        /// <exception cref="T:System.ArgumentNullException">The <paramref name="info" /> parameter is null. </exception>
        /// <exception cref="T:System.Runtime.Serialization.SerializationException">The class name is null or <see cref="P:System.Exception.HResult" /> is zero (0). </exception>
        protected StorageTypeNotSupportedException(System.Runtime.Serialization.SerializationInfo info, System.Runtime.Serialization.StreamingContext context)
            : base(info, context)
        {
        }

        /// <summary>
        /// Sets the <see cref="T:System.Runtime.Serialization.SerializationInfo" /> with information about the exception.
        /// </summary>
        /// <param name="info">The <see cref="T:System.Runtime.Serialization.SerializationInfo" /> that holds the serialized object data about the exception being thrown.</param>
        /// <param name="context">The <see cref="T:System.Runtime.Serialization.StreamingContext" /> that contains contextual information about the source or destination.</param>
        /// <exception cref="T:System.ArgumentNullException">The <paramref name="info" /> parameter is a null reference (Nothing in Visual Basic). </exception>
#if BCL35
        [System.Security.Permissions.SecurityPermission(
            System.Security.Permissions.SecurityAction.LinkDemand,
            Flags = System.Security.Permissions.SecurityPermissionFlag.SerializationFormatter)]
#endif
        [System.Security.SecurityCritical]
        // These FxCop rules are giving false-positives for this method
        [System.Diagnostics.CodeAnalysis.SuppressMessage("Microsoft.Security", "CA2123:OverrideLinkDemandsShouldBeIdenticalToBase")]
        [System.Diagnostics.CodeAnalysis.SuppressMessage("Microsoft.Security", "CA2134:MethodsMustOverrideWithConsistentTransparencyFxCopRule")]
        public override void GetObjectData(System.Runtime.Serialization.SerializationInfo info, System.Runtime.Serialization.StreamingContext context)
        {
            base.GetObjectData(info, context);
        }
#endif

    }
}<|MERGE_RESOLUTION|>--- conflicted
+++ resolved
@@ -32,11 +32,7 @@
     /// Storage of the <code>StorageType</code> specified can't be associated with the DB
     /// instance.
     /// </summary>
-<<<<<<< HEAD
-#if !NETSTANDARD
-=======
-    #if !PCL && !NETSTANDARD
->>>>>>> 1327e649
+    #if !NETSTANDARD
     [Serializable]
     #endif
     public partial class StorageTypeNotSupportedException : AmazonRDSException
