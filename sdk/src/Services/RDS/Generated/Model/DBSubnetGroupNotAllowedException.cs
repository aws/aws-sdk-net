--- conflicted
+++ resolved
@@ -32,11 +32,7 @@
     /// The DBSubnetGroup shouldn't be specified while creating read replicas that lie in
     /// the same region as the source instance.
     /// </summary>
-<<<<<<< HEAD
-#if !NETSTANDARD
-=======
-    #if !PCL && !NETSTANDARD
->>>>>>> 1327e649
+    #if !NETSTANDARD
     [Serializable]
     #endif
     public partial class DBSubnetGroupNotAllowedException : AmazonRDSException
