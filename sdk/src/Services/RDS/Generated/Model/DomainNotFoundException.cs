/*
 * Copyright 2010-2014 Amazon.com, Inc. or its affiliates. All Rights Reserved.
 * 
 * Licensed under the Apache License, Version 2.0 (the "License").
 * You may not use this file except in compliance with the License.
 * A copy of the License is located at
 * 
 *  http://aws.amazon.com/apache2.0
 * 
 * or in the "license" file accompanying this file. This file is distributed
 * on an "AS IS" BASIS, WITHOUT WARRANTIES OR CONDITIONS OF ANY KIND, either
 * express or implied. See the License for the specific language governing
 * permissions and limitations under the License.
 */

/*
 * Do not modify this file. This file is generated from the rds-2014-10-31.normal.json service model.
 */
using System;
using System.Collections.Generic;
using System.Xml.Serialization;
using System.Text;
using System.IO;
using System.Net;

using Amazon.Runtime;
using Amazon.Runtime.Internal;

namespace Amazon.RDS.Model
{
    /// <summary>
    /// <code>Domain</code> doesn't refer to an existing Active Directory domain.
    /// </summary>
<<<<<<< HEAD
#if !NETSTANDARD
=======
    #if !PCL && !NETSTANDARD
>>>>>>> 1327e649
    [Serializable]
    #endif
    public partial class DomainNotFoundException : AmazonRDSException
    {

        /// <summary>
        /// Constructs a new DomainNotFoundException with the specified error
        /// message.
        /// </summary>
        /// <param name="message">
        /// Describes the error encountered.
        /// </param>
        public DomainNotFoundException(string message) 
            : base(message) {}

        /// <summary>
        /// Construct instance of DomainNotFoundException
        /// </summary>
        /// <param name="message"></param>
        /// <param name="innerException"></param>
        public DomainNotFoundException(string message, Exception innerException) 
            : base(message, innerException) {}

        /// <summary>
        /// Construct instance of DomainNotFoundException
        /// </summary>
        /// <param name="innerException"></param>
        public DomainNotFoundException(Exception innerException) 
            : base(innerException) {}

        /// <summary>
        /// Construct instance of DomainNotFoundException
        /// </summary>
        /// <param name="message"></param>
        /// <param name="innerException"></param>
        /// <param name="errorType"></param>
        /// <param name="errorCode"></param>
        /// <param name="requestId"></param>
        /// <param name="statusCode"></param>
        public DomainNotFoundException(string message, Exception innerException, ErrorType errorType, string errorCode, string requestId, HttpStatusCode statusCode) 
            : base(message, innerException, errorType, errorCode, requestId, statusCode) {}

        /// <summary>
        /// Construct instance of DomainNotFoundException
        /// </summary>
        /// <param name="message"></param>
        /// <param name="errorType"></param>
        /// <param name="errorCode"></param>
        /// <param name="requestId"></param>
        /// <param name="statusCode"></param>
        public DomainNotFoundException(string message, ErrorType errorType, string errorCode, string requestId, HttpStatusCode statusCode) 
            : base(message, errorType, errorCode, requestId, statusCode) {}


#if !NETSTANDARD
        /// <summary>
        /// Constructs a new instance of the DomainNotFoundException class with serialized data.
        /// </summary>
        /// <param name="info">The <see cref="T:System.Runtime.Serialization.SerializationInfo" /> that holds the serialized object data about the exception being thrown.</param>
        /// <param name="context">The <see cref="T:System.Runtime.Serialization.StreamingContext" /> that contains contextual information about the source or destination.</param>
        /// <exception cref="T:System.ArgumentNullException">The <paramref name="info" /> parameter is null. </exception>
        /// <exception cref="T:System.Runtime.Serialization.SerializationException">The class name is null or <see cref="P:System.Exception.HResult" /> is zero (0). </exception>
        protected DomainNotFoundException(System.Runtime.Serialization.SerializationInfo info, System.Runtime.Serialization.StreamingContext context)
            : base(info, context)
        {
        }

        /// <summary>
        /// Sets the <see cref="T:System.Runtime.Serialization.SerializationInfo" /> with information about the exception.
        /// </summary>
        /// <param name="info">The <see cref="T:System.Runtime.Serialization.SerializationInfo" /> that holds the serialized object data about the exception being thrown.</param>
        /// <param name="context">The <see cref="T:System.Runtime.Serialization.StreamingContext" /> that contains contextual information about the source or destination.</param>
        /// <exception cref="T:System.ArgumentNullException">The <paramref name="info" /> parameter is a null reference (Nothing in Visual Basic). </exception>
#if BCL35
        [System.Security.Permissions.SecurityPermission(
            System.Security.Permissions.SecurityAction.LinkDemand,
            Flags = System.Security.Permissions.SecurityPermissionFlag.SerializationFormatter)]
#endif
        [System.Security.SecurityCritical]
        // These FxCop rules are giving false-positives for this method
        [System.Diagnostics.CodeAnalysis.SuppressMessage("Microsoft.Security", "CA2123:OverrideLinkDemandsShouldBeIdenticalToBase")]
        [System.Diagnostics.CodeAnalysis.SuppressMessage("Microsoft.Security", "CA2134:MethodsMustOverrideWithConsistentTransparencyFxCopRule")]
        public override void GetObjectData(System.Runtime.Serialization.SerializationInfo info, System.Runtime.Serialization.StreamingContext context)
        {
            base.GetObjectData(info, context);
        }
#endif

    }
}<|MERGE_RESOLUTION|>--- conflicted
+++ resolved
@@ -31,11 +31,7 @@
     /// <summary>
     /// <code>Domain</code> doesn't refer to an existing Active Directory domain.
     /// </summary>
-<<<<<<< HEAD
-#if !NETSTANDARD
-=======
-    #if !PCL && !NETSTANDARD
->>>>>>> 1327e649
+    #if !NETSTANDARD
     [Serializable]
     #endif
     public partial class DomainNotFoundException : AmazonRDSException
