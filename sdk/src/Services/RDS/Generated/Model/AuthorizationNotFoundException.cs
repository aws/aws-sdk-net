--- conflicted
+++ resolved
@@ -37,11 +37,7 @@
     /// Or, RDS might not be authorized to perform necessary actions using IAM on your behalf.
     /// </para>
     /// </summary>
-<<<<<<< HEAD
-#if !NETSTANDARD
-=======
-    #if !PCL && !NETSTANDARD
->>>>>>> 1327e649
+    #if !NETSTANDARD
     [Serializable]
     #endif
     public partial class AuthorizationNotFoundException : AmazonRDSException
