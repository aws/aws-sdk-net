/*
 * Copyright 2010-2014 Amazon.com, Inc. or its affiliates. All Rights Reserved.
 * 
 * Licensed under the Apache License, Version 2.0 (the "License").
 * You may not use this file except in compliance with the License.
 * A copy of the License is located at
 * 
 *  http://aws.amazon.com/apache2.0
 * 
 * or in the "license" file accompanying this file. This file is distributed
 * on an "AS IS" BASIS, WITHOUT WARRANTIES OR CONDITIONS OF ANY KIND, either
 * express or implied. See the License for the specific language governing
 * permissions and limitations under the License.
 */

/*
 * Do not modify this file. This file is generated from the rds-2014-10-31.normal.json service model.
 */
using System;
using System.Collections.Generic;
using System.Xml.Serialization;
using System.Text;
using System.IO;
using System.Net;

using Amazon.Runtime;
using Amazon.Runtime.Internal;

namespace Amazon.RDS.Model
{
    /// <summary>
    /// You can't associate any more AWS Identity and Access Management (IAM) roles with the
    /// DB instance because the quota has been reached.
    /// </summary>
<<<<<<< HEAD
#if !NETSTANDARD
=======
    #if !PCL && !NETSTANDARD
>>>>>>> 1327e649
    [Serializable]
    #endif
    public partial class DBInstanceRoleQuotaExceededException : AmazonRDSException
    {

        /// <summary>
        /// Constructs a new DBInstanceRoleQuotaExceededException with the specified error
        /// message.
        /// </summary>
        /// <param name="message">
        /// Describes the error encountered.
        /// </param>
        public DBInstanceRoleQuotaExceededException(string message) 
            : base(message) {}

        /// <summary>
        /// Construct instance of DBInstanceRoleQuotaExceededException
        /// </summary>
        /// <param name="message"></param>
        /// <param name="innerException"></param>
        public DBInstanceRoleQuotaExceededException(string message, Exception innerException) 
            : base(message, innerException) {}

        /// <summary>
        /// Construct instance of DBInstanceRoleQuotaExceededException
        /// </summary>
        /// <param name="innerException"></param>
        public DBInstanceRoleQuotaExceededException(Exception innerException) 
            : base(innerException) {}

        /// <summary>
        /// Construct instance of DBInstanceRoleQuotaExceededException
        /// </summary>
        /// <param name="message"></param>
        /// <param name="innerException"></param>
        /// <param name="errorType"></param>
        /// <param name="errorCode"></param>
        /// <param name="requestId"></param>
        /// <param name="statusCode"></param>
        public DBInstanceRoleQuotaExceededException(string message, Exception innerException, ErrorType errorType, string errorCode, string requestId, HttpStatusCode statusCode) 
            : base(message, innerException, errorType, errorCode, requestId, statusCode) {}

        /// <summary>
        /// Construct instance of DBInstanceRoleQuotaExceededException
        /// </summary>
        /// <param name="message"></param>
        /// <param name="errorType"></param>
        /// <param name="errorCode"></param>
        /// <param name="requestId"></param>
        /// <param name="statusCode"></param>
        public DBInstanceRoleQuotaExceededException(string message, ErrorType errorType, string errorCode, string requestId, HttpStatusCode statusCode) 
            : base(message, errorType, errorCode, requestId, statusCode) {}


#if !NETSTANDARD
        /// <summary>
        /// Constructs a new instance of the DBInstanceRoleQuotaExceededException class with serialized data.
        /// </summary>
        /// <param name="info">The <see cref="T:System.Runtime.Serialization.SerializationInfo" /> that holds the serialized object data about the exception being thrown.</param>
        /// <param name="context">The <see cref="T:System.Runtime.Serialization.StreamingContext" /> that contains contextual information about the source or destination.</param>
        /// <exception cref="T:System.ArgumentNullException">The <paramref name="info" /> parameter is null. </exception>
        /// <exception cref="T:System.Runtime.Serialization.SerializationException">The class name is null or <see cref="P:System.Exception.HResult" /> is zero (0). </exception>
        protected DBInstanceRoleQuotaExceededException(System.Runtime.Serialization.SerializationInfo info, System.Runtime.Serialization.StreamingContext context)
            : base(info, context)
        {
        }

        /// <summary>
        /// Sets the <see cref="T:System.Runtime.Serialization.SerializationInfo" /> with information about the exception.
        /// </summary>
        /// <param name="info">The <see cref="T:System.Runtime.Serialization.SerializationInfo" /> that holds the serialized object data about the exception being thrown.</param>
        /// <param name="context">The <see cref="T:System.Runtime.Serialization.StreamingContext" /> that contains contextual information about the source or destination.</param>
        /// <exception cref="T:System.ArgumentNullException">The <paramref name="info" /> parameter is a null reference (Nothing in Visual Basic). </exception>
#if BCL35
        [System.Security.Permissions.SecurityPermission(
            System.Security.Permissions.SecurityAction.LinkDemand,
            Flags = System.Security.Permissions.SecurityPermissionFlag.SerializationFormatter)]
#endif
        [System.Security.SecurityCritical]
        // These FxCop rules are giving false-positives for this method
        [System.Diagnostics.CodeAnalysis.SuppressMessage("Microsoft.Security", "CA2123:OverrideLinkDemandsShouldBeIdenticalToBase")]
        [System.Diagnostics.CodeAnalysis.SuppressMessage("Microsoft.Security", "CA2134:MethodsMustOverrideWithConsistentTransparencyFxCopRule")]
        public override void GetObjectData(System.Runtime.Serialization.SerializationInfo info, System.Runtime.Serialization.StreamingContext context)
        {
            base.GetObjectData(info, context);
        }
#endif

    }
}<|MERGE_RESOLUTION|>--- conflicted
+++ resolved
@@ -32,11 +32,7 @@
     /// You can't associate any more AWS Identity and Access Management (IAM) roles with the
     /// DB instance because the quota has been reached.
     /// </summary>
-<<<<<<< HEAD
-#if !NETSTANDARD
-=======
-    #if !PCL && !NETSTANDARD
->>>>>>> 1327e649
+    #if !NETSTANDARD
     [Serializable]
     #endif
     public partial class DBInstanceRoleQuotaExceededException : AmazonRDSException
