/*
 * Copyright 2010-2014 Amazon.com, Inc. or its affiliates. All Rights Reserved.
 * 
 * Licensed under the Apache License, Version 2.0 (the "License").
 * You may not use this file except in compliance with the License.
 * A copy of the License is located at
 * 
 *  http://aws.amazon.com/apache2.0
 * 
 * or in the "license" file accompanying this file. This file is distributed
 * on an "AS IS" BASIS, WITHOUT WARRANTIES OR CONDITIONS OF ANY KIND, either
 * express or implied. See the License for the specific language governing
 * permissions and limitations under the License.
 */

/*
 * Do not modify this file. This file is generated from the rds-2014-10-31.normal.json service model.
 */
using System;
using System.Collections.Generic;
using System.Xml.Serialization;
using System.Text;
using System.IO;
using System.Net;

using Amazon.Runtime;
using Amazon.Runtime.Internal;

namespace Amazon.RDS.Model
{
    /// <summary>
    /// <code>SourceDBInstanceIdentifier</code> refers to a DB instance with <code>BackupRetentionPeriod</code>
    /// equal to 0.
    /// </summary>
<<<<<<< HEAD
#if !NETSTANDARD
=======
    #if !PCL && !NETSTANDARD
>>>>>>> 1327e649
    [Serializable]
    #endif
    public partial class PointInTimeRestoreNotEnabledException : AmazonRDSException
    {

        /// <summary>
        /// Constructs a new PointInTimeRestoreNotEnabledException with the specified error
        /// message.
        /// </summary>
        /// <param name="message">
        /// Describes the error encountered.
        /// </param>
        public PointInTimeRestoreNotEnabledException(string message) 
            : base(message) {}

        /// <summary>
        /// Construct instance of PointInTimeRestoreNotEnabledException
        /// </summary>
        /// <param name="message"></param>
        /// <param name="innerException"></param>
        public PointInTimeRestoreNotEnabledException(string message, Exception innerException) 
            : base(message, innerException) {}

        /// <summary>
        /// Construct instance of PointInTimeRestoreNotEnabledException
        /// </summary>
        /// <param name="innerException"></param>
        public PointInTimeRestoreNotEnabledException(Exception innerException) 
            : base(innerException) {}

        /// <summary>
        /// Construct instance of PointInTimeRestoreNotEnabledException
        /// </summary>
        /// <param name="message"></param>
        /// <param name="innerException"></param>
        /// <param name="errorType"></param>
        /// <param name="errorCode"></param>
        /// <param name="requestId"></param>
        /// <param name="statusCode"></param>
        public PointInTimeRestoreNotEnabledException(string message, Exception innerException, ErrorType errorType, string errorCode, string requestId, HttpStatusCode statusCode) 
            : base(message, innerException, errorType, errorCode, requestId, statusCode) {}

        /// <summary>
        /// Construct instance of PointInTimeRestoreNotEnabledException
        /// </summary>
        /// <param name="message"></param>
        /// <param name="errorType"></param>
        /// <param name="errorCode"></param>
        /// <param name="requestId"></param>
        /// <param name="statusCode"></param>
        public PointInTimeRestoreNotEnabledException(string message, ErrorType errorType, string errorCode, string requestId, HttpStatusCode statusCode) 
            : base(message, errorType, errorCode, requestId, statusCode) {}


#if !NETSTANDARD
        /// <summary>
        /// Constructs a new instance of the PointInTimeRestoreNotEnabledException class with serialized data.
        /// </summary>
        /// <param name="info">The <see cref="T:System.Runtime.Serialization.SerializationInfo" /> that holds the serialized object data about the exception being thrown.</param>
        /// <param name="context">The <see cref="T:System.Runtime.Serialization.StreamingContext" /> that contains contextual information about the source or destination.</param>
        /// <exception cref="T:System.ArgumentNullException">The <paramref name="info" /> parameter is null. </exception>
        /// <exception cref="T:System.Runtime.Serialization.SerializationException">The class name is null or <see cref="P:System.Exception.HResult" /> is zero (0). </exception>
        protected PointInTimeRestoreNotEnabledException(System.Runtime.Serialization.SerializationInfo info, System.Runtime.Serialization.StreamingContext context)
            : base(info, context)
        {
        }

        /// <summary>
        /// Sets the <see cref="T:System.Runtime.Serialization.SerializationInfo" /> with information about the exception.
        /// </summary>
        /// <param name="info">The <see cref="T:System.Runtime.Serialization.SerializationInfo" /> that holds the serialized object data about the exception being thrown.</param>
        /// <param name="context">The <see cref="T:System.Runtime.Serialization.StreamingContext" /> that contains contextual information about the source or destination.</param>
        /// <exception cref="T:System.ArgumentNullException">The <paramref name="info" /> parameter is a null reference (Nothing in Visual Basic). </exception>
#if BCL35
        [System.Security.Permissions.SecurityPermission(
            System.Security.Permissions.SecurityAction.LinkDemand,
            Flags = System.Security.Permissions.SecurityPermissionFlag.SerializationFormatter)]
#endif
        [System.Security.SecurityCritical]
        // These FxCop rules are giving false-positives for this method
        [System.Diagnostics.CodeAnalysis.SuppressMessage("Microsoft.Security", "CA2123:OverrideLinkDemandsShouldBeIdenticalToBase")]
        [System.Diagnostics.CodeAnalysis.SuppressMessage("Microsoft.Security", "CA2134:MethodsMustOverrideWithConsistentTransparencyFxCopRule")]
        public override void GetObjectData(System.Runtime.Serialization.SerializationInfo info, System.Runtime.Serialization.StreamingContext context)
        {
            base.GetObjectData(info, context);
        }
#endif

    }
}<|MERGE_RESOLUTION|>--- conflicted
+++ resolved
@@ -32,11 +32,7 @@
     /// <code>SourceDBInstanceIdentifier</code> refers to a DB instance with <code>BackupRetentionPeriod</code>
     /// equal to 0.
     /// </summary>
-<<<<<<< HEAD
-#if !NETSTANDARD
-=======
-    #if !PCL && !NETSTANDARD
->>>>>>> 1327e649
+    #if !NETSTANDARD
     [Serializable]
     #endif
     public partial class PointInTimeRestoreNotEnabledException : AmazonRDSException
