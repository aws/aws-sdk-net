--- conflicted
+++ resolved
@@ -33,11 +33,7 @@
     /// to access the specified Amazon S3 bucket. Verify the <b>SourceS3BucketName</b> and
     /// <b>S3IngestionRoleArn</b> values and try again.
     /// </summary>
-<<<<<<< HEAD
-#if !NETSTANDARD
-=======
-    #if !PCL && !NETSTANDARD
->>>>>>> 1327e649
+    #if !NETSTANDARD
     [Serializable]
     #endif
     public partial class InvalidS3BucketException : AmazonRDSException
