--- conflicted
+++ resolved
@@ -32,11 +32,7 @@
     /// <code>DBClusterParameterGroupName</code> doesn't refer to an existing DB cluster
     /// parameter group.
     /// </summary>
-<<<<<<< HEAD
-#if !NETSTANDARD
-=======
-    #if !PCL && !NETSTANDARD
->>>>>>> 1327e649
+    #if !NETSTANDARD
     [Serializable]
     #endif
     public partial class DBClusterParameterGroupNotFoundException : AmazonRDSException
