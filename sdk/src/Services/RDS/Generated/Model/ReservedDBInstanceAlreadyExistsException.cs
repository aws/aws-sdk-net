/*
 * Copyright 2010-2014 Amazon.com, Inc. or its affiliates. All Rights Reserved.
 * 
 * Licensed under the Apache License, Version 2.0 (the "License").
 * You may not use this file except in compliance with the License.
 * A copy of the License is located at
 * 
 *  http://aws.amazon.com/apache2.0
 * 
 * or in the "license" file accompanying this file. This file is distributed
 * on an "AS IS" BASIS, WITHOUT WARRANTIES OR CONDITIONS OF ANY KIND, either
 * express or implied. See the License for the specific language governing
 * permissions and limitations under the License.
 */

/*
 * Do not modify this file. This file is generated from the rds-2014-10-31.normal.json service model.
 */
using System;
using System.Collections.Generic;
using System.Xml.Serialization;
using System.Text;
using System.IO;
using System.Net;

using Amazon.Runtime;
using Amazon.Runtime.Internal;

namespace Amazon.RDS.Model
{
    /// <summary>
    /// User already has a reservation with the given identifier.
    /// </summary>
<<<<<<< HEAD
#if !NETSTANDARD
=======
    #if !PCL && !NETSTANDARD
>>>>>>> 1327e649
    [Serializable]
    #endif
    public partial class ReservedDBInstanceAlreadyExistsException : AmazonRDSException
    {

        /// <summary>
        /// Constructs a new ReservedDBInstanceAlreadyExistsException with the specified error
        /// message.
        /// </summary>
        /// <param name="message">
        /// Describes the error encountered.
        /// </param>
        public ReservedDBInstanceAlreadyExistsException(string message) 
            : base(message) {}

        /// <summary>
        /// Construct instance of ReservedDBInstanceAlreadyExistsException
        /// </summary>
        /// <param name="message"></param>
        /// <param name="innerException"></param>
        public ReservedDBInstanceAlreadyExistsException(string message, Exception innerException) 
            : base(message, innerException) {}

        /// <summary>
        /// Construct instance of ReservedDBInstanceAlreadyExistsException
        /// </summary>
        /// <param name="innerException"></param>
        public ReservedDBInstanceAlreadyExistsException(Exception innerException) 
            : base(innerException) {}

        /// <summary>
        /// Construct instance of ReservedDBInstanceAlreadyExistsException
        /// </summary>
        /// <param name="message"></param>
        /// <param name="innerException"></param>
        /// <param name="errorType"></param>
        /// <param name="errorCode"></param>
        /// <param name="requestId"></param>
        /// <param name="statusCode"></param>
        public ReservedDBInstanceAlreadyExistsException(string message, Exception innerException, ErrorType errorType, string errorCode, string requestId, HttpStatusCode statusCode) 
            : base(message, innerException, errorType, errorCode, requestId, statusCode) {}

        /// <summary>
        /// Construct instance of ReservedDBInstanceAlreadyExistsException
        /// </summary>
        /// <param name="message"></param>
        /// <param name="errorType"></param>
        /// <param name="errorCode"></param>
        /// <param name="requestId"></param>
        /// <param name="statusCode"></param>
        public ReservedDBInstanceAlreadyExistsException(string message, ErrorType errorType, string errorCode, string requestId, HttpStatusCode statusCode) 
            : base(message, errorType, errorCode, requestId, statusCode) {}


#if !NETSTANDARD
        /// <summary>
        /// Constructs a new instance of the ReservedDBInstanceAlreadyExistsException class with serialized data.
        /// </summary>
        /// <param name="info">The <see cref="T:System.Runtime.Serialization.SerializationInfo" /> that holds the serialized object data about the exception being thrown.</param>
        /// <param name="context">The <see cref="T:System.Runtime.Serialization.StreamingContext" /> that contains contextual information about the source or destination.</param>
        /// <exception cref="T:System.ArgumentNullException">The <paramref name="info" /> parameter is null. </exception>
        /// <exception cref="T:System.Runtime.Serialization.SerializationException">The class name is null or <see cref="P:System.Exception.HResult" /> is zero (0). </exception>
        protected ReservedDBInstanceAlreadyExistsException(System.Runtime.Serialization.SerializationInfo info, System.Runtime.Serialization.StreamingContext context)
            : base(info, context)
        {
        }

        /// <summary>
        /// Sets the <see cref="T:System.Runtime.Serialization.SerializationInfo" /> with information about the exception.
        /// </summary>
        /// <param name="info">The <see cref="T:System.Runtime.Serialization.SerializationInfo" /> that holds the serialized object data about the exception being thrown.</param>
        /// <param name="context">The <see cref="T:System.Runtime.Serialization.StreamingContext" /> that contains contextual information about the source or destination.</param>
        /// <exception cref="T:System.ArgumentNullException">The <paramref name="info" /> parameter is a null reference (Nothing in Visual Basic). </exception>
#if BCL35
        [System.Security.Permissions.SecurityPermission(
            System.Security.Permissions.SecurityAction.LinkDemand,
            Flags = System.Security.Permissions.SecurityPermissionFlag.SerializationFormatter)]
#endif
        [System.Security.SecurityCritical]
        // These FxCop rules are giving false-positives for this method
        [System.Diagnostics.CodeAnalysis.SuppressMessage("Microsoft.Security", "CA2123:OverrideLinkDemandsShouldBeIdenticalToBase")]
        [System.Diagnostics.CodeAnalysis.SuppressMessage("Microsoft.Security", "CA2134:MethodsMustOverrideWithConsistentTransparencyFxCopRule")]
        public override void GetObjectData(System.Runtime.Serialization.SerializationInfo info, System.Runtime.Serialization.StreamingContext context)
        {
            base.GetObjectData(info, context);
        }
#endif

    }
}<|MERGE_RESOLUTION|>--- conflicted
+++ resolved
@@ -31,11 +31,7 @@
     /// <summary>
     /// User already has a reservation with the given identifier.
     /// </summary>
-<<<<<<< HEAD
-#if !NETSTANDARD
-=======
-    #if !PCL && !NETSTANDARD
->>>>>>> 1327e649
+    #if !NETSTANDARD
     [Serializable]
     #endif
     public partial class ReservedDBInstanceAlreadyExistsException : AmazonRDSException
