--- conflicted
+++ resolved
@@ -32,11 +32,7 @@
     /// The specified IAM role Amazon Resource Name (ARN) isn't associated with the specified
     /// DB cluster.
     /// </summary>
-<<<<<<< HEAD
-#if !NETSTANDARD
-=======
-    #if !PCL && !NETSTANDARD
->>>>>>> 1327e649
+    #if !NETSTANDARD
     [Serializable]
     #endif
     public partial class DBClusterRoleNotFoundException : AmazonRDSException
