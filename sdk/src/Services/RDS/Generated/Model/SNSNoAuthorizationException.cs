/*
 * Copyright 2010-2014 Amazon.com, Inc. or its affiliates. All Rights Reserved.
 * 
 * Licensed under the Apache License, Version 2.0 (the "License").
 * You may not use this file except in compliance with the License.
 * A copy of the License is located at
 * 
 *  http://aws.amazon.com/apache2.0
 * 
 * or in the "license" file accompanying this file. This file is distributed
 * on an "AS IS" BASIS, WITHOUT WARRANTIES OR CONDITIONS OF ANY KIND, either
 * express or implied. See the License for the specific language governing
 * permissions and limitations under the License.
 */

/*
 * Do not modify this file. This file is generated from the rds-2014-10-31.normal.json service model.
 */
using System;
using System.Collections.Generic;
using System.Xml.Serialization;
using System.Text;
using System.IO;
using System.Net;

using Amazon.Runtime;
using Amazon.Runtime.Internal;

namespace Amazon.RDS.Model
{
    /// <summary>
    /// You do not have permission to publish to the SNS topic ARN.
    /// </summary>
<<<<<<< HEAD
#if !NETSTANDARD
=======
    #if !PCL && !NETSTANDARD
>>>>>>> 1327e649
    [Serializable]
    #endif
    public partial class SNSNoAuthorizationException : AmazonRDSException
    {

        /// <summary>
        /// Constructs a new SNSNoAuthorizationException with the specified error
        /// message.
        /// </summary>
        /// <param name="message">
        /// Describes the error encountered.
        /// </param>
        public SNSNoAuthorizationException(string message) 
            : base(message) {}

        /// <summary>
        /// Construct instance of SNSNoAuthorizationException
        /// </summary>
        /// <param name="message"></param>
        /// <param name="innerException"></param>
        public SNSNoAuthorizationException(string message, Exception innerException) 
            : base(message, innerException) {}

        /// <summary>
        /// Construct instance of SNSNoAuthorizationException
        /// </summary>
        /// <param name="innerException"></param>
        public SNSNoAuthorizationException(Exception innerException) 
            : base(innerException) {}

        /// <summary>
        /// Construct instance of SNSNoAuthorizationException
        /// </summary>
        /// <param name="message"></param>
        /// <param name="innerException"></param>
        /// <param name="errorType"></param>
        /// <param name="errorCode"></param>
        /// <param name="requestId"></param>
        /// <param name="statusCode"></param>
        public SNSNoAuthorizationException(string message, Exception innerException, ErrorType errorType, string errorCode, string requestId, HttpStatusCode statusCode) 
            : base(message, innerException, errorType, errorCode, requestId, statusCode) {}

        /// <summary>
        /// Construct instance of SNSNoAuthorizationException
        /// </summary>
        /// <param name="message"></param>
        /// <param name="errorType"></param>
        /// <param name="errorCode"></param>
        /// <param name="requestId"></param>
        /// <param name="statusCode"></param>
        public SNSNoAuthorizationException(string message, ErrorType errorType, string errorCode, string requestId, HttpStatusCode statusCode) 
            : base(message, errorType, errorCode, requestId, statusCode) {}


#if !NETSTANDARD
        /// <summary>
        /// Constructs a new instance of the SNSNoAuthorizationException class with serialized data.
        /// </summary>
        /// <param name="info">The <see cref="T:System.Runtime.Serialization.SerializationInfo" /> that holds the serialized object data about the exception being thrown.</param>
        /// <param name="context">The <see cref="T:System.Runtime.Serialization.StreamingContext" /> that contains contextual information about the source or destination.</param>
        /// <exception cref="T:System.ArgumentNullException">The <paramref name="info" /> parameter is null. </exception>
        /// <exception cref="T:System.Runtime.Serialization.SerializationException">The class name is null or <see cref="P:System.Exception.HResult" /> is zero (0). </exception>
        protected SNSNoAuthorizationException(System.Runtime.Serialization.SerializationInfo info, System.Runtime.Serialization.StreamingContext context)
            : base(info, context)
        {
        }

        /// <summary>
        /// Sets the <see cref="T:System.Runtime.Serialization.SerializationInfo" /> with information about the exception.
        /// </summary>
        /// <param name="info">The <see cref="T:System.Runtime.Serialization.SerializationInfo" /> that holds the serialized object data about the exception being thrown.</param>
        /// <param name="context">The <see cref="T:System.Runtime.Serialization.StreamingContext" /> that contains contextual information about the source or destination.</param>
        /// <exception cref="T:System.ArgumentNullException">The <paramref name="info" /> parameter is a null reference (Nothing in Visual Basic). </exception>
#if BCL35
        [System.Security.Permissions.SecurityPermission(
            System.Security.Permissions.SecurityAction.LinkDemand,
            Flags = System.Security.Permissions.SecurityPermissionFlag.SerializationFormatter)]
#endif
        [System.Security.SecurityCritical]
        // These FxCop rules are giving false-positives for this method
        [System.Diagnostics.CodeAnalysis.SuppressMessage("Microsoft.Security", "CA2123:OverrideLinkDemandsShouldBeIdenticalToBase")]
        [System.Diagnostics.CodeAnalysis.SuppressMessage("Microsoft.Security", "CA2134:MethodsMustOverrideWithConsistentTransparencyFxCopRule")]
        public override void GetObjectData(System.Runtime.Serialization.SerializationInfo info, System.Runtime.Serialization.StreamingContext context)
        {
            base.GetObjectData(info, context);
        }
#endif

    }
}<|MERGE_RESOLUTION|>--- conflicted
+++ resolved
@@ -31,11 +31,7 @@
     /// <summary>
     /// You do not have permission to publish to the SNS topic ARN.
     /// </summary>
-<<<<<<< HEAD
-#if !NETSTANDARD
-=======
-    #if !PCL && !NETSTANDARD
->>>>>>> 1327e649
+    #if !NETSTANDARD
     [Serializable]
     #endif
     public partial class SNSNoAuthorizationException : AmazonRDSException
