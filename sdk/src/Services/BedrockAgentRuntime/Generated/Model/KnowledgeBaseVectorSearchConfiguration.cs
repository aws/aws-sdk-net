--- conflicted
+++ resolved
@@ -48,13 +48,8 @@
         /// </para>
         ///  </note>
         /// </summary>
-<<<<<<< HEAD
-        [AWSProperty(Required=true, Min=1, Max=10)]
+        [AWSProperty(Min=1, Max=25)]
         public int? NumberOfResults
-=======
-        [AWSProperty(Min=1, Max=25)]
-        public int NumberOfResults
->>>>>>> 884027ba
         {
             get { return this._numberOfResults; }
             set { this._numberOfResults = value; }
