--- conflicted
+++ resolved
@@ -12,13 +12,9 @@
 #elif BCL45
 [assembly: AssemblyDescription("The Amazon Web Services SDK for .NET (4.5) - AWS Lambda. AWS Lambda is a compute service that runs your code in response to events and automatically manages the compute resources for you, making it easy to build applications that respond quickly to new information.")]
 #elif PCL
-<<<<<<< HEAD
 [assembly: AssemblyDescription("The Amazon Web Services SDK for .NET (PCL)- AWS Lambda. AWS Lambda is a compute service that runs your code in response to events and automatically manages the compute resources for you, making it easy to build applications that respond quickly to new information.")]
 #elif DNX
 [assembly: AssemblyDescription("The Amazon Web Services SDK for .NET (DNX)- AWS Lambda. AWS Lambda is a compute service that runs your code in response to events and automatically manages the compute resources for you, making it easy to build applications that respond quickly to new information.")]
-=======
-[assembly: AssemblyDescription("The Amazon Web Services SDK for .NET (PCL)- Core Runtime")]
->>>>>>> c161f1cd
 #else
 #error Unknown platform constant - unable to set correct AssemblyDescription
 #endif
@@ -45,13 +41,8 @@
 // You can specify all the values or you can default the Build and Revision Numbers 
 // by using the '*' as shown below:
 // [assembly: AssemblyVersion("1.0.*")]
-<<<<<<< HEAD
-[assembly: AssemblyVersion("3.0")]
-[assembly: AssemblyFileVersion("3.0.2.1")]
-=======
 [assembly: AssemblyVersion("3.1")]
 [assembly: AssemblyFileVersion("3.1.0.0")]
->>>>>>> c161f1cd
 
 #if WINDOWS_PHONE
 [assembly: System.CLSCompliant(false)]
