--- conflicted
+++ resolved
@@ -32,11 +32,7 @@
     /// The permissions policy for the resource is too large. <a href="https://docs.aws.amazon.com/lambda/latest/dg/limits.html">Learn
     /// more</a>
     /// </summary>
-<<<<<<< HEAD
-#if !NETSTANDARD
-=======
-    #if !PCL && !NETSTANDARD
->>>>>>> 1327e649
+    #if !NETSTANDARD
     [Serializable]
     #endif
     public partial class PolicyLengthExceededException : AmazonLambdaException
