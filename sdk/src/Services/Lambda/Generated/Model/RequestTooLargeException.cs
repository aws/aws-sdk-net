--- conflicted
+++ resolved
@@ -32,11 +32,7 @@
     /// The request payload exceeded the <code>Invoke</code> request body JSON input limit.
     /// For more information, see <a href="https://docs.aws.amazon.com/lambda/latest/dg/limits.html">Limits</a>.
     /// </summary>
-<<<<<<< HEAD
-#if !NETSTANDARD
-=======
-    #if !PCL && !NETSTANDARD
->>>>>>> 1327e649
+    #if !NETSTANDARD
     [Serializable]
     #endif
     public partial class RequestTooLargeException : AmazonLambdaException
