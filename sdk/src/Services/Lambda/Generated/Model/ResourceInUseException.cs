--- conflicted
+++ resolved
@@ -33,11 +33,7 @@
     /// to update an EventSource Mapping in CREATING, or tried to delete a EventSource mapping
     /// currently in the UPDATING state.
     /// </summary>
-<<<<<<< HEAD
-#if !NETSTANDARD
-=======
-    #if !PCL && !NETSTANDARD
->>>>>>> 1327e649
+    #if !NETSTANDARD
     [Serializable]
     #endif
     public partial class ResourceInUseException : AmazonLambdaException
