/*
 * Copyright 2010-2014 Amazon.com, Inc. or its affiliates. All Rights Reserved.
 * 
 * Licensed under the Apache License, Version 2.0 (the "License").
 * You may not use this file except in compliance with the License.
 * A copy of the License is located at
 * 
 *  http://aws.amazon.com/apache2.0
 * 
 * or in the "license" file accompanying this file. This file is distributed
 * on an "AS IS" BASIS, WITHOUT WARRANTIES OR CONDITIONS OF ANY KIND, either
 * express or implied. See the License for the specific language governing
 * permissions and limitations under the License.
 */

/*
 * Do not modify this file. This file is generated from the lambda-2015-03-31.normal.json service model.
 */
using System;
using System.Collections.Generic;
using System.Xml.Serialization;
using System.Text;
using System.IO;
using System.Net;

using Amazon.Runtime;
using Amazon.Runtime.Internal;

namespace Amazon.Lambda.Model
{
    /// <summary>
    /// AWS Lambda received an unexpected EC2 client exception while setting up for the Lambda
    /// function.
    /// </summary>
<<<<<<< HEAD
#if !NETSTANDARD
=======
    #if !PCL && !NETSTANDARD
>>>>>>> 1327e649
    [Serializable]
    #endif
    public partial class EC2UnexpectedException : AmazonLambdaException
    {
        private string _ec2ErrorCode;
        private string _type;

        /// <summary>
        /// Constructs a new EC2UnexpectedException with the specified error
        /// message.
        /// </summary>
        /// <param name="message">
        /// Describes the error encountered.
        /// </param>
        public EC2UnexpectedException(string message) 
            : base(message) {}

        /// <summary>
        /// Construct instance of EC2UnexpectedException
        /// </summary>
        /// <param name="message"></param>
        /// <param name="innerException"></param>
        public EC2UnexpectedException(string message, Exception innerException) 
            : base(message, innerException) {}

        /// <summary>
        /// Construct instance of EC2UnexpectedException
        /// </summary>
        /// <param name="innerException"></param>
        public EC2UnexpectedException(Exception innerException) 
            : base(innerException) {}

        /// <summary>
        /// Construct instance of EC2UnexpectedException
        /// </summary>
        /// <param name="message"></param>
        /// <param name="innerException"></param>
        /// <param name="errorType"></param>
        /// <param name="errorCode"></param>
        /// <param name="requestId"></param>
        /// <param name="statusCode"></param>
        public EC2UnexpectedException(string message, Exception innerException, ErrorType errorType, string errorCode, string requestId, HttpStatusCode statusCode) 
            : base(message, innerException, errorType, errorCode, requestId, statusCode) {}

        /// <summary>
        /// Construct instance of EC2UnexpectedException
        /// </summary>
        /// <param name="message"></param>
        /// <param name="errorType"></param>
        /// <param name="errorCode"></param>
        /// <param name="requestId"></param>
        /// <param name="statusCode"></param>
        public EC2UnexpectedException(string message, ErrorType errorType, string errorCode, string requestId, HttpStatusCode statusCode) 
            : base(message, errorType, errorCode, requestId, statusCode) {}


#if !NETSTANDARD
        /// <summary>
        /// Constructs a new instance of the EC2UnexpectedException class with serialized data.
        /// </summary>
        /// <param name="info">The <see cref="T:System.Runtime.Serialization.SerializationInfo" /> that holds the serialized object data about the exception being thrown.</param>
        /// <param name="context">The <see cref="T:System.Runtime.Serialization.StreamingContext" /> that contains contextual information about the source or destination.</param>
        /// <exception cref="T:System.ArgumentNullException">The <paramref name="info" /> parameter is null. </exception>
        /// <exception cref="T:System.Runtime.Serialization.SerializationException">The class name is null or <see cref="P:System.Exception.HResult" /> is zero (0). </exception>
        protected EC2UnexpectedException(System.Runtime.Serialization.SerializationInfo info, System.Runtime.Serialization.StreamingContext context)
            : base(info, context)
        {
            this.EC2ErrorCode = (string)info.GetValue("EC2ErrorCode", typeof(string));
            this.Type = (string)info.GetValue("Type", typeof(string));
        }

        /// <summary>
        /// Sets the <see cref="T:System.Runtime.Serialization.SerializationInfo" /> with information about the exception.
        /// </summary>
        /// <param name="info">The <see cref="T:System.Runtime.Serialization.SerializationInfo" /> that holds the serialized object data about the exception being thrown.</param>
        /// <param name="context">The <see cref="T:System.Runtime.Serialization.StreamingContext" /> that contains contextual information about the source or destination.</param>
        /// <exception cref="T:System.ArgumentNullException">The <paramref name="info" /> parameter is a null reference (Nothing in Visual Basic). </exception>
#if BCL35
        [System.Security.Permissions.SecurityPermission(
            System.Security.Permissions.SecurityAction.LinkDemand,
            Flags = System.Security.Permissions.SecurityPermissionFlag.SerializationFormatter)]
#endif
        [System.Security.SecurityCritical]
        // These FxCop rules are giving false-positives for this method
        [System.Diagnostics.CodeAnalysis.SuppressMessage("Microsoft.Security", "CA2123:OverrideLinkDemandsShouldBeIdenticalToBase")]
        [System.Diagnostics.CodeAnalysis.SuppressMessage("Microsoft.Security", "CA2134:MethodsMustOverrideWithConsistentTransparencyFxCopRule")]
        public override void GetObjectData(System.Runtime.Serialization.SerializationInfo info, System.Runtime.Serialization.StreamingContext context)
        {
            base.GetObjectData(info, context);
            info.AddValue("EC2ErrorCode", this.EC2ErrorCode);
            info.AddValue("Type", this.Type);
        }
#endif

        /// <summary>
        /// Gets and sets the property EC2ErrorCode.
        /// </summary>
        public string EC2ErrorCode
        {
            get { return this._ec2ErrorCode; }
            set { this._ec2ErrorCode = value; }
        }

        // Check to see if EC2ErrorCode property is set
        internal bool IsSetEC2ErrorCode()
        {
            return this._ec2ErrorCode != null;
        }

        /// <summary>
        /// Gets and sets the property Type.
        /// </summary>
        public string Type
        {
            get { return this._type; }
            set { this._type = value; }
        }

        // Check to see if Type property is set
        internal bool IsSetType()
        {
            return this._type != null;
        }

    }
}<|MERGE_RESOLUTION|>--- conflicted
+++ resolved
@@ -32,11 +32,7 @@
     /// AWS Lambda received an unexpected EC2 client exception while setting up for the Lambda
     /// function.
     /// </summary>
-<<<<<<< HEAD
-#if !NETSTANDARD
-=======
-    #if !PCL && !NETSTANDARD
->>>>>>> 1327e649
+    #if !NETSTANDARD
     [Serializable]
     #endif
     public partial class EC2UnexpectedException : AmazonLambdaException
