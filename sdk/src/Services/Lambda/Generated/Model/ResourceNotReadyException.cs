/*
 * Copyright 2010-2014 Amazon.com, Inc. or its affiliates. All Rights Reserved.
 * 
 * Licensed under the Apache License, Version 2.0 (the "License").
 * You may not use this file except in compliance with the License.
 * A copy of the License is located at
 * 
 *  http://aws.amazon.com/apache2.0
 * 
 * or in the "license" file accompanying this file. This file is distributed
 * on an "AS IS" BASIS, WITHOUT WARRANTIES OR CONDITIONS OF ANY KIND, either
 * express or implied. See the License for the specific language governing
 * permissions and limitations under the License.
 */

/*
 * Do not modify this file. This file is generated from the lambda-2015-03-31.normal.json service model.
 */
using System;
using System.Collections.Generic;
using System.Xml.Serialization;
using System.Text;
using System.IO;
using System.Net;

using Amazon.Runtime;
using Amazon.Runtime.Internal;

namespace Amazon.Lambda.Model
{
    /// <summary>
    /// The function is inactive and its VPC connection is no longer available. Wait for the
    /// VPC connection to reestablish and try again.
    /// </summary>
<<<<<<< HEAD
#if !NETSTANDARD
=======
    #if !PCL && !NETSTANDARD
>>>>>>> 1327e649
    [Serializable]
    #endif
    public partial class ResourceNotReadyException : AmazonLambdaException
    {
        private string _type;

        /// <summary>
        /// Constructs a new ResourceNotReadyException with the specified error
        /// message.
        /// </summary>
        /// <param name="message">
        /// Describes the error encountered.
        /// </param>
        public ResourceNotReadyException(string message) 
            : base(message) {}

        /// <summary>
        /// Construct instance of ResourceNotReadyException
        /// </summary>
        /// <param name="message"></param>
        /// <param name="innerException"></param>
        public ResourceNotReadyException(string message, Exception innerException) 
            : base(message, innerException) {}

        /// <summary>
        /// Construct instance of ResourceNotReadyException
        /// </summary>
        /// <param name="innerException"></param>
        public ResourceNotReadyException(Exception innerException) 
            : base(innerException) {}

        /// <summary>
        /// Construct instance of ResourceNotReadyException
        /// </summary>
        /// <param name="message"></param>
        /// <param name="innerException"></param>
        /// <param name="errorType"></param>
        /// <param name="errorCode"></param>
        /// <param name="requestId"></param>
        /// <param name="statusCode"></param>
        public ResourceNotReadyException(string message, Exception innerException, ErrorType errorType, string errorCode, string requestId, HttpStatusCode statusCode) 
            : base(message, innerException, errorType, errorCode, requestId, statusCode) {}

        /// <summary>
        /// Construct instance of ResourceNotReadyException
        /// </summary>
        /// <param name="message"></param>
        /// <param name="errorType"></param>
        /// <param name="errorCode"></param>
        /// <param name="requestId"></param>
        /// <param name="statusCode"></param>
        public ResourceNotReadyException(string message, ErrorType errorType, string errorCode, string requestId, HttpStatusCode statusCode) 
            : base(message, errorType, errorCode, requestId, statusCode) {}


#if !NETSTANDARD
        /// <summary>
        /// Constructs a new instance of the ResourceNotReadyException class with serialized data.
        /// </summary>
        /// <param name="info">The <see cref="T:System.Runtime.Serialization.SerializationInfo" /> that holds the serialized object data about the exception being thrown.</param>
        /// <param name="context">The <see cref="T:System.Runtime.Serialization.StreamingContext" /> that contains contextual information about the source or destination.</param>
        /// <exception cref="T:System.ArgumentNullException">The <paramref name="info" /> parameter is null. </exception>
        /// <exception cref="T:System.Runtime.Serialization.SerializationException">The class name is null or <see cref="P:System.Exception.HResult" /> is zero (0). </exception>
        protected ResourceNotReadyException(System.Runtime.Serialization.SerializationInfo info, System.Runtime.Serialization.StreamingContext context)
            : base(info, context)
        {
            this.Type = (string)info.GetValue("Type", typeof(string));
        }

        /// <summary>
        /// Sets the <see cref="T:System.Runtime.Serialization.SerializationInfo" /> with information about the exception.
        /// </summary>
        /// <param name="info">The <see cref="T:System.Runtime.Serialization.SerializationInfo" /> that holds the serialized object data about the exception being thrown.</param>
        /// <param name="context">The <see cref="T:System.Runtime.Serialization.StreamingContext" /> that contains contextual information about the source or destination.</param>
        /// <exception cref="T:System.ArgumentNullException">The <paramref name="info" /> parameter is a null reference (Nothing in Visual Basic). </exception>
#if BCL35
        [System.Security.Permissions.SecurityPermission(
            System.Security.Permissions.SecurityAction.LinkDemand,
            Flags = System.Security.Permissions.SecurityPermissionFlag.SerializationFormatter)]
#endif
        [System.Security.SecurityCritical]
        // These FxCop rules are giving false-positives for this method
        [System.Diagnostics.CodeAnalysis.SuppressMessage("Microsoft.Security", "CA2123:OverrideLinkDemandsShouldBeIdenticalToBase")]
        [System.Diagnostics.CodeAnalysis.SuppressMessage("Microsoft.Security", "CA2134:MethodsMustOverrideWithConsistentTransparencyFxCopRule")]
        public override void GetObjectData(System.Runtime.Serialization.SerializationInfo info, System.Runtime.Serialization.StreamingContext context)
        {
            base.GetObjectData(info, context);
            info.AddValue("Type", this.Type);
        }
#endif

        /// <summary>
        /// Gets and sets the property Type. 
        /// <para>
        /// The exception type.
        /// </para>
        /// </summary>
        public string Type
        {
            get { return this._type; }
            set { this._type = value; }
        }

        // Check to see if Type property is set
        internal bool IsSetType()
        {
            return this._type != null;
        }

    }
}<|MERGE_RESOLUTION|>--- conflicted
+++ resolved
@@ -32,11 +32,7 @@
     /// The function is inactive and its VPC connection is no longer available. Wait for the
     /// VPC connection to reestablish and try again.
     /// </summary>
-<<<<<<< HEAD
-#if !NETSTANDARD
-=======
-    #if !PCL && !NETSTANDARD
->>>>>>> 1327e649
+    #if !NETSTANDARD
     [Serializable]
     #endif
     public partial class ResourceNotReadyException : AmazonLambdaException
