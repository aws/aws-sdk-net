--- conflicted
+++ resolved
@@ -31,11 +31,7 @@
     /// <summary>
     /// <i>DBSnapshotIdentifier</i> is already used by an existing snapshot.
     /// </summary>
-<<<<<<< HEAD
-#if !NETSTANDARD
-=======
-    #if !PCL && !NETSTANDARD
->>>>>>> 1327e649
+    #if !NETSTANDARD
     [Serializable]
     #endif
     public partial class DBSnapshotAlreadyExistsException : AmazonNeptuneException
