--- conflicted
+++ resolved
@@ -33,11 +33,7 @@
     /// resolve this error by updating your subnet group to use different Availability Zones
     /// that have more storage available.
     /// </summary>
-<<<<<<< HEAD
-#if !NETSTANDARD
-=======
-    #if !PCL && !NETSTANDARD
->>>>>>> 1327e649
+    #if !NETSTANDARD
     [Serializable]
     #endif
     public partial class InsufficientStorageClusterCapacityException : AmazonNeptuneException
