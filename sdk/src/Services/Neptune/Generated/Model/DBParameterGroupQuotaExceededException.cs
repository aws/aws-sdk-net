/*
 * Copyright 2010-2014 Amazon.com, Inc. or its affiliates. All Rights Reserved.
 * 
 * Licensed under the Apache License, Version 2.0 (the "License").
 * You may not use this file except in compliance with the License.
 * A copy of the License is located at
 * 
 *  http://aws.amazon.com/apache2.0
 * 
 * or in the "license" file accompanying this file. This file is distributed
 * on an "AS IS" BASIS, WITHOUT WARRANTIES OR CONDITIONS OF ANY KIND, either
 * express or implied. See the License for the specific language governing
 * permissions and limitations under the License.
 */

/*
 * Do not modify this file. This file is generated from the neptune-2014-10-31.normal.json service model.
 */
using System;
using System.Collections.Generic;
using System.Xml.Serialization;
using System.Text;
using System.IO;
using System.Net;

using Amazon.Runtime;
using Amazon.Runtime.Internal;

namespace Amazon.Neptune.Model
{
    /// <summary>
    /// Request would result in user exceeding the allowed number of DB parameter groups.
    /// </summary>
<<<<<<< HEAD
#if !NETSTANDARD
=======
    #if !PCL && !NETSTANDARD
>>>>>>> 1327e649
    [Serializable]
    #endif
    public partial class DBParameterGroupQuotaExceededException : AmazonNeptuneException
    {

        /// <summary>
        /// Constructs a new DBParameterGroupQuotaExceededException with the specified error
        /// message.
        /// </summary>
        /// <param name="message">
        /// Describes the error encountered.
        /// </param>
        public DBParameterGroupQuotaExceededException(string message) 
            : base(message) {}

        /// <summary>
        /// Construct instance of DBParameterGroupQuotaExceededException
        /// </summary>
        /// <param name="message"></param>
        /// <param name="innerException"></param>
        public DBParameterGroupQuotaExceededException(string message, Exception innerException) 
            : base(message, innerException) {}

        /// <summary>
        /// Construct instance of DBParameterGroupQuotaExceededException
        /// </summary>
        /// <param name="innerException"></param>
        public DBParameterGroupQuotaExceededException(Exception innerException) 
            : base(innerException) {}

        /// <summary>
        /// Construct instance of DBParameterGroupQuotaExceededException
        /// </summary>
        /// <param name="message"></param>
        /// <param name="innerException"></param>
        /// <param name="errorType"></param>
        /// <param name="errorCode"></param>
        /// <param name="requestId"></param>
        /// <param name="statusCode"></param>
        public DBParameterGroupQuotaExceededException(string message, Exception innerException, ErrorType errorType, string errorCode, string requestId, HttpStatusCode statusCode) 
            : base(message, innerException, errorType, errorCode, requestId, statusCode) {}

        /// <summary>
        /// Construct instance of DBParameterGroupQuotaExceededException
        /// </summary>
        /// <param name="message"></param>
        /// <param name="errorType"></param>
        /// <param name="errorCode"></param>
        /// <param name="requestId"></param>
        /// <param name="statusCode"></param>
        public DBParameterGroupQuotaExceededException(string message, ErrorType errorType, string errorCode, string requestId, HttpStatusCode statusCode) 
            : base(message, errorType, errorCode, requestId, statusCode) {}


#if !NETSTANDARD
        /// <summary>
        /// Constructs a new instance of the DBParameterGroupQuotaExceededException class with serialized data.
        /// </summary>
        /// <param name="info">The <see cref="T:System.Runtime.Serialization.SerializationInfo" /> that holds the serialized object data about the exception being thrown.</param>
        /// <param name="context">The <see cref="T:System.Runtime.Serialization.StreamingContext" /> that contains contextual information about the source or destination.</param>
        /// <exception cref="T:System.ArgumentNullException">The <paramref name="info" /> parameter is null. </exception>
        /// <exception cref="T:System.Runtime.Serialization.SerializationException">The class name is null or <see cref="P:System.Exception.HResult" /> is zero (0). </exception>
        protected DBParameterGroupQuotaExceededException(System.Runtime.Serialization.SerializationInfo info, System.Runtime.Serialization.StreamingContext context)
            : base(info, context)
        {
        }

        /// <summary>
        /// Sets the <see cref="T:System.Runtime.Serialization.SerializationInfo" /> with information about the exception.
        /// </summary>
        /// <param name="info">The <see cref="T:System.Runtime.Serialization.SerializationInfo" /> that holds the serialized object data about the exception being thrown.</param>
        /// <param name="context">The <see cref="T:System.Runtime.Serialization.StreamingContext" /> that contains contextual information about the source or destination.</param>
        /// <exception cref="T:System.ArgumentNullException">The <paramref name="info" /> parameter is a null reference (Nothing in Visual Basic). </exception>
#if BCL35
        [System.Security.Permissions.SecurityPermission(
            System.Security.Permissions.SecurityAction.LinkDemand,
            Flags = System.Security.Permissions.SecurityPermissionFlag.SerializationFormatter)]
#endif
        [System.Security.SecurityCritical]
        // These FxCop rules are giving false-positives for this method
        [System.Diagnostics.CodeAnalysis.SuppressMessage("Microsoft.Security", "CA2123:OverrideLinkDemandsShouldBeIdenticalToBase")]
        [System.Diagnostics.CodeAnalysis.SuppressMessage("Microsoft.Security", "CA2134:MethodsMustOverrideWithConsistentTransparencyFxCopRule")]
        public override void GetObjectData(System.Runtime.Serialization.SerializationInfo info, System.Runtime.Serialization.StreamingContext context)
        {
            base.GetObjectData(info, context);
        }
#endif

    }
}<|MERGE_RESOLUTION|>--- conflicted
+++ resolved
@@ -31,11 +31,7 @@
     /// <summary>
     /// Request would result in user exceeding the allowed number of DB parameter groups.
     /// </summary>
-<<<<<<< HEAD
-#if !NETSTANDARD
-=======
-    #if !PCL && !NETSTANDARD
->>>>>>> 1327e649
+    #if !NETSTANDARD
     [Serializable]
     #endif
     public partial class DBParameterGroupQuotaExceededException : AmazonNeptuneException
