/*
 * Copyright 2010-2014 Amazon.com, Inc. or its affiliates. All Rights Reserved.
 * 
 * Licensed under the Apache License, Version 2.0 (the "License").
 * You may not use this file except in compliance with the License.
 * A copy of the License is located at
 * 
 *  http://aws.amazon.com/apache2.0
 * 
 * or in the "license" file accompanying this file. This file is distributed
 * on an "AS IS" BASIS, WITHOUT WARRANTIES OR CONDITIONS OF ANY KIND, either
 * express or implied. See the License for the specific language governing
 * permissions and limitations under the License.
 */

/*
 * Do not modify this file. This file is generated from the neptune-2014-10-31.normal.json service model.
 */
using System;
using System.Collections.Generic;
using System.Xml.Serialization;
using System.Text;
using System.IO;
using System.Net;

using Amazon.Runtime;
using Amazon.Runtime.Internal;

namespace Amazon.Neptune.Model
{
    /// <summary>
    /// User attempted to create a new DB cluster and the user has already reached the maximum
    /// allowed DB cluster quota.
    /// </summary>
<<<<<<< HEAD
#if !NETSTANDARD
=======
    #if !PCL && !NETSTANDARD
>>>>>>> 1327e649
    [Serializable]
    #endif
    public partial class DBClusterQuotaExceededException : AmazonNeptuneException
    {

        /// <summary>
        /// Constructs a new DBClusterQuotaExceededException with the specified error
        /// message.
        /// </summary>
        /// <param name="message">
        /// Describes the error encountered.
        /// </param>
        public DBClusterQuotaExceededException(string message) 
            : base(message) {}

        /// <summary>
        /// Construct instance of DBClusterQuotaExceededException
        /// </summary>
        /// <param name="message"></param>
        /// <param name="innerException"></param>
        public DBClusterQuotaExceededException(string message, Exception innerException) 
            : base(message, innerException) {}

        /// <summary>
        /// Construct instance of DBClusterQuotaExceededException
        /// </summary>
        /// <param name="innerException"></param>
        public DBClusterQuotaExceededException(Exception innerException) 
            : base(innerException) {}

        /// <summary>
        /// Construct instance of DBClusterQuotaExceededException
        /// </summary>
        /// <param name="message"></param>
        /// <param name="innerException"></param>
        /// <param name="errorType"></param>
        /// <param name="errorCode"></param>
        /// <param name="requestId"></param>
        /// <param name="statusCode"></param>
        public DBClusterQuotaExceededException(string message, Exception innerException, ErrorType errorType, string errorCode, string requestId, HttpStatusCode statusCode) 
            : base(message, innerException, errorType, errorCode, requestId, statusCode) {}

        /// <summary>
        /// Construct instance of DBClusterQuotaExceededException
        /// </summary>
        /// <param name="message"></param>
        /// <param name="errorType"></param>
        /// <param name="errorCode"></param>
        /// <param name="requestId"></param>
        /// <param name="statusCode"></param>
        public DBClusterQuotaExceededException(string message, ErrorType errorType, string errorCode, string requestId, HttpStatusCode statusCode) 
            : base(message, errorType, errorCode, requestId, statusCode) {}


#if !NETSTANDARD
        /// <summary>
        /// Constructs a new instance of the DBClusterQuotaExceededException class with serialized data.
        /// </summary>
        /// <param name="info">The <see cref="T:System.Runtime.Serialization.SerializationInfo" /> that holds the serialized object data about the exception being thrown.</param>
        /// <param name="context">The <see cref="T:System.Runtime.Serialization.StreamingContext" /> that contains contextual information about the source or destination.</param>
        /// <exception cref="T:System.ArgumentNullException">The <paramref name="info" /> parameter is null. </exception>
        /// <exception cref="T:System.Runtime.Serialization.SerializationException">The class name is null or <see cref="P:System.Exception.HResult" /> is zero (0). </exception>
        protected DBClusterQuotaExceededException(System.Runtime.Serialization.SerializationInfo info, System.Runtime.Serialization.StreamingContext context)
            : base(info, context)
        {
        }

        /// <summary>
        /// Sets the <see cref="T:System.Runtime.Serialization.SerializationInfo" /> with information about the exception.
        /// </summary>
        /// <param name="info">The <see cref="T:System.Runtime.Serialization.SerializationInfo" /> that holds the serialized object data about the exception being thrown.</param>
        /// <param name="context">The <see cref="T:System.Runtime.Serialization.StreamingContext" /> that contains contextual information about the source or destination.</param>
        /// <exception cref="T:System.ArgumentNullException">The <paramref name="info" /> parameter is a null reference (Nothing in Visual Basic). </exception>
#if BCL35
        [System.Security.Permissions.SecurityPermission(
            System.Security.Permissions.SecurityAction.LinkDemand,
            Flags = System.Security.Permissions.SecurityPermissionFlag.SerializationFormatter)]
#endif
        [System.Security.SecurityCritical]
        // These FxCop rules are giving false-positives for this method
        [System.Diagnostics.CodeAnalysis.SuppressMessage("Microsoft.Security", "CA2123:OverrideLinkDemandsShouldBeIdenticalToBase")]
        [System.Diagnostics.CodeAnalysis.SuppressMessage("Microsoft.Security", "CA2134:MethodsMustOverrideWithConsistentTransparencyFxCopRule")]
        public override void GetObjectData(System.Runtime.Serialization.SerializationInfo info, System.Runtime.Serialization.StreamingContext context)
        {
            base.GetObjectData(info, context);
        }
#endif

    }
}<|MERGE_RESOLUTION|>--- conflicted
+++ resolved
@@ -32,11 +32,7 @@
     /// User attempted to create a new DB cluster and the user has already reached the maximum
     /// allowed DB cluster quota.
     /// </summary>
-<<<<<<< HEAD
-#if !NETSTANDARD
-=======
-    #if !PCL && !NETSTANDARD
->>>>>>> 1327e649
+    #if !NETSTANDARD
     [Serializable]
     #endif
     public partial class DBClusterQuotaExceededException : AmazonNeptuneException
