--- conflicted
+++ resolved
@@ -32,11 +32,7 @@
     /// The value that you specified for <code>NextToken</code> in a <code>List</code> request
     /// isn't valid.
     /// </summary>
-<<<<<<< HEAD
-#if !NETSTANDARD
-=======
-    #if !PCL && !NETSTANDARD
->>>>>>> 1327e649
+    #if !NETSTANDARD
     [Serializable]
     #endif
     public partial class InvalidNextTokenException : AmazonRoute53ResolverException
