--- conflicted
+++ resolved
@@ -3,11 +3,7 @@
   <metadata> 
     <id>AWSSDK.AutoScaling</id>
     <title>AWSSDK - Auto Scaling</title>
-<<<<<<< HEAD
-    <version>3.0.1.3-preview</version> 
-=======
     <version>3.0.2.0-preview</version> 
->>>>>>> d676323b
     <authors>Amazon Web Services</authors>
     <description>Auto Scaling helps you maintain application availability and allows you to scale your capacity up or down automatically according to conditions you define.</description> 
     <language>en-US</language>
