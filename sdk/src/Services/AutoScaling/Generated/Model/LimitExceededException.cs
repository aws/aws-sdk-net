--- conflicted
+++ resolved
@@ -34,11 +34,7 @@
     /// see <a href="https://docs.aws.amazon.com/autoscaling/ec2/APIReference/API_DescribeAccountLimits.html">DescribeAccountLimits</a>
     /// in the <i>Amazon EC2 Auto Scaling API Reference</i>.
     /// </summary>
-<<<<<<< HEAD
-#if !NETSTANDARD
-=======
-    #if !PCL && !NETSTANDARD
->>>>>>> 1327e649
+    #if !NETSTANDARD
     [Serializable]
     #endif
     public partial class LimitExceededException : AmazonAutoScalingException
