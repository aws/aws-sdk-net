/*
 * Copyright 2010-2014 Amazon.com, Inc. or its affiliates. All Rights Reserved.
 * 
 * Licensed under the Apache License, Version 2.0 (the "License").
 * You may not use this file except in compliance with the License.
 * A copy of the License is located at
 * 
 *  http://aws.amazon.com/apache2.0
 * 
 * or in the "license" file accompanying this file. This file is distributed
 * on an "AS IS" BASIS, WITHOUT WARRANTIES OR CONDITIONS OF ANY KIND, either
 * express or implied. See the License for the specific language governing
 * permissions and limitations under the License.
 */

/*
 * Do not modify this file. This file is generated from the mediapackage-vod-2018-11-07.normal.json service model.
 */
using System;
using System.Collections.Generic;
using System.Xml.Serialization;
using System.Text;
using System.IO;
using System.Net;

using Amazon.Runtime;
using Amazon.Runtime.Internal;

namespace Amazon.MediaPackageVod.Model
{
    /// <summary>
    /// The client has exceeded their resource or throttling limits.
    /// </summary>
<<<<<<< HEAD
#if !NETSTANDARD
=======
    #if !PCL && !NETSTANDARD
>>>>>>> 1327e649
    [Serializable]
    #endif
    public partial class TooManyRequestsException : AmazonMediaPackageVodException
    {

        /// <summary>
        /// Constructs a new TooManyRequestsException with the specified error
        /// message.
        /// </summary>
        /// <param name="message">
        /// Describes the error encountered.
        /// </param>
        public TooManyRequestsException(string message) 
            : base(message) {}

        /// <summary>
        /// Construct instance of TooManyRequestsException
        /// </summary>
        /// <param name="message"></param>
        /// <param name="innerException"></param>
        public TooManyRequestsException(string message, Exception innerException) 
            : base(message, innerException) {}

        /// <summary>
        /// Construct instance of TooManyRequestsException
        /// </summary>
        /// <param name="innerException"></param>
        public TooManyRequestsException(Exception innerException) 
            : base(innerException) {}

        /// <summary>
        /// Construct instance of TooManyRequestsException
        /// </summary>
        /// <param name="message"></param>
        /// <param name="innerException"></param>
        /// <param name="errorType"></param>
        /// <param name="errorCode"></param>
        /// <param name="requestId"></param>
        /// <param name="statusCode"></param>
        public TooManyRequestsException(string message, Exception innerException, ErrorType errorType, string errorCode, string requestId, HttpStatusCode statusCode) 
            : base(message, innerException, errorType, errorCode, requestId, statusCode) {}

        /// <summary>
        /// Construct instance of TooManyRequestsException
        /// </summary>
        /// <param name="message"></param>
        /// <param name="errorType"></param>
        /// <param name="errorCode"></param>
        /// <param name="requestId"></param>
        /// <param name="statusCode"></param>
        public TooManyRequestsException(string message, ErrorType errorType, string errorCode, string requestId, HttpStatusCode statusCode) 
            : base(message, errorType, errorCode, requestId, statusCode) {}


#if !NETSTANDARD
        /// <summary>
        /// Constructs a new instance of the TooManyRequestsException class with serialized data.
        /// </summary>
        /// <param name="info">The <see cref="T:System.Runtime.Serialization.SerializationInfo" /> that holds the serialized object data about the exception being thrown.</param>
        /// <param name="context">The <see cref="T:System.Runtime.Serialization.StreamingContext" /> that contains contextual information about the source or destination.</param>
        /// <exception cref="T:System.ArgumentNullException">The <paramref name="info" /> parameter is null. </exception>
        /// <exception cref="T:System.Runtime.Serialization.SerializationException">The class name is null or <see cref="P:System.Exception.HResult" /> is zero (0). </exception>
        protected TooManyRequestsException(System.Runtime.Serialization.SerializationInfo info, System.Runtime.Serialization.StreamingContext context)
            : base(info, context)
        {
        }

        /// <summary>
        /// Sets the <see cref="T:System.Runtime.Serialization.SerializationInfo" /> with information about the exception.
        /// </summary>
        /// <param name="info">The <see cref="T:System.Runtime.Serialization.SerializationInfo" /> that holds the serialized object data about the exception being thrown.</param>
        /// <param name="context">The <see cref="T:System.Runtime.Serialization.StreamingContext" /> that contains contextual information about the source or destination.</param>
        /// <exception cref="T:System.ArgumentNullException">The <paramref name="info" /> parameter is a null reference (Nothing in Visual Basic). </exception>
#if BCL35
        [System.Security.Permissions.SecurityPermission(
            System.Security.Permissions.SecurityAction.LinkDemand,
            Flags = System.Security.Permissions.SecurityPermissionFlag.SerializationFormatter)]
#endif
        [System.Security.SecurityCritical]
        // These FxCop rules are giving false-positives for this method
        [System.Diagnostics.CodeAnalysis.SuppressMessage("Microsoft.Security", "CA2123:OverrideLinkDemandsShouldBeIdenticalToBase")]
        [System.Diagnostics.CodeAnalysis.SuppressMessage("Microsoft.Security", "CA2134:MethodsMustOverrideWithConsistentTransparencyFxCopRule")]
        public override void GetObjectData(System.Runtime.Serialization.SerializationInfo info, System.Runtime.Serialization.StreamingContext context)
        {
            base.GetObjectData(info, context);
        }
#endif

    }
}<|MERGE_RESOLUTION|>--- conflicted
+++ resolved
@@ -31,11 +31,7 @@
     /// <summary>
     /// The client has exceeded their resource or throttling limits.
     /// </summary>
-<<<<<<< HEAD
-#if !NETSTANDARD
-=======
-    #if !PCL && !NETSTANDARD
->>>>>>> 1327e649
+    #if !NETSTANDARD
     [Serializable]
     #endif
     public partial class TooManyRequestsException : AmazonMediaPackageVodException
