--- conflicted
+++ resolved
@@ -33,11 +33,7 @@
     /// against an account that doesn't have a <code>PublicAccessBlockConfiguration</code>
     /// set.
     /// </summary>
-<<<<<<< HEAD
-#if !NETSTANDARD
-=======
-    #if !PCL && !NETSTANDARD
->>>>>>> 1327e649
+    #if !NETSTANDARD
     [Serializable]
     #endif
     public partial class NoSuchPublicAccessBlockConfigurationException : AmazonS3ControlException
