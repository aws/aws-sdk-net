--- conflicted
+++ resolved
@@ -32,11 +32,7 @@
     /// A specified parameter exceeds its restrictions, is not supported, or can't be used.
     /// For more information, see the returned message.
     /// </summary>
-<<<<<<< HEAD
-#if !NETSTANDARD
-=======
-    #if !PCL && !NETSTANDARD
->>>>>>> 1327e649
+    #if !NETSTANDARD
     [Serializable]
     #endif
     public partial class InvalidArgumentException : AmazonKinesisException
