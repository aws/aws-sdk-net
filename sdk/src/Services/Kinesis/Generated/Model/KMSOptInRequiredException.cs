/*
 * Copyright 2010-2014 Amazon.com, Inc. or its affiliates. All Rights Reserved.
 * 
 * Licensed under the Apache License, Version 2.0 (the "License").
 * You may not use this file except in compliance with the License.
 * A copy of the License is located at
 * 
 *  http://aws.amazon.com/apache2.0
 * 
 * or in the "license" file accompanying this file. This file is distributed
 * on an "AS IS" BASIS, WITHOUT WARRANTIES OR CONDITIONS OF ANY KIND, either
 * express or implied. See the License for the specific language governing
 * permissions and limitations under the License.
 */

/*
 * Do not modify this file. This file is generated from the kinesis-2013-12-02.normal.json service model.
 */
using System;
using System.Collections.Generic;
using System.Xml.Serialization;
using System.Text;
using System.IO;
using System.Net;

using Amazon.Runtime;
using Amazon.Runtime.Internal;

namespace Amazon.Kinesis.Model
{
    /// <summary>
    /// The AWS access key ID needs a subscription for the service.
    /// </summary>
<<<<<<< HEAD
#if !NETSTANDARD
=======
    #if !PCL && !NETSTANDARD
>>>>>>> 1327e649
    [Serializable]
    #endif
    public partial class KMSOptInRequiredException : AmazonKinesisException
    {

        /// <summary>
        /// Constructs a new KMSOptInRequiredException with the specified error
        /// message.
        /// </summary>
        /// <param name="message">
        /// Describes the error encountered.
        /// </param>
        public KMSOptInRequiredException(string message) 
            : base(message) {}

        /// <summary>
        /// Construct instance of KMSOptInRequiredException
        /// </summary>
        /// <param name="message"></param>
        /// <param name="innerException"></param>
        public KMSOptInRequiredException(string message, Exception innerException) 
            : base(message, innerException) {}

        /// <summary>
        /// Construct instance of KMSOptInRequiredException
        /// </summary>
        /// <param name="innerException"></param>
        public KMSOptInRequiredException(Exception innerException) 
            : base(innerException) {}

        /// <summary>
        /// Construct instance of KMSOptInRequiredException
        /// </summary>
        /// <param name="message"></param>
        /// <param name="innerException"></param>
        /// <param name="errorType"></param>
        /// <param name="errorCode"></param>
        /// <param name="requestId"></param>
        /// <param name="statusCode"></param>
        public KMSOptInRequiredException(string message, Exception innerException, ErrorType errorType, string errorCode, string requestId, HttpStatusCode statusCode) 
            : base(message, innerException, errorType, errorCode, requestId, statusCode) {}

        /// <summary>
        /// Construct instance of KMSOptInRequiredException
        /// </summary>
        /// <param name="message"></param>
        /// <param name="errorType"></param>
        /// <param name="errorCode"></param>
        /// <param name="requestId"></param>
        /// <param name="statusCode"></param>
        public KMSOptInRequiredException(string message, ErrorType errorType, string errorCode, string requestId, HttpStatusCode statusCode) 
            : base(message, errorType, errorCode, requestId, statusCode) {}


#if !NETSTANDARD
        /// <summary>
        /// Constructs a new instance of the KMSOptInRequiredException class with serialized data.
        /// </summary>
        /// <param name="info">The <see cref="T:System.Runtime.Serialization.SerializationInfo" /> that holds the serialized object data about the exception being thrown.</param>
        /// <param name="context">The <see cref="T:System.Runtime.Serialization.StreamingContext" /> that contains contextual information about the source or destination.</param>
        /// <exception cref="T:System.ArgumentNullException">The <paramref name="info" /> parameter is null. </exception>
        /// <exception cref="T:System.Runtime.Serialization.SerializationException">The class name is null or <see cref="P:System.Exception.HResult" /> is zero (0). </exception>
        protected KMSOptInRequiredException(System.Runtime.Serialization.SerializationInfo info, System.Runtime.Serialization.StreamingContext context)
            : base(info, context)
        {
        }

        /// <summary>
        /// Sets the <see cref="T:System.Runtime.Serialization.SerializationInfo" /> with information about the exception.
        /// </summary>
        /// <param name="info">The <see cref="T:System.Runtime.Serialization.SerializationInfo" /> that holds the serialized object data about the exception being thrown.</param>
        /// <param name="context">The <see cref="T:System.Runtime.Serialization.StreamingContext" /> that contains contextual information about the source or destination.</param>
        /// <exception cref="T:System.ArgumentNullException">The <paramref name="info" /> parameter is a null reference (Nothing in Visual Basic). </exception>
#if BCL35
        [System.Security.Permissions.SecurityPermission(
            System.Security.Permissions.SecurityAction.LinkDemand,
            Flags = System.Security.Permissions.SecurityPermissionFlag.SerializationFormatter)]
#endif
        [System.Security.SecurityCritical]
        // These FxCop rules are giving false-positives for this method
        [System.Diagnostics.CodeAnalysis.SuppressMessage("Microsoft.Security", "CA2123:OverrideLinkDemandsShouldBeIdenticalToBase")]
        [System.Diagnostics.CodeAnalysis.SuppressMessage("Microsoft.Security", "CA2134:MethodsMustOverrideWithConsistentTransparencyFxCopRule")]
        public override void GetObjectData(System.Runtime.Serialization.SerializationInfo info, System.Runtime.Serialization.StreamingContext context)
        {
            base.GetObjectData(info, context);
        }
#endif

    }
}<|MERGE_RESOLUTION|>--- conflicted
+++ resolved
@@ -31,11 +31,7 @@
     /// <summary>
     /// The AWS access key ID needs a subscription for the service.
     /// </summary>
-<<<<<<< HEAD
-#if !NETSTANDARD
-=======
-    #if !PCL && !NETSTANDARD
->>>>>>> 1327e649
+    #if !NETSTANDARD
     [Serializable]
     #endif
     public partial class KMSOptInRequiredException : AmazonKinesisException
