/*
 * Copyright 2010-2014 Amazon.com, Inc. or its affiliates. All Rights Reserved.
 * 
 * Licensed under the Apache License, Version 2.0 (the "License").
 * You may not use this file except in compliance with the License.
 * A copy of the License is located at
 * 
 *  http://aws.amazon.com/apache2.0
 * 
 * or in the "license" file accompanying this file. This file is distributed
 * on an "AS IS" BASIS, WITHOUT WARRANTIES OR CONDITIONS OF ANY KIND, either
 * express or implied. See the License for the specific language governing
 * permissions and limitations under the License.
 */

/*
 * Do not modify this file. This file is generated from the kinesis-2013-12-02.normal.json service model.
 */
using System;
using System.Collections.Generic;
using System.Xml.Serialization;
using System.Text;
using System.IO;
using System.Net;

using Amazon.Runtime;
using Amazon.Runtime.Internal;

namespace Amazon.Kinesis.Model
{
    /// <summary>
    /// The request was denied due to request throttling. For more information about throttling,
    /// see <a href="http://docs.aws.amazon.com/kms/latest/developerguide/limits.html#requests-per-second">Limits</a>
    /// in the <i>AWS Key Management Service Developer Guide</i>.
    /// </summary>
<<<<<<< HEAD
#if !NETSTANDARD
=======
    #if !PCL && !NETSTANDARD
>>>>>>> 1327e649
    [Serializable]
    #endif
    public partial class KMSThrottlingException : AmazonKinesisException
    {

        /// <summary>
        /// Constructs a new KMSThrottlingException with the specified error
        /// message.
        /// </summary>
        /// <param name="message">
        /// Describes the error encountered.
        /// </param>
        public KMSThrottlingException(string message) 
            : base(message) {}

        /// <summary>
        /// Construct instance of KMSThrottlingException
        /// </summary>
        /// <param name="message"></param>
        /// <param name="innerException"></param>
        public KMSThrottlingException(string message, Exception innerException) 
            : base(message, innerException) {}

        /// <summary>
        /// Construct instance of KMSThrottlingException
        /// </summary>
        /// <param name="innerException"></param>
        public KMSThrottlingException(Exception innerException) 
            : base(innerException) {}

        /// <summary>
        /// Construct instance of KMSThrottlingException
        /// </summary>
        /// <param name="message"></param>
        /// <param name="innerException"></param>
        /// <param name="errorType"></param>
        /// <param name="errorCode"></param>
        /// <param name="requestId"></param>
        /// <param name="statusCode"></param>
        public KMSThrottlingException(string message, Exception innerException, ErrorType errorType, string errorCode, string requestId, HttpStatusCode statusCode) 
            : base(message, innerException, errorType, errorCode, requestId, statusCode) {}

        /// <summary>
        /// Construct instance of KMSThrottlingException
        /// </summary>
        /// <param name="message"></param>
        /// <param name="errorType"></param>
        /// <param name="errorCode"></param>
        /// <param name="requestId"></param>
        /// <param name="statusCode"></param>
        public KMSThrottlingException(string message, ErrorType errorType, string errorCode, string requestId, HttpStatusCode statusCode) 
            : base(message, errorType, errorCode, requestId, statusCode) {}


#if !NETSTANDARD
        /// <summary>
        /// Constructs a new instance of the KMSThrottlingException class with serialized data.
        /// </summary>
        /// <param name="info">The <see cref="T:System.Runtime.Serialization.SerializationInfo" /> that holds the serialized object data about the exception being thrown.</param>
        /// <param name="context">The <see cref="T:System.Runtime.Serialization.StreamingContext" /> that contains contextual information about the source or destination.</param>
        /// <exception cref="T:System.ArgumentNullException">The <paramref name="info" /> parameter is null. </exception>
        /// <exception cref="T:System.Runtime.Serialization.SerializationException">The class name is null or <see cref="P:System.Exception.HResult" /> is zero (0). </exception>
        protected KMSThrottlingException(System.Runtime.Serialization.SerializationInfo info, System.Runtime.Serialization.StreamingContext context)
            : base(info, context)
        {
        }

        /// <summary>
        /// Sets the <see cref="T:System.Runtime.Serialization.SerializationInfo" /> with information about the exception.
        /// </summary>
        /// <param name="info">The <see cref="T:System.Runtime.Serialization.SerializationInfo" /> that holds the serialized object data about the exception being thrown.</param>
        /// <param name="context">The <see cref="T:System.Runtime.Serialization.StreamingContext" /> that contains contextual information about the source or destination.</param>
        /// <exception cref="T:System.ArgumentNullException">The <paramref name="info" /> parameter is a null reference (Nothing in Visual Basic). </exception>
#if BCL35
        [System.Security.Permissions.SecurityPermission(
            System.Security.Permissions.SecurityAction.LinkDemand,
            Flags = System.Security.Permissions.SecurityPermissionFlag.SerializationFormatter)]
#endif
        [System.Security.SecurityCritical]
        // These FxCop rules are giving false-positives for this method
        [System.Diagnostics.CodeAnalysis.SuppressMessage("Microsoft.Security", "CA2123:OverrideLinkDemandsShouldBeIdenticalToBase")]
        [System.Diagnostics.CodeAnalysis.SuppressMessage("Microsoft.Security", "CA2134:MethodsMustOverrideWithConsistentTransparencyFxCopRule")]
        public override void GetObjectData(System.Runtime.Serialization.SerializationInfo info, System.Runtime.Serialization.StreamingContext context)
        {
            base.GetObjectData(info, context);
        }
#endif

    }
}<|MERGE_RESOLUTION|>--- conflicted
+++ resolved
@@ -33,11 +33,7 @@
     /// see <a href="http://docs.aws.amazon.com/kms/latest/developerguide/limits.html#requests-per-second">Limits</a>
     /// in the <i>AWS Key Management Service Developer Guide</i>.
     /// </summary>
-<<<<<<< HEAD
-#if !NETSTANDARD
-=======
-    #if !PCL && !NETSTANDARD
->>>>>>> 1327e649
+    #if !NETSTANDARD
     [Serializable]
     #endif
     public partial class KMSThrottlingException : AmazonKinesisException
