--- conflicted
+++ resolved
@@ -32,11 +32,7 @@
     /// The resource is not available for this operation. For successful operation, the resource
     /// must be in the <code>ACTIVE</code> state.
     /// </summary>
-<<<<<<< HEAD
-#if !NETSTANDARD
-=======
-    #if !PCL && !NETSTANDARD
->>>>>>> 1327e649
+    #if !NETSTANDARD
     [Serializable]
     #endif
     public partial class ResourceInUseException : AmazonKinesisException
