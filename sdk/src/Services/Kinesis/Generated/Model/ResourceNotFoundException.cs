--- conflicted
+++ resolved
@@ -31,11 +31,7 @@
     /// <summary>
     /// The requested resource could not be found. The stream might not be specified correctly.
     /// </summary>
-<<<<<<< HEAD
-#if !NETSTANDARD
-=======
-    #if !PCL && !NETSTANDARD
->>>>>>> 1327e649
+    #if !NETSTANDARD
     [Serializable]
     #endif
     public partial class ResourceNotFoundException : AmazonKinesisException
