--- conflicted
+++ resolved
@@ -32,11 +32,7 @@
     /// This exception is thrown when Amazon Cognito encounters a user name that already exists
     /// in the user pool.
     /// </summary>
-<<<<<<< HEAD
-#if !NETSTANDARD
-=======
-    #if !PCL && !NETSTANDARD
->>>>>>> 1327e649
+    #if !NETSTANDARD
     [Serializable]
     #endif
     public partial class UsernameExistsException : AmazonCognitoIdentityProviderException
