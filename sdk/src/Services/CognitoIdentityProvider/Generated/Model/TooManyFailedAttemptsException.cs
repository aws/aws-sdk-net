--- conflicted
+++ resolved
@@ -32,11 +32,7 @@
     /// This exception is thrown when the user has made too many failed attempts for a given
     /// action (e.g., sign in).
     /// </summary>
-<<<<<<< HEAD
-#if !NETSTANDARD
-=======
-    #if !PCL && !NETSTANDARD
->>>>>>> 1327e649
+    #if !NETSTANDARD
     [Serializable]
     #endif
     public partial class TooManyFailedAttemptsException : AmazonCognitoIdentityProviderException
