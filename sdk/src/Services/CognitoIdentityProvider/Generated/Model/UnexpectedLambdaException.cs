/*
 * Copyright 2010-2014 Amazon.com, Inc. or its affiliates. All Rights Reserved.
 * 
 * Licensed under the Apache License, Version 2.0 (the "License").
 * You may not use this file except in compliance with the License.
 * A copy of the License is located at
 * 
 *  http://aws.amazon.com/apache2.0
 * 
 * or in the "license" file accompanying this file. This file is distributed
 * on an "AS IS" BASIS, WITHOUT WARRANTIES OR CONDITIONS OF ANY KIND, either
 * express or implied. See the License for the specific language governing
 * permissions and limitations under the License.
 */

/*
 * Do not modify this file. This file is generated from the cognito-idp-2016-04-18.normal.json service model.
 */
using System;
using System.Collections.Generic;
using System.Xml.Serialization;
using System.Text;
using System.IO;
using System.Net;

using Amazon.Runtime;
using Amazon.Runtime.Internal;

namespace Amazon.CognitoIdentityProvider.Model
{
    /// <summary>
    /// This exception is thrown when the Amazon Cognito service encounters an unexpected
    /// exception with the AWS Lambda service.
    /// </summary>
<<<<<<< HEAD
#if !NETSTANDARD
=======
    #if !PCL && !NETSTANDARD
>>>>>>> 1327e649
    [Serializable]
    #endif
    public partial class UnexpectedLambdaException : AmazonCognitoIdentityProviderException
    {

        /// <summary>
        /// Constructs a new UnexpectedLambdaException with the specified error
        /// message.
        /// </summary>
        /// <param name="message">
        /// Describes the error encountered.
        /// </param>
        public UnexpectedLambdaException(string message) 
            : base(message) {}

        /// <summary>
        /// Construct instance of UnexpectedLambdaException
        /// </summary>
        /// <param name="message"></param>
        /// <param name="innerException"></param>
        public UnexpectedLambdaException(string message, Exception innerException) 
            : base(message, innerException) {}

        /// <summary>
        /// Construct instance of UnexpectedLambdaException
        /// </summary>
        /// <param name="innerException"></param>
        public UnexpectedLambdaException(Exception innerException) 
            : base(innerException) {}

        /// <summary>
        /// Construct instance of UnexpectedLambdaException
        /// </summary>
        /// <param name="message"></param>
        /// <param name="innerException"></param>
        /// <param name="errorType"></param>
        /// <param name="errorCode"></param>
        /// <param name="requestId"></param>
        /// <param name="statusCode"></param>
        public UnexpectedLambdaException(string message, Exception innerException, ErrorType errorType, string errorCode, string requestId, HttpStatusCode statusCode) 
            : base(message, innerException, errorType, errorCode, requestId, statusCode) {}

        /// <summary>
        /// Construct instance of UnexpectedLambdaException
        /// </summary>
        /// <param name="message"></param>
        /// <param name="errorType"></param>
        /// <param name="errorCode"></param>
        /// <param name="requestId"></param>
        /// <param name="statusCode"></param>
        public UnexpectedLambdaException(string message, ErrorType errorType, string errorCode, string requestId, HttpStatusCode statusCode) 
            : base(message, errorType, errorCode, requestId, statusCode) {}


#if !NETSTANDARD
        /// <summary>
        /// Constructs a new instance of the UnexpectedLambdaException class with serialized data.
        /// </summary>
        /// <param name="info">The <see cref="T:System.Runtime.Serialization.SerializationInfo" /> that holds the serialized object data about the exception being thrown.</param>
        /// <param name="context">The <see cref="T:System.Runtime.Serialization.StreamingContext" /> that contains contextual information about the source or destination.</param>
        /// <exception cref="T:System.ArgumentNullException">The <paramref name="info" /> parameter is null. </exception>
        /// <exception cref="T:System.Runtime.Serialization.SerializationException">The class name is null or <see cref="P:System.Exception.HResult" /> is zero (0). </exception>
        protected UnexpectedLambdaException(System.Runtime.Serialization.SerializationInfo info, System.Runtime.Serialization.StreamingContext context)
            : base(info, context)
        {
        }

        /// <summary>
        /// Sets the <see cref="T:System.Runtime.Serialization.SerializationInfo" /> with information about the exception.
        /// </summary>
        /// <param name="info">The <see cref="T:System.Runtime.Serialization.SerializationInfo" /> that holds the serialized object data about the exception being thrown.</param>
        /// <param name="context">The <see cref="T:System.Runtime.Serialization.StreamingContext" /> that contains contextual information about the source or destination.</param>
        /// <exception cref="T:System.ArgumentNullException">The <paramref name="info" /> parameter is a null reference (Nothing in Visual Basic). </exception>
#if BCL35
        [System.Security.Permissions.SecurityPermission(
            System.Security.Permissions.SecurityAction.LinkDemand,
            Flags = System.Security.Permissions.SecurityPermissionFlag.SerializationFormatter)]
#endif
        [System.Security.SecurityCritical]
        // These FxCop rules are giving false-positives for this method
        [System.Diagnostics.CodeAnalysis.SuppressMessage("Microsoft.Security", "CA2123:OverrideLinkDemandsShouldBeIdenticalToBase")]
        [System.Diagnostics.CodeAnalysis.SuppressMessage("Microsoft.Security", "CA2134:MethodsMustOverrideWithConsistentTransparencyFxCopRule")]
        public override void GetObjectData(System.Runtime.Serialization.SerializationInfo info, System.Runtime.Serialization.StreamingContext context)
        {
            base.GetObjectData(info, context);
        }
#endif

    }
}<|MERGE_RESOLUTION|>--- conflicted
+++ resolved
@@ -32,11 +32,7 @@
     /// This exception is thrown when the Amazon Cognito service encounters an unexpected
     /// exception with the AWS Lambda service.
     /// </summary>
-<<<<<<< HEAD
-#if !NETSTANDARD
-=======
-    #if !PCL && !NETSTANDARD
->>>>>>> 1327e649
+    #if !NETSTANDARD
     [Serializable]
     #endif
     public partial class UnexpectedLambdaException : AmazonCognitoIdentityProviderException
