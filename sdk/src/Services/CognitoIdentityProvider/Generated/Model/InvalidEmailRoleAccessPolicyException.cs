--- conflicted
+++ resolved
@@ -32,11 +32,7 @@
     /// This exception is thrown when Amazon Cognito is not allowed to use your email identity.
     /// HTTP status code: 400.
     /// </summary>
-<<<<<<< HEAD
-#if !NETSTANDARD
-=======
-    #if !PCL && !NETSTANDARD
->>>>>>> 1327e649
+    #if !NETSTANDARD
     [Serializable]
     #endif
     public partial class InvalidEmailRoleAccessPolicyException : AmazonCognitoIdentityProviderException
