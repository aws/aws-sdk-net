--- conflicted
+++ resolved
@@ -32,11 +32,7 @@
     /// This exception is thrown when there is a code mismatch and the service fails to configure
     /// the software token TOTP multi-factor authentication (MFA).
     /// </summary>
-<<<<<<< HEAD
-#if !NETSTANDARD
-=======
-    #if !PCL && !NETSTANDARD
->>>>>>> 1327e649
+    #if !NETSTANDARD
     [Serializable]
     #endif
     public partial class EnableSoftwareTokenMFAException : AmazonCognitoIdentityProviderException
