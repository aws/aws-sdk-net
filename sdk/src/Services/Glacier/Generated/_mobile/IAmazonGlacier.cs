--- conflicted
+++ resolved
@@ -91,8 +91,6 @@
         /// </param>
         /// <returns>The task object representing the asynchronous operation.</returns>
         Task<AbortMultipartUploadResponse> AbortMultipartUploadAsync(AbortMultipartUploadRequest request, System.Threading.CancellationToken cancellationToken = default(CancellationToken));
-<<<<<<< HEAD
-=======
 
         #endregion
                 
@@ -109,7 +107,6 @@
         /// </param>
         /// <returns>The task object representing the asynchronous operation.</returns>
         Task<AbortVaultLockResponse> AbortVaultLockAsync(AbortVaultLockRequest request, System.Threading.CancellationToken cancellationToken = default(CancellationToken));
->>>>>>> c161f1cd
 
         #endregion
                 
@@ -142,8 +139,6 @@
         /// </param>
         /// <returns>The task object representing the asynchronous operation.</returns>
         Task<CompleteMultipartUploadResponse> CompleteMultipartUploadAsync(CompleteMultipartUploadRequest request, System.Threading.CancellationToken cancellationToken = default(CancellationToken));
-<<<<<<< HEAD
-=======
 
         #endregion
                 
@@ -160,7 +155,6 @@
         /// </param>
         /// <returns>The task object representing the asynchronous operation.</returns>
         Task<CompleteVaultLockResponse> CompleteVaultLockAsync(CompleteVaultLockRequest request, System.Threading.CancellationToken cancellationToken = default(CancellationToken));
->>>>>>> c161f1cd
 
         #endregion
                 
@@ -321,8 +315,6 @@
         /// </param>
         /// <returns>The task object representing the asynchronous operation.</returns>
         Task<GetVaultAccessPolicyResponse> GetVaultAccessPolicyAsync(GetVaultAccessPolicyRequest request, System.Threading.CancellationToken cancellationToken = default(CancellationToken));
-<<<<<<< HEAD
-=======
 
         #endregion
                 
@@ -339,7 +331,6 @@
         /// </param>
         /// <returns>The task object representing the asynchronous operation.</returns>
         Task<GetVaultLockResponse> GetVaultLockAsync(GetVaultLockRequest request, System.Threading.CancellationToken cancellationToken = default(CancellationToken));
->>>>>>> c161f1cd
 
         #endregion
                 
@@ -388,8 +379,6 @@
         /// </param>
         /// <returns>The task object representing the asynchronous operation.</returns>
         Task<InitiateMultipartUploadResponse> InitiateMultipartUploadAsync(InitiateMultipartUploadRequest request, System.Threading.CancellationToken cancellationToken = default(CancellationToken));
-<<<<<<< HEAD
-=======
 
         #endregion
                 
@@ -406,7 +395,6 @@
         /// </param>
         /// <returns>The task object representing the asynchronous operation.</returns>
         Task<InitiateVaultLockResponse> InitiateVaultLockAsync(InitiateVaultLockRequest request, System.Threading.CancellationToken cancellationToken = default(CancellationToken));
->>>>>>> c161f1cd
 
         #endregion
                 
