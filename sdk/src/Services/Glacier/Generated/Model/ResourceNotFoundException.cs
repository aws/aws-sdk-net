/*
 * Copyright 2010-2014 Amazon.com, Inc. or its affiliates. All Rights Reserved.
 * 
 * Licensed under the Apache License, Version 2.0 (the "License").
 * You may not use this file except in compliance with the License.
 * A copy of the License is located at
 * 
 *  http://aws.amazon.com/apache2.0
 * 
 * or in the "license" file accompanying this file. This file is distributed
 * on an "AS IS" BASIS, WITHOUT WARRANTIES OR CONDITIONS OF ANY KIND, either
 * express or implied. See the License for the specific language governing
 * permissions and limitations under the License.
 */

/*
 * Do not modify this file. This file is generated from the glacier-2012-06-01.normal.json service model.
 */
using System;
using System.Collections.Generic;
using System.Xml.Serialization;
using System.Text;
using System.IO;
using System.Net;

using Amazon.Runtime;
using Amazon.Runtime.Internal;

namespace Amazon.Glacier.Model
{
    /// <summary>
    /// Returned if the specified resource (such as a vault, upload ID, or job ID) doesn't
    /// exist.
    /// </summary>
<<<<<<< HEAD
#if !NETSTANDARD
=======
    #if !PCL && !NETSTANDARD
>>>>>>> 1327e649
    [Serializable]
    #endif
    public partial class ResourceNotFoundException : AmazonGlacierException
    {
        private string _code;
        private string _type;

        /// <summary>
        /// Constructs a new ResourceNotFoundException with the specified error
        /// message.
        /// </summary>
        /// <param name="message">
        /// Describes the error encountered.
        /// </param>
        public ResourceNotFoundException(string message) 
            : base(message) {}

        /// <summary>
        /// Construct instance of ResourceNotFoundException
        /// </summary>
        /// <param name="message"></param>
        /// <param name="innerException"></param>
        public ResourceNotFoundException(string message, Exception innerException) 
            : base(message, innerException) {}

        /// <summary>
        /// Construct instance of ResourceNotFoundException
        /// </summary>
        /// <param name="innerException"></param>
        public ResourceNotFoundException(Exception innerException) 
            : base(innerException) {}

        /// <summary>
        /// Construct instance of ResourceNotFoundException
        /// </summary>
        /// <param name="message"></param>
        /// <param name="innerException"></param>
        /// <param name="errorType"></param>
        /// <param name="errorCode"></param>
        /// <param name="requestId"></param>
        /// <param name="statusCode"></param>
        public ResourceNotFoundException(string message, Exception innerException, ErrorType errorType, string errorCode, string requestId, HttpStatusCode statusCode) 
            : base(message, innerException, errorType, errorCode, requestId, statusCode) {}

        /// <summary>
        /// Construct instance of ResourceNotFoundException
        /// </summary>
        /// <param name="message"></param>
        /// <param name="errorType"></param>
        /// <param name="errorCode"></param>
        /// <param name="requestId"></param>
        /// <param name="statusCode"></param>
        public ResourceNotFoundException(string message, ErrorType errorType, string errorCode, string requestId, HttpStatusCode statusCode) 
            : base(message, errorType, errorCode, requestId, statusCode) {}


#if !NETSTANDARD
        /// <summary>
        /// Constructs a new instance of the ResourceNotFoundException class with serialized data.
        /// </summary>
        /// <param name="info">The <see cref="T:System.Runtime.Serialization.SerializationInfo" /> that holds the serialized object data about the exception being thrown.</param>
        /// <param name="context">The <see cref="T:System.Runtime.Serialization.StreamingContext" /> that contains contextual information about the source or destination.</param>
        /// <exception cref="T:System.ArgumentNullException">The <paramref name="info" /> parameter is null. </exception>
        /// <exception cref="T:System.Runtime.Serialization.SerializationException">The class name is null or <see cref="P:System.Exception.HResult" /> is zero (0). </exception>
        protected ResourceNotFoundException(System.Runtime.Serialization.SerializationInfo info, System.Runtime.Serialization.StreamingContext context)
            : base(info, context)
        {
            this.Code = (string)info.GetValue("Code", typeof(string));
            this.Type = (string)info.GetValue("Type", typeof(string));
        }

        /// <summary>
        /// Sets the <see cref="T:System.Runtime.Serialization.SerializationInfo" /> with information about the exception.
        /// </summary>
        /// <param name="info">The <see cref="T:System.Runtime.Serialization.SerializationInfo" /> that holds the serialized object data about the exception being thrown.</param>
        /// <param name="context">The <see cref="T:System.Runtime.Serialization.StreamingContext" /> that contains contextual information about the source or destination.</param>
        /// <exception cref="T:System.ArgumentNullException">The <paramref name="info" /> parameter is a null reference (Nothing in Visual Basic). </exception>
#if BCL35
        [System.Security.Permissions.SecurityPermission(
            System.Security.Permissions.SecurityAction.LinkDemand,
            Flags = System.Security.Permissions.SecurityPermissionFlag.SerializationFormatter)]
#endif
        [System.Security.SecurityCritical]
        // These FxCop rules are giving false-positives for this method
        [System.Diagnostics.CodeAnalysis.SuppressMessage("Microsoft.Security", "CA2123:OverrideLinkDemandsShouldBeIdenticalToBase")]
        [System.Diagnostics.CodeAnalysis.SuppressMessage("Microsoft.Security", "CA2134:MethodsMustOverrideWithConsistentTransparencyFxCopRule")]
        public override void GetObjectData(System.Runtime.Serialization.SerializationInfo info, System.Runtime.Serialization.StreamingContext context)
        {
            base.GetObjectData(info, context);
            info.AddValue("Code", this.Code);
            info.AddValue("Type", this.Type);
        }
#endif

        /// <summary>
        /// Gets and sets the property Code. 
        /// <para>
        /// 404 Not Found
        /// </para>
        /// </summary>
        public string Code
        {
            get { return this._code; }
            set { this._code = value; }
        }

        // Check to see if Code property is set
        internal bool IsSetCode()
        {
            return this._code != null;
        }

        /// <summary>
        /// Gets and sets the property Type. 
        /// <para>
        /// Client
        /// </para>
        /// </summary>
        public string Type
        {
            get { return this._type; }
            set { this._type = value; }
        }

        // Check to see if Type property is set
        internal bool IsSetType()
        {
            return this._type != null;
        }

    }
}<|MERGE_RESOLUTION|>--- conflicted
+++ resolved
@@ -32,11 +32,7 @@
     /// Returned if the specified resource (such as a vault, upload ID, or job ID) doesn't
     /// exist.
     /// </summary>
-<<<<<<< HEAD
-#if !NETSTANDARD
-=======
-    #if !PCL && !NETSTANDARD
->>>>>>> 1327e649
+    #if !NETSTANDARD
     [Serializable]
     #endif
     public partial class ResourceNotFoundException : AmazonGlacierException
