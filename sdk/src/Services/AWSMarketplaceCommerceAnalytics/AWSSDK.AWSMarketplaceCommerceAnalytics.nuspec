--- conflicted
+++ resolved
@@ -3,11 +3,7 @@
   <metadata> 
     <id>AWSSDK.AWSMarketplaceCommerceAnalytics</id>
     <title>AWSSDK - AWS Marketplace Commerce Analytics</title>
-<<<<<<< HEAD
-    <version>3.2.1.0-beta</version> 
-=======
-    <version>3.1.0.2</version> 
->>>>>>> 20b0d1be
+    <version>3.2.2.0-beta</version> 
     <authors>Amazon Web Services</authors>
     <description>The AWS Marketplace Commerce Analytics service allows marketplace partners to programmatically request business intelligence data from AWS Marketplace. This service provides the same data that was previously only available through the AWS Marketplace Management Portal, but offers the data in a fully-machine-readable format and available in fine-grained data sets rather than large reports.</description>
     <language>en-US</language>
@@ -17,17 +13,10 @@
     <iconUrl>http://media.amazonwebservices.com/aws_singlebox_01.png</iconUrl>
     <dependencies>
       <group targetFramework="portable-net45+netcore45+wpa81+wp8+MonoAndroid10+xamarinios10+MonoTouch10">
-<<<<<<< HEAD
-      <dependency id="AWSSDK.Core" version="[3.2.1.0-beta, 3.3-beta)" />
+      <dependency id="AWSSDK.Core" version="[3.2.2.0-beta, 3.3-beta)" />
       </group>
       <group>
-        <dependency id="AWSSDK.Core" version="[3.2.1.0-beta, 3.3-beta)" />
-=======
-      <dependency id="AWSSDK.Core" version="[3.1.4.3, 3.2)" />
-      </group>
-      <group>
-        <dependency id="AWSSDK.Core" version="[3.1.4.3, 3.2)" />
->>>>>>> 20b0d1be
+        <dependency id="AWSSDK.Core" version="[3.2.2.0-beta, 3.3-beta)" />
       </group>
     </dependencies>
   </metadata> 
