--- conflicted
+++ resolved
@@ -12,15 +12,11 @@
 #elif BCL45
 [assembly: AssemblyDescription("The Amazon Web Services SDK for .NET (4.5) - AWS Marketplace Commerce Analytics. The AWS Marketplace Commerce Analytics service allows marketplace partners to programmatically request business intelligence data from AWS Marketplace. This service provides the same data that was previously only available through the AWS Marketplace Management Portal, but offers the data in a fully-machine-readable format and available in fine-grained data sets rather than large reports.")]
 #elif PCL
-<<<<<<< HEAD
-[assembly: AssemblyDescription("The Amazon Web Services SDK for .NET (PCL)- AWS Marketplace Commerce Analytics. The AWS Marketplace Commerce Analytics service allows marketplace partners to programmatically request business intelligence data from AWS Marketplace. This service provides the same data that was previously only available through the AWS Marketplace Management Portal, but offers the data in a fully-machine-readable format and available in fine-grained data sets rather than large reports.")]
-#elif DNX
-[assembly: AssemblyDescription("The Amazon Web Services SDK for .NET (DNX)- AWS Marketplace Commerce Analytics. The AWS Marketplace Commerce Analytics service allows marketplace partners to programmatically request business intelligence data from AWS Marketplace. This service provides the same data that was previously only available through the AWS Marketplace Management Portal, but offers the data in a fully-machine-readable format and available in fine-grained data sets rather than large reports.")]
-=======
 [assembly: AssemblyDescription("The Amazon Web Services SDK for .NET (PCL) -  AWS Marketplace Commerce Analytics. The AWS Marketplace Commerce Analytics service allows marketplace partners to programmatically request business intelligence data from AWS Marketplace. This service provides the same data that was previously only available through the AWS Marketplace Management Portal, but offers the data in a fully-machine-readable format and available in fine-grained data sets rather than large reports.")]
 #elif UNITY
 [assembly: AssemblyDescription("The Amazon Web Services SDK for .NET (Unity) - AWS Marketplace Commerce Analytics. The AWS Marketplace Commerce Analytics service allows marketplace partners to programmatically request business intelligence data from AWS Marketplace. This service provides the same data that was previously only available through the AWS Marketplace Management Portal, but offers the data in a fully-machine-readable format and available in fine-grained data sets rather than large reports.")]
->>>>>>> 66295a90
+#elif DNX
+[assembly: AssemblyDescription("The Amazon Web Services SDK for .NET (DNX)- AWS Marketplace Commerce Analytics. The AWS Marketplace Commerce Analytics service allows marketplace partners to programmatically request business intelligence data from AWS Marketplace. This service provides the same data that was previously only available through the AWS Marketplace Management Portal, but offers the data in a fully-machine-readable format and available in fine-grained data sets rather than large reports.")]
 #else
 #error Unknown platform constant - unable to set correct AssemblyDescription
 #endif
@@ -47,13 +43,8 @@
 // You can specify all the values or you can default the Build and Revision Numbers 
 // by using the '*' as shown below:
 // [assembly: AssemblyVersion("1.0.*")]
-<<<<<<< HEAD
 [assembly: AssemblyVersion("3.2")]
 [assembly: AssemblyFileVersion("3.2.2.0")]
-=======
-[assembly: AssemblyVersion("3.1")]
-[assembly: AssemblyFileVersion("3.1.2.0")]
->>>>>>> 66295a90
 
 #if WINDOWS_PHONE || UNITY
 [assembly: System.CLSCompliant(false)]
