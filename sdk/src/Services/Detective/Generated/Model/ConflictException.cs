/*
 * Copyright 2010-2014 Amazon.com, Inc. or its affiliates. All Rights Reserved.
 * 
 * Licensed under the Apache License, Version 2.0 (the "License").
 * You may not use this file except in compliance with the License.
 * A copy of the License is located at
 * 
 *  http://aws.amazon.com/apache2.0
 * 
 * or in the "license" file accompanying this file. This file is distributed
 * on an "AS IS" BASIS, WITHOUT WARRANTIES OR CONDITIONS OF ANY KIND, either
 * express or implied. See the License for the specific language governing
 * permissions and limitations under the License.
 */

/*
 * Do not modify this file. This file is generated from the detective-2018-10-26.normal.json service model.
 */
using System;
using System.Collections.Generic;
using System.Xml.Serialization;
using System.Text;
using System.IO;
using System.Net;

using Amazon.Runtime;
using Amazon.Runtime.Internal;

namespace Amazon.Detective.Model
{
    /// <summary>
    /// The request attempted an invalid action.
    /// </summary>
<<<<<<< HEAD
#if !NETSTANDARD
=======
    #if !PCL && !NETSTANDARD
>>>>>>> 1327e649
    [Serializable]
    #endif
    public partial class ConflictException : AmazonDetectiveException
    {

        /// <summary>
        /// Constructs a new ConflictException with the specified error
        /// message.
        /// </summary>
        /// <param name="message">
        /// Describes the error encountered.
        /// </param>
        public ConflictException(string message) 
            : base(message) {}

        /// <summary>
        /// Construct instance of ConflictException
        /// </summary>
        /// <param name="message"></param>
        /// <param name="innerException"></param>
        public ConflictException(string message, Exception innerException) 
            : base(message, innerException) {}

        /// <summary>
        /// Construct instance of ConflictException
        /// </summary>
        /// <param name="innerException"></param>
        public ConflictException(Exception innerException) 
            : base(innerException) {}

        /// <summary>
        /// Construct instance of ConflictException
        /// </summary>
        /// <param name="message"></param>
        /// <param name="innerException"></param>
        /// <param name="errorType"></param>
        /// <param name="errorCode"></param>
        /// <param name="requestId"></param>
        /// <param name="statusCode"></param>
        public ConflictException(string message, Exception innerException, ErrorType errorType, string errorCode, string requestId, HttpStatusCode statusCode) 
            : base(message, innerException, errorType, errorCode, requestId, statusCode) {}

        /// <summary>
        /// Construct instance of ConflictException
        /// </summary>
        /// <param name="message"></param>
        /// <param name="errorType"></param>
        /// <param name="errorCode"></param>
        /// <param name="requestId"></param>
        /// <param name="statusCode"></param>
        public ConflictException(string message, ErrorType errorType, string errorCode, string requestId, HttpStatusCode statusCode) 
            : base(message, errorType, errorCode, requestId, statusCode) {}


#if !NETSTANDARD
        /// <summary>
        /// Constructs a new instance of the ConflictException class with serialized data.
        /// </summary>
        /// <param name="info">The <see cref="T:System.Runtime.Serialization.SerializationInfo" /> that holds the serialized object data about the exception being thrown.</param>
        /// <param name="context">The <see cref="T:System.Runtime.Serialization.StreamingContext" /> that contains contextual information about the source or destination.</param>
        /// <exception cref="T:System.ArgumentNullException">The <paramref name="info" /> parameter is null. </exception>
        /// <exception cref="T:System.Runtime.Serialization.SerializationException">The class name is null or <see cref="P:System.Exception.HResult" /> is zero (0). </exception>
        protected ConflictException(System.Runtime.Serialization.SerializationInfo info, System.Runtime.Serialization.StreamingContext context)
            : base(info, context)
        {
        }

        /// <summary>
        /// Sets the <see cref="T:System.Runtime.Serialization.SerializationInfo" /> with information about the exception.
        /// </summary>
        /// <param name="info">The <see cref="T:System.Runtime.Serialization.SerializationInfo" /> that holds the serialized object data about the exception being thrown.</param>
        /// <param name="context">The <see cref="T:System.Runtime.Serialization.StreamingContext" /> that contains contextual information about the source or destination.</param>
        /// <exception cref="T:System.ArgumentNullException">The <paramref name="info" /> parameter is a null reference (Nothing in Visual Basic). </exception>
#if BCL35
        [System.Security.Permissions.SecurityPermission(
            System.Security.Permissions.SecurityAction.LinkDemand,
            Flags = System.Security.Permissions.SecurityPermissionFlag.SerializationFormatter)]
#endif
        [System.Security.SecurityCritical]
        // These FxCop rules are giving false-positives for this method
        [System.Diagnostics.CodeAnalysis.SuppressMessage("Microsoft.Security", "CA2123:OverrideLinkDemandsShouldBeIdenticalToBase")]
        [System.Diagnostics.CodeAnalysis.SuppressMessage("Microsoft.Security", "CA2134:MethodsMustOverrideWithConsistentTransparencyFxCopRule")]
        public override void GetObjectData(System.Runtime.Serialization.SerializationInfo info, System.Runtime.Serialization.StreamingContext context)
        {
            base.GetObjectData(info, context);
        }
#endif

    }
}<|MERGE_RESOLUTION|>--- conflicted
+++ resolved
@@ -31,11 +31,7 @@
     /// <summary>
     /// The request attempted an invalid action.
     /// </summary>
-<<<<<<< HEAD
-#if !NETSTANDARD
-=======
-    #if !PCL && !NETSTANDARD
->>>>>>> 1327e649
+    #if !NETSTANDARD
     [Serializable]
     #endif
     public partial class ConflictException : AmazonDetectiveException
