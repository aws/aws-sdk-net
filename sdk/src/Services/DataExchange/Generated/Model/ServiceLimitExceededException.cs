/*
 * Copyright 2010-2014 Amazon.com, Inc. or its affiliates. All Rights Reserved.
 * 
 * Licensed under the Apache License, Version 2.0 (the "License").
 * You may not use this file except in compliance with the License.
 * A copy of the License is located at
 * 
 *  http://aws.amazon.com/apache2.0
 * 
 * or in the "license" file accompanying this file. This file is distributed
 * on an "AS IS" BASIS, WITHOUT WARRANTIES OR CONDITIONS OF ANY KIND, either
 * express or implied. See the License for the specific language governing
 * permissions and limitations under the License.
 */

/*
 * Do not modify this file. This file is generated from the dataexchange-2017-07-25.normal.json service model.
 */
using System;
using System.Collections.Generic;
using System.Xml.Serialization;
using System.Text;
using System.IO;
using System.Net;

using Amazon.Runtime;
using Amazon.Runtime.Internal;

namespace Amazon.DataExchange.Model
{
    /// <summary>
    /// The request has exceeded the quotas imposed by the service.
    /// </summary>
<<<<<<< HEAD
#if !NETSTANDARD
=======
    #if !PCL && !NETSTANDARD
>>>>>>> 1327e649
    [Serializable]
    #endif
    public partial class ServiceLimitExceededException : AmazonDataExchangeException
    {
        private LimitName _limitName;
        private double? _limitValue;

        /// <summary>
        /// Constructs a new ServiceLimitExceededException with the specified error
        /// message.
        /// </summary>
        /// <param name="message">
        /// Describes the error encountered.
        /// </param>
        public ServiceLimitExceededException(string message) 
            : base(message) {}

        /// <summary>
        /// Construct instance of ServiceLimitExceededException
        /// </summary>
        /// <param name="message"></param>
        /// <param name="innerException"></param>
        public ServiceLimitExceededException(string message, Exception innerException) 
            : base(message, innerException) {}

        /// <summary>
        /// Construct instance of ServiceLimitExceededException
        /// </summary>
        /// <param name="innerException"></param>
        public ServiceLimitExceededException(Exception innerException) 
            : base(innerException) {}

        /// <summary>
        /// Construct instance of ServiceLimitExceededException
        /// </summary>
        /// <param name="message"></param>
        /// <param name="innerException"></param>
        /// <param name="errorType"></param>
        /// <param name="errorCode"></param>
        /// <param name="requestId"></param>
        /// <param name="statusCode"></param>
        public ServiceLimitExceededException(string message, Exception innerException, ErrorType errorType, string errorCode, string requestId, HttpStatusCode statusCode) 
            : base(message, innerException, errorType, errorCode, requestId, statusCode) {}

        /// <summary>
        /// Construct instance of ServiceLimitExceededException
        /// </summary>
        /// <param name="message"></param>
        /// <param name="errorType"></param>
        /// <param name="errorCode"></param>
        /// <param name="requestId"></param>
        /// <param name="statusCode"></param>
        public ServiceLimitExceededException(string message, ErrorType errorType, string errorCode, string requestId, HttpStatusCode statusCode) 
            : base(message, errorType, errorCode, requestId, statusCode) {}


#if !NETSTANDARD
        /// <summary>
        /// Constructs a new instance of the ServiceLimitExceededException class with serialized data.
        /// </summary>
        /// <param name="info">The <see cref="T:System.Runtime.Serialization.SerializationInfo" /> that holds the serialized object data about the exception being thrown.</param>
        /// <param name="context">The <see cref="T:System.Runtime.Serialization.StreamingContext" /> that contains contextual information about the source or destination.</param>
        /// <exception cref="T:System.ArgumentNullException">The <paramref name="info" /> parameter is null. </exception>
        /// <exception cref="T:System.Runtime.Serialization.SerializationException">The class name is null or <see cref="P:System.Exception.HResult" /> is zero (0). </exception>
        protected ServiceLimitExceededException(System.Runtime.Serialization.SerializationInfo info, System.Runtime.Serialization.StreamingContext context)
            : base(info, context)
        {
            this.LimitName = (LimitName)info.GetValue("LimitName", typeof(LimitName));
            this.LimitValue = (double)info.GetValue("LimitValue", typeof(double));
        }

        /// <summary>
        /// Sets the <see cref="T:System.Runtime.Serialization.SerializationInfo" /> with information about the exception.
        /// </summary>
        /// <param name="info">The <see cref="T:System.Runtime.Serialization.SerializationInfo" /> that holds the serialized object data about the exception being thrown.</param>
        /// <param name="context">The <see cref="T:System.Runtime.Serialization.StreamingContext" /> that contains contextual information about the source or destination.</param>
        /// <exception cref="T:System.ArgumentNullException">The <paramref name="info" /> parameter is a null reference (Nothing in Visual Basic). </exception>
#if BCL35
        [System.Security.Permissions.SecurityPermission(
            System.Security.Permissions.SecurityAction.LinkDemand,
            Flags = System.Security.Permissions.SecurityPermissionFlag.SerializationFormatter)]
#endif
        [System.Security.SecurityCritical]
        // These FxCop rules are giving false-positives for this method
        [System.Diagnostics.CodeAnalysis.SuppressMessage("Microsoft.Security", "CA2123:OverrideLinkDemandsShouldBeIdenticalToBase")]
        [System.Diagnostics.CodeAnalysis.SuppressMessage("Microsoft.Security", "CA2134:MethodsMustOverrideWithConsistentTransparencyFxCopRule")]
        public override void GetObjectData(System.Runtime.Serialization.SerializationInfo info, System.Runtime.Serialization.StreamingContext context)
        {
            base.GetObjectData(info, context);
            info.AddValue("LimitName", this.LimitName);
            info.AddValue("LimitValue", this.LimitValue);
        }
#endif

        /// <summary>
        /// Gets and sets the property LimitName. 
        /// <para>
        /// The name of the quota that was exceeded.
        /// </para>
        /// </summary>
        public LimitName LimitName
        {
            get { return this._limitName; }
            set { this._limitName = value; }
        }

        // Check to see if LimitName property is set
        internal bool IsSetLimitName()
        {
            return this._limitName != null;
        }

        /// <summary>
        /// Gets and sets the property LimitValue. 
        /// <para>
        /// The maximum value for the service-specific limit.
        /// </para>
        /// </summary>
        public double LimitValue
        {
            get { return this._limitValue.GetValueOrDefault(); }
            set { this._limitValue = value; }
        }

        // Check to see if LimitValue property is set
        internal bool IsSetLimitValue()
        {
            return this._limitValue.HasValue; 
        }

    }
}<|MERGE_RESOLUTION|>--- conflicted
+++ resolved
@@ -31,11 +31,7 @@
     /// <summary>
     /// The request has exceeded the quotas imposed by the service.
     /// </summary>
-<<<<<<< HEAD
-#if !NETSTANDARD
-=======
-    #if !PCL && !NETSTANDARD
->>>>>>> 1327e649
+    #if !NETSTANDARD
     [Serializable]
     #endif
     public partial class ServiceLimitExceededException : AmazonDataExchangeException
