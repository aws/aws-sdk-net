/*
 * Copyright 2010-2014 Amazon.com, Inc. or its affiliates. All Rights Reserved.
 * 
 * Licensed under the Apache License, Version 2.0 (the "License").
 * You may not use this file except in compliance with the License.
 * A copy of the License is located at
 * 
 *  http://aws.amazon.com/apache2.0
 * 
 * or in the "license" file accompanying this file. This file is distributed
 * on an "AS IS" BASIS, WITHOUT WARRANTIES OR CONDITIONS OF ANY KIND, either
 * express or implied. See the License for the specific language governing
 * permissions and limitations under the License.
 */

/*
 * Do not modify this file. This file is generated from the backup-2018-11-15.normal.json service model.
 */
using System;
using System.Collections.Generic;
using System.Xml.Serialization;
using System.Text;
using System.IO;
using System.Net;

using Amazon.Runtime;
using Amazon.Runtime.Internal;

namespace Amazon.Backup.Model
{
    /// <summary>
    /// A limit in the request has been exceeded; for example, a maximum number of items allowed
    /// in a request.
    /// </summary>
<<<<<<< HEAD
#if !NETSTANDARD
=======
    #if !PCL && !NETSTANDARD
>>>>>>> 1327e649
    [Serializable]
    #endif
    public partial class LimitExceededException : AmazonBackupException
    {
        private string _code;
        private string _context;
        private string _type;

        /// <summary>
        /// Constructs a new LimitExceededException with the specified error
        /// message.
        /// </summary>
        /// <param name="message">
        /// Describes the error encountered.
        /// </param>
        public LimitExceededException(string message) 
            : base(message) {}

        /// <summary>
        /// Construct instance of LimitExceededException
        /// </summary>
        /// <param name="message"></param>
        /// <param name="innerException"></param>
        public LimitExceededException(string message, Exception innerException) 
            : base(message, innerException) {}

        /// <summary>
        /// Construct instance of LimitExceededException
        /// </summary>
        /// <param name="innerException"></param>
        public LimitExceededException(Exception innerException) 
            : base(innerException) {}

        /// <summary>
        /// Construct instance of LimitExceededException
        /// </summary>
        /// <param name="message"></param>
        /// <param name="innerException"></param>
        /// <param name="errorType"></param>
        /// <param name="errorCode"></param>
        /// <param name="requestId"></param>
        /// <param name="statusCode"></param>
        public LimitExceededException(string message, Exception innerException, ErrorType errorType, string errorCode, string requestId, HttpStatusCode statusCode) 
            : base(message, innerException, errorType, errorCode, requestId, statusCode) {}

        /// <summary>
        /// Construct instance of LimitExceededException
        /// </summary>
        /// <param name="message"></param>
        /// <param name="errorType"></param>
        /// <param name="errorCode"></param>
        /// <param name="requestId"></param>
        /// <param name="statusCode"></param>
        public LimitExceededException(string message, ErrorType errorType, string errorCode, string requestId, HttpStatusCode statusCode) 
            : base(message, errorType, errorCode, requestId, statusCode) {}


#if !NETSTANDARD
        /// <summary>
        /// Constructs a new instance of the LimitExceededException class with serialized data.
        /// </summary>
        /// <param name="info">The <see cref="T:System.Runtime.Serialization.SerializationInfo" /> that holds the serialized object data about the exception being thrown.</param>
        /// <param name="context">The <see cref="T:System.Runtime.Serialization.StreamingContext" /> that contains contextual information about the source or destination.</param>
        /// <exception cref="T:System.ArgumentNullException">The <paramref name="info" /> parameter is null. </exception>
        /// <exception cref="T:System.Runtime.Serialization.SerializationException">The class name is null or <see cref="P:System.Exception.HResult" /> is zero (0). </exception>
        protected LimitExceededException(System.Runtime.Serialization.SerializationInfo info, System.Runtime.Serialization.StreamingContext context)
            : base(info, context)
        {
            this.Code = (string)info.GetValue("Code", typeof(string));
            this.Context = (string)info.GetValue("Context", typeof(string));
            this.Type = (string)info.GetValue("Type", typeof(string));
        }

        /// <summary>
        /// Sets the <see cref="T:System.Runtime.Serialization.SerializationInfo" /> with information about the exception.
        /// </summary>
        /// <param name="info">The <see cref="T:System.Runtime.Serialization.SerializationInfo" /> that holds the serialized object data about the exception being thrown.</param>
        /// <param name="context">The <see cref="T:System.Runtime.Serialization.StreamingContext" /> that contains contextual information about the source or destination.</param>
        /// <exception cref="T:System.ArgumentNullException">The <paramref name="info" /> parameter is a null reference (Nothing in Visual Basic). </exception>
#if BCL35
        [System.Security.Permissions.SecurityPermission(
            System.Security.Permissions.SecurityAction.LinkDemand,
            Flags = System.Security.Permissions.SecurityPermissionFlag.SerializationFormatter)]
#endif
        [System.Security.SecurityCritical]
        // These FxCop rules are giving false-positives for this method
        [System.Diagnostics.CodeAnalysis.SuppressMessage("Microsoft.Security", "CA2123:OverrideLinkDemandsShouldBeIdenticalToBase")]
        [System.Diagnostics.CodeAnalysis.SuppressMessage("Microsoft.Security", "CA2134:MethodsMustOverrideWithConsistentTransparencyFxCopRule")]
        public override void GetObjectData(System.Runtime.Serialization.SerializationInfo info, System.Runtime.Serialization.StreamingContext context)
        {
            base.GetObjectData(info, context);
            info.AddValue("Code", this.Code);
            info.AddValue("Context", this.Context);
            info.AddValue("Type", this.Type);
        }
#endif

        /// <summary>
        /// Gets and sets the property Code.
        /// </summary>
        public string Code
        {
            get { return this._code; }
            set { this._code = value; }
        }

        // Check to see if Code property is set
        internal bool IsSetCode()
        {
            return this._code != null;
        }

        /// <summary>
        /// Gets and sets the property Context.
        /// </summary>
        public string Context
        {
            get { return this._context; }
            set { this._context = value; }
        }

        // Check to see if Context property is set
        internal bool IsSetContext()
        {
            return this._context != null;
        }

        /// <summary>
        /// Gets and sets the property Type.
        /// </summary>
        public string Type
        {
            get { return this._type; }
            set { this._type = value; }
        }

        // Check to see if Type property is set
        internal bool IsSetType()
        {
            return this._type != null;
        }

    }
}<|MERGE_RESOLUTION|>--- conflicted
+++ resolved
@@ -32,11 +32,7 @@
     /// A limit in the request has been exceeded; for example, a maximum number of items allowed
     /// in a request.
     /// </summary>
-<<<<<<< HEAD
-#if !NETSTANDARD
-=======
-    #if !PCL && !NETSTANDARD
->>>>>>> 1327e649
+    #if !NETSTANDARD
     [Serializable]
     #endif
     public partial class LimitExceededException : AmazonBackupException
