--- conflicted
+++ resolved
@@ -32,11 +32,7 @@
     /// Indicates that something is wrong with the input to the request. For example, a parameter
     /// is of the wrong type.
     /// </summary>
-<<<<<<< HEAD
-#if !NETSTANDARD
-=======
-    #if !PCL && !NETSTANDARD
->>>>>>> 1327e649
+    #if !NETSTANDARD
     [Serializable]
     #endif
     public partial class InvalidRequestException : AmazonBackupException
