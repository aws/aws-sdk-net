/*
 * Copyright 2010-2014 Amazon.com, Inc. or its affiliates. All Rights Reserved.
 * 
 * Licensed under the Apache License, Version 2.0 (the "License").
 * You may not use this file except in compliance with the License.
 * A copy of the License is located at
 * 
 *  http://aws.amazon.com/apache2.0
 * 
 * or in the "license" file accompanying this file. This file is distributed
 * on an "AS IS" BASIS, WITHOUT WARRANTIES OR CONDITIONS OF ANY KIND, either
 * express or implied. See the License for the specific language governing
 * permissions and limitations under the License.
 */

/*
 * Do not modify this file. This file is generated from the forecast-2018-06-26.normal.json service model.
 */
using System;
using System.Collections.Generic;
using System.Xml.Serialization;
using System.Text;
using System.IO;
using System.Net;

using Amazon.Runtime;
using Amazon.Runtime.Internal;

namespace Amazon.ForecastService.Model
{
    /// <summary>
    /// We can't process the request because it includes an invalid value or a value that
    /// exceeds the valid range.
    /// </summary>
<<<<<<< HEAD
#if !NETSTANDARD
=======
    #if !PCL && !NETSTANDARD
>>>>>>> 1327e649
    [Serializable]
    #endif
    public partial class InvalidInputException : AmazonForecastServiceException
    {

        /// <summary>
        /// Constructs a new InvalidInputException with the specified error
        /// message.
        /// </summary>
        /// <param name="message">
        /// Describes the error encountered.
        /// </param>
        public InvalidInputException(string message) 
            : base(message) {}

        /// <summary>
        /// Construct instance of InvalidInputException
        /// </summary>
        /// <param name="message"></param>
        /// <param name="innerException"></param>
        public InvalidInputException(string message, Exception innerException) 
            : base(message, innerException) {}

        /// <summary>
        /// Construct instance of InvalidInputException
        /// </summary>
        /// <param name="innerException"></param>
        public InvalidInputException(Exception innerException) 
            : base(innerException) {}

        /// <summary>
        /// Construct instance of InvalidInputException
        /// </summary>
        /// <param name="message"></param>
        /// <param name="innerException"></param>
        /// <param name="errorType"></param>
        /// <param name="errorCode"></param>
        /// <param name="requestId"></param>
        /// <param name="statusCode"></param>
        public InvalidInputException(string message, Exception innerException, ErrorType errorType, string errorCode, string requestId, HttpStatusCode statusCode) 
            : base(message, innerException, errorType, errorCode, requestId, statusCode) {}

        /// <summary>
        /// Construct instance of InvalidInputException
        /// </summary>
        /// <param name="message"></param>
        /// <param name="errorType"></param>
        /// <param name="errorCode"></param>
        /// <param name="requestId"></param>
        /// <param name="statusCode"></param>
        public InvalidInputException(string message, ErrorType errorType, string errorCode, string requestId, HttpStatusCode statusCode) 
            : base(message, errorType, errorCode, requestId, statusCode) {}


#if !NETSTANDARD
        /// <summary>
        /// Constructs a new instance of the InvalidInputException class with serialized data.
        /// </summary>
        /// <param name="info">The <see cref="T:System.Runtime.Serialization.SerializationInfo" /> that holds the serialized object data about the exception being thrown.</param>
        /// <param name="context">The <see cref="T:System.Runtime.Serialization.StreamingContext" /> that contains contextual information about the source or destination.</param>
        /// <exception cref="T:System.ArgumentNullException">The <paramref name="info" /> parameter is null. </exception>
        /// <exception cref="T:System.Runtime.Serialization.SerializationException">The class name is null or <see cref="P:System.Exception.HResult" /> is zero (0). </exception>
        protected InvalidInputException(System.Runtime.Serialization.SerializationInfo info, System.Runtime.Serialization.StreamingContext context)
            : base(info, context)
        {
        }

        /// <summary>
        /// Sets the <see cref="T:System.Runtime.Serialization.SerializationInfo" /> with information about the exception.
        /// </summary>
        /// <param name="info">The <see cref="T:System.Runtime.Serialization.SerializationInfo" /> that holds the serialized object data about the exception being thrown.</param>
        /// <param name="context">The <see cref="T:System.Runtime.Serialization.StreamingContext" /> that contains contextual information about the source or destination.</param>
        /// <exception cref="T:System.ArgumentNullException">The <paramref name="info" /> parameter is a null reference (Nothing in Visual Basic). </exception>
#if BCL35
        [System.Security.Permissions.SecurityPermission(
            System.Security.Permissions.SecurityAction.LinkDemand,
            Flags = System.Security.Permissions.SecurityPermissionFlag.SerializationFormatter)]
#endif
        [System.Security.SecurityCritical]
        // These FxCop rules are giving false-positives for this method
        [System.Diagnostics.CodeAnalysis.SuppressMessage("Microsoft.Security", "CA2123:OverrideLinkDemandsShouldBeIdenticalToBase")]
        [System.Diagnostics.CodeAnalysis.SuppressMessage("Microsoft.Security", "CA2134:MethodsMustOverrideWithConsistentTransparencyFxCopRule")]
        public override void GetObjectData(System.Runtime.Serialization.SerializationInfo info, System.Runtime.Serialization.StreamingContext context)
        {
            base.GetObjectData(info, context);
        }
#endif

    }
}<|MERGE_RESOLUTION|>--- conflicted
+++ resolved
@@ -32,11 +32,7 @@
     /// We can't process the request because it includes an invalid value or a value that
     /// exceeds the valid range.
     /// </summary>
-<<<<<<< HEAD
-#if !NETSTANDARD
-=======
-    #if !PCL && !NETSTANDARD
->>>>>>> 1327e649
+    #if !NETSTANDARD
     [Serializable]
     #endif
     public partial class InvalidInputException : AmazonForecastServiceException
