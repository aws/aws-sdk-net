--- conflicted
+++ resolved
@@ -32,11 +32,7 @@
     /// We can't find a resource with that Amazon Resource Name (ARN). Check the ARN and try
     /// again.
     /// </summary>
-<<<<<<< HEAD
-#if !NETSTANDARD
-=======
-    #if !PCL && !NETSTANDARD
->>>>>>> 1327e649
+    #if !NETSTANDARD
     [Serializable]
     #endif
     public partial class ResourceNotFoundException : AmazonForecastServiceException
