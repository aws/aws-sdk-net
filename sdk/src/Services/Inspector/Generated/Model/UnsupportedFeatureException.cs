/*
 * Copyright 2010-2014 Amazon.com, Inc. or its affiliates. All Rights Reserved.
 * 
 * Licensed under the Apache License, Version 2.0 (the "License").
 * You may not use this file except in compliance with the License.
 * A copy of the License is located at
 * 
 *  http://aws.amazon.com/apache2.0
 * 
 * or in the "license" file accompanying this file. This file is distributed
 * on an "AS IS" BASIS, WITHOUT WARRANTIES OR CONDITIONS OF ANY KIND, either
 * express or implied. See the License for the specific language governing
 * permissions and limitations under the License.
 */

/*
 * Do not modify this file. This file is generated from the inspector-2016-02-16.normal.json service model.
 */
using System;
using System.Collections.Generic;
using System.Xml.Serialization;
using System.Text;
using System.IO;
using System.Net;

using Amazon.Runtime;
using Amazon.Runtime.Internal;

namespace Amazon.Inspector.Model
{
    /// <summary>
    /// Used by the <a>GetAssessmentReport</a> API. The request was rejected because you tried
    /// to generate a report for an assessment run that existed before reporting was supported
    /// in Amazon Inspector. You can only generate reports for assessment runs that took place
    /// or will take place after generating reports in Amazon Inspector became available.
    /// </summary>
<<<<<<< HEAD
#if !NETSTANDARD
=======
    #if !PCL && !NETSTANDARD
>>>>>>> 1327e649
    [Serializable]
    #endif
    public partial class UnsupportedFeatureException : AmazonInspectorException
    {
        private bool? _canRetry;

        /// <summary>
        /// Constructs a new UnsupportedFeatureException with the specified error
        /// message.
        /// </summary>
        /// <param name="message">
        /// Describes the error encountered.
        /// </param>
        public UnsupportedFeatureException(string message) 
            : base(message) {}

        /// <summary>
        /// Construct instance of UnsupportedFeatureException
        /// </summary>
        /// <param name="message"></param>
        /// <param name="innerException"></param>
        public UnsupportedFeatureException(string message, Exception innerException) 
            : base(message, innerException) {}

        /// <summary>
        /// Construct instance of UnsupportedFeatureException
        /// </summary>
        /// <param name="innerException"></param>
        public UnsupportedFeatureException(Exception innerException) 
            : base(innerException) {}

        /// <summary>
        /// Construct instance of UnsupportedFeatureException
        /// </summary>
        /// <param name="message"></param>
        /// <param name="innerException"></param>
        /// <param name="errorType"></param>
        /// <param name="errorCode"></param>
        /// <param name="requestId"></param>
        /// <param name="statusCode"></param>
        public UnsupportedFeatureException(string message, Exception innerException, ErrorType errorType, string errorCode, string requestId, HttpStatusCode statusCode) 
            : base(message, innerException, errorType, errorCode, requestId, statusCode) {}

        /// <summary>
        /// Construct instance of UnsupportedFeatureException
        /// </summary>
        /// <param name="message"></param>
        /// <param name="errorType"></param>
        /// <param name="errorCode"></param>
        /// <param name="requestId"></param>
        /// <param name="statusCode"></param>
        public UnsupportedFeatureException(string message, ErrorType errorType, string errorCode, string requestId, HttpStatusCode statusCode) 
            : base(message, errorType, errorCode, requestId, statusCode) {}


#if !NETSTANDARD
        /// <summary>
        /// Constructs a new instance of the UnsupportedFeatureException class with serialized data.
        /// </summary>
        /// <param name="info">The <see cref="T:System.Runtime.Serialization.SerializationInfo" /> that holds the serialized object data about the exception being thrown.</param>
        /// <param name="context">The <see cref="T:System.Runtime.Serialization.StreamingContext" /> that contains contextual information about the source or destination.</param>
        /// <exception cref="T:System.ArgumentNullException">The <paramref name="info" /> parameter is null. </exception>
        /// <exception cref="T:System.Runtime.Serialization.SerializationException">The class name is null or <see cref="P:System.Exception.HResult" /> is zero (0). </exception>
        protected UnsupportedFeatureException(System.Runtime.Serialization.SerializationInfo info, System.Runtime.Serialization.StreamingContext context)
            : base(info, context)
        {
            this.CanRetry = (bool)info.GetValue("CanRetry", typeof(bool));
        }

        /// <summary>
        /// Sets the <see cref="T:System.Runtime.Serialization.SerializationInfo" /> with information about the exception.
        /// </summary>
        /// <param name="info">The <see cref="T:System.Runtime.Serialization.SerializationInfo" /> that holds the serialized object data about the exception being thrown.</param>
        /// <param name="context">The <see cref="T:System.Runtime.Serialization.StreamingContext" /> that contains contextual information about the source or destination.</param>
        /// <exception cref="T:System.ArgumentNullException">The <paramref name="info" /> parameter is a null reference (Nothing in Visual Basic). </exception>
#if BCL35
        [System.Security.Permissions.SecurityPermission(
            System.Security.Permissions.SecurityAction.LinkDemand,
            Flags = System.Security.Permissions.SecurityPermissionFlag.SerializationFormatter)]
#endif
        [System.Security.SecurityCritical]
        // These FxCop rules are giving false-positives for this method
        [System.Diagnostics.CodeAnalysis.SuppressMessage("Microsoft.Security", "CA2123:OverrideLinkDemandsShouldBeIdenticalToBase")]
        [System.Diagnostics.CodeAnalysis.SuppressMessage("Microsoft.Security", "CA2134:MethodsMustOverrideWithConsistentTransparencyFxCopRule")]
        public override void GetObjectData(System.Runtime.Serialization.SerializationInfo info, System.Runtime.Serialization.StreamingContext context)
        {
            base.GetObjectData(info, context);
            info.AddValue("CanRetry", this.CanRetry);
        }
#endif

        /// <summary>
        /// Gets and sets the property CanRetry.
        /// </summary>
        [AWSProperty(Required=true)]
        public bool CanRetry
        {
            get { return this._canRetry.GetValueOrDefault(); }
            set { this._canRetry = value; }
        }

        // Check to see if CanRetry property is set
        internal bool IsSetCanRetry()
        {
            return this._canRetry.HasValue; 
        }

    }
}<|MERGE_RESOLUTION|>--- conflicted
+++ resolved
@@ -34,11 +34,7 @@
     /// in Amazon Inspector. You can only generate reports for assessment runs that took place
     /// or will take place after generating reports in Amazon Inspector became available.
     /// </summary>
-<<<<<<< HEAD
-#if !NETSTANDARD
-=======
-    #if !PCL && !NETSTANDARD
->>>>>>> 1327e649
+    #if !NETSTANDARD
     [Serializable]
     #endif
     public partial class UnsupportedFeatureException : AmazonInspectorException
