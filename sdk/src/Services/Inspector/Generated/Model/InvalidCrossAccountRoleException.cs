/*
 * Copyright 2010-2014 Amazon.com, Inc. or its affiliates. All Rights Reserved.
 * 
 * Licensed under the Apache License, Version 2.0 (the "License").
 * You may not use this file except in compliance with the License.
 * A copy of the License is located at
 * 
 *  http://aws.amazon.com/apache2.0
 * 
 * or in the "license" file accompanying this file. This file is distributed
 * on an "AS IS" BASIS, WITHOUT WARRANTIES OR CONDITIONS OF ANY KIND, either
 * express or implied. See the License for the specific language governing
 * permissions and limitations under the License.
 */

/*
 * Do not modify this file. This file is generated from the inspector-2016-02-16.normal.json service model.
 */
using System;
using System.Collections.Generic;
using System.Xml.Serialization;
using System.Text;
using System.IO;
using System.Net;

using Amazon.Runtime;
using Amazon.Runtime.Internal;

namespace Amazon.Inspector.Model
{
    /// <summary>
    /// Amazon Inspector cannot assume the cross-account role that it needs to list your EC2
    /// instances during the assessment run.
    /// </summary>
<<<<<<< HEAD
#if !NETSTANDARD
=======
    #if !PCL && !NETSTANDARD
>>>>>>> 1327e649
    [Serializable]
    #endif
    public partial class InvalidCrossAccountRoleException : AmazonInspectorException
    {
        private bool? _canRetry;
        private InvalidCrossAccountRoleErrorCode _errorCode;

        /// <summary>
        /// Constructs a new InvalidCrossAccountRoleException with the specified error
        /// message.
        /// </summary>
        /// <param name="message">
        /// Describes the error encountered.
        /// </param>
        public InvalidCrossAccountRoleException(string message) 
            : base(message) {}

        /// <summary>
        /// Construct instance of InvalidCrossAccountRoleException
        /// </summary>
        /// <param name="message"></param>
        /// <param name="innerException"></param>
        public InvalidCrossAccountRoleException(string message, Exception innerException) 
            : base(message, innerException) {}

        /// <summary>
        /// Construct instance of InvalidCrossAccountRoleException
        /// </summary>
        /// <param name="innerException"></param>
        public InvalidCrossAccountRoleException(Exception innerException) 
            : base(innerException) {}

        /// <summary>
        /// Construct instance of InvalidCrossAccountRoleException
        /// </summary>
        /// <param name="message"></param>
        /// <param name="innerException"></param>
        /// <param name="errorType"></param>
        /// <param name="errorCode"></param>
        /// <param name="requestId"></param>
        /// <param name="statusCode"></param>
        public InvalidCrossAccountRoleException(string message, Exception innerException, ErrorType errorType, string errorCode, string requestId, HttpStatusCode statusCode) 
            : base(message, innerException, errorType, errorCode, requestId, statusCode) {}

        /// <summary>
        /// Construct instance of InvalidCrossAccountRoleException
        /// </summary>
        /// <param name="message"></param>
        /// <param name="errorType"></param>
        /// <param name="errorCode"></param>
        /// <param name="requestId"></param>
        /// <param name="statusCode"></param>
        public InvalidCrossAccountRoleException(string message, ErrorType errorType, string errorCode, string requestId, HttpStatusCode statusCode) 
            : base(message, errorType, errorCode, requestId, statusCode) {}


#if !NETSTANDARD
        /// <summary>
        /// Constructs a new instance of the InvalidCrossAccountRoleException class with serialized data.
        /// </summary>
        /// <param name="info">The <see cref="T:System.Runtime.Serialization.SerializationInfo" /> that holds the serialized object data about the exception being thrown.</param>
        /// <param name="context">The <see cref="T:System.Runtime.Serialization.StreamingContext" /> that contains contextual information about the source or destination.</param>
        /// <exception cref="T:System.ArgumentNullException">The <paramref name="info" /> parameter is null. </exception>
        /// <exception cref="T:System.Runtime.Serialization.SerializationException">The class name is null or <see cref="P:System.Exception.HResult" /> is zero (0). </exception>
        protected InvalidCrossAccountRoleException(System.Runtime.Serialization.SerializationInfo info, System.Runtime.Serialization.StreamingContext context)
            : base(info, context)
        {
            this.CanRetry = (bool)info.GetValue("CanRetry", typeof(bool));
            this.ErrorCode = (InvalidCrossAccountRoleErrorCode)info.GetValue("ErrorCode", typeof(InvalidCrossAccountRoleErrorCode));
        }

        /// <summary>
        /// Sets the <see cref="T:System.Runtime.Serialization.SerializationInfo" /> with information about the exception.
        /// </summary>
        /// <param name="info">The <see cref="T:System.Runtime.Serialization.SerializationInfo" /> that holds the serialized object data about the exception being thrown.</param>
        /// <param name="context">The <see cref="T:System.Runtime.Serialization.StreamingContext" /> that contains contextual information about the source or destination.</param>
        /// <exception cref="T:System.ArgumentNullException">The <paramref name="info" /> parameter is a null reference (Nothing in Visual Basic). </exception>
#if BCL35
        [System.Security.Permissions.SecurityPermission(
            System.Security.Permissions.SecurityAction.LinkDemand,
            Flags = System.Security.Permissions.SecurityPermissionFlag.SerializationFormatter)]
#endif
        [System.Security.SecurityCritical]
        // These FxCop rules are giving false-positives for this method
        [System.Diagnostics.CodeAnalysis.SuppressMessage("Microsoft.Security", "CA2123:OverrideLinkDemandsShouldBeIdenticalToBase")]
        [System.Diagnostics.CodeAnalysis.SuppressMessage("Microsoft.Security", "CA2134:MethodsMustOverrideWithConsistentTransparencyFxCopRule")]
        public override void GetObjectData(System.Runtime.Serialization.SerializationInfo info, System.Runtime.Serialization.StreamingContext context)
        {
            base.GetObjectData(info, context);
            info.AddValue("CanRetry", this.CanRetry);
            info.AddValue("ErrorCode", this.ErrorCode);
        }
#endif

        /// <summary>
        /// Gets and sets the property CanRetry. 
        /// <para>
        /// You can immediately retry your request.
        /// </para>
        /// </summary>
        [AWSProperty(Required=true)]
        public bool CanRetry
        {
            get { return this._canRetry.GetValueOrDefault(); }
            set { this._canRetry = value; }
        }

        // Check to see if CanRetry property is set
        internal bool IsSetCanRetry()
        {
            return this._canRetry.HasValue; 
        }

        /// <summary>
        /// Gets and sets the property ErrorCode. 
        /// <para>
        /// Code that indicates the type of error that is generated.
        /// </para>
        /// </summary>
        [AWSProperty(Required=true)]
        public InvalidCrossAccountRoleErrorCode ErrorCode
        {
            get { return this._errorCode; }
            set { this._errorCode = value; }
        }

        // Check to see if ErrorCode property is set
        internal bool IsSetErrorCode()
        {
            return this._errorCode != null;
        }

    }
}<|MERGE_RESOLUTION|>--- conflicted
+++ resolved
@@ -32,11 +32,7 @@
     /// Amazon Inspector cannot assume the cross-account role that it needs to list your EC2
     /// instances during the assessment run.
     /// </summary>
-<<<<<<< HEAD
-#if !NETSTANDARD
-=======
-    #if !PCL && !NETSTANDARD
->>>>>>> 1327e649
+    #if !NETSTANDARD
     [Serializable]
     #endif
     public partial class InvalidCrossAccountRoleException : AmazonInspectorException
