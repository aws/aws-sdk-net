/*
 * Copyright 2010-2014 Amazon.com, Inc. or its affiliates. All Rights Reserved.
 * 
 * Licensed under the Apache License, Version 2.0 (the "License").
 * You may not use this file except in compliance with the License.
 * A copy of the License is located at
 * 
 *  http://aws.amazon.com/apache2.0
 * 
 * or in the "license" file accompanying this file. This file is distributed
 * on an "AS IS" BASIS, WITHOUT WARRANTIES OR CONDITIONS OF ANY KIND, either
 * express or implied. See the License for the specific language governing
 * permissions and limitations under the License.
 */

/*
 * Do not modify this file. This file is generated from the inspector-2016-02-16.normal.json service model.
 */
using System;
using System.Collections.Generic;
using System.Xml.Serialization;
using System.Text;
using System.IO;
using System.Net;

using Amazon.Runtime;
using Amazon.Runtime.Internal;

namespace Amazon.Inspector.Model
{
    /// <summary>
    /// The request is rejected. The specified assessment template is currently generating
    /// an exclusions preview.
    /// </summary>
<<<<<<< HEAD
#if !NETSTANDARD
=======
    #if !PCL && !NETSTANDARD
>>>>>>> 1327e649
    [Serializable]
    #endif
    public partial class PreviewGenerationInProgressException : AmazonInspectorException
    {

        /// <summary>
        /// Constructs a new PreviewGenerationInProgressException with the specified error
        /// message.
        /// </summary>
        /// <param name="message">
        /// Describes the error encountered.
        /// </param>
        public PreviewGenerationInProgressException(string message) 
            : base(message) {}

        /// <summary>
        /// Construct instance of PreviewGenerationInProgressException
        /// </summary>
        /// <param name="message"></param>
        /// <param name="innerException"></param>
        public PreviewGenerationInProgressException(string message, Exception innerException) 
            : base(message, innerException) {}

        /// <summary>
        /// Construct instance of PreviewGenerationInProgressException
        /// </summary>
        /// <param name="innerException"></param>
        public PreviewGenerationInProgressException(Exception innerException) 
            : base(innerException) {}

        /// <summary>
        /// Construct instance of PreviewGenerationInProgressException
        /// </summary>
        /// <param name="message"></param>
        /// <param name="innerException"></param>
        /// <param name="errorType"></param>
        /// <param name="errorCode"></param>
        /// <param name="requestId"></param>
        /// <param name="statusCode"></param>
        public PreviewGenerationInProgressException(string message, Exception innerException, ErrorType errorType, string errorCode, string requestId, HttpStatusCode statusCode) 
            : base(message, innerException, errorType, errorCode, requestId, statusCode) {}

        /// <summary>
        /// Construct instance of PreviewGenerationInProgressException
        /// </summary>
        /// <param name="message"></param>
        /// <param name="errorType"></param>
        /// <param name="errorCode"></param>
        /// <param name="requestId"></param>
        /// <param name="statusCode"></param>
        public PreviewGenerationInProgressException(string message, ErrorType errorType, string errorCode, string requestId, HttpStatusCode statusCode) 
            : base(message, errorType, errorCode, requestId, statusCode) {}


#if !NETSTANDARD
        /// <summary>
        /// Constructs a new instance of the PreviewGenerationInProgressException class with serialized data.
        /// </summary>
        /// <param name="info">The <see cref="T:System.Runtime.Serialization.SerializationInfo" /> that holds the serialized object data about the exception being thrown.</param>
        /// <param name="context">The <see cref="T:System.Runtime.Serialization.StreamingContext" /> that contains contextual information about the source or destination.</param>
        /// <exception cref="T:System.ArgumentNullException">The <paramref name="info" /> parameter is null. </exception>
        /// <exception cref="T:System.Runtime.Serialization.SerializationException">The class name is null or <see cref="P:System.Exception.HResult" /> is zero (0). </exception>
        protected PreviewGenerationInProgressException(System.Runtime.Serialization.SerializationInfo info, System.Runtime.Serialization.StreamingContext context)
            : base(info, context)
        {
        }

        /// <summary>
        /// Sets the <see cref="T:System.Runtime.Serialization.SerializationInfo" /> with information about the exception.
        /// </summary>
        /// <param name="info">The <see cref="T:System.Runtime.Serialization.SerializationInfo" /> that holds the serialized object data about the exception being thrown.</param>
        /// <param name="context">The <see cref="T:System.Runtime.Serialization.StreamingContext" /> that contains contextual information about the source or destination.</param>
        /// <exception cref="T:System.ArgumentNullException">The <paramref name="info" /> parameter is a null reference (Nothing in Visual Basic). </exception>
#if BCL35
        [System.Security.Permissions.SecurityPermission(
            System.Security.Permissions.SecurityAction.LinkDemand,
            Flags = System.Security.Permissions.SecurityPermissionFlag.SerializationFormatter)]
#endif
        [System.Security.SecurityCritical]
        // These FxCop rules are giving false-positives for this method
        [System.Diagnostics.CodeAnalysis.SuppressMessage("Microsoft.Security", "CA2123:OverrideLinkDemandsShouldBeIdenticalToBase")]
        [System.Diagnostics.CodeAnalysis.SuppressMessage("Microsoft.Security", "CA2134:MethodsMustOverrideWithConsistentTransparencyFxCopRule")]
        public override void GetObjectData(System.Runtime.Serialization.SerializationInfo info, System.Runtime.Serialization.StreamingContext context)
        {
            base.GetObjectData(info, context);
        }
#endif

    }
}<|MERGE_RESOLUTION|>--- conflicted
+++ resolved
@@ -32,11 +32,7 @@
     /// The request is rejected. The specified assessment template is currently generating
     /// an exclusions preview.
     /// </summary>
-<<<<<<< HEAD
-#if !NETSTANDARD
-=======
-    #if !PCL && !NETSTANDARD
->>>>>>> 1327e649
+    #if !NETSTANDARD
     [Serializable]
     #endif
     public partial class PreviewGenerationInProgressException : AmazonInspectorException
