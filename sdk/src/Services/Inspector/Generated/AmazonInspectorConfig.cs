--- conflicted
+++ resolved
@@ -32,11 +32,7 @@
     public partial class AmazonInspectorConfig : ClientConfig
     {
         private static readonly string UserAgentString =
-<<<<<<< HEAD
             InternalSDKUtils.BuildUserAgentString("3.2.4.0");
-=======
-            InternalSDKUtils.BuildUserAgentString("3.1.2.2");
->>>>>>> 8d72b819
 
         private string _userAgent = UserAgentString;
 
