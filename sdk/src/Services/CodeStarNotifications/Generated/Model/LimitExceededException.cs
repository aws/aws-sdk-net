/*
 * Copyright 2010-2014 Amazon.com, Inc. or its affiliates. All Rights Reserved.
 * 
 * Licensed under the Apache License, Version 2.0 (the "License").
 * You may not use this file except in compliance with the License.
 * A copy of the License is located at
 * 
 *  http://aws.amazon.com/apache2.0
 * 
 * or in the "license" file accompanying this file. This file is distributed
 * on an "AS IS" BASIS, WITHOUT WARRANTIES OR CONDITIONS OF ANY KIND, either
 * express or implied. See the License for the specific language governing
 * permissions and limitations under the License.
 */

/*
 * Do not modify this file. This file is generated from the codestar-notifications-2019-10-15.normal.json service model.
 */
using System;
using System.Collections.Generic;
using System.Xml.Serialization;
using System.Text;
using System.IO;
using System.Net;

using Amazon.Runtime;
using Amazon.Runtime.Internal;

namespace Amazon.CodeStarNotifications.Model
{
    /// <summary>
    /// One of the AWS CodeStar Notifications limits has been exceeded. Limits apply to accounts,
    /// notification rules, notifications, resources, and targets. For more information, see
    /// Limits.
    /// </summary>
<<<<<<< HEAD
#if !NETSTANDARD
=======
    #if !PCL && !NETSTANDARD
>>>>>>> 1327e649
    [Serializable]
    #endif
    public partial class LimitExceededException : AmazonCodeStarNotificationsException
    {

        /// <summary>
        /// Constructs a new LimitExceededException with the specified error
        /// message.
        /// </summary>
        /// <param name="message">
        /// Describes the error encountered.
        /// </param>
        public LimitExceededException(string message) 
            : base(message) {}

        /// <summary>
        /// Construct instance of LimitExceededException
        /// </summary>
        /// <param name="message"></param>
        /// <param name="innerException"></param>
        public LimitExceededException(string message, Exception innerException) 
            : base(message, innerException) {}

        /// <summary>
        /// Construct instance of LimitExceededException
        /// </summary>
        /// <param name="innerException"></param>
        public LimitExceededException(Exception innerException) 
            : base(innerException) {}

        /// <summary>
        /// Construct instance of LimitExceededException
        /// </summary>
        /// <param name="message"></param>
        /// <param name="innerException"></param>
        /// <param name="errorType"></param>
        /// <param name="errorCode"></param>
        /// <param name="requestId"></param>
        /// <param name="statusCode"></param>
        public LimitExceededException(string message, Exception innerException, ErrorType errorType, string errorCode, string requestId, HttpStatusCode statusCode) 
            : base(message, innerException, errorType, errorCode, requestId, statusCode) {}

        /// <summary>
        /// Construct instance of LimitExceededException
        /// </summary>
        /// <param name="message"></param>
        /// <param name="errorType"></param>
        /// <param name="errorCode"></param>
        /// <param name="requestId"></param>
        /// <param name="statusCode"></param>
        public LimitExceededException(string message, ErrorType errorType, string errorCode, string requestId, HttpStatusCode statusCode) 
            : base(message, errorType, errorCode, requestId, statusCode) {}


#if !NETSTANDARD
        /// <summary>
        /// Constructs a new instance of the LimitExceededException class with serialized data.
        /// </summary>
        /// <param name="info">The <see cref="T:System.Runtime.Serialization.SerializationInfo" /> that holds the serialized object data about the exception being thrown.</param>
        /// <param name="context">The <see cref="T:System.Runtime.Serialization.StreamingContext" /> that contains contextual information about the source or destination.</param>
        /// <exception cref="T:System.ArgumentNullException">The <paramref name="info" /> parameter is null. </exception>
        /// <exception cref="T:System.Runtime.Serialization.SerializationException">The class name is null or <see cref="P:System.Exception.HResult" /> is zero (0). </exception>
        protected LimitExceededException(System.Runtime.Serialization.SerializationInfo info, System.Runtime.Serialization.StreamingContext context)
            : base(info, context)
        {
        }

        /// <summary>
        /// Sets the <see cref="T:System.Runtime.Serialization.SerializationInfo" /> with information about the exception.
        /// </summary>
        /// <param name="info">The <see cref="T:System.Runtime.Serialization.SerializationInfo" /> that holds the serialized object data about the exception being thrown.</param>
        /// <param name="context">The <see cref="T:System.Runtime.Serialization.StreamingContext" /> that contains contextual information about the source or destination.</param>
        /// <exception cref="T:System.ArgumentNullException">The <paramref name="info" /> parameter is a null reference (Nothing in Visual Basic). </exception>
#if BCL35
        [System.Security.Permissions.SecurityPermission(
            System.Security.Permissions.SecurityAction.LinkDemand,
            Flags = System.Security.Permissions.SecurityPermissionFlag.SerializationFormatter)]
#endif
        [System.Security.SecurityCritical]
        // These FxCop rules are giving false-positives for this method
        [System.Diagnostics.CodeAnalysis.SuppressMessage("Microsoft.Security", "CA2123:OverrideLinkDemandsShouldBeIdenticalToBase")]
        [System.Diagnostics.CodeAnalysis.SuppressMessage("Microsoft.Security", "CA2134:MethodsMustOverrideWithConsistentTransparencyFxCopRule")]
        public override void GetObjectData(System.Runtime.Serialization.SerializationInfo info, System.Runtime.Serialization.StreamingContext context)
        {
            base.GetObjectData(info, context);
        }
#endif

    }
}<|MERGE_RESOLUTION|>--- conflicted
+++ resolved
@@ -33,11 +33,7 @@
     /// notification rules, notifications, resources, and targets. For more information, see
     /// Limits.
     /// </summary>
-<<<<<<< HEAD
-#if !NETSTANDARD
-=======
-    #if !PCL && !NETSTANDARD
->>>>>>> 1327e649
+    #if !NETSTANDARD
     [Serializable]
     #endif
     public partial class LimitExceededException : AmazonCodeStarNotificationsException
