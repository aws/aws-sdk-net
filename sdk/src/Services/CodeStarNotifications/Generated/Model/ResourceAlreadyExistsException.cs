/*
 * Copyright 2010-2014 Amazon.com, Inc. or its affiliates. All Rights Reserved.
 * 
 * Licensed under the Apache License, Version 2.0 (the "License").
 * You may not use this file except in compliance with the License.
 * A copy of the License is located at
 * 
 *  http://aws.amazon.com/apache2.0
 * 
 * or in the "license" file accompanying this file. This file is distributed
 * on an "AS IS" BASIS, WITHOUT WARRANTIES OR CONDITIONS OF ANY KIND, either
 * express or implied. See the License for the specific language governing
 * permissions and limitations under the License.
 */

/*
 * Do not modify this file. This file is generated from the codestar-notifications-2019-10-15.normal.json service model.
 */
using System;
using System.Collections.Generic;
using System.Xml.Serialization;
using System.Text;
using System.IO;
using System.Net;

using Amazon.Runtime;
using Amazon.Runtime.Internal;

namespace Amazon.CodeStarNotifications.Model
{
    /// <summary>
    /// A resource with the same name or ID already exists. Notification rule names must be
    /// unique in your AWS account.
    /// </summary>
<<<<<<< HEAD
#if !NETSTANDARD
=======
    #if !PCL && !NETSTANDARD
>>>>>>> 1327e649
    [Serializable]
    #endif
    public partial class ResourceAlreadyExistsException : AmazonCodeStarNotificationsException
    {

        /// <summary>
        /// Constructs a new ResourceAlreadyExistsException with the specified error
        /// message.
        /// </summary>
        /// <param name="message">
        /// Describes the error encountered.
        /// </param>
        public ResourceAlreadyExistsException(string message) 
            : base(message) {}

        /// <summary>
        /// Construct instance of ResourceAlreadyExistsException
        /// </summary>
        /// <param name="message"></param>
        /// <param name="innerException"></param>
        public ResourceAlreadyExistsException(string message, Exception innerException) 
            : base(message, innerException) {}

        /// <summary>
        /// Construct instance of ResourceAlreadyExistsException
        /// </summary>
        /// <param name="innerException"></param>
        public ResourceAlreadyExistsException(Exception innerException) 
            : base(innerException) {}

        /// <summary>
        /// Construct instance of ResourceAlreadyExistsException
        /// </summary>
        /// <param name="message"></param>
        /// <param name="innerException"></param>
        /// <param name="errorType"></param>
        /// <param name="errorCode"></param>
        /// <param name="requestId"></param>
        /// <param name="statusCode"></param>
        public ResourceAlreadyExistsException(string message, Exception innerException, ErrorType errorType, string errorCode, string requestId, HttpStatusCode statusCode) 
            : base(message, innerException, errorType, errorCode, requestId, statusCode) {}

        /// <summary>
        /// Construct instance of ResourceAlreadyExistsException
        /// </summary>
        /// <param name="message"></param>
        /// <param name="errorType"></param>
        /// <param name="errorCode"></param>
        /// <param name="requestId"></param>
        /// <param name="statusCode"></param>
        public ResourceAlreadyExistsException(string message, ErrorType errorType, string errorCode, string requestId, HttpStatusCode statusCode) 
            : base(message, errorType, errorCode, requestId, statusCode) {}


#if !NETSTANDARD
        /// <summary>
        /// Constructs a new instance of the ResourceAlreadyExistsException class with serialized data.
        /// </summary>
        /// <param name="info">The <see cref="T:System.Runtime.Serialization.SerializationInfo" /> that holds the serialized object data about the exception being thrown.</param>
        /// <param name="context">The <see cref="T:System.Runtime.Serialization.StreamingContext" /> that contains contextual information about the source or destination.</param>
        /// <exception cref="T:System.ArgumentNullException">The <paramref name="info" /> parameter is null. </exception>
        /// <exception cref="T:System.Runtime.Serialization.SerializationException">The class name is null or <see cref="P:System.Exception.HResult" /> is zero (0). </exception>
        protected ResourceAlreadyExistsException(System.Runtime.Serialization.SerializationInfo info, System.Runtime.Serialization.StreamingContext context)
            : base(info, context)
        {
        }

        /// <summary>
        /// Sets the <see cref="T:System.Runtime.Serialization.SerializationInfo" /> with information about the exception.
        /// </summary>
        /// <param name="info">The <see cref="T:System.Runtime.Serialization.SerializationInfo" /> that holds the serialized object data about the exception being thrown.</param>
        /// <param name="context">The <see cref="T:System.Runtime.Serialization.StreamingContext" /> that contains contextual information about the source or destination.</param>
        /// <exception cref="T:System.ArgumentNullException">The <paramref name="info" /> parameter is a null reference (Nothing in Visual Basic). </exception>
#if BCL35
        [System.Security.Permissions.SecurityPermission(
            System.Security.Permissions.SecurityAction.LinkDemand,
            Flags = System.Security.Permissions.SecurityPermissionFlag.SerializationFormatter)]
#endif
        [System.Security.SecurityCritical]
        // These FxCop rules are giving false-positives for this method
        [System.Diagnostics.CodeAnalysis.SuppressMessage("Microsoft.Security", "CA2123:OverrideLinkDemandsShouldBeIdenticalToBase")]
        [System.Diagnostics.CodeAnalysis.SuppressMessage("Microsoft.Security", "CA2134:MethodsMustOverrideWithConsistentTransparencyFxCopRule")]
        public override void GetObjectData(System.Runtime.Serialization.SerializationInfo info, System.Runtime.Serialization.StreamingContext context)
        {
            base.GetObjectData(info, context);
        }
#endif

    }
}<|MERGE_RESOLUTION|>--- conflicted
+++ resolved
@@ -32,11 +32,7 @@
     /// A resource with the same name or ID already exists. Notification rule names must be
     /// unique in your AWS account.
     /// </summary>
-<<<<<<< HEAD
-#if !NETSTANDARD
-=======
-    #if !PCL && !NETSTANDARD
->>>>>>> 1327e649
+    #if !NETSTANDARD
     [Serializable]
     #endif
     public partial class ResourceAlreadyExistsException : AmazonCodeStarNotificationsException
