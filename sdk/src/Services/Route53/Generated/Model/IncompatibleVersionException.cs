--- conflicted
+++ resolved
@@ -31,11 +31,7 @@
     /// <summary>
     /// The resource you're trying to access is unsupported on this Amazon Route 53 endpoint.
     /// </summary>
-<<<<<<< HEAD
-#if !NETSTANDARD
-=======
-    #if !PCL && !NETSTANDARD
->>>>>>> 1327e649
+    #if !NETSTANDARD
     [Serializable]
     #endif
     public partial class IncompatibleVersionException : AmazonRoute53Exception
