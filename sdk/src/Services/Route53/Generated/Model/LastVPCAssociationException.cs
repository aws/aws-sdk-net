--- conflicted
+++ resolved
@@ -33,11 +33,7 @@
     /// VPC that is associated with the hosted zone. Amazon Route 53 doesn't support disassociating
     /// the last VPC from a hosted zone.
     /// </summary>
-<<<<<<< HEAD
-#if !NETSTANDARD
-=======
-    #if !PCL && !NETSTANDARD
->>>>>>> 1327e649
+    #if !NETSTANDARD
     [Serializable]
     #endif
     public partial class LastVPCAssociationException : AmazonRoute53Exception
