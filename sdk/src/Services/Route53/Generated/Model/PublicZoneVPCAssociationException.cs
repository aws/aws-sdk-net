/*
 * Copyright 2010-2014 Amazon.com, Inc. or its affiliates. All Rights Reserved.
 * 
 * Licensed under the Apache License, Version 2.0 (the "License").
 * You may not use this file except in compliance with the License.
 * A copy of the License is located at
 * 
 *  http://aws.amazon.com/apache2.0
 * 
 * or in the "license" file accompanying this file. This file is distributed
 * on an "AS IS" BASIS, WITHOUT WARRANTIES OR CONDITIONS OF ANY KIND, either
 * express or implied. See the License for the specific language governing
 * permissions and limitations under the License.
 */

/*
 * Do not modify this file. This file is generated from the route53-2013-04-01.normal.json service model.
 */
using System;
using System.Collections.Generic;
using System.Xml.Serialization;
using System.Text;
using System.IO;
using System.Net;

using Amazon.Runtime;
using Amazon.Runtime.Internal;

namespace Amazon.Route53.Model
{
    /// <summary>
    /// You're trying to associate a VPC with a public hosted zone. Amazon Route 53 doesn't
    /// support associating a VPC with a public hosted zone.
    /// </summary>
<<<<<<< HEAD
#if !NETSTANDARD
=======
    #if !PCL && !NETSTANDARD
>>>>>>> 1327e649
    [Serializable]
    #endif
    public partial class PublicZoneVPCAssociationException : AmazonRoute53Exception
    {

        /// <summary>
        /// Constructs a new PublicZoneVPCAssociationException with the specified error
        /// message.
        /// </summary>
        /// <param name="message">
        /// Describes the error encountered.
        /// </param>
        public PublicZoneVPCAssociationException(string message) 
            : base(message) {}

        /// <summary>
        /// Construct instance of PublicZoneVPCAssociationException
        /// </summary>
        /// <param name="message"></param>
        /// <param name="innerException"></param>
        public PublicZoneVPCAssociationException(string message, Exception innerException) 
            : base(message, innerException) {}

        /// <summary>
        /// Construct instance of PublicZoneVPCAssociationException
        /// </summary>
        /// <param name="innerException"></param>
        public PublicZoneVPCAssociationException(Exception innerException) 
            : base(innerException) {}

        /// <summary>
        /// Construct instance of PublicZoneVPCAssociationException
        /// </summary>
        /// <param name="message"></param>
        /// <param name="innerException"></param>
        /// <param name="errorType"></param>
        /// <param name="errorCode"></param>
        /// <param name="requestId"></param>
        /// <param name="statusCode"></param>
        public PublicZoneVPCAssociationException(string message, Exception innerException, ErrorType errorType, string errorCode, string requestId, HttpStatusCode statusCode) 
            : base(message, innerException, errorType, errorCode, requestId, statusCode) {}

        /// <summary>
        /// Construct instance of PublicZoneVPCAssociationException
        /// </summary>
        /// <param name="message"></param>
        /// <param name="errorType"></param>
        /// <param name="errorCode"></param>
        /// <param name="requestId"></param>
        /// <param name="statusCode"></param>
        public PublicZoneVPCAssociationException(string message, ErrorType errorType, string errorCode, string requestId, HttpStatusCode statusCode) 
            : base(message, errorType, errorCode, requestId, statusCode) {}


#if !NETSTANDARD
        /// <summary>
        /// Constructs a new instance of the PublicZoneVPCAssociationException class with serialized data.
        /// </summary>
        /// <param name="info">The <see cref="T:System.Runtime.Serialization.SerializationInfo" /> that holds the serialized object data about the exception being thrown.</param>
        /// <param name="context">The <see cref="T:System.Runtime.Serialization.StreamingContext" /> that contains contextual information about the source or destination.</param>
        /// <exception cref="T:System.ArgumentNullException">The <paramref name="info" /> parameter is null. </exception>
        /// <exception cref="T:System.Runtime.Serialization.SerializationException">The class name is null or <see cref="P:System.Exception.HResult" /> is zero (0). </exception>
        protected PublicZoneVPCAssociationException(System.Runtime.Serialization.SerializationInfo info, System.Runtime.Serialization.StreamingContext context)
            : base(info, context)
        {
        }

        /// <summary>
        /// Sets the <see cref="T:System.Runtime.Serialization.SerializationInfo" /> with information about the exception.
        /// </summary>
        /// <param name="info">The <see cref="T:System.Runtime.Serialization.SerializationInfo" /> that holds the serialized object data about the exception being thrown.</param>
        /// <param name="context">The <see cref="T:System.Runtime.Serialization.StreamingContext" /> that contains contextual information about the source or destination.</param>
        /// <exception cref="T:System.ArgumentNullException">The <paramref name="info" /> parameter is a null reference (Nothing in Visual Basic). </exception>
#if BCL35
        [System.Security.Permissions.SecurityPermission(
            System.Security.Permissions.SecurityAction.LinkDemand,
            Flags = System.Security.Permissions.SecurityPermissionFlag.SerializationFormatter)]
#endif
        [System.Security.SecurityCritical]
        // These FxCop rules are giving false-positives for this method
        [System.Diagnostics.CodeAnalysis.SuppressMessage("Microsoft.Security", "CA2123:OverrideLinkDemandsShouldBeIdenticalToBase")]
        [System.Diagnostics.CodeAnalysis.SuppressMessage("Microsoft.Security", "CA2134:MethodsMustOverrideWithConsistentTransparencyFxCopRule")]
        public override void GetObjectData(System.Runtime.Serialization.SerializationInfo info, System.Runtime.Serialization.StreamingContext context)
        {
            base.GetObjectData(info, context);
        }
#endif

    }
}<|MERGE_RESOLUTION|>--- conflicted
+++ resolved
@@ -32,11 +32,7 @@
     /// You're trying to associate a VPC with a public hosted zone. Amazon Route 53 doesn't
     /// support associating a VPC with a public hosted zone.
     /// </summary>
-<<<<<<< HEAD
-#if !NETSTANDARD
-=======
-    #if !PCL && !NETSTANDARD
->>>>>>> 1327e649
+    #if !NETSTANDARD
     [Serializable]
     #endif
     public partial class PublicZoneVPCAssociationException : AmazonRoute53Exception
