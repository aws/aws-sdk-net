--- conflicted
+++ resolved
@@ -52,11 +52,7 @@
     /// </para>
     ///  </li> </ul>
     /// </summary>
-<<<<<<< HEAD
-#if !NETSTANDARD
-=======
-    #if !PCL && !NETSTANDARD
->>>>>>> 1327e649
+    #if !NETSTANDARD
     [Serializable]
     #endif
     public partial class ConflictingDomainExistsException : AmazonRoute53Exception
