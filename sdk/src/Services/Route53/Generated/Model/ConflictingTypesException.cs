--- conflicted
+++ resolved
@@ -33,11 +33,7 @@
     /// has a different DNS type than the current type for the instance. You specified the
     /// type in the JSON document in the <code>CreateTrafficPolicy</code> or <code>CreateTrafficPolicyVersion</code>request.
     /// </summary>
-<<<<<<< HEAD
-#if !NETSTANDARD
-=======
-    #if !PCL && !NETSTANDARD
->>>>>>> 1327e649
+    #if !NETSTANDARD
     [Serializable]
     #endif
     public partial class ConflictingTypesException : AmazonRoute53Exception
