--- conflicted
+++ resolved
@@ -32,11 +32,7 @@
     /// The specified delegation contains associated hosted zones which must be deleted before
     /// the reusable delegation set can be deleted.
     /// </summary>
-<<<<<<< HEAD
-#if !NETSTANDARD
-=======
-    #if !PCL && !NETSTANDARD
->>>>>>> 1327e649
+    #if !NETSTANDARD
     [Serializable]
     #endif
     public partial class DelegationSetInUseException : AmazonRoute53Exception
