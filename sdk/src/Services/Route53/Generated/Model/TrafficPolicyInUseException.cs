/*
 * Copyright 2010-2014 Amazon.com, Inc. or its affiliates. All Rights Reserved.
 * 
 * Licensed under the Apache License, Version 2.0 (the "License").
 * You may not use this file except in compliance with the License.
 * A copy of the License is located at
 * 
 *  http://aws.amazon.com/apache2.0
 * 
 * or in the "license" file accompanying this file. This file is distributed
 * on an "AS IS" BASIS, WITHOUT WARRANTIES OR CONDITIONS OF ANY KIND, either
 * express or implied. See the License for the specific language governing
 * permissions and limitations under the License.
 */

/*
 * Do not modify this file. This file is generated from the route53-2013-04-01.normal.json service model.
 */
using System;
using System.Collections.Generic;
using System.Xml.Serialization;
using System.Text;
using System.IO;
using System.Net;

using Amazon.Runtime;
using Amazon.Runtime.Internal;

namespace Amazon.Route53.Model
{
    /// <summary>
    /// One or more traffic policy instances were created by using the specified traffic policy.
    /// </summary>
<<<<<<< HEAD
#if !NETSTANDARD
=======
    #if !PCL && !NETSTANDARD
>>>>>>> 1327e649
    [Serializable]
    #endif
    public partial class TrafficPolicyInUseException : AmazonRoute53Exception
    {

        /// <summary>
        /// Constructs a new TrafficPolicyInUseException with the specified error
        /// message.
        /// </summary>
        /// <param name="message">
        /// Describes the error encountered.
        /// </param>
        public TrafficPolicyInUseException(string message) 
            : base(message) {}

        /// <summary>
        /// Construct instance of TrafficPolicyInUseException
        /// </summary>
        /// <param name="message"></param>
        /// <param name="innerException"></param>
        public TrafficPolicyInUseException(string message, Exception innerException) 
            : base(message, innerException) {}

        /// <summary>
        /// Construct instance of TrafficPolicyInUseException
        /// </summary>
        /// <param name="innerException"></param>
        public TrafficPolicyInUseException(Exception innerException) 
            : base(innerException) {}

        /// <summary>
        /// Construct instance of TrafficPolicyInUseException
        /// </summary>
        /// <param name="message"></param>
        /// <param name="innerException"></param>
        /// <param name="errorType"></param>
        /// <param name="errorCode"></param>
        /// <param name="requestId"></param>
        /// <param name="statusCode"></param>
        public TrafficPolicyInUseException(string message, Exception innerException, ErrorType errorType, string errorCode, string requestId, HttpStatusCode statusCode) 
            : base(message, innerException, errorType, errorCode, requestId, statusCode) {}

        /// <summary>
        /// Construct instance of TrafficPolicyInUseException
        /// </summary>
        /// <param name="message"></param>
        /// <param name="errorType"></param>
        /// <param name="errorCode"></param>
        /// <param name="requestId"></param>
        /// <param name="statusCode"></param>
        public TrafficPolicyInUseException(string message, ErrorType errorType, string errorCode, string requestId, HttpStatusCode statusCode) 
            : base(message, errorType, errorCode, requestId, statusCode) {}


#if !NETSTANDARD
        /// <summary>
        /// Constructs a new instance of the TrafficPolicyInUseException class with serialized data.
        /// </summary>
        /// <param name="info">The <see cref="T:System.Runtime.Serialization.SerializationInfo" /> that holds the serialized object data about the exception being thrown.</param>
        /// <param name="context">The <see cref="T:System.Runtime.Serialization.StreamingContext" /> that contains contextual information about the source or destination.</param>
        /// <exception cref="T:System.ArgumentNullException">The <paramref name="info" /> parameter is null. </exception>
        /// <exception cref="T:System.Runtime.Serialization.SerializationException">The class name is null or <see cref="P:System.Exception.HResult" /> is zero (0). </exception>
        protected TrafficPolicyInUseException(System.Runtime.Serialization.SerializationInfo info, System.Runtime.Serialization.StreamingContext context)
            : base(info, context)
        {
        }

        /// <summary>
        /// Sets the <see cref="T:System.Runtime.Serialization.SerializationInfo" /> with information about the exception.
        /// </summary>
        /// <param name="info">The <see cref="T:System.Runtime.Serialization.SerializationInfo" /> that holds the serialized object data about the exception being thrown.</param>
        /// <param name="context">The <see cref="T:System.Runtime.Serialization.StreamingContext" /> that contains contextual information about the source or destination.</param>
        /// <exception cref="T:System.ArgumentNullException">The <paramref name="info" /> parameter is a null reference (Nothing in Visual Basic). </exception>
#if BCL35
        [System.Security.Permissions.SecurityPermission(
            System.Security.Permissions.SecurityAction.LinkDemand,
            Flags = System.Security.Permissions.SecurityPermissionFlag.SerializationFormatter)]
#endif
        [System.Security.SecurityCritical]
        // These FxCop rules are giving false-positives for this method
        [System.Diagnostics.CodeAnalysis.SuppressMessage("Microsoft.Security", "CA2123:OverrideLinkDemandsShouldBeIdenticalToBase")]
        [System.Diagnostics.CodeAnalysis.SuppressMessage("Microsoft.Security", "CA2134:MethodsMustOverrideWithConsistentTransparencyFxCopRule")]
        public override void GetObjectData(System.Runtime.Serialization.SerializationInfo info, System.Runtime.Serialization.StreamingContext context)
        {
            base.GetObjectData(info, context);
        }
#endif

    }
}<|MERGE_RESOLUTION|>--- conflicted
+++ resolved
@@ -31,11 +31,7 @@
     /// <summary>
     /// One or more traffic policy instances were created by using the specified traffic policy.
     /// </summary>
-<<<<<<< HEAD
-#if !NETSTANDARD
-=======
-    #if !PCL && !NETSTANDARD
->>>>>>> 1327e649
+    #if !NETSTANDARD
     [Serializable]
     #endif
     public partial class TrafficPolicyInUseException : AmazonRoute53Exception
