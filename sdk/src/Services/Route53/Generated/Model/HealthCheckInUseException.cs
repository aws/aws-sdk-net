/*
 * Copyright 2010-2014 Amazon.com, Inc. or its affiliates. All Rights Reserved.
 * 
 * Licensed under the Apache License, Version 2.0 (the "License").
 * You may not use this file except in compliance with the License.
 * A copy of the License is located at
 * 
 *  http://aws.amazon.com/apache2.0
 * 
 * or in the "license" file accompanying this file. This file is distributed
 * on an "AS IS" BASIS, WITHOUT WARRANTIES OR CONDITIONS OF ANY KIND, either
 * express or implied. See the License for the specific language governing
 * permissions and limitations under the License.
 */

/*
 * Do not modify this file. This file is generated from the route53-2013-04-01.normal.json service model.
 */
using System;
using System.Collections.Generic;
using System.Xml.Serialization;
using System.Text;
using System.IO;
using System.Net;

using Amazon.Runtime;
using Amazon.Runtime.Internal;

namespace Amazon.Route53.Model
{
    /// <summary>
    /// This error code is not in use.
    /// </summary>
<<<<<<< HEAD
#if !NETSTANDARD
    [Serializable]
#endif
=======
>>>>>>> 1327e649
    [Obsolete("This error code is not in use")]
    #if !PCL && !NETSTANDARD
    [Serializable]
    #endif
    public partial class HealthCheckInUseException : AmazonRoute53Exception
    {

        /// <summary>
        /// Constructs a new HealthCheckInUseException with the specified error
        /// message.
        /// </summary>
        /// <param name="message">
        /// Describes the error encountered.
        /// </param>
        public HealthCheckInUseException(string message) 
            : base(message) {}

        /// <summary>
        /// Construct instance of HealthCheckInUseException
        /// </summary>
        /// <param name="message"></param>
        /// <param name="innerException"></param>
        public HealthCheckInUseException(string message, Exception innerException) 
            : base(message, innerException) {}

        /// <summary>
        /// Construct instance of HealthCheckInUseException
        /// </summary>
        /// <param name="innerException"></param>
        public HealthCheckInUseException(Exception innerException) 
            : base(innerException) {}

        /// <summary>
        /// Construct instance of HealthCheckInUseException
        /// </summary>
        /// <param name="message"></param>
        /// <param name="innerException"></param>
        /// <param name="errorType"></param>
        /// <param name="errorCode"></param>
        /// <param name="requestId"></param>
        /// <param name="statusCode"></param>
        public HealthCheckInUseException(string message, Exception innerException, ErrorType errorType, string errorCode, string requestId, HttpStatusCode statusCode) 
            : base(message, innerException, errorType, errorCode, requestId, statusCode) {}

        /// <summary>
        /// Construct instance of HealthCheckInUseException
        /// </summary>
        /// <param name="message"></param>
        /// <param name="errorType"></param>
        /// <param name="errorCode"></param>
        /// <param name="requestId"></param>
        /// <param name="statusCode"></param>
        public HealthCheckInUseException(string message, ErrorType errorType, string errorCode, string requestId, HttpStatusCode statusCode) 
            : base(message, errorType, errorCode, requestId, statusCode) {}


#if !NETSTANDARD
        /// <summary>
        /// Constructs a new instance of the HealthCheckInUseException class with serialized data.
        /// </summary>
        /// <param name="info">The <see cref="T:System.Runtime.Serialization.SerializationInfo" /> that holds the serialized object data about the exception being thrown.</param>
        /// <param name="context">The <see cref="T:System.Runtime.Serialization.StreamingContext" /> that contains contextual information about the source or destination.</param>
        /// <exception cref="T:System.ArgumentNullException">The <paramref name="info" /> parameter is null. </exception>
        /// <exception cref="T:System.Runtime.Serialization.SerializationException">The class name is null or <see cref="P:System.Exception.HResult" /> is zero (0). </exception>
        protected HealthCheckInUseException(System.Runtime.Serialization.SerializationInfo info, System.Runtime.Serialization.StreamingContext context)
            : base(info, context)
        {
        }

        /// <summary>
        /// Sets the <see cref="T:System.Runtime.Serialization.SerializationInfo" /> with information about the exception.
        /// </summary>
        /// <param name="info">The <see cref="T:System.Runtime.Serialization.SerializationInfo" /> that holds the serialized object data about the exception being thrown.</param>
        /// <param name="context">The <see cref="T:System.Runtime.Serialization.StreamingContext" /> that contains contextual information about the source or destination.</param>
        /// <exception cref="T:System.ArgumentNullException">The <paramref name="info" /> parameter is a null reference (Nothing in Visual Basic). </exception>
#if BCL35
        [System.Security.Permissions.SecurityPermission(
            System.Security.Permissions.SecurityAction.LinkDemand,
            Flags = System.Security.Permissions.SecurityPermissionFlag.SerializationFormatter)]
#endif
        [System.Security.SecurityCritical]
        // These FxCop rules are giving false-positives for this method
        [System.Diagnostics.CodeAnalysis.SuppressMessage("Microsoft.Security", "CA2123:OverrideLinkDemandsShouldBeIdenticalToBase")]
        [System.Diagnostics.CodeAnalysis.SuppressMessage("Microsoft.Security", "CA2134:MethodsMustOverrideWithConsistentTransparencyFxCopRule")]
        public override void GetObjectData(System.Runtime.Serialization.SerializationInfo info, System.Runtime.Serialization.StreamingContext context)
        {
            base.GetObjectData(info, context);
        }
#endif

    }
}<|MERGE_RESOLUTION|>--- conflicted
+++ resolved
@@ -31,14 +31,8 @@
     /// <summary>
     /// This error code is not in use.
     /// </summary>
-<<<<<<< HEAD
-#if !NETSTANDARD
-    [Serializable]
-#endif
-=======
->>>>>>> 1327e649
     [Obsolete("This error code is not in use")]
-    #if !PCL && !NETSTANDARD
+    #if !NETSTANDARD
     [Serializable]
     #endif
     public partial class HealthCheckInUseException : AmazonRoute53Exception
