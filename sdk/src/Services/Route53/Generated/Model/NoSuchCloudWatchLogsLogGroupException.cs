/*
 * Copyright 2010-2014 Amazon.com, Inc. or its affiliates. All Rights Reserved.
 * 
 * Licensed under the Apache License, Version 2.0 (the "License").
 * You may not use this file except in compliance with the License.
 * A copy of the License is located at
 * 
 *  http://aws.amazon.com/apache2.0
 * 
 * or in the "license" file accompanying this file. This file is distributed
 * on an "AS IS" BASIS, WITHOUT WARRANTIES OR CONDITIONS OF ANY KIND, either
 * express or implied. See the License for the specific language governing
 * permissions and limitations under the License.
 */

/*
 * Do not modify this file. This file is generated from the route53-2013-04-01.normal.json service model.
 */
using System;
using System.Collections.Generic;
using System.Xml.Serialization;
using System.Text;
using System.IO;
using System.Net;

using Amazon.Runtime;
using Amazon.Runtime.Internal;

namespace Amazon.Route53.Model
{
    /// <summary>
    /// There is no CloudWatch Logs log group with the specified ARN.
    /// </summary>
<<<<<<< HEAD
#if !NETSTANDARD
=======
    #if !PCL && !NETSTANDARD
>>>>>>> 1327e649
    [Serializable]
    #endif
    public partial class NoSuchCloudWatchLogsLogGroupException : AmazonRoute53Exception
    {

        /// <summary>
        /// Constructs a new NoSuchCloudWatchLogsLogGroupException with the specified error
        /// message.
        /// </summary>
        /// <param name="message">
        /// Describes the error encountered.
        /// </param>
        public NoSuchCloudWatchLogsLogGroupException(string message) 
            : base(message) {}

        /// <summary>
        /// Construct instance of NoSuchCloudWatchLogsLogGroupException
        /// </summary>
        /// <param name="message"></param>
        /// <param name="innerException"></param>
        public NoSuchCloudWatchLogsLogGroupException(string message, Exception innerException) 
            : base(message, innerException) {}

        /// <summary>
        /// Construct instance of NoSuchCloudWatchLogsLogGroupException
        /// </summary>
        /// <param name="innerException"></param>
        public NoSuchCloudWatchLogsLogGroupException(Exception innerException) 
            : base(innerException) {}

        /// <summary>
        /// Construct instance of NoSuchCloudWatchLogsLogGroupException
        /// </summary>
        /// <param name="message"></param>
        /// <param name="innerException"></param>
        /// <param name="errorType"></param>
        /// <param name="errorCode"></param>
        /// <param name="requestId"></param>
        /// <param name="statusCode"></param>
        public NoSuchCloudWatchLogsLogGroupException(string message, Exception innerException, ErrorType errorType, string errorCode, string requestId, HttpStatusCode statusCode) 
            : base(message, innerException, errorType, errorCode, requestId, statusCode) {}

        /// <summary>
        /// Construct instance of NoSuchCloudWatchLogsLogGroupException
        /// </summary>
        /// <param name="message"></param>
        /// <param name="errorType"></param>
        /// <param name="errorCode"></param>
        /// <param name="requestId"></param>
        /// <param name="statusCode"></param>
        public NoSuchCloudWatchLogsLogGroupException(string message, ErrorType errorType, string errorCode, string requestId, HttpStatusCode statusCode) 
            : base(message, errorType, errorCode, requestId, statusCode) {}


#if !NETSTANDARD
        /// <summary>
        /// Constructs a new instance of the NoSuchCloudWatchLogsLogGroupException class with serialized data.
        /// </summary>
        /// <param name="info">The <see cref="T:System.Runtime.Serialization.SerializationInfo" /> that holds the serialized object data about the exception being thrown.</param>
        /// <param name="context">The <see cref="T:System.Runtime.Serialization.StreamingContext" /> that contains contextual information about the source or destination.</param>
        /// <exception cref="T:System.ArgumentNullException">The <paramref name="info" /> parameter is null. </exception>
        /// <exception cref="T:System.Runtime.Serialization.SerializationException">The class name is null or <see cref="P:System.Exception.HResult" /> is zero (0). </exception>
        protected NoSuchCloudWatchLogsLogGroupException(System.Runtime.Serialization.SerializationInfo info, System.Runtime.Serialization.StreamingContext context)
            : base(info, context)
        {
        }

        /// <summary>
        /// Sets the <see cref="T:System.Runtime.Serialization.SerializationInfo" /> with information about the exception.
        /// </summary>
        /// <param name="info">The <see cref="T:System.Runtime.Serialization.SerializationInfo" /> that holds the serialized object data about the exception being thrown.</param>
        /// <param name="context">The <see cref="T:System.Runtime.Serialization.StreamingContext" /> that contains contextual information about the source or destination.</param>
        /// <exception cref="T:System.ArgumentNullException">The <paramref name="info" /> parameter is a null reference (Nothing in Visual Basic). </exception>
#if BCL35
        [System.Security.Permissions.SecurityPermission(
            System.Security.Permissions.SecurityAction.LinkDemand,
            Flags = System.Security.Permissions.SecurityPermissionFlag.SerializationFormatter)]
#endif
        [System.Security.SecurityCritical]
        // These FxCop rules are giving false-positives for this method
        [System.Diagnostics.CodeAnalysis.SuppressMessage("Microsoft.Security", "CA2123:OverrideLinkDemandsShouldBeIdenticalToBase")]
        [System.Diagnostics.CodeAnalysis.SuppressMessage("Microsoft.Security", "CA2134:MethodsMustOverrideWithConsistentTransparencyFxCopRule")]
        public override void GetObjectData(System.Runtime.Serialization.SerializationInfo info, System.Runtime.Serialization.StreamingContext context)
        {
            base.GetObjectData(info, context);
        }
#endif

    }
}<|MERGE_RESOLUTION|>--- conflicted
+++ resolved
@@ -31,11 +31,7 @@
     /// <summary>
     /// There is no CloudWatch Logs log group with the specified ARN.
     /// </summary>
-<<<<<<< HEAD
-#if !NETSTANDARD
-=======
-    #if !PCL && !NETSTANDARD
->>>>>>> 1327e649
+    #if !NETSTANDARD
     [Serializable]
     #endif
     public partial class NoSuchCloudWatchLogsLogGroupException : AmazonRoute53Exception
