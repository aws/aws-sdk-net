/*
 * Copyright 2010-2014 Amazon.com, Inc. or its affiliates. All Rights Reserved.
 * 
 * Licensed under the Apache License, Version 2.0 (the "License").
 * You may not use this file except in compliance with the License.
 * A copy of the License is located at
 * 
 *  http://aws.amazon.com/apache2.0
 * 
 * or in the "license" file accompanying this file. This file is distributed
 * on an "AS IS" BASIS, WITHOUT WARRANTIES OR CONDITIONS OF ANY KIND, either
 * express or implied. See the License for the specific language governing
 * permissions and limitations under the License.
 */

/*
 * Do not modify this file. This file is generated from the route53-2013-04-01.normal.json service model.
 */
using System;
using System.Collections.Generic;
using System.Xml.Serialization;
using System.Text;
using System.IO;
using System.Net;

using Amazon.Runtime;
using Amazon.Runtime.Internal;

namespace Amazon.Route53.Model
{
    /// <summary>
    /// This exception contains a list of messages that might contain one or more error messages.
    /// Each error message indicates one error in the change batch.
    /// </summary>
<<<<<<< HEAD
#if !NETSTANDARD
=======
    #if !PCL && !NETSTANDARD
>>>>>>> 1327e649
    [Serializable]
    #endif
    public partial class InvalidChangeBatchException : AmazonRoute53Exception
    {
        private List<string> _messages = new List<string>();

        /// <summary>
        /// Constructs a new InvalidChangeBatchException with the specified error
        /// message.
        /// </summary>
        /// <param name="message">
        /// Describes the error encountered.
        /// </param>
        public InvalidChangeBatchException(string message) 
            : base(message) {}

        /// <summary>
        /// Construct instance of InvalidChangeBatchException
        /// </summary>
        /// <param name="message"></param>
        /// <param name="innerException"></param>
        public InvalidChangeBatchException(string message, Exception innerException) 
            : base(message, innerException) {}

        /// <summary>
        /// Construct instance of InvalidChangeBatchException
        /// </summary>
        /// <param name="innerException"></param>
        public InvalidChangeBatchException(Exception innerException) 
            : base(innerException) {}

        /// <summary>
        /// Construct instance of InvalidChangeBatchException
        /// </summary>
        /// <param name="message"></param>
        /// <param name="innerException"></param>
        /// <param name="errorType"></param>
        /// <param name="errorCode"></param>
        /// <param name="requestId"></param>
        /// <param name="statusCode"></param>
        public InvalidChangeBatchException(string message, Exception innerException, ErrorType errorType, string errorCode, string requestId, HttpStatusCode statusCode) 
            : base(message, innerException, errorType, errorCode, requestId, statusCode) {}

        /// <summary>
        /// Construct instance of InvalidChangeBatchException
        /// </summary>
        /// <param name="message"></param>
        /// <param name="errorType"></param>
        /// <param name="errorCode"></param>
        /// <param name="requestId"></param>
        /// <param name="statusCode"></param>
        public InvalidChangeBatchException(string message, ErrorType errorType, string errorCode, string requestId, HttpStatusCode statusCode) 
            : base(message, errorType, errorCode, requestId, statusCode) {}


#if !NETSTANDARD
        /// <summary>
        /// Constructs a new instance of the InvalidChangeBatchException class with serialized data.
        /// </summary>
        /// <param name="info">The <see cref="T:System.Runtime.Serialization.SerializationInfo" /> that holds the serialized object data about the exception being thrown.</param>
        /// <param name="context">The <see cref="T:System.Runtime.Serialization.StreamingContext" /> that contains contextual information about the source or destination.</param>
        /// <exception cref="T:System.ArgumentNullException">The <paramref name="info" /> parameter is null. </exception>
        /// <exception cref="T:System.Runtime.Serialization.SerializationException">The class name is null or <see cref="P:System.Exception.HResult" /> is zero (0). </exception>
        protected InvalidChangeBatchException(System.Runtime.Serialization.SerializationInfo info, System.Runtime.Serialization.StreamingContext context)
            : base(info, context)
        {
            this.Messages = (List<string>)info.GetValue("Messages", typeof(List<string>));
        }

        /// <summary>
        /// Sets the <see cref="T:System.Runtime.Serialization.SerializationInfo" /> with information about the exception.
        /// </summary>
        /// <param name="info">The <see cref="T:System.Runtime.Serialization.SerializationInfo" /> that holds the serialized object data about the exception being thrown.</param>
        /// <param name="context">The <see cref="T:System.Runtime.Serialization.StreamingContext" /> that contains contextual information about the source or destination.</param>
        /// <exception cref="T:System.ArgumentNullException">The <paramref name="info" /> parameter is a null reference (Nothing in Visual Basic). </exception>
#if BCL35
        [System.Security.Permissions.SecurityPermission(
            System.Security.Permissions.SecurityAction.LinkDemand,
            Flags = System.Security.Permissions.SecurityPermissionFlag.SerializationFormatter)]
#endif
        [System.Security.SecurityCritical]
        // These FxCop rules are giving false-positives for this method
        [System.Diagnostics.CodeAnalysis.SuppressMessage("Microsoft.Security", "CA2123:OverrideLinkDemandsShouldBeIdenticalToBase")]
        [System.Diagnostics.CodeAnalysis.SuppressMessage("Microsoft.Security", "CA2134:MethodsMustOverrideWithConsistentTransparencyFxCopRule")]
        public override void GetObjectData(System.Runtime.Serialization.SerializationInfo info, System.Runtime.Serialization.StreamingContext context)
        {
            base.GetObjectData(info, context);
            info.AddValue("Messages", this.Messages);
        }
#endif

        /// <summary>
        /// Gets and sets the property Messages. 
        /// <para>
        /// Descriptive message for the error response.
        /// </para>
        /// </summary>
        public List<string> Messages
        {
            get { return this._messages; }
            set { this._messages = value; }
        }

        // Check to see if Messages property is set
        internal bool IsSetMessages()
        {
            return this._messages != null && this._messages.Count > 0; 
        }

    }
}<|MERGE_RESOLUTION|>--- conflicted
+++ resolved
@@ -32,11 +32,7 @@
     /// This exception contains a list of messages that might contain one or more error messages.
     /// Each error message indicates one error in the change batch.
     /// </summary>
-<<<<<<< HEAD
-#if !NETSTANDARD
-=======
-    #if !PCL && !NETSTANDARD
->>>>>>> 1327e649
+    #if !NETSTANDARD
     [Serializable]
     #endif
     public partial class InvalidChangeBatchException : AmazonRoute53Exception
