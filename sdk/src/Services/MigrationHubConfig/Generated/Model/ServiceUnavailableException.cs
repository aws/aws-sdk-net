/*
 * Copyright 2010-2014 Amazon.com, Inc. or its affiliates. All Rights Reserved.
 * 
 * Licensed under the Apache License, Version 2.0 (the "License").
 * You may not use this file except in compliance with the License.
 * A copy of the License is located at
 * 
 *  http://aws.amazon.com/apache2.0
 * 
 * or in the "license" file accompanying this file. This file is distributed
 * on an "AS IS" BASIS, WITHOUT WARRANTIES OR CONDITIONS OF ANY KIND, either
 * express or implied. See the License for the specific language governing
 * permissions and limitations under the License.
 */

/*
 * Do not modify this file. This file is generated from the migrationhub-config-2019-06-30.normal.json service model.
 */
using System;
using System.Collections.Generic;
using System.Xml.Serialization;
using System.Text;
using System.IO;
using System.Net;

using Amazon.Runtime;
using Amazon.Runtime.Internal;

namespace Amazon.MigrationHubConfig.Model
{
    /// <summary>
    /// Exception raised when a request fails due to temporary unavailability of the service.
    /// </summary>
<<<<<<< HEAD
#if !NETSTANDARD
=======
    #if !PCL && !NETSTANDARD
>>>>>>> 1327e649
    [Serializable]
    #endif
    public partial class ServiceUnavailableException : AmazonMigrationHubConfigException
    {

        /// <summary>
        /// Constructs a new ServiceUnavailableException with the specified error
        /// message.
        /// </summary>
        /// <param name="message">
        /// Describes the error encountered.
        /// </param>
        public ServiceUnavailableException(string message) 
            : base(message) {}

        /// <summary>
        /// Construct instance of ServiceUnavailableException
        /// </summary>
        /// <param name="message"></param>
        /// <param name="innerException"></param>
        public ServiceUnavailableException(string message, Exception innerException) 
            : base(message, innerException) {}

        /// <summary>
        /// Construct instance of ServiceUnavailableException
        /// </summary>
        /// <param name="innerException"></param>
        public ServiceUnavailableException(Exception innerException) 
            : base(innerException) {}

        /// <summary>
        /// Construct instance of ServiceUnavailableException
        /// </summary>
        /// <param name="message"></param>
        /// <param name="innerException"></param>
        /// <param name="errorType"></param>
        /// <param name="errorCode"></param>
        /// <param name="requestId"></param>
        /// <param name="statusCode"></param>
        public ServiceUnavailableException(string message, Exception innerException, ErrorType errorType, string errorCode, string requestId, HttpStatusCode statusCode) 
            : base(message, innerException, errorType, errorCode, requestId, statusCode) {}

        /// <summary>
        /// Construct instance of ServiceUnavailableException
        /// </summary>
        /// <param name="message"></param>
        /// <param name="errorType"></param>
        /// <param name="errorCode"></param>
        /// <param name="requestId"></param>
        /// <param name="statusCode"></param>
        public ServiceUnavailableException(string message, ErrorType errorType, string errorCode, string requestId, HttpStatusCode statusCode) 
            : base(message, errorType, errorCode, requestId, statusCode) {}


#if !NETSTANDARD
        /// <summary>
        /// Constructs a new instance of the ServiceUnavailableException class with serialized data.
        /// </summary>
        /// <param name="info">The <see cref="T:System.Runtime.Serialization.SerializationInfo" /> that holds the serialized object data about the exception being thrown.</param>
        /// <param name="context">The <see cref="T:System.Runtime.Serialization.StreamingContext" /> that contains contextual information about the source or destination.</param>
        /// <exception cref="T:System.ArgumentNullException">The <paramref name="info" /> parameter is null. </exception>
        /// <exception cref="T:System.Runtime.Serialization.SerializationException">The class name is null or <see cref="P:System.Exception.HResult" /> is zero (0). </exception>
        protected ServiceUnavailableException(System.Runtime.Serialization.SerializationInfo info, System.Runtime.Serialization.StreamingContext context)
            : base(info, context)
        {
        }

        /// <summary>
        /// Sets the <see cref="T:System.Runtime.Serialization.SerializationInfo" /> with information about the exception.
        /// </summary>
        /// <param name="info">The <see cref="T:System.Runtime.Serialization.SerializationInfo" /> that holds the serialized object data about the exception being thrown.</param>
        /// <param name="context">The <see cref="T:System.Runtime.Serialization.StreamingContext" /> that contains contextual information about the source or destination.</param>
        /// <exception cref="T:System.ArgumentNullException">The <paramref name="info" /> parameter is a null reference (Nothing in Visual Basic). </exception>
#if BCL35
        [System.Security.Permissions.SecurityPermission(
            System.Security.Permissions.SecurityAction.LinkDemand,
            Flags = System.Security.Permissions.SecurityPermissionFlag.SerializationFormatter)]
#endif
        [System.Security.SecurityCritical]
        // These FxCop rules are giving false-positives for this method
        [System.Diagnostics.CodeAnalysis.SuppressMessage("Microsoft.Security", "CA2123:OverrideLinkDemandsShouldBeIdenticalToBase")]
        [System.Diagnostics.CodeAnalysis.SuppressMessage("Microsoft.Security", "CA2134:MethodsMustOverrideWithConsistentTransparencyFxCopRule")]
        public override void GetObjectData(System.Runtime.Serialization.SerializationInfo info, System.Runtime.Serialization.StreamingContext context)
        {
            base.GetObjectData(info, context);
        }
#endif

    }
}<|MERGE_RESOLUTION|>--- conflicted
+++ resolved
@@ -31,11 +31,7 @@
     /// <summary>
     /// Exception raised when a request fails due to temporary unavailability of the service.
     /// </summary>
-<<<<<<< HEAD
-#if !NETSTANDARD
-=======
-    #if !PCL && !NETSTANDARD
->>>>>>> 1327e649
+    #if !NETSTANDARD
     [Serializable]
     #endif
     public partial class ServiceUnavailableException : AmazonMigrationHubConfigException
