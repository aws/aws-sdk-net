/*
 * Copyright 2010-2014 Amazon.com, Inc. or its affiliates. All Rights Reserved.
 * 
 * Licensed under the Apache License, Version 2.0 (the "License").
 * You may not use this file except in compliance with the License.
 * A copy of the License is located at
 * 
 *  http://aws.amazon.com/apache2.0
 * 
 * or in the "license" file accompanying this file. This file is distributed
 * on an "AS IS" BASIS, WITHOUT WARRANTIES OR CONDITIONS OF ANY KIND, either
 * express or implied. See the License for the specific language governing
 * permissions and limitations under the License.
 */

/*
 * Do not modify this file. This file is generated from the elasticbeanstalk-2010-12-01.normal.json service model.
 */
using System;
using System.Collections.Generic;
using System.Xml.Serialization;
using System.Text;
using System.IO;
using System.Net;

using Amazon.Runtime;
using Amazon.Runtime.Internal;

namespace Amazon.ElasticBeanstalk.Model
{
    /// <summary>
    /// Unable to delete the Amazon S3 source bundle associated with the application version.
    /// The application version was deleted successfully.
    /// </summary>
<<<<<<< HEAD
#if !NETSTANDARD
=======
    #if !PCL && !NETSTANDARD
>>>>>>> 1327e649
    [Serializable]
    #endif
    public partial class SourceBundleDeletionException : AmazonElasticBeanstalkException
    {

        /// <summary>
        /// Constructs a new SourceBundleDeletionException with the specified error
        /// message.
        /// </summary>
        /// <param name="message">
        /// Describes the error encountered.
        /// </param>
        public SourceBundleDeletionException(string message) 
            : base(message) {}

        /// <summary>
        /// Construct instance of SourceBundleDeletionException
        /// </summary>
        /// <param name="message"></param>
        /// <param name="innerException"></param>
        public SourceBundleDeletionException(string message, Exception innerException) 
            : base(message, innerException) {}

        /// <summary>
        /// Construct instance of SourceBundleDeletionException
        /// </summary>
        /// <param name="innerException"></param>
        public SourceBundleDeletionException(Exception innerException) 
            : base(innerException) {}

        /// <summary>
        /// Construct instance of SourceBundleDeletionException
        /// </summary>
        /// <param name="message"></param>
        /// <param name="innerException"></param>
        /// <param name="errorType"></param>
        /// <param name="errorCode"></param>
        /// <param name="requestId"></param>
        /// <param name="statusCode"></param>
        public SourceBundleDeletionException(string message, Exception innerException, ErrorType errorType, string errorCode, string requestId, HttpStatusCode statusCode) 
            : base(message, innerException, errorType, errorCode, requestId, statusCode) {}

        /// <summary>
        /// Construct instance of SourceBundleDeletionException
        /// </summary>
        /// <param name="message"></param>
        /// <param name="errorType"></param>
        /// <param name="errorCode"></param>
        /// <param name="requestId"></param>
        /// <param name="statusCode"></param>
        public SourceBundleDeletionException(string message, ErrorType errorType, string errorCode, string requestId, HttpStatusCode statusCode) 
            : base(message, errorType, errorCode, requestId, statusCode) {}


#if !NETSTANDARD
        /// <summary>
        /// Constructs a new instance of the SourceBundleDeletionException class with serialized data.
        /// </summary>
        /// <param name="info">The <see cref="T:System.Runtime.Serialization.SerializationInfo" /> that holds the serialized object data about the exception being thrown.</param>
        /// <param name="context">The <see cref="T:System.Runtime.Serialization.StreamingContext" /> that contains contextual information about the source or destination.</param>
        /// <exception cref="T:System.ArgumentNullException">The <paramref name="info" /> parameter is null. </exception>
        /// <exception cref="T:System.Runtime.Serialization.SerializationException">The class name is null or <see cref="P:System.Exception.HResult" /> is zero (0). </exception>
        protected SourceBundleDeletionException(System.Runtime.Serialization.SerializationInfo info, System.Runtime.Serialization.StreamingContext context)
            : base(info, context)
        {
        }

        /// <summary>
        /// Sets the <see cref="T:System.Runtime.Serialization.SerializationInfo" /> with information about the exception.
        /// </summary>
        /// <param name="info">The <see cref="T:System.Runtime.Serialization.SerializationInfo" /> that holds the serialized object data about the exception being thrown.</param>
        /// <param name="context">The <see cref="T:System.Runtime.Serialization.StreamingContext" /> that contains contextual information about the source or destination.</param>
        /// <exception cref="T:System.ArgumentNullException">The <paramref name="info" /> parameter is a null reference (Nothing in Visual Basic). </exception>
#if BCL35
        [System.Security.Permissions.SecurityPermission(
            System.Security.Permissions.SecurityAction.LinkDemand,
            Flags = System.Security.Permissions.SecurityPermissionFlag.SerializationFormatter)]
#endif
        [System.Security.SecurityCritical]
        // These FxCop rules are giving false-positives for this method
        [System.Diagnostics.CodeAnalysis.SuppressMessage("Microsoft.Security", "CA2123:OverrideLinkDemandsShouldBeIdenticalToBase")]
        [System.Diagnostics.CodeAnalysis.SuppressMessage("Microsoft.Security", "CA2134:MethodsMustOverrideWithConsistentTransparencyFxCopRule")]
        public override void GetObjectData(System.Runtime.Serialization.SerializationInfo info, System.Runtime.Serialization.StreamingContext context)
        {
            base.GetObjectData(info, context);
        }
#endif

    }
}<|MERGE_RESOLUTION|>--- conflicted
+++ resolved
@@ -32,11 +32,7 @@
     /// Unable to delete the Amazon S3 source bundle associated with the application version.
     /// The application version was deleted successfully.
     /// </summary>
-<<<<<<< HEAD
-#if !NETSTANDARD
-=======
-    #if !PCL && !NETSTANDARD
->>>>>>> 1327e649
+    #if !NETSTANDARD
     [Serializable]
     #endif
     public partial class SourceBundleDeletionException : AmazonElasticBeanstalkException
