--- conflicted
+++ resolved
@@ -38,11 +38,7 @@
     /// has and the tags this operation would add if it succeeded.
     /// </para>
     /// </summary>
-<<<<<<< HEAD
-#if !NETSTANDARD
-=======
-    #if !PCL && !NETSTANDARD
->>>>>>> 1327e649
+    #if !NETSTANDARD
     [Serializable]
     #endif
     public partial class TooManyTagsException : AmazonElasticBeanstalkException
