--- conflicted
+++ resolved
@@ -31,11 +31,7 @@
     /// <summary>
     /// The specified account does not have sufficient privileges for one or more AWS services.
     /// </summary>
-<<<<<<< HEAD
-#if !NETSTANDARD
-=======
-    #if !PCL && !NETSTANDARD
->>>>>>> 1327e649
+    #if !NETSTANDARD
     [Serializable]
     #endif
     public partial class InsufficientPrivilegesException : AmazonElasticBeanstalkException
