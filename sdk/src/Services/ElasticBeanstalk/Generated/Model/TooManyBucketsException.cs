/*
 * Copyright 2010-2014 Amazon.com, Inc. or its affiliates. All Rights Reserved.
 * 
 * Licensed under the Apache License, Version 2.0 (the "License").
 * You may not use this file except in compliance with the License.
 * A copy of the License is located at
 * 
 *  http://aws.amazon.com/apache2.0
 * 
 * or in the "license" file accompanying this file. This file is distributed
 * on an "AS IS" BASIS, WITHOUT WARRANTIES OR CONDITIONS OF ANY KIND, either
 * express or implied. See the License for the specific language governing
 * permissions and limitations under the License.
 */

/*
 * Do not modify this file. This file is generated from the elasticbeanstalk-2010-12-01.normal.json service model.
 */
using System;
using System.Collections.Generic;
using System.Xml.Serialization;
using System.Text;
using System.IO;
using System.Net;

using Amazon.Runtime;
using Amazon.Runtime.Internal;

namespace Amazon.ElasticBeanstalk.Model
{
    /// <summary>
    /// The specified account has reached its limit of Amazon S3 buckets.
    /// </summary>
<<<<<<< HEAD
#if !NETSTANDARD
=======
    #if !PCL && !NETSTANDARD
>>>>>>> 1327e649
    [Serializable]
    #endif
    public partial class TooManyBucketsException : AmazonElasticBeanstalkException
    {

        /// <summary>
        /// Constructs a new TooManyBucketsException with the specified error
        /// message.
        /// </summary>
        /// <param name="message">
        /// Describes the error encountered.
        /// </param>
        public TooManyBucketsException(string message) 
            : base(message) {}

        /// <summary>
        /// Construct instance of TooManyBucketsException
        /// </summary>
        /// <param name="message"></param>
        /// <param name="innerException"></param>
        public TooManyBucketsException(string message, Exception innerException) 
            : base(message, innerException) {}

        /// <summary>
        /// Construct instance of TooManyBucketsException
        /// </summary>
        /// <param name="innerException"></param>
        public TooManyBucketsException(Exception innerException) 
            : base(innerException) {}

        /// <summary>
        /// Construct instance of TooManyBucketsException
        /// </summary>
        /// <param name="message"></param>
        /// <param name="innerException"></param>
        /// <param name="errorType"></param>
        /// <param name="errorCode"></param>
        /// <param name="requestId"></param>
        /// <param name="statusCode"></param>
        public TooManyBucketsException(string message, Exception innerException, ErrorType errorType, string errorCode, string requestId, HttpStatusCode statusCode) 
            : base(message, innerException, errorType, errorCode, requestId, statusCode) {}

        /// <summary>
        /// Construct instance of TooManyBucketsException
        /// </summary>
        /// <param name="message"></param>
        /// <param name="errorType"></param>
        /// <param name="errorCode"></param>
        /// <param name="requestId"></param>
        /// <param name="statusCode"></param>
        public TooManyBucketsException(string message, ErrorType errorType, string errorCode, string requestId, HttpStatusCode statusCode) 
            : base(message, errorType, errorCode, requestId, statusCode) {}


#if !NETSTANDARD
        /// <summary>
        /// Constructs a new instance of the TooManyBucketsException class with serialized data.
        /// </summary>
        /// <param name="info">The <see cref="T:System.Runtime.Serialization.SerializationInfo" /> that holds the serialized object data about the exception being thrown.</param>
        /// <param name="context">The <see cref="T:System.Runtime.Serialization.StreamingContext" /> that contains contextual information about the source or destination.</param>
        /// <exception cref="T:System.ArgumentNullException">The <paramref name="info" /> parameter is null. </exception>
        /// <exception cref="T:System.Runtime.Serialization.SerializationException">The class name is null or <see cref="P:System.Exception.HResult" /> is zero (0). </exception>
        protected TooManyBucketsException(System.Runtime.Serialization.SerializationInfo info, System.Runtime.Serialization.StreamingContext context)
            : base(info, context)
        {
        }

        /// <summary>
        /// Sets the <see cref="T:System.Runtime.Serialization.SerializationInfo" /> with information about the exception.
        /// </summary>
        /// <param name="info">The <see cref="T:System.Runtime.Serialization.SerializationInfo" /> that holds the serialized object data about the exception being thrown.</param>
        /// <param name="context">The <see cref="T:System.Runtime.Serialization.StreamingContext" /> that contains contextual information about the source or destination.</param>
        /// <exception cref="T:System.ArgumentNullException">The <paramref name="info" /> parameter is a null reference (Nothing in Visual Basic). </exception>
#if BCL35
        [System.Security.Permissions.SecurityPermission(
            System.Security.Permissions.SecurityAction.LinkDemand,
            Flags = System.Security.Permissions.SecurityPermissionFlag.SerializationFormatter)]
#endif
        [System.Security.SecurityCritical]
        // These FxCop rules are giving false-positives for this method
        [System.Diagnostics.CodeAnalysis.SuppressMessage("Microsoft.Security", "CA2123:OverrideLinkDemandsShouldBeIdenticalToBase")]
        [System.Diagnostics.CodeAnalysis.SuppressMessage("Microsoft.Security", "CA2134:MethodsMustOverrideWithConsistentTransparencyFxCopRule")]
        public override void GetObjectData(System.Runtime.Serialization.SerializationInfo info, System.Runtime.Serialization.StreamingContext context)
        {
            base.GetObjectData(info, context);
        }
#endif

    }
}<|MERGE_RESOLUTION|>--- conflicted
+++ resolved
@@ -31,11 +31,7 @@
     /// <summary>
     /// The specified account has reached its limit of Amazon S3 buckets.
     /// </summary>
-<<<<<<< HEAD
-#if !NETSTANDARD
-=======
-    #if !PCL && !NETSTANDARD
->>>>>>> 1327e649
+    #if !NETSTANDARD
     [Serializable]
     #endif
     public partial class TooManyBucketsException : AmazonElasticBeanstalkException
