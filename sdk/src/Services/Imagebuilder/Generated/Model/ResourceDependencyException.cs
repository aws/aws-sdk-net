/*
 * Copyright 2010-2014 Amazon.com, Inc. or its affiliates. All Rights Reserved.
 * 
 * Licensed under the Apache License, Version 2.0 (the "License").
 * You may not use this file except in compliance with the License.
 * A copy of the License is located at
 * 
 *  http://aws.amazon.com/apache2.0
 * 
 * or in the "license" file accompanying this file. This file is distributed
 * on an "AS IS" BASIS, WITHOUT WARRANTIES OR CONDITIONS OF ANY KIND, either
 * express or implied. See the License for the specific language governing
 * permissions and limitations under the License.
 */

/*
 * Do not modify this file. This file is generated from the imagebuilder-2019-12-02.normal.json service model.
 */
using System;
using System.Collections.Generic;
using System.Xml.Serialization;
using System.Text;
using System.IO;
using System.Net;

using Amazon.Runtime;
using Amazon.Runtime.Internal;

namespace Amazon.Imagebuilder.Model
{
    /// <summary>
    /// You have attempted to mutate or delete a resource with a dependency that prohibits
    /// this action. See the error message for more details.
    /// </summary>
<<<<<<< HEAD
#if !NETSTANDARD
=======
    #if !PCL && !NETSTANDARD
>>>>>>> 1327e649
    [Serializable]
    #endif
    public partial class ResourceDependencyException : AmazonImagebuilderException
    {

        /// <summary>
        /// Constructs a new ResourceDependencyException with the specified error
        /// message.
        /// </summary>
        /// <param name="message">
        /// Describes the error encountered.
        /// </param>
        public ResourceDependencyException(string message) 
            : base(message) {}

        /// <summary>
        /// Construct instance of ResourceDependencyException
        /// </summary>
        /// <param name="message"></param>
        /// <param name="innerException"></param>
        public ResourceDependencyException(string message, Exception innerException) 
            : base(message, innerException) {}

        /// <summary>
        /// Construct instance of ResourceDependencyException
        /// </summary>
        /// <param name="innerException"></param>
        public ResourceDependencyException(Exception innerException) 
            : base(innerException) {}

        /// <summary>
        /// Construct instance of ResourceDependencyException
        /// </summary>
        /// <param name="message"></param>
        /// <param name="innerException"></param>
        /// <param name="errorType"></param>
        /// <param name="errorCode"></param>
        /// <param name="requestId"></param>
        /// <param name="statusCode"></param>
        public ResourceDependencyException(string message, Exception innerException, ErrorType errorType, string errorCode, string requestId, HttpStatusCode statusCode) 
            : base(message, innerException, errorType, errorCode, requestId, statusCode) {}

        /// <summary>
        /// Construct instance of ResourceDependencyException
        /// </summary>
        /// <param name="message"></param>
        /// <param name="errorType"></param>
        /// <param name="errorCode"></param>
        /// <param name="requestId"></param>
        /// <param name="statusCode"></param>
        public ResourceDependencyException(string message, ErrorType errorType, string errorCode, string requestId, HttpStatusCode statusCode) 
            : base(message, errorType, errorCode, requestId, statusCode) {}


#if !NETSTANDARD
        /// <summary>
        /// Constructs a new instance of the ResourceDependencyException class with serialized data.
        /// </summary>
        /// <param name="info">The <see cref="T:System.Runtime.Serialization.SerializationInfo" /> that holds the serialized object data about the exception being thrown.</param>
        /// <param name="context">The <see cref="T:System.Runtime.Serialization.StreamingContext" /> that contains contextual information about the source or destination.</param>
        /// <exception cref="T:System.ArgumentNullException">The <paramref name="info" /> parameter is null. </exception>
        /// <exception cref="T:System.Runtime.Serialization.SerializationException">The class name is null or <see cref="P:System.Exception.HResult" /> is zero (0). </exception>
        protected ResourceDependencyException(System.Runtime.Serialization.SerializationInfo info, System.Runtime.Serialization.StreamingContext context)
            : base(info, context)
        {
        }

        /// <summary>
        /// Sets the <see cref="T:System.Runtime.Serialization.SerializationInfo" /> with information about the exception.
        /// </summary>
        /// <param name="info">The <see cref="T:System.Runtime.Serialization.SerializationInfo" /> that holds the serialized object data about the exception being thrown.</param>
        /// <param name="context">The <see cref="T:System.Runtime.Serialization.StreamingContext" /> that contains contextual information about the source or destination.</param>
        /// <exception cref="T:System.ArgumentNullException">The <paramref name="info" /> parameter is a null reference (Nothing in Visual Basic). </exception>
#if BCL35
        [System.Security.Permissions.SecurityPermission(
            System.Security.Permissions.SecurityAction.LinkDemand,
            Flags = System.Security.Permissions.SecurityPermissionFlag.SerializationFormatter)]
#endif
        [System.Security.SecurityCritical]
        // These FxCop rules are giving false-positives for this method
        [System.Diagnostics.CodeAnalysis.SuppressMessage("Microsoft.Security", "CA2123:OverrideLinkDemandsShouldBeIdenticalToBase")]
        [System.Diagnostics.CodeAnalysis.SuppressMessage("Microsoft.Security", "CA2134:MethodsMustOverrideWithConsistentTransparencyFxCopRule")]
        public override void GetObjectData(System.Runtime.Serialization.SerializationInfo info, System.Runtime.Serialization.StreamingContext context)
        {
            base.GetObjectData(info, context);
        }
#endif

    }
}<|MERGE_RESOLUTION|>--- conflicted
+++ resolved
@@ -32,11 +32,7 @@
     /// You have attempted to mutate or delete a resource with a dependency that prohibits
     /// this action. See the error message for more details.
     /// </summary>
-<<<<<<< HEAD
-#if !NETSTANDARD
-=======
-    #if !PCL && !NETSTANDARD
->>>>>>> 1327e649
+    #if !NETSTANDARD
     [Serializable]
     #endif
     public partial class ResourceDependencyException : AmazonImagebuilderException
