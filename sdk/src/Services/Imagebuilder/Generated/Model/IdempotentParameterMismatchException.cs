--- conflicted
+++ resolved
@@ -32,11 +32,7 @@
     /// You have specified a client token for an operation using parameter values that differ
     /// from a previous request that used the same client token.
     /// </summary>
-<<<<<<< HEAD
-#if !NETSTANDARD
-=======
-    #if !PCL && !NETSTANDARD
->>>>>>> 1327e649
+    #if !NETSTANDARD
     [Serializable]
     #endif
     public partial class IdempotentParameterMismatchException : AmazonImagebuilderException
