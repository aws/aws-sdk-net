--- conflicted
+++ resolved
@@ -33,11 +33,7 @@
     /// objects that you can create for an AWS account. For more information, see <a href="https://docs.aws.amazon.com/waf/latest/developerguide/fms-limits.html">Firewall
     /// Manager Limits</a> in the <i>AWS WAF Developer Guide</i>.
     /// </summary>
-<<<<<<< HEAD
-#if !NETSTANDARD
-=======
-    #if !PCL && !NETSTANDARD
->>>>>>> 1327e649
+    #if !NETSTANDARD
     [Serializable]
     #endif
     public partial class LimitExceededException : AmazonFMSException
