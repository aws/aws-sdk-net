--- conflicted
+++ resolved
@@ -33,11 +33,7 @@
     /// submitted an <code>AssociateAdminAccount</code> request, but the account ID that you
     /// submitted was already set as the AWS Firewall Manager administrator.
     /// </summary>
-<<<<<<< HEAD
-#if !NETSTANDARD
-=======
-    #if !PCL && !NETSTANDARD
->>>>>>> 1327e649
+    #if !NETSTANDARD
     [Serializable]
     #endif
     public partial class InvalidOperationException : AmazonFMSException
