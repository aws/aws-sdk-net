/*
 * Copyright 2010-2014 Amazon.com, Inc. or its affiliates. All Rights Reserved.
 * 
 * Licensed under the Apache License, Version 2.0 (the "License").
 * You may not use this file except in compliance with the License.
 * A copy of the License is located at
 * 
 *  http://aws.amazon.com/apache2.0
 * 
 * or in the "license" file accompanying this file. This file is distributed
 * on an "AS IS" BASIS, WITHOUT WARRANTIES OR CONDITIONS OF ANY KIND, either
 * express or implied. See the License for the specific language governing
 * permissions and limitations under the License.
 */

/*
 * Do not modify this file. This file is generated from the managedblockchain-2018-09-24.normal.json service model.
 */
using System;
using System.Collections.Generic;
using System.Xml.Serialization;
using System.Text;
using System.IO;
using System.Net;

using Amazon.Runtime;
using Amazon.Runtime.Internal;

namespace Amazon.ManagedBlockchain.Model
{
    /// <summary>
    /// The requested resource exists but is not in a status that can complete the operation.
    /// </summary>
<<<<<<< HEAD
#if !NETSTANDARD
=======
    #if !PCL && !NETSTANDARD
>>>>>>> 1327e649
    [Serializable]
    #endif
    public partial class ResourceNotReadyException : AmazonManagedBlockchainException
    {

        /// <summary>
        /// Constructs a new ResourceNotReadyException with the specified error
        /// message.
        /// </summary>
        /// <param name="message">
        /// Describes the error encountered.
        /// </param>
        public ResourceNotReadyException(string message) 
            : base(message) {}

        /// <summary>
        /// Construct instance of ResourceNotReadyException
        /// </summary>
        /// <param name="message"></param>
        /// <param name="innerException"></param>
        public ResourceNotReadyException(string message, Exception innerException) 
            : base(message, innerException) {}

        /// <summary>
        /// Construct instance of ResourceNotReadyException
        /// </summary>
        /// <param name="innerException"></param>
        public ResourceNotReadyException(Exception innerException) 
            : base(innerException) {}

        /// <summary>
        /// Construct instance of ResourceNotReadyException
        /// </summary>
        /// <param name="message"></param>
        /// <param name="innerException"></param>
        /// <param name="errorType"></param>
        /// <param name="errorCode"></param>
        /// <param name="requestId"></param>
        /// <param name="statusCode"></param>
        public ResourceNotReadyException(string message, Exception innerException, ErrorType errorType, string errorCode, string requestId, HttpStatusCode statusCode) 
            : base(message, innerException, errorType, errorCode, requestId, statusCode) {}

        /// <summary>
        /// Construct instance of ResourceNotReadyException
        /// </summary>
        /// <param name="message"></param>
        /// <param name="errorType"></param>
        /// <param name="errorCode"></param>
        /// <param name="requestId"></param>
        /// <param name="statusCode"></param>
        public ResourceNotReadyException(string message, ErrorType errorType, string errorCode, string requestId, HttpStatusCode statusCode) 
            : base(message, errorType, errorCode, requestId, statusCode) {}


#if !NETSTANDARD
        /// <summary>
        /// Constructs a new instance of the ResourceNotReadyException class with serialized data.
        /// </summary>
        /// <param name="info">The <see cref="T:System.Runtime.Serialization.SerializationInfo" /> that holds the serialized object data about the exception being thrown.</param>
        /// <param name="context">The <see cref="T:System.Runtime.Serialization.StreamingContext" /> that contains contextual information about the source or destination.</param>
        /// <exception cref="T:System.ArgumentNullException">The <paramref name="info" /> parameter is null. </exception>
        /// <exception cref="T:System.Runtime.Serialization.SerializationException">The class name is null or <see cref="P:System.Exception.HResult" /> is zero (0). </exception>
        protected ResourceNotReadyException(System.Runtime.Serialization.SerializationInfo info, System.Runtime.Serialization.StreamingContext context)
            : base(info, context)
        {
        }

        /// <summary>
        /// Sets the <see cref="T:System.Runtime.Serialization.SerializationInfo" /> with information about the exception.
        /// </summary>
        /// <param name="info">The <see cref="T:System.Runtime.Serialization.SerializationInfo" /> that holds the serialized object data about the exception being thrown.</param>
        /// <param name="context">The <see cref="T:System.Runtime.Serialization.StreamingContext" /> that contains contextual information about the source or destination.</param>
        /// <exception cref="T:System.ArgumentNullException">The <paramref name="info" /> parameter is a null reference (Nothing in Visual Basic). </exception>
#if BCL35
        [System.Security.Permissions.SecurityPermission(
            System.Security.Permissions.SecurityAction.LinkDemand,
            Flags = System.Security.Permissions.SecurityPermissionFlag.SerializationFormatter)]
#endif
        [System.Security.SecurityCritical]
        // These FxCop rules are giving false-positives for this method
        [System.Diagnostics.CodeAnalysis.SuppressMessage("Microsoft.Security", "CA2123:OverrideLinkDemandsShouldBeIdenticalToBase")]
        [System.Diagnostics.CodeAnalysis.SuppressMessage("Microsoft.Security", "CA2134:MethodsMustOverrideWithConsistentTransparencyFxCopRule")]
        public override void GetObjectData(System.Runtime.Serialization.SerializationInfo info, System.Runtime.Serialization.StreamingContext context)
        {
            base.GetObjectData(info, context);
        }
#endif

    }
}<|MERGE_RESOLUTION|>--- conflicted
+++ resolved
@@ -31,11 +31,7 @@
     /// <summary>
     /// The requested resource exists but is not in a status that can complete the operation.
     /// </summary>
-<<<<<<< HEAD
-#if !NETSTANDARD
-=======
-    #if !PCL && !NETSTANDARD
->>>>>>> 1327e649
+    #if !NETSTANDARD
     [Serializable]
     #endif
     public partial class ResourceNotReadyException : AmazonManagedBlockchainException
