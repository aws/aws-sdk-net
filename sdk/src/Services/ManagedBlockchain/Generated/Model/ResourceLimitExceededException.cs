/*
 * Copyright 2010-2014 Amazon.com, Inc. or its affiliates. All Rights Reserved.
 * 
 * Licensed under the Apache License, Version 2.0 (the "License").
 * You may not use this file except in compliance with the License.
 * A copy of the License is located at
 * 
 *  http://aws.amazon.com/apache2.0
 * 
 * or in the "license" file accompanying this file. This file is distributed
 * on an "AS IS" BASIS, WITHOUT WARRANTIES OR CONDITIONS OF ANY KIND, either
 * express or implied. See the License for the specific language governing
 * permissions and limitations under the License.
 */

/*
 * Do not modify this file. This file is generated from the managedblockchain-2018-09-24.normal.json service model.
 */
using System;
using System.Collections.Generic;
using System.Xml.Serialization;
using System.Text;
using System.IO;
using System.Net;

using Amazon.Runtime;
using Amazon.Runtime.Internal;

namespace Amazon.ManagedBlockchain.Model
{
    /// <summary>
    /// The maximum number of resources of that type already exist. Ensure the resources requested
    /// are within the boundaries of the service edition and your account limits.
    /// </summary>
<<<<<<< HEAD
#if !NETSTANDARD
=======
    #if !PCL && !NETSTANDARD
>>>>>>> 1327e649
    [Serializable]
    #endif
    public partial class ResourceLimitExceededException : AmazonManagedBlockchainException
    {

        /// <summary>
        /// Constructs a new ResourceLimitExceededException with the specified error
        /// message.
        /// </summary>
        /// <param name="message">
        /// Describes the error encountered.
        /// </param>
        public ResourceLimitExceededException(string message) 
            : base(message) {}

        /// <summary>
        /// Construct instance of ResourceLimitExceededException
        /// </summary>
        /// <param name="message"></param>
        /// <param name="innerException"></param>
        public ResourceLimitExceededException(string message, Exception innerException) 
            : base(message, innerException) {}

        /// <summary>
        /// Construct instance of ResourceLimitExceededException
        /// </summary>
        /// <param name="innerException"></param>
        public ResourceLimitExceededException(Exception innerException) 
            : base(innerException) {}

        /// <summary>
        /// Construct instance of ResourceLimitExceededException
        /// </summary>
        /// <param name="message"></param>
        /// <param name="innerException"></param>
        /// <param name="errorType"></param>
        /// <param name="errorCode"></param>
        /// <param name="requestId"></param>
        /// <param name="statusCode"></param>
        public ResourceLimitExceededException(string message, Exception innerException, ErrorType errorType, string errorCode, string requestId, HttpStatusCode statusCode) 
            : base(message, innerException, errorType, errorCode, requestId, statusCode) {}

        /// <summary>
        /// Construct instance of ResourceLimitExceededException
        /// </summary>
        /// <param name="message"></param>
        /// <param name="errorType"></param>
        /// <param name="errorCode"></param>
        /// <param name="requestId"></param>
        /// <param name="statusCode"></param>
        public ResourceLimitExceededException(string message, ErrorType errorType, string errorCode, string requestId, HttpStatusCode statusCode) 
            : base(message, errorType, errorCode, requestId, statusCode) {}


#if !NETSTANDARD
        /// <summary>
        /// Constructs a new instance of the ResourceLimitExceededException class with serialized data.
        /// </summary>
        /// <param name="info">The <see cref="T:System.Runtime.Serialization.SerializationInfo" /> that holds the serialized object data about the exception being thrown.</param>
        /// <param name="context">The <see cref="T:System.Runtime.Serialization.StreamingContext" /> that contains contextual information about the source or destination.</param>
        /// <exception cref="T:System.ArgumentNullException">The <paramref name="info" /> parameter is null. </exception>
        /// <exception cref="T:System.Runtime.Serialization.SerializationException">The class name is null or <see cref="P:System.Exception.HResult" /> is zero (0). </exception>
        protected ResourceLimitExceededException(System.Runtime.Serialization.SerializationInfo info, System.Runtime.Serialization.StreamingContext context)
            : base(info, context)
        {
        }

        /// <summary>
        /// Sets the <see cref="T:System.Runtime.Serialization.SerializationInfo" /> with information about the exception.
        /// </summary>
        /// <param name="info">The <see cref="T:System.Runtime.Serialization.SerializationInfo" /> that holds the serialized object data about the exception being thrown.</param>
        /// <param name="context">The <see cref="T:System.Runtime.Serialization.StreamingContext" /> that contains contextual information about the source or destination.</param>
        /// <exception cref="T:System.ArgumentNullException">The <paramref name="info" /> parameter is a null reference (Nothing in Visual Basic). </exception>
#if BCL35
        [System.Security.Permissions.SecurityPermission(
            System.Security.Permissions.SecurityAction.LinkDemand,
            Flags = System.Security.Permissions.SecurityPermissionFlag.SerializationFormatter)]
#endif
        [System.Security.SecurityCritical]
        // These FxCop rules are giving false-positives for this method
        [System.Diagnostics.CodeAnalysis.SuppressMessage("Microsoft.Security", "CA2123:OverrideLinkDemandsShouldBeIdenticalToBase")]
        [System.Diagnostics.CodeAnalysis.SuppressMessage("Microsoft.Security", "CA2134:MethodsMustOverrideWithConsistentTransparencyFxCopRule")]
        public override void GetObjectData(System.Runtime.Serialization.SerializationInfo info, System.Runtime.Serialization.StreamingContext context)
        {
            base.GetObjectData(info, context);
        }
#endif

    }
}<|MERGE_RESOLUTION|>--- conflicted
+++ resolved
@@ -32,11 +32,7 @@
     /// The maximum number of resources of that type already exist. Ensure the resources requested
     /// are within the boundaries of the service edition and your account limits.
     /// </summary>
-<<<<<<< HEAD
-#if !NETSTANDARD
-=======
-    #if !PCL && !NETSTANDARD
->>>>>>> 1327e649
+    #if !NETSTANDARD
     [Serializable]
     #endif
     public partial class ResourceLimitExceededException : AmazonManagedBlockchainException
