/*
 * Copyright 2010-2014 Amazon.com, Inc. or its affiliates. All Rights Reserved.
 * 
 * Licensed under the Apache License, Version 2.0 (the "License").
 * You may not use this file except in compliance with the License.
 * A copy of the License is located at
 * 
 *  http://aws.amazon.com/apache2.0
 * 
 * or in the "license" file accompanying this file. This file is distributed
 * on an "AS IS" BASIS, WITHOUT WARRANTIES OR CONDITIONS OF ANY KIND, either
 * express or implied. See the License for the specific language governing
 * permissions and limitations under the License.
 */

/*
 * Do not modify this file. This file is generated from the managedblockchain-2018-09-24.normal.json service model.
 */
using System;
using System.Collections.Generic;
using System.Xml.Serialization;
using System.Text;
using System.IO;
using System.Net;

using Amazon.Runtime;
using Amazon.Runtime.Internal;

namespace Amazon.ManagedBlockchain.Model
{
    /// <summary>
    /// A requested resource does not exist on the network. It may have been deleted or referenced
    /// inaccurately.
    /// </summary>
<<<<<<< HEAD
#if !NETSTANDARD
=======
    #if !PCL && !NETSTANDARD
>>>>>>> 1327e649
    [Serializable]
    #endif
    public partial class ResourceNotFoundException : AmazonManagedBlockchainException
    {

        /// <summary>
        /// Constructs a new ResourceNotFoundException with the specified error
        /// message.
        /// </summary>
        /// <param name="message">
        /// Describes the error encountered.
        /// </param>
        public ResourceNotFoundException(string message) 
            : base(message) {}

        /// <summary>
        /// Construct instance of ResourceNotFoundException
        /// </summary>
        /// <param name="message"></param>
        /// <param name="innerException"></param>
        public ResourceNotFoundException(string message, Exception innerException) 
            : base(message, innerException) {}

        /// <summary>
        /// Construct instance of ResourceNotFoundException
        /// </summary>
        /// <param name="innerException"></param>
        public ResourceNotFoundException(Exception innerException) 
            : base(innerException) {}

        /// <summary>
        /// Construct instance of ResourceNotFoundException
        /// </summary>
        /// <param name="message"></param>
        /// <param name="innerException"></param>
        /// <param name="errorType"></param>
        /// <param name="errorCode"></param>
        /// <param name="requestId"></param>
        /// <param name="statusCode"></param>
        public ResourceNotFoundException(string message, Exception innerException, ErrorType errorType, string errorCode, string requestId, HttpStatusCode statusCode) 
            : base(message, innerException, errorType, errorCode, requestId, statusCode) {}

        /// <summary>
        /// Construct instance of ResourceNotFoundException
        /// </summary>
        /// <param name="message"></param>
        /// <param name="errorType"></param>
        /// <param name="errorCode"></param>
        /// <param name="requestId"></param>
        /// <param name="statusCode"></param>
        public ResourceNotFoundException(string message, ErrorType errorType, string errorCode, string requestId, HttpStatusCode statusCode) 
            : base(message, errorType, errorCode, requestId, statusCode) {}


#if !NETSTANDARD
        /// <summary>
        /// Constructs a new instance of the ResourceNotFoundException class with serialized data.
        /// </summary>
        /// <param name="info">The <see cref="T:System.Runtime.Serialization.SerializationInfo" /> that holds the serialized object data about the exception being thrown.</param>
        /// <param name="context">The <see cref="T:System.Runtime.Serialization.StreamingContext" /> that contains contextual information about the source or destination.</param>
        /// <exception cref="T:System.ArgumentNullException">The <paramref name="info" /> parameter is null. </exception>
        /// <exception cref="T:System.Runtime.Serialization.SerializationException">The class name is null or <see cref="P:System.Exception.HResult" /> is zero (0). </exception>
        protected ResourceNotFoundException(System.Runtime.Serialization.SerializationInfo info, System.Runtime.Serialization.StreamingContext context)
            : base(info, context)
        {
        }

        /// <summary>
        /// Sets the <see cref="T:System.Runtime.Serialization.SerializationInfo" /> with information about the exception.
        /// </summary>
        /// <param name="info">The <see cref="T:System.Runtime.Serialization.SerializationInfo" /> that holds the serialized object data about the exception being thrown.</param>
        /// <param name="context">The <see cref="T:System.Runtime.Serialization.StreamingContext" /> that contains contextual information about the source or destination.</param>
        /// <exception cref="T:System.ArgumentNullException">The <paramref name="info" /> parameter is a null reference (Nothing in Visual Basic). </exception>
#if BCL35
        [System.Security.Permissions.SecurityPermission(
            System.Security.Permissions.SecurityAction.LinkDemand,
            Flags = System.Security.Permissions.SecurityPermissionFlag.SerializationFormatter)]
#endif
        [System.Security.SecurityCritical]
        // These FxCop rules are giving false-positives for this method
        [System.Diagnostics.CodeAnalysis.SuppressMessage("Microsoft.Security", "CA2123:OverrideLinkDemandsShouldBeIdenticalToBase")]
        [System.Diagnostics.CodeAnalysis.SuppressMessage("Microsoft.Security", "CA2134:MethodsMustOverrideWithConsistentTransparencyFxCopRule")]
        public override void GetObjectData(System.Runtime.Serialization.SerializationInfo info, System.Runtime.Serialization.StreamingContext context)
        {
            base.GetObjectData(info, context);
        }
#endif

    }
}<|MERGE_RESOLUTION|>--- conflicted
+++ resolved
@@ -32,11 +32,7 @@
     /// A requested resource does not exist on the network. It may have been deleted or referenced
     /// inaccurately.
     /// </summary>
-<<<<<<< HEAD
-#if !NETSTANDARD
-=======
-    #if !PCL && !NETSTANDARD
->>>>>>> 1327e649
+    #if !NETSTANDARD
     [Serializable]
     #endif
     public partial class ResourceNotFoundException : AmazonManagedBlockchainException
