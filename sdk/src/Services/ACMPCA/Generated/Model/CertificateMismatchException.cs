--- conflicted
+++ resolved
@@ -32,11 +32,7 @@
     /// The certificate authority certificate you are importing does not comply with conditions
     /// specified in the certificate that signed it.
     /// </summary>
-<<<<<<< HEAD
-#if !NETSTANDARD
-=======
-    #if !PCL && !NETSTANDARD
->>>>>>> 1327e649
+    #if !NETSTANDARD
     [Serializable]
     #endif
     public partial class CertificateMismatchException : AmazonACMPCAException
