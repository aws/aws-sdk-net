--- conflicted
+++ resolved
@@ -31,11 +31,7 @@
     /// <summary>
     /// The designated permission has already been given to the user.
     /// </summary>
-<<<<<<< HEAD
-#if !NETSTANDARD
-=======
-    #if !PCL && !NETSTANDARD
->>>>>>> 1327e649
+    #if !NETSTANDARD
     [Serializable]
     #endif
     public partial class PermissionAlreadyExistsException : AmazonACMPCAException
