/*
 * Copyright 2010-2014 Amazon.com, Inc. or its affiliates. All Rights Reserved.
 * 
 * Licensed under the Apache License, Version 2.0 (the "License").
 * You may not use this file except in compliance with the License.
 * A copy of the License is located at
 * 
 *  http://aws.amazon.com/apache2.0
 * 
 * or in the "license" file accompanying this file. This file is distributed
 * on an "AS IS" BASIS, WITHOUT WARRANTIES OR CONDITIONS OF ANY KIND, either
 * express or implied. See the License for the specific language governing
 * permissions and limitations under the License.
 */

/*
 * Do not modify this file. This file is generated from the acm-pca-2017-08-22.normal.json service model.
 */
using System;
using System.Collections.Generic;
using System.Xml.Serialization;
using System.Text;
using System.IO;
using System.Net;

using Amazon.Runtime;
using Amazon.Runtime.Internal;

namespace Amazon.ACMPCA.Model
{
    /// <summary>
    /// The tag associated with the CA is not valid. The invalid argument is contained in
    /// the message field.
    /// </summary>
<<<<<<< HEAD
#if !NETSTANDARD
=======
    #if !PCL && !NETSTANDARD
>>>>>>> 1327e649
    [Serializable]
    #endif
    public partial class InvalidTagException : AmazonACMPCAException
    {

        /// <summary>
        /// Constructs a new InvalidTagException with the specified error
        /// message.
        /// </summary>
        /// <param name="message">
        /// Describes the error encountered.
        /// </param>
        public InvalidTagException(string message) 
            : base(message) {}

        /// <summary>
        /// Construct instance of InvalidTagException
        /// </summary>
        /// <param name="message"></param>
        /// <param name="innerException"></param>
        public InvalidTagException(string message, Exception innerException) 
            : base(message, innerException) {}

        /// <summary>
        /// Construct instance of InvalidTagException
        /// </summary>
        /// <param name="innerException"></param>
        public InvalidTagException(Exception innerException) 
            : base(innerException) {}

        /// <summary>
        /// Construct instance of InvalidTagException
        /// </summary>
        /// <param name="message"></param>
        /// <param name="innerException"></param>
        /// <param name="errorType"></param>
        /// <param name="errorCode"></param>
        /// <param name="requestId"></param>
        /// <param name="statusCode"></param>
        public InvalidTagException(string message, Exception innerException, ErrorType errorType, string errorCode, string requestId, HttpStatusCode statusCode) 
            : base(message, innerException, errorType, errorCode, requestId, statusCode) {}

        /// <summary>
        /// Construct instance of InvalidTagException
        /// </summary>
        /// <param name="message"></param>
        /// <param name="errorType"></param>
        /// <param name="errorCode"></param>
        /// <param name="requestId"></param>
        /// <param name="statusCode"></param>
        public InvalidTagException(string message, ErrorType errorType, string errorCode, string requestId, HttpStatusCode statusCode) 
            : base(message, errorType, errorCode, requestId, statusCode) {}


#if !NETSTANDARD
        /// <summary>
        /// Constructs a new instance of the InvalidTagException class with serialized data.
        /// </summary>
        /// <param name="info">The <see cref="T:System.Runtime.Serialization.SerializationInfo" /> that holds the serialized object data about the exception being thrown.</param>
        /// <param name="context">The <see cref="T:System.Runtime.Serialization.StreamingContext" /> that contains contextual information about the source or destination.</param>
        /// <exception cref="T:System.ArgumentNullException">The <paramref name="info" /> parameter is null. </exception>
        /// <exception cref="T:System.Runtime.Serialization.SerializationException">The class name is null or <see cref="P:System.Exception.HResult" /> is zero (0). </exception>
        protected InvalidTagException(System.Runtime.Serialization.SerializationInfo info, System.Runtime.Serialization.StreamingContext context)
            : base(info, context)
        {
        }

        /// <summary>
        /// Sets the <see cref="T:System.Runtime.Serialization.SerializationInfo" /> with information about the exception.
        /// </summary>
        /// <param name="info">The <see cref="T:System.Runtime.Serialization.SerializationInfo" /> that holds the serialized object data about the exception being thrown.</param>
        /// <param name="context">The <see cref="T:System.Runtime.Serialization.StreamingContext" /> that contains contextual information about the source or destination.</param>
        /// <exception cref="T:System.ArgumentNullException">The <paramref name="info" /> parameter is a null reference (Nothing in Visual Basic). </exception>
#if BCL35
        [System.Security.Permissions.SecurityPermission(
            System.Security.Permissions.SecurityAction.LinkDemand,
            Flags = System.Security.Permissions.SecurityPermissionFlag.SerializationFormatter)]
#endif
        [System.Security.SecurityCritical]
        // These FxCop rules are giving false-positives for this method
        [System.Diagnostics.CodeAnalysis.SuppressMessage("Microsoft.Security", "CA2123:OverrideLinkDemandsShouldBeIdenticalToBase")]
        [System.Diagnostics.CodeAnalysis.SuppressMessage("Microsoft.Security", "CA2134:MethodsMustOverrideWithConsistentTransparencyFxCopRule")]
        public override void GetObjectData(System.Runtime.Serialization.SerializationInfo info, System.Runtime.Serialization.StreamingContext context)
        {
            base.GetObjectData(info, context);
        }
#endif

    }
}<|MERGE_RESOLUTION|>--- conflicted
+++ resolved
@@ -32,11 +32,7 @@
     /// The tag associated with the CA is not valid. The invalid argument is contained in
     /// the message field.
     /// </summary>
-<<<<<<< HEAD
-#if !NETSTANDARD
-=======
-    #if !PCL && !NETSTANDARD
->>>>>>> 1327e649
+    #if !NETSTANDARD
     [Serializable]
     #endif
     public partial class InvalidTagException : AmazonACMPCAException
