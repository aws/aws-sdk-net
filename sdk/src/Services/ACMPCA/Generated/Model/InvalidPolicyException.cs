/*
 * Copyright 2010-2014 Amazon.com, Inc. or its affiliates. All Rights Reserved.
 * 
 * Licensed under the Apache License, Version 2.0 (the "License").
 * You may not use this file except in compliance with the License.
 * A copy of the License is located at
 * 
 *  http://aws.amazon.com/apache2.0
 * 
 * or in the "license" file accompanying this file. This file is distributed
 * on an "AS IS" BASIS, WITHOUT WARRANTIES OR CONDITIONS OF ANY KIND, either
 * express or implied. See the License for the specific language governing
 * permissions and limitations under the License.
 */

/*
 * Do not modify this file. This file is generated from the acm-pca-2017-08-22.normal.json service model.
 */
using System;
using System.Collections.Generic;
using System.Xml.Serialization;
using System.Text;
using System.IO;
using System.Net;

using Amazon.Runtime;
using Amazon.Runtime.Internal;

namespace Amazon.ACMPCA.Model
{
    /// <summary>
    /// The S3 bucket policy is not valid. The policy must give ACM Private CA rights to read
    /// from and write to the bucket and find the bucket location.
    /// </summary>
<<<<<<< HEAD
#if !NETSTANDARD
=======
    #if !PCL && !NETSTANDARD
>>>>>>> 1327e649
    [Serializable]
    #endif
    public partial class InvalidPolicyException : AmazonACMPCAException
    {

        /// <summary>
        /// Constructs a new InvalidPolicyException with the specified error
        /// message.
        /// </summary>
        /// <param name="message">
        /// Describes the error encountered.
        /// </param>
        public InvalidPolicyException(string message) 
            : base(message) {}

        /// <summary>
        /// Construct instance of InvalidPolicyException
        /// </summary>
        /// <param name="message"></param>
        /// <param name="innerException"></param>
        public InvalidPolicyException(string message, Exception innerException) 
            : base(message, innerException) {}

        /// <summary>
        /// Construct instance of InvalidPolicyException
        /// </summary>
        /// <param name="innerException"></param>
        public InvalidPolicyException(Exception innerException) 
            : base(innerException) {}

        /// <summary>
        /// Construct instance of InvalidPolicyException
        /// </summary>
        /// <param name="message"></param>
        /// <param name="innerException"></param>
        /// <param name="errorType"></param>
        /// <param name="errorCode"></param>
        /// <param name="requestId"></param>
        /// <param name="statusCode"></param>
        public InvalidPolicyException(string message, Exception innerException, ErrorType errorType, string errorCode, string requestId, HttpStatusCode statusCode) 
            : base(message, innerException, errorType, errorCode, requestId, statusCode) {}

        /// <summary>
        /// Construct instance of InvalidPolicyException
        /// </summary>
        /// <param name="message"></param>
        /// <param name="errorType"></param>
        /// <param name="errorCode"></param>
        /// <param name="requestId"></param>
        /// <param name="statusCode"></param>
        public InvalidPolicyException(string message, ErrorType errorType, string errorCode, string requestId, HttpStatusCode statusCode) 
            : base(message, errorType, errorCode, requestId, statusCode) {}


#if !NETSTANDARD
        /// <summary>
        /// Constructs a new instance of the InvalidPolicyException class with serialized data.
        /// </summary>
        /// <param name="info">The <see cref="T:System.Runtime.Serialization.SerializationInfo" /> that holds the serialized object data about the exception being thrown.</param>
        /// <param name="context">The <see cref="T:System.Runtime.Serialization.StreamingContext" /> that contains contextual information about the source or destination.</param>
        /// <exception cref="T:System.ArgumentNullException">The <paramref name="info" /> parameter is null. </exception>
        /// <exception cref="T:System.Runtime.Serialization.SerializationException">The class name is null or <see cref="P:System.Exception.HResult" /> is zero (0). </exception>
        protected InvalidPolicyException(System.Runtime.Serialization.SerializationInfo info, System.Runtime.Serialization.StreamingContext context)
            : base(info, context)
        {
        }

        /// <summary>
        /// Sets the <see cref="T:System.Runtime.Serialization.SerializationInfo" /> with information about the exception.
        /// </summary>
        /// <param name="info">The <see cref="T:System.Runtime.Serialization.SerializationInfo" /> that holds the serialized object data about the exception being thrown.</param>
        /// <param name="context">The <see cref="T:System.Runtime.Serialization.StreamingContext" /> that contains contextual information about the source or destination.</param>
        /// <exception cref="T:System.ArgumentNullException">The <paramref name="info" /> parameter is a null reference (Nothing in Visual Basic). </exception>
#if BCL35
        [System.Security.Permissions.SecurityPermission(
            System.Security.Permissions.SecurityAction.LinkDemand,
            Flags = System.Security.Permissions.SecurityPermissionFlag.SerializationFormatter)]
#endif
        [System.Security.SecurityCritical]
        // These FxCop rules are giving false-positives for this method
        [System.Diagnostics.CodeAnalysis.SuppressMessage("Microsoft.Security", "CA2123:OverrideLinkDemandsShouldBeIdenticalToBase")]
        [System.Diagnostics.CodeAnalysis.SuppressMessage("Microsoft.Security", "CA2134:MethodsMustOverrideWithConsistentTransparencyFxCopRule")]
        public override void GetObjectData(System.Runtime.Serialization.SerializationInfo info, System.Runtime.Serialization.StreamingContext context)
        {
            base.GetObjectData(info, context);
        }
#endif

    }
}<|MERGE_RESOLUTION|>--- conflicted
+++ resolved
@@ -32,11 +32,7 @@
     /// The S3 bucket policy is not valid. The policy must give ACM Private CA rights to read
     /// from and write to the bucket and find the bucket location.
     /// </summary>
-<<<<<<< HEAD
-#if !NETSTANDARD
-=======
-    #if !PCL && !NETSTANDARD
->>>>>>> 1327e649
+    #if !NETSTANDARD
     [Serializable]
     #endif
     public partial class InvalidPolicyException : AmazonACMPCAException
