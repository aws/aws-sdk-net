/*
 * Copyright 2010-2014 Amazon.com, Inc. or its affiliates. All Rights Reserved.
 * 
 * Licensed under the Apache License, Version 2.0 (the "License").
 * You may not use this file except in compliance with the License.
 * A copy of the License is located at
 * 
 *  http://aws.amazon.com/apache2.0
 * 
 * or in the "license" file accompanying this file. This file is distributed
 * on an "AS IS" BASIS, WITHOUT WARRANTIES OR CONDITIONS OF ANY KIND, either
 * express or implied. See the License for the specific language governing
 * permissions and limitations under the License.
 */

/*
 * Do not modify this file. This file is generated from the acm-pca-2017-08-22.normal.json service model.
 */
using System;
using System.Collections.Generic;
using System.Xml.Serialization;
using System.Text;
using System.IO;
using System.Net;

using Amazon.Runtime;
using Amazon.Runtime.Internal;

namespace Amazon.ACMPCA.Model
{
    /// <summary>
    /// The token specified in the <code>NextToken</code> argument is not valid. Use the token
    /// returned from your previous call to <a>ListCertificateAuthorities</a>.
    /// </summary>
<<<<<<< HEAD
#if !NETSTANDARD
=======
    #if !PCL && !NETSTANDARD
>>>>>>> 1327e649
    [Serializable]
    #endif
    public partial class InvalidNextTokenException : AmazonACMPCAException
    {

        /// <summary>
        /// Constructs a new InvalidNextTokenException with the specified error
        /// message.
        /// </summary>
        /// <param name="message">
        /// Describes the error encountered.
        /// </param>
        public InvalidNextTokenException(string message) 
            : base(message) {}

        /// <summary>
        /// Construct instance of InvalidNextTokenException
        /// </summary>
        /// <param name="message"></param>
        /// <param name="innerException"></param>
        public InvalidNextTokenException(string message, Exception innerException) 
            : base(message, innerException) {}

        /// <summary>
        /// Construct instance of InvalidNextTokenException
        /// </summary>
        /// <param name="innerException"></param>
        public InvalidNextTokenException(Exception innerException) 
            : base(innerException) {}

        /// <summary>
        /// Construct instance of InvalidNextTokenException
        /// </summary>
        /// <param name="message"></param>
        /// <param name="innerException"></param>
        /// <param name="errorType"></param>
        /// <param name="errorCode"></param>
        /// <param name="requestId"></param>
        /// <param name="statusCode"></param>
        public InvalidNextTokenException(string message, Exception innerException, ErrorType errorType, string errorCode, string requestId, HttpStatusCode statusCode) 
            : base(message, innerException, errorType, errorCode, requestId, statusCode) {}

        /// <summary>
        /// Construct instance of InvalidNextTokenException
        /// </summary>
        /// <param name="message"></param>
        /// <param name="errorType"></param>
        /// <param name="errorCode"></param>
        /// <param name="requestId"></param>
        /// <param name="statusCode"></param>
        public InvalidNextTokenException(string message, ErrorType errorType, string errorCode, string requestId, HttpStatusCode statusCode) 
            : base(message, errorType, errorCode, requestId, statusCode) {}


#if !NETSTANDARD
        /// <summary>
        /// Constructs a new instance of the InvalidNextTokenException class with serialized data.
        /// </summary>
        /// <param name="info">The <see cref="T:System.Runtime.Serialization.SerializationInfo" /> that holds the serialized object data about the exception being thrown.</param>
        /// <param name="context">The <see cref="T:System.Runtime.Serialization.StreamingContext" /> that contains contextual information about the source or destination.</param>
        /// <exception cref="T:System.ArgumentNullException">The <paramref name="info" /> parameter is null. </exception>
        /// <exception cref="T:System.Runtime.Serialization.SerializationException">The class name is null or <see cref="P:System.Exception.HResult" /> is zero (0). </exception>
        protected InvalidNextTokenException(System.Runtime.Serialization.SerializationInfo info, System.Runtime.Serialization.StreamingContext context)
            : base(info, context)
        {
        }

        /// <summary>
        /// Sets the <see cref="T:System.Runtime.Serialization.SerializationInfo" /> with information about the exception.
        /// </summary>
        /// <param name="info">The <see cref="T:System.Runtime.Serialization.SerializationInfo" /> that holds the serialized object data about the exception being thrown.</param>
        /// <param name="context">The <see cref="T:System.Runtime.Serialization.StreamingContext" /> that contains contextual information about the source or destination.</param>
        /// <exception cref="T:System.ArgumentNullException">The <paramref name="info" /> parameter is a null reference (Nothing in Visual Basic). </exception>
#if BCL35
        [System.Security.Permissions.SecurityPermission(
            System.Security.Permissions.SecurityAction.LinkDemand,
            Flags = System.Security.Permissions.SecurityPermissionFlag.SerializationFormatter)]
#endif
        [System.Security.SecurityCritical]
        // These FxCop rules are giving false-positives for this method
        [System.Diagnostics.CodeAnalysis.SuppressMessage("Microsoft.Security", "CA2123:OverrideLinkDemandsShouldBeIdenticalToBase")]
        [System.Diagnostics.CodeAnalysis.SuppressMessage("Microsoft.Security", "CA2134:MethodsMustOverrideWithConsistentTransparencyFxCopRule")]
        public override void GetObjectData(System.Runtime.Serialization.SerializationInfo info, System.Runtime.Serialization.StreamingContext context)
        {
            base.GetObjectData(info, context);
        }
#endif

    }
}<|MERGE_RESOLUTION|>--- conflicted
+++ resolved
@@ -32,11 +32,7 @@
     /// The token specified in the <code>NextToken</code> argument is not valid. Use the token
     /// returned from your previous call to <a>ListCertificateAuthorities</a>.
     /// </summary>
-<<<<<<< HEAD
-#if !NETSTANDARD
-=======
-    #if !PCL && !NETSTANDARD
->>>>>>> 1327e649
+    #if !NETSTANDARD
     [Serializable]
     #endif
     public partial class InvalidNextTokenException : AmazonACMPCAException
