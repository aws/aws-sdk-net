--- conflicted
+++ resolved
@@ -31,11 +31,7 @@
     /// <summary>
     /// The requested Amazon Resource Name (ARN) does not refer to an existing resource.
     /// </summary>
-<<<<<<< HEAD
-#if !NETSTANDARD
-=======
-    #if !PCL && !NETSTANDARD
->>>>>>> 1327e649
+    #if !NETSTANDARD
     [Serializable]
     #endif
     public partial class InvalidArnException : AmazonACMPCAException
