--- conflicted
+++ resolved
@@ -31,11 +31,7 @@
     /// <summary>
     /// You can't delete the resource because it is attached to one or more resources.
     /// </summary>
-<<<<<<< HEAD
-#if !NETSTANDARD
-=======
-    #if !PCL && !NETSTANDARD
->>>>>>> 1327e649
+    #if !NETSTANDARD
     [Serializable]
     #endif
     public partial class DeleteConflictException : AmazonIoTException
