/*
 * Copyright Amazon.com, Inc. or its affiliates. All Rights Reserved.
 * 
 * Licensed under the Apache License, Version 2.0 (the "License").
 * You may not use this file except in compliance with the License.
 * A copy of the License is located at
 * 
 *  http://aws.amazon.com/apache2.0
 * 
 * or in the "license" file accompanying this file. This file is distributed
 * on an "AS IS" BASIS, WITHOUT WARRANTIES OR CONDITIONS OF ANY KIND, either
 * express or implied. See the License for the specific language governing
 * permissions and limitations under the License.
 */

/*
 * Do not modify this file. This file is generated from the iot-2015-05-28.normal.json service model.
 */
using System;
using System.Collections.Generic;
using System.Xml.Serialization;
using System.Text;
using System.IO;
using System.Net;

using Amazon.Runtime;
using Amazon.Runtime.Internal;

namespace Amazon.IoT.Model
{
    /// <summary>
    /// Container for the parameters to the SearchIndex operation.
    /// The query search index.
    /// 
    ///  
    /// <para>
    /// Requires permission to access the <a href="https://docs.aws.amazon.com/service-authorization/latest/reference/list_awsiot.html#awsiot-actions-as-permissions">SearchIndex</a>
    /// action.
    /// </para>
    /// </summary>
    public partial class SearchIndexRequest : AmazonIoTRequest
    {
        private string _indexName;
        private int? _maxResults;
        private string _nextToken;
        private string _queryString;
        private string _queryVersion;

        /// <summary>
        /// Gets and sets the property IndexName. 
        /// <para>
        /// The search index name.
        /// </para>
        /// </summary>
        [AWSProperty(Min=1, Max=128)]
        public string IndexName
        {
            get { return this._indexName; }
            set { this._indexName = value; }
        }

        // Check to see if IndexName property is set
        internal bool IsSetIndexName()
        {
            return this._indexName != null;
        }

        /// <summary>
        /// Gets and sets the property MaxResults. 
        /// <para>
        /// The maximum number of results to return per page at one time. This maximum number
        /// cannot exceed 100. The response might contain fewer results but will never contain
        /// more. You can use <a href="https://docs.aws.amazon.com/iot/latest/apireference/API_SearchIndex.html#iot-SearchIndex-request-nextToken">
        /// <c>nextToken</c> </a> to retrieve the next set of results until <c>nextToken</c> returns
        /// <c>NULL</c>.
        /// </para>
        /// </summary>
<<<<<<< HEAD
        [AWSProperty(Min=1, Max=500)]
        public int? MaxResults
=======
        [AWSProperty(Min=1)]
        public int MaxResults
>>>>>>> 884027ba
        {
            get { return this._maxResults; }
            set { this._maxResults = value; }
        }

        // Check to see if MaxResults property is set
        internal bool IsSetMaxResults()
        {
            return this._maxResults.HasValue; 
        }

        /// <summary>
        /// Gets and sets the property NextToken. 
        /// <para>
        /// The token used to get the next set of results, or <c>null</c> if there are no additional
        /// results.
        /// </para>
        /// </summary>
        public string NextToken
        {
            get { return this._nextToken; }
            set { this._nextToken = value; }
        }

        // Check to see if NextToken property is set
        internal bool IsSetNextToken()
        {
            return this._nextToken != null;
        }

        /// <summary>
        /// Gets and sets the property QueryString. 
        /// <para>
        /// The search query string. For more information about the search query syntax, see <a
        /// href="https://docs.aws.amazon.com/iot/latest/developerguide/query-syntax.html">Query
        /// syntax</a>.
        /// </para>
        /// </summary>
        [AWSProperty(Required=true, Min=1)]
        public string QueryString
        {
            get { return this._queryString; }
            set { this._queryString = value; }
        }

        // Check to see if QueryString property is set
        internal bool IsSetQueryString()
        {
            return this._queryString != null;
        }

        /// <summary>
        /// Gets and sets the property QueryVersion. 
        /// <para>
        /// The query version.
        /// </para>
        /// </summary>
        public string QueryVersion
        {
            get { return this._queryVersion; }
            set { this._queryVersion = value; }
        }

        // Check to see if QueryVersion property is set
        internal bool IsSetQueryVersion()
        {
            return this._queryVersion != null;
        }

    }
}<|MERGE_RESOLUTION|>--- conflicted
+++ resolved
@@ -75,13 +75,8 @@
         /// <c>NULL</c>.
         /// </para>
         /// </summary>
-<<<<<<< HEAD
-        [AWSProperty(Min=1, Max=500)]
+        [AWSProperty(Min=1)]
         public int? MaxResults
-=======
-        [AWSProperty(Min=1)]
-        public int MaxResults
->>>>>>> 884027ba
         {
             get { return this._maxResults; }
             set { this._maxResults = value; }
