--- conflicted
+++ resolved
@@ -31,11 +31,7 @@
     /// <summary>
     /// A specified tag did not comply with an existing tag policy and was rejected.
     /// </summary>
-<<<<<<< HEAD
-#if !NETSTANDARD
-=======
-    #if !PCL && !NETSTANDARD
->>>>>>> 1327e649
+    #if !NETSTANDARD
     [Serializable]
     #endif
     public partial class TagPolicyException : AmazonCertificateManagerException
