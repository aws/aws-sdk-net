/*
 * Copyright 2010-2014 Amazon.com, Inc. or its affiliates. All Rights Reserved.
 * 
 * Licensed under the Apache License, Version 2.0 (the "License").
 * You may not use this file except in compliance with the License.
 * A copy of the License is located at
 * 
 *  http://aws.amazon.com/apache2.0
 * 
 * or in the "license" file accompanying this file. This file is distributed
 * on an "AS IS" BASIS, WITHOUT WARRANTIES OR CONDITIONS OF ANY KIND, either
 * express or implied. See the License for the specific language governing
 * permissions and limitations under the License.
 */

/*
 * Do not modify this file. This file is generated from the acm-2015-12-08.normal.json service model.
 */
using System;
using System.Collections.Generic;
using System.Xml.Serialization;
using System.Text;
using System.IO;
using System.Net;

using Amazon.Runtime;
using Amazon.Runtime.Internal;

namespace Amazon.CertificateManager.Model
{
    /// <summary>
    /// The certificate is in use by another AWS service in the caller's account. Remove the
    /// association and try again.
    /// </summary>
<<<<<<< HEAD
#if !NETSTANDARD
=======
    #if !PCL && !NETSTANDARD
>>>>>>> 1327e649
    [Serializable]
    #endif
    public partial class ResourceInUseException : AmazonCertificateManagerException
    {

        /// <summary>
        /// Constructs a new ResourceInUseException with the specified error
        /// message.
        /// </summary>
        /// <param name="message">
        /// Describes the error encountered.
        /// </param>
        public ResourceInUseException(string message) 
            : base(message) {}

        /// <summary>
        /// Construct instance of ResourceInUseException
        /// </summary>
        /// <param name="message"></param>
        /// <param name="innerException"></param>
        public ResourceInUseException(string message, Exception innerException) 
            : base(message, innerException) {}

        /// <summary>
        /// Construct instance of ResourceInUseException
        /// </summary>
        /// <param name="innerException"></param>
        public ResourceInUseException(Exception innerException) 
            : base(innerException) {}

        /// <summary>
        /// Construct instance of ResourceInUseException
        /// </summary>
        /// <param name="message"></param>
        /// <param name="innerException"></param>
        /// <param name="errorType"></param>
        /// <param name="errorCode"></param>
        /// <param name="requestId"></param>
        /// <param name="statusCode"></param>
        public ResourceInUseException(string message, Exception innerException, ErrorType errorType, string errorCode, string requestId, HttpStatusCode statusCode) 
            : base(message, innerException, errorType, errorCode, requestId, statusCode) {}

        /// <summary>
        /// Construct instance of ResourceInUseException
        /// </summary>
        /// <param name="message"></param>
        /// <param name="errorType"></param>
        /// <param name="errorCode"></param>
        /// <param name="requestId"></param>
        /// <param name="statusCode"></param>
        public ResourceInUseException(string message, ErrorType errorType, string errorCode, string requestId, HttpStatusCode statusCode) 
            : base(message, errorType, errorCode, requestId, statusCode) {}


#if !NETSTANDARD
        /// <summary>
        /// Constructs a new instance of the ResourceInUseException class with serialized data.
        /// </summary>
        /// <param name="info">The <see cref="T:System.Runtime.Serialization.SerializationInfo" /> that holds the serialized object data about the exception being thrown.</param>
        /// <param name="context">The <see cref="T:System.Runtime.Serialization.StreamingContext" /> that contains contextual information about the source or destination.</param>
        /// <exception cref="T:System.ArgumentNullException">The <paramref name="info" /> parameter is null. </exception>
        /// <exception cref="T:System.Runtime.Serialization.SerializationException">The class name is null or <see cref="P:System.Exception.HResult" /> is zero (0). </exception>
        protected ResourceInUseException(System.Runtime.Serialization.SerializationInfo info, System.Runtime.Serialization.StreamingContext context)
            : base(info, context)
        {
        }

        /// <summary>
        /// Sets the <see cref="T:System.Runtime.Serialization.SerializationInfo" /> with information about the exception.
        /// </summary>
        /// <param name="info">The <see cref="T:System.Runtime.Serialization.SerializationInfo" /> that holds the serialized object data about the exception being thrown.</param>
        /// <param name="context">The <see cref="T:System.Runtime.Serialization.StreamingContext" /> that contains contextual information about the source or destination.</param>
        /// <exception cref="T:System.ArgumentNullException">The <paramref name="info" /> parameter is a null reference (Nothing in Visual Basic). </exception>
#if BCL35
        [System.Security.Permissions.SecurityPermission(
            System.Security.Permissions.SecurityAction.LinkDemand,
            Flags = System.Security.Permissions.SecurityPermissionFlag.SerializationFormatter)]
#endif
        [System.Security.SecurityCritical]
        // These FxCop rules are giving false-positives for this method
        [System.Diagnostics.CodeAnalysis.SuppressMessage("Microsoft.Security", "CA2123:OverrideLinkDemandsShouldBeIdenticalToBase")]
        [System.Diagnostics.CodeAnalysis.SuppressMessage("Microsoft.Security", "CA2134:MethodsMustOverrideWithConsistentTransparencyFxCopRule")]
        public override void GetObjectData(System.Runtime.Serialization.SerializationInfo info, System.Runtime.Serialization.StreamingContext context)
        {
            base.GetObjectData(info, context);
        }
#endif

    }
}<|MERGE_RESOLUTION|>--- conflicted
+++ resolved
@@ -32,11 +32,7 @@
     /// The certificate is in use by another AWS service in the caller's account. Remove the
     /// association and try again.
     /// </summary>
-<<<<<<< HEAD
-#if !NETSTANDARD
-=======
-    #if !PCL && !NETSTANDARD
->>>>>>> 1327e649
+    #if !NETSTANDARD
     [Serializable]
     #endif
     public partial class ResourceInUseException : AmazonCertificateManagerException
