using System;
using System.Reflection;
using System.Runtime.InteropServices;
using System.Runtime.CompilerServices;

// General Information about an assembly is controlled through the following 
// set of attributes. Change these attribute values to modify the information
// associated with an assembly.
[assembly: AssemblyTitle("AWSSDK.RDSDataService")]
#if BCL35
[assembly: AssemblyDescription("The Amazon Web Services SDK for .NET (3.5) - AWS RDS DataService. Amazon RDS Data Service API is an HTTP endpoint to run SQL statements on an Amazon Aurora Serverless DB cluster.")]
#elif BCL45
<<<<<<< HEAD
[assembly: AssemblyDescription("The Amazon Web Services SDK for .NET (4.5) - AWS RDS DataService. The RDS Data API Beta is available for the MySQL-compatible edition of Amazon Aurora Serverless in the US East (N. Virginia) Region. This API enables you to easily access Aurora Serverless with web services-based applications including AWS Lambda and AWS AppSync.")]
=======
[assembly: AssemblyDescription("The Amazon Web Services SDK for .NET (4.5) - AWS RDS DataService. Amazon RDS Data Service API is an HTTP endpoint to run SQL statements on an Amazon Aurora Serverless DB cluster.")]
#elif NETSTANDARD13
[assembly: AssemblyDescription("The Amazon Web Services SDK for .NET (NetStandard 1.3) - AWS RDS DataService. Amazon RDS Data Service API is an HTTP endpoint to run SQL statements on an Amazon Aurora Serverless DB cluster.")]
>>>>>>> bb77abb6
#elif NETSTANDARD20
[assembly: AssemblyDescription("The Amazon Web Services SDK for .NET (NetStandard 2.0) - AWS RDS DataService. Amazon RDS Data Service API is an HTTP endpoint to run SQL statements on an Amazon Aurora Serverless DB cluster.")]
#elif NETCOREAPP3_1
[assembly: AssemblyDescription("The Amazon Web Services SDK for .NET (.NET Core 3.1) - AWS RDS DataService. Amazon RDS Data Service API is an HTTP endpoint to run SQL statements on an Amazon Aurora Serverless DB cluster.")]
#else
#error Unknown platform constant - unable to set correct AssemblyDescription
#endif

[assembly: AssemblyConfiguration("")]
[assembly: AssemblyProduct("Amazon Web Services SDK for .NET")]
[assembly: AssemblyCompany("Amazon.com, Inc")]
[assembly: AssemblyCopyright("Copyright Amazon.com, Inc. or its affiliates. All Rights Reserved.")]
[assembly: AssemblyTrademark("")]
[assembly: AssemblyCulture("")]

// Setting ComVisible to false makes the types in this assembly not visible 
// to COM components.  If you need to access a type in this assembly from 
// COM, set the ComVisible attribute to true on that type.
[assembly: ComVisible(false)]

// Version information for an assembly consists of the following four values:
//
//      Major Version
//      Minor Version 
//      Build Number
//      Revision
//
// You can specify all the values or you can default the Build and Revision Numbers 
// by using the '*' as shown below:
// [assembly: AssemblyVersion("1.0.*")]
[assembly: AssemblyVersion("3.3")]
[assembly: AssemblyFileVersion("3.7.0.1")]

[assembly: System.CLSCompliant(true)]

#if BCL
[assembly: System.Security.AllowPartiallyTrustedCallers]
#endif<|MERGE_RESOLUTION|>--- conflicted
+++ resolved
@@ -10,13 +10,7 @@
 #if BCL35
 [assembly: AssemblyDescription("The Amazon Web Services SDK for .NET (3.5) - AWS RDS DataService. Amazon RDS Data Service API is an HTTP endpoint to run SQL statements on an Amazon Aurora Serverless DB cluster.")]
 #elif BCL45
-<<<<<<< HEAD
-[assembly: AssemblyDescription("The Amazon Web Services SDK for .NET (4.5) - AWS RDS DataService. The RDS Data API Beta is available for the MySQL-compatible edition of Amazon Aurora Serverless in the US East (N. Virginia) Region. This API enables you to easily access Aurora Serverless with web services-based applications including AWS Lambda and AWS AppSync.")]
-=======
 [assembly: AssemblyDescription("The Amazon Web Services SDK for .NET (4.5) - AWS RDS DataService. Amazon RDS Data Service API is an HTTP endpoint to run SQL statements on an Amazon Aurora Serverless DB cluster.")]
-#elif NETSTANDARD13
-[assembly: AssemblyDescription("The Amazon Web Services SDK for .NET (NetStandard 1.3) - AWS RDS DataService. Amazon RDS Data Service API is an HTTP endpoint to run SQL statements on an Amazon Aurora Serverless DB cluster.")]
->>>>>>> bb77abb6
 #elif NETSTANDARD20
 [assembly: AssemblyDescription("The Amazon Web Services SDK for .NET (NetStandard 2.0) - AWS RDS DataService. Amazon RDS Data Service API is an HTTP endpoint to run SQL statements on an Amazon Aurora Serverless DB cluster.")]
 #elif NETCOREAPP3_1
