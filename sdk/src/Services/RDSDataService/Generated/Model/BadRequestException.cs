/*
 * Copyright 2010-2014 Amazon.com, Inc. or its affiliates. All Rights Reserved.
 * 
 * Licensed under the Apache License, Version 2.0 (the "License").
 * You may not use this file except in compliance with the License.
 * A copy of the License is located at
 * 
 *  http://aws.amazon.com/apache2.0
 * 
 * or in the "license" file accompanying this file. This file is distributed
 * on an "AS IS" BASIS, WITHOUT WARRANTIES OR CONDITIONS OF ANY KIND, either
 * express or implied. See the License for the specific language governing
 * permissions and limitations under the License.
 */

/*
 * Do not modify this file. This file is generated from the rds-data-2018-08-01.normal.json service model.
 */
using System;
using System.Collections.Generic;
using System.Xml.Serialization;
using System.Text;
using System.IO;
using System.Net;

using Amazon.Runtime;
using Amazon.Runtime.Internal;

namespace Amazon.RDSDataService.Model
{
    /// <summary>
    /// There is an error in the call or in a SQL statement.
    /// </summary>
<<<<<<< HEAD
#if !NETSTANDARD
=======
    #if !PCL && !NETSTANDARD
>>>>>>> 1327e649
    [Serializable]
    #endif
    public partial class BadRequestException : AmazonRDSDataServiceException
    {

        /// <summary>
        /// Constructs a new BadRequestException with the specified error
        /// message.
        /// </summary>
        /// <param name="message">
        /// Describes the error encountered.
        /// </param>
        public BadRequestException(string message) 
            : base(message) {}

        /// <summary>
        /// Construct instance of BadRequestException
        /// </summary>
        /// <param name="message"></param>
        /// <param name="innerException"></param>
        public BadRequestException(string message, Exception innerException) 
            : base(message, innerException) {}

        /// <summary>
        /// Construct instance of BadRequestException
        /// </summary>
        /// <param name="innerException"></param>
        public BadRequestException(Exception innerException) 
            : base(innerException) {}

        /// <summary>
        /// Construct instance of BadRequestException
        /// </summary>
        /// <param name="message"></param>
        /// <param name="innerException"></param>
        /// <param name="errorType"></param>
        /// <param name="errorCode"></param>
        /// <param name="requestId"></param>
        /// <param name="statusCode"></param>
        public BadRequestException(string message, Exception innerException, ErrorType errorType, string errorCode, string requestId, HttpStatusCode statusCode) 
            : base(message, innerException, errorType, errorCode, requestId, statusCode) {}

        /// <summary>
        /// Construct instance of BadRequestException
        /// </summary>
        /// <param name="message"></param>
        /// <param name="errorType"></param>
        /// <param name="errorCode"></param>
        /// <param name="requestId"></param>
        /// <param name="statusCode"></param>
        public BadRequestException(string message, ErrorType errorType, string errorCode, string requestId, HttpStatusCode statusCode) 
            : base(message, errorType, errorCode, requestId, statusCode) {}


#if !NETSTANDARD
        /// <summary>
        /// Constructs a new instance of the BadRequestException class with serialized data.
        /// </summary>
        /// <param name="info">The <see cref="T:System.Runtime.Serialization.SerializationInfo" /> that holds the serialized object data about the exception being thrown.</param>
        /// <param name="context">The <see cref="T:System.Runtime.Serialization.StreamingContext" /> that contains contextual information about the source or destination.</param>
        /// <exception cref="T:System.ArgumentNullException">The <paramref name="info" /> parameter is null. </exception>
        /// <exception cref="T:System.Runtime.Serialization.SerializationException">The class name is null or <see cref="P:System.Exception.HResult" /> is zero (0). </exception>
        protected BadRequestException(System.Runtime.Serialization.SerializationInfo info, System.Runtime.Serialization.StreamingContext context)
            : base(info, context)
        {
        }

        /// <summary>
        /// Sets the <see cref="T:System.Runtime.Serialization.SerializationInfo" /> with information about the exception.
        /// </summary>
        /// <param name="info">The <see cref="T:System.Runtime.Serialization.SerializationInfo" /> that holds the serialized object data about the exception being thrown.</param>
        /// <param name="context">The <see cref="T:System.Runtime.Serialization.StreamingContext" /> that contains contextual information about the source or destination.</param>
        /// <exception cref="T:System.ArgumentNullException">The <paramref name="info" /> parameter is a null reference (Nothing in Visual Basic). </exception>
#if BCL35
        [System.Security.Permissions.SecurityPermission(
            System.Security.Permissions.SecurityAction.LinkDemand,
            Flags = System.Security.Permissions.SecurityPermissionFlag.SerializationFormatter)]
#endif
        [System.Security.SecurityCritical]
        // These FxCop rules are giving false-positives for this method
        [System.Diagnostics.CodeAnalysis.SuppressMessage("Microsoft.Security", "CA2123:OverrideLinkDemandsShouldBeIdenticalToBase")]
        [System.Diagnostics.CodeAnalysis.SuppressMessage("Microsoft.Security", "CA2134:MethodsMustOverrideWithConsistentTransparencyFxCopRule")]
        public override void GetObjectData(System.Runtime.Serialization.SerializationInfo info, System.Runtime.Serialization.StreamingContext context)
        {
            base.GetObjectData(info, context);
        }
#endif

    }
}<|MERGE_RESOLUTION|>--- conflicted
+++ resolved
@@ -31,11 +31,7 @@
     /// <summary>
     /// There is an error in the call or in a SQL statement.
     /// </summary>
-<<<<<<< HEAD
-#if !NETSTANDARD
-=======
-    #if !PCL && !NETSTANDARD
->>>>>>> 1327e649
+    #if !NETSTANDARD
     [Serializable]
     #endif
     public partial class BadRequestException : AmazonRDSDataServiceException
