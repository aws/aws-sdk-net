/*
 * Copyright 2010-2014 Amazon.com, Inc. or its affiliates. All Rights Reserved.
 * 
 * Licensed under the Apache License, Version 2.0 (the "License").
 * You may not use this file except in compliance with the License.
 * A copy of the License is located at
 * 
 *  http://aws.amazon.com/apache2.0
 * 
 * or in the "license" file accompanying this file. This file is distributed
 * on an "AS IS" BASIS, WITHOUT WARRANTIES OR CONDITIONS OF ANY KIND, either
 * express or implied. See the License for the specific language governing
 * permissions and limitations under the License.
 */

/*
 * Do not modify this file. This file is generated from the rds-data-2018-08-01.normal.json service model.
 */
using System;
using System.Collections.Generic;
using System.Xml.Serialization;
using System.Text;
using System.IO;
using System.Net;

using Amazon.Runtime;
using Amazon.Runtime.Internal;

namespace Amazon.RDSDataService.Model
{
    /// <summary>
    /// The service specified by the <code>resourceArn</code> parameter is not available.
    /// </summary>
<<<<<<< HEAD
#if !NETSTANDARD
=======
    #if !PCL && !NETSTANDARD
>>>>>>> 1327e649
    [Serializable]
    #endif
    public partial class ServiceUnavailableErrorException : AmazonRDSDataServiceException
    {

        /// <summary>
        /// Constructs a new ServiceUnavailableErrorException with the specified error
        /// message.
        /// </summary>
        /// <param name="message">
        /// Describes the error encountered.
        /// </param>
        public ServiceUnavailableErrorException(string message) 
            : base(message) {}

        /// <summary>
        /// Construct instance of ServiceUnavailableErrorException
        /// </summary>
        /// <param name="message"></param>
        /// <param name="innerException"></param>
        public ServiceUnavailableErrorException(string message, Exception innerException) 
            : base(message, innerException) {}

        /// <summary>
        /// Construct instance of ServiceUnavailableErrorException
        /// </summary>
        /// <param name="innerException"></param>
        public ServiceUnavailableErrorException(Exception innerException) 
            : base(innerException) {}

        /// <summary>
        /// Construct instance of ServiceUnavailableErrorException
        /// </summary>
        /// <param name="message"></param>
        /// <param name="innerException"></param>
        /// <param name="errorType"></param>
        /// <param name="errorCode"></param>
        /// <param name="requestId"></param>
        /// <param name="statusCode"></param>
        public ServiceUnavailableErrorException(string message, Exception innerException, ErrorType errorType, string errorCode, string requestId, HttpStatusCode statusCode) 
            : base(message, innerException, errorType, errorCode, requestId, statusCode) {}

        /// <summary>
        /// Construct instance of ServiceUnavailableErrorException
        /// </summary>
        /// <param name="message"></param>
        /// <param name="errorType"></param>
        /// <param name="errorCode"></param>
        /// <param name="requestId"></param>
        /// <param name="statusCode"></param>
        public ServiceUnavailableErrorException(string message, ErrorType errorType, string errorCode, string requestId, HttpStatusCode statusCode) 
            : base(message, errorType, errorCode, requestId, statusCode) {}


#if !NETSTANDARD
        /// <summary>
        /// Constructs a new instance of the ServiceUnavailableErrorException class with serialized data.
        /// </summary>
        /// <param name="info">The <see cref="T:System.Runtime.Serialization.SerializationInfo" /> that holds the serialized object data about the exception being thrown.</param>
        /// <param name="context">The <see cref="T:System.Runtime.Serialization.StreamingContext" /> that contains contextual information about the source or destination.</param>
        /// <exception cref="T:System.ArgumentNullException">The <paramref name="info" /> parameter is null. </exception>
        /// <exception cref="T:System.Runtime.Serialization.SerializationException">The class name is null or <see cref="P:System.Exception.HResult" /> is zero (0). </exception>
        protected ServiceUnavailableErrorException(System.Runtime.Serialization.SerializationInfo info, System.Runtime.Serialization.StreamingContext context)
            : base(info, context)
        {
        }

        /// <summary>
        /// Sets the <see cref="T:System.Runtime.Serialization.SerializationInfo" /> with information about the exception.
        /// </summary>
        /// <param name="info">The <see cref="T:System.Runtime.Serialization.SerializationInfo" /> that holds the serialized object data about the exception being thrown.</param>
        /// <param name="context">The <see cref="T:System.Runtime.Serialization.StreamingContext" /> that contains contextual information about the source or destination.</param>
        /// <exception cref="T:System.ArgumentNullException">The <paramref name="info" /> parameter is a null reference (Nothing in Visual Basic). </exception>
#if BCL35
        [System.Security.Permissions.SecurityPermission(
            System.Security.Permissions.SecurityAction.LinkDemand,
            Flags = System.Security.Permissions.SecurityPermissionFlag.SerializationFormatter)]
#endif
        [System.Security.SecurityCritical]
        // These FxCop rules are giving false-positives for this method
        [System.Diagnostics.CodeAnalysis.SuppressMessage("Microsoft.Security", "CA2123:OverrideLinkDemandsShouldBeIdenticalToBase")]
        [System.Diagnostics.CodeAnalysis.SuppressMessage("Microsoft.Security", "CA2134:MethodsMustOverrideWithConsistentTransparencyFxCopRule")]
        public override void GetObjectData(System.Runtime.Serialization.SerializationInfo info, System.Runtime.Serialization.StreamingContext context)
        {
            base.GetObjectData(info, context);
        }
#endif

    }
}<|MERGE_RESOLUTION|>--- conflicted
+++ resolved
@@ -31,11 +31,7 @@
     /// <summary>
     /// The service specified by the <code>resourceArn</code> parameter is not available.
     /// </summary>
-<<<<<<< HEAD
-#if !NETSTANDARD
-=======
-    #if !PCL && !NETSTANDARD
->>>>>>> 1327e649
+    #if !NETSTANDARD
     [Serializable]
     #endif
     public partial class ServiceUnavailableErrorException : AmazonRDSDataServiceException
