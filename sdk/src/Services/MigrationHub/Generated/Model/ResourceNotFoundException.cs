--- conflicted
+++ resolved
@@ -33,11 +33,7 @@
     /// configuration, update stream, migration task, etc.) that does not exist in Application
     /// Discovery Service (Application Discovery Service) or in Migration Hub's repository.
     /// </summary>
-<<<<<<< HEAD
-#if !NETSTANDARD
-=======
-    #if !PCL && !NETSTANDARD
->>>>>>> 1327e649
+    #if !NETSTANDARD
     [Serializable]
     #endif
     public partial class ResourceNotFoundException : AmazonMigrationHubException
