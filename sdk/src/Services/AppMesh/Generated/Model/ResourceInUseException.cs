--- conflicted
+++ resolved
@@ -32,11 +32,7 @@
     /// You can't delete the specified resource because it's in use or required by another
     ///         resource.
     /// </summary>
-<<<<<<< HEAD
-#if !NETSTANDARD
-=======
-    #if !PCL && !NETSTANDARD
->>>>>>> 1327e649
+    #if !NETSTANDARD
     [Serializable]
     #endif
     public partial class ResourceInUseException : AmazonAppMeshException
