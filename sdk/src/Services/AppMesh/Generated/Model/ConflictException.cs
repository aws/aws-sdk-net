--- conflicted
+++ resolved
@@ -32,11 +32,7 @@
     /// The request contains a client token that was used for a previous update resource call
     ///         with different specifications. Try the request again with a new client token.
     /// </summary>
-<<<<<<< HEAD
-#if !NETSTANDARD
-=======
-    #if !PCL && !NETSTANDARD
->>>>>>> 1327e649
+    #if !NETSTANDARD
     [Serializable]
     #endif
     public partial class ConflictException : AmazonAppMeshException
