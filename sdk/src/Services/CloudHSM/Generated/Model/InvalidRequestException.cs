/*
 * Copyright 2010-2014 Amazon.com, Inc. or its affiliates. All Rights Reserved.
 * 
 * Licensed under the Apache License, Version 2.0 (the "License").
 * You may not use this file except in compliance with the License.
 * A copy of the License is located at
 * 
 *  http://aws.amazon.com/apache2.0
 * 
 * or in the "license" file accompanying this file. This file is distributed
 * on an "AS IS" BASIS, WITHOUT WARRANTIES OR CONDITIONS OF ANY KIND, either
 * express or implied. See the License for the specific language governing
 * permissions and limitations under the License.
 */

/*
 * Do not modify this file. This file is generated from the cloudhsm-2014-05-30.normal.json service model.
 */
using System;
using System.Collections.Generic;
using System.Xml.Serialization;
using System.Text;
using System.IO;
using System.Net;

using Amazon.Runtime;
using Amazon.Runtime.Internal;

namespace Amazon.CloudHSM.Model
{
    /// <summary>
    /// Indicates that one or more of the request parameters are not valid.
    /// </summary>
<<<<<<< HEAD
#if !NETSTANDARD
=======
    #if !PCL && !NETSTANDARD
>>>>>>> 1327e649
    [Serializable]
    #endif
    public partial class InvalidRequestException : AmazonCloudHSMException
    {

        /// <summary>
        /// Constructs a new InvalidRequestException with the specified error
        /// message.
        /// </summary>
        /// <param name="message">
        /// Describes the error encountered.
        /// </param>
        public InvalidRequestException(string message) 
            : base(message) {}

        /// <summary>
        /// Construct instance of InvalidRequestException
        /// </summary>
        /// <param name="message"></param>
        /// <param name="innerException"></param>
        public InvalidRequestException(string message, Exception innerException) 
            : base(message, innerException) {}

        /// <summary>
        /// Construct instance of InvalidRequestException
        /// </summary>
        /// <param name="innerException"></param>
        public InvalidRequestException(Exception innerException) 
            : base(innerException) {}

        /// <summary>
        /// Construct instance of InvalidRequestException
        /// </summary>
        /// <param name="message"></param>
        /// <param name="innerException"></param>
        /// <param name="errorType"></param>
        /// <param name="errorCode"></param>
        /// <param name="requestId"></param>
        /// <param name="statusCode"></param>
        public InvalidRequestException(string message, Exception innerException, ErrorType errorType, string errorCode, string requestId, HttpStatusCode statusCode) 
            : base(message, innerException, errorType, errorCode, requestId, statusCode) {}

        /// <summary>
        /// Construct instance of InvalidRequestException
        /// </summary>
        /// <param name="message"></param>
        /// <param name="errorType"></param>
        /// <param name="errorCode"></param>
        /// <param name="requestId"></param>
        /// <param name="statusCode"></param>
        public InvalidRequestException(string message, ErrorType errorType, string errorCode, string requestId, HttpStatusCode statusCode) 
            : base(message, errorType, errorCode, requestId, statusCode) {}


#if !NETSTANDARD
        /// <summary>
        /// Constructs a new instance of the InvalidRequestException class with serialized data.
        /// </summary>
        /// <param name="info">The <see cref="T:System.Runtime.Serialization.SerializationInfo" /> that holds the serialized object data about the exception being thrown.</param>
        /// <param name="context">The <see cref="T:System.Runtime.Serialization.StreamingContext" /> that contains contextual information about the source or destination.</param>
        /// <exception cref="T:System.ArgumentNullException">The <paramref name="info" /> parameter is null. </exception>
        /// <exception cref="T:System.Runtime.Serialization.SerializationException">The class name is null or <see cref="P:System.Exception.HResult" /> is zero (0). </exception>
        protected InvalidRequestException(System.Runtime.Serialization.SerializationInfo info, System.Runtime.Serialization.StreamingContext context)
            : base(info, context)
        {
        }

        /// <summary>
        /// Sets the <see cref="T:System.Runtime.Serialization.SerializationInfo" /> with information about the exception.
        /// </summary>
        /// <param name="info">The <see cref="T:System.Runtime.Serialization.SerializationInfo" /> that holds the serialized object data about the exception being thrown.</param>
        /// <param name="context">The <see cref="T:System.Runtime.Serialization.StreamingContext" /> that contains contextual information about the source or destination.</param>
        /// <exception cref="T:System.ArgumentNullException">The <paramref name="info" /> parameter is a null reference (Nothing in Visual Basic). </exception>
#if BCL35
        [System.Security.Permissions.SecurityPermission(
            System.Security.Permissions.SecurityAction.LinkDemand,
            Flags = System.Security.Permissions.SecurityPermissionFlag.SerializationFormatter)]
#endif
        [System.Security.SecurityCritical]
        // These FxCop rules are giving false-positives for this method
        [System.Diagnostics.CodeAnalysis.SuppressMessage("Microsoft.Security", "CA2123:OverrideLinkDemandsShouldBeIdenticalToBase")]
        [System.Diagnostics.CodeAnalysis.SuppressMessage("Microsoft.Security", "CA2134:MethodsMustOverrideWithConsistentTransparencyFxCopRule")]
        public override void GetObjectData(System.Runtime.Serialization.SerializationInfo info, System.Runtime.Serialization.StreamingContext context)
        {
            base.GetObjectData(info, context);
        }
#endif

    }
}<|MERGE_RESOLUTION|>--- conflicted
+++ resolved
@@ -31,11 +31,7 @@
     /// <summary>
     /// Indicates that one or more of the request parameters are not valid.
     /// </summary>
-<<<<<<< HEAD
-#if !NETSTANDARD
-=======
-    #if !PCL && !NETSTANDARD
->>>>>>> 1327e649
+    #if !NETSTANDARD
     [Serializable]
     #endif
     public partial class InvalidRequestException : AmazonCloudHSMException
