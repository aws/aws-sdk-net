--- conflicted
+++ resolved
@@ -31,11 +31,7 @@
     /// <summary>
     /// The lifecycle policy could not be found, and no policy is set to the repository.
     /// </summary>
-<<<<<<< HEAD
-#if !NETSTANDARD
-=======
-    #if !PCL && !NETSTANDARD
->>>>>>> 1327e649
+    #if !NETSTANDARD
     [Serializable]
     #endif
     public partial class LifecyclePolicyNotFoundException : AmazonECRException
