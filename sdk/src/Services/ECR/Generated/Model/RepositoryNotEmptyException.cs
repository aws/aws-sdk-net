/*
 * Copyright 2010-2014 Amazon.com, Inc. or its affiliates. All Rights Reserved.
 * 
 * Licensed under the Apache License, Version 2.0 (the "License").
 * You may not use this file except in compliance with the License.
 * A copy of the License is located at
 * 
 *  http://aws.amazon.com/apache2.0
 * 
 * or in the "license" file accompanying this file. This file is distributed
 * on an "AS IS" BASIS, WITHOUT WARRANTIES OR CONDITIONS OF ANY KIND, either
 * express or implied. See the License for the specific language governing
 * permissions and limitations under the License.
 */

/*
 * Do not modify this file. This file is generated from the ecr-2015-09-21.normal.json service model.
 */
using System;
using System.Collections.Generic;
using System.Xml.Serialization;
using System.Text;
using System.IO;
using System.Net;

using Amazon.Runtime;
using Amazon.Runtime.Internal;

namespace Amazon.ECR.Model
{
    /// <summary>
    /// The specified repository contains images. To delete a repository that contains images,
    /// you must force the deletion with the <code>force</code> parameter.
    /// </summary>
<<<<<<< HEAD
#if !NETSTANDARD
=======
    #if !PCL && !NETSTANDARD
>>>>>>> 1327e649
    [Serializable]
    #endif
    public partial class RepositoryNotEmptyException : AmazonECRException
    {

        /// <summary>
        /// Constructs a new RepositoryNotEmptyException with the specified error
        /// message.
        /// </summary>
        /// <param name="message">
        /// Describes the error encountered.
        /// </param>
        public RepositoryNotEmptyException(string message) 
            : base(message) {}

        /// <summary>
        /// Construct instance of RepositoryNotEmptyException
        /// </summary>
        /// <param name="message"></param>
        /// <param name="innerException"></param>
        public RepositoryNotEmptyException(string message, Exception innerException) 
            : base(message, innerException) {}

        /// <summary>
        /// Construct instance of RepositoryNotEmptyException
        /// </summary>
        /// <param name="innerException"></param>
        public RepositoryNotEmptyException(Exception innerException) 
            : base(innerException) {}

        /// <summary>
        /// Construct instance of RepositoryNotEmptyException
        /// </summary>
        /// <param name="message"></param>
        /// <param name="innerException"></param>
        /// <param name="errorType"></param>
        /// <param name="errorCode"></param>
        /// <param name="requestId"></param>
        /// <param name="statusCode"></param>
        public RepositoryNotEmptyException(string message, Exception innerException, ErrorType errorType, string errorCode, string requestId, HttpStatusCode statusCode) 
            : base(message, innerException, errorType, errorCode, requestId, statusCode) {}

        /// <summary>
        /// Construct instance of RepositoryNotEmptyException
        /// </summary>
        /// <param name="message"></param>
        /// <param name="errorType"></param>
        /// <param name="errorCode"></param>
        /// <param name="requestId"></param>
        /// <param name="statusCode"></param>
        public RepositoryNotEmptyException(string message, ErrorType errorType, string errorCode, string requestId, HttpStatusCode statusCode) 
            : base(message, errorType, errorCode, requestId, statusCode) {}


#if !NETSTANDARD
        /// <summary>
        /// Constructs a new instance of the RepositoryNotEmptyException class with serialized data.
        /// </summary>
        /// <param name="info">The <see cref="T:System.Runtime.Serialization.SerializationInfo" /> that holds the serialized object data about the exception being thrown.</param>
        /// <param name="context">The <see cref="T:System.Runtime.Serialization.StreamingContext" /> that contains contextual information about the source or destination.</param>
        /// <exception cref="T:System.ArgumentNullException">The <paramref name="info" /> parameter is null. </exception>
        /// <exception cref="T:System.Runtime.Serialization.SerializationException">The class name is null or <see cref="P:System.Exception.HResult" /> is zero (0). </exception>
        protected RepositoryNotEmptyException(System.Runtime.Serialization.SerializationInfo info, System.Runtime.Serialization.StreamingContext context)
            : base(info, context)
        {
        }

        /// <summary>
        /// Sets the <see cref="T:System.Runtime.Serialization.SerializationInfo" /> with information about the exception.
        /// </summary>
        /// <param name="info">The <see cref="T:System.Runtime.Serialization.SerializationInfo" /> that holds the serialized object data about the exception being thrown.</param>
        /// <param name="context">The <see cref="T:System.Runtime.Serialization.StreamingContext" /> that contains contextual information about the source or destination.</param>
        /// <exception cref="T:System.ArgumentNullException">The <paramref name="info" /> parameter is a null reference (Nothing in Visual Basic). </exception>
#if BCL35
        [System.Security.Permissions.SecurityPermission(
            System.Security.Permissions.SecurityAction.LinkDemand,
            Flags = System.Security.Permissions.SecurityPermissionFlag.SerializationFormatter)]
#endif
        [System.Security.SecurityCritical]
        // These FxCop rules are giving false-positives for this method
        [System.Diagnostics.CodeAnalysis.SuppressMessage("Microsoft.Security", "CA2123:OverrideLinkDemandsShouldBeIdenticalToBase")]
        [System.Diagnostics.CodeAnalysis.SuppressMessage("Microsoft.Security", "CA2134:MethodsMustOverrideWithConsistentTransparencyFxCopRule")]
        public override void GetObjectData(System.Runtime.Serialization.SerializationInfo info, System.Runtime.Serialization.StreamingContext context)
        {
            base.GetObjectData(info, context);
        }
#endif

    }
}<|MERGE_RESOLUTION|>--- conflicted
+++ resolved
@@ -32,11 +32,7 @@
     /// The specified repository contains images. To delete a repository that contains images,
     /// you must force the deletion with the <code>force</code> parameter.
     /// </summary>
-<<<<<<< HEAD
-#if !NETSTANDARD
-=======
-    #if !PCL && !NETSTANDARD
->>>>>>> 1327e649
+    #if !NETSTANDARD
     [Serializable]
     #endif
     public partial class RepositoryNotEmptyException : AmazonECRException
