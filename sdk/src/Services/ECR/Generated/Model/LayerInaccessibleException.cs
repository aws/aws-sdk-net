/*
 * Copyright 2010-2014 Amazon.com, Inc. or its affiliates. All Rights Reserved.
 * 
 * Licensed under the Apache License, Version 2.0 (the "License").
 * You may not use this file except in compliance with the License.
 * A copy of the License is located at
 * 
 *  http://aws.amazon.com/apache2.0
 * 
 * or in the "license" file accompanying this file. This file is distributed
 * on an "AS IS" BASIS, WITHOUT WARRANTIES OR CONDITIONS OF ANY KIND, either
 * express or implied. See the License for the specific language governing
 * permissions and limitations under the License.
 */

/*
 * Do not modify this file. This file is generated from the ecr-2015-09-21.normal.json service model.
 */
using System;
using System.Collections.Generic;
using System.Xml.Serialization;
using System.Text;
using System.IO;
using System.Net;

using Amazon.Runtime;
using Amazon.Runtime.Internal;

namespace Amazon.ECR.Model
{
    /// <summary>
    /// The specified layer is not available because it is not associated with an image. Unassociated
    /// image layers may be cleaned up at any time.
    /// </summary>
<<<<<<< HEAD
#if !NETSTANDARD
=======
    #if !PCL && !NETSTANDARD
>>>>>>> 1327e649
    [Serializable]
    #endif
    public partial class LayerInaccessibleException : AmazonECRException
    {

        /// <summary>
        /// Constructs a new LayerInaccessibleException with the specified error
        /// message.
        /// </summary>
        /// <param name="message">
        /// Describes the error encountered.
        /// </param>
        public LayerInaccessibleException(string message) 
            : base(message) {}

        /// <summary>
        /// Construct instance of LayerInaccessibleException
        /// </summary>
        /// <param name="message"></param>
        /// <param name="innerException"></param>
        public LayerInaccessibleException(string message, Exception innerException) 
            : base(message, innerException) {}

        /// <summary>
        /// Construct instance of LayerInaccessibleException
        /// </summary>
        /// <param name="innerException"></param>
        public LayerInaccessibleException(Exception innerException) 
            : base(innerException) {}

        /// <summary>
        /// Construct instance of LayerInaccessibleException
        /// </summary>
        /// <param name="message"></param>
        /// <param name="innerException"></param>
        /// <param name="errorType"></param>
        /// <param name="errorCode"></param>
        /// <param name="requestId"></param>
        /// <param name="statusCode"></param>
        public LayerInaccessibleException(string message, Exception innerException, ErrorType errorType, string errorCode, string requestId, HttpStatusCode statusCode) 
            : base(message, innerException, errorType, errorCode, requestId, statusCode) {}

        /// <summary>
        /// Construct instance of LayerInaccessibleException
        /// </summary>
        /// <param name="message"></param>
        /// <param name="errorType"></param>
        /// <param name="errorCode"></param>
        /// <param name="requestId"></param>
        /// <param name="statusCode"></param>
        public LayerInaccessibleException(string message, ErrorType errorType, string errorCode, string requestId, HttpStatusCode statusCode) 
            : base(message, errorType, errorCode, requestId, statusCode) {}


#if !NETSTANDARD
        /// <summary>
        /// Constructs a new instance of the LayerInaccessibleException class with serialized data.
        /// </summary>
        /// <param name="info">The <see cref="T:System.Runtime.Serialization.SerializationInfo" /> that holds the serialized object data about the exception being thrown.</param>
        /// <param name="context">The <see cref="T:System.Runtime.Serialization.StreamingContext" /> that contains contextual information about the source or destination.</param>
        /// <exception cref="T:System.ArgumentNullException">The <paramref name="info" /> parameter is null. </exception>
        /// <exception cref="T:System.Runtime.Serialization.SerializationException">The class name is null or <see cref="P:System.Exception.HResult" /> is zero (0). </exception>
        protected LayerInaccessibleException(System.Runtime.Serialization.SerializationInfo info, System.Runtime.Serialization.StreamingContext context)
            : base(info, context)
        {
        }

        /// <summary>
        /// Sets the <see cref="T:System.Runtime.Serialization.SerializationInfo" /> with information about the exception.
        /// </summary>
        /// <param name="info">The <see cref="T:System.Runtime.Serialization.SerializationInfo" /> that holds the serialized object data about the exception being thrown.</param>
        /// <param name="context">The <see cref="T:System.Runtime.Serialization.StreamingContext" /> that contains contextual information about the source or destination.</param>
        /// <exception cref="T:System.ArgumentNullException">The <paramref name="info" /> parameter is a null reference (Nothing in Visual Basic). </exception>
#if BCL35
        [System.Security.Permissions.SecurityPermission(
            System.Security.Permissions.SecurityAction.LinkDemand,
            Flags = System.Security.Permissions.SecurityPermissionFlag.SerializationFormatter)]
#endif
        [System.Security.SecurityCritical]
        // These FxCop rules are giving false-positives for this method
        [System.Diagnostics.CodeAnalysis.SuppressMessage("Microsoft.Security", "CA2123:OverrideLinkDemandsShouldBeIdenticalToBase")]
        [System.Diagnostics.CodeAnalysis.SuppressMessage("Microsoft.Security", "CA2134:MethodsMustOverrideWithConsistentTransparencyFxCopRule")]
        public override void GetObjectData(System.Runtime.Serialization.SerializationInfo info, System.Runtime.Serialization.StreamingContext context)
        {
            base.GetObjectData(info, context);
        }
#endif

    }
}<|MERGE_RESOLUTION|>--- conflicted
+++ resolved
@@ -32,11 +32,7 @@
     /// The specified layer is not available because it is not associated with an image. Unassociated
     /// image layers may be cleaned up at any time.
     /// </summary>
-<<<<<<< HEAD
-#if !NETSTANDARD
-=======
-    #if !PCL && !NETSTANDARD
->>>>>>> 1327e649
+    #if !NETSTANDARD
     [Serializable]
     #endif
     public partial class LayerInaccessibleException : AmazonECRException
