--- conflicted
+++ resolved
@@ -32,11 +32,7 @@
     /// The layer digest calculation performed by Amazon ECR upon receipt of the image layer
     /// does not match the digest specified.
     /// </summary>
-<<<<<<< HEAD
-#if !NETSTANDARD
-=======
-    #if !PCL && !NETSTANDARD
->>>>>>> 1327e649
+    #if !NETSTANDARD
     [Serializable]
     #endif
     public partial class InvalidLayerException : AmazonECRException
