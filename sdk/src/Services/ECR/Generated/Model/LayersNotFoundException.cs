--- conflicted
+++ resolved
@@ -32,11 +32,7 @@
     /// The specified layers could not be found, or the specified layer is not valid for this
     /// repository.
     /// </summary>
-<<<<<<< HEAD
-#if !NETSTANDARD
-=======
-    #if !PCL && !NETSTANDARD
->>>>>>> 1327e649
+    #if !NETSTANDARD
     [Serializable]
     #endif
     public partial class LayersNotFoundException : AmazonECRException
