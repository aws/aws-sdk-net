--- conflicted
+++ resolved
@@ -32,11 +32,7 @@
     /// The specified repository could not be found. Check the spelling of the specified repository
     /// and ensure that you are performing operations on the correct registry.
     /// </summary>
-<<<<<<< HEAD
-#if !NETSTANDARD
-=======
-    #if !PCL && !NETSTANDARD
->>>>>>> 1327e649
+    #if !NETSTANDARD
     [Serializable]
     #endif
     public partial class RepositoryNotFoundException : AmazonECRException
