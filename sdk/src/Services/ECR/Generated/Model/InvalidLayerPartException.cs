/*
 * Copyright 2010-2014 Amazon.com, Inc. or its affiliates. All Rights Reserved.
 * 
 * Licensed under the Apache License, Version 2.0 (the "License").
 * You may not use this file except in compliance with the License.
 * A copy of the License is located at
 * 
 *  http://aws.amazon.com/apache2.0
 * 
 * or in the "license" file accompanying this file. This file is distributed
 * on an "AS IS" BASIS, WITHOUT WARRANTIES OR CONDITIONS OF ANY KIND, either
 * express or implied. See the License for the specific language governing
 * permissions and limitations under the License.
 */

/*
 * Do not modify this file. This file is generated from the ecr-2015-09-21.normal.json service model.
 */
using System;
using System.Collections.Generic;
using System.Xml.Serialization;
using System.Text;
using System.IO;
using System.Net;

using Amazon.Runtime;
using Amazon.Runtime.Internal;

namespace Amazon.ECR.Model
{
    /// <summary>
    /// The layer part size is not valid, or the first byte specified is not consecutive to
    /// the last byte of a previous layer part upload.
    /// </summary>
<<<<<<< HEAD
#if !NETSTANDARD
=======
    #if !PCL && !NETSTANDARD
>>>>>>> 1327e649
    [Serializable]
    #endif
    public partial class InvalidLayerPartException : AmazonECRException
    {
        private long? _lastValidByteReceived;
        private string _registryId;
        private string _repositoryName;
        private string _uploadId;

        /// <summary>
        /// Constructs a new InvalidLayerPartException with the specified error
        /// message.
        /// </summary>
        /// <param name="message">
        /// Describes the error encountered.
        /// </param>
        public InvalidLayerPartException(string message) 
            : base(message) {}

        /// <summary>
        /// Construct instance of InvalidLayerPartException
        /// </summary>
        /// <param name="message"></param>
        /// <param name="innerException"></param>
        public InvalidLayerPartException(string message, Exception innerException) 
            : base(message, innerException) {}

        /// <summary>
        /// Construct instance of InvalidLayerPartException
        /// </summary>
        /// <param name="innerException"></param>
        public InvalidLayerPartException(Exception innerException) 
            : base(innerException) {}

        /// <summary>
        /// Construct instance of InvalidLayerPartException
        /// </summary>
        /// <param name="message"></param>
        /// <param name="innerException"></param>
        /// <param name="errorType"></param>
        /// <param name="errorCode"></param>
        /// <param name="requestId"></param>
        /// <param name="statusCode"></param>
        public InvalidLayerPartException(string message, Exception innerException, ErrorType errorType, string errorCode, string requestId, HttpStatusCode statusCode) 
            : base(message, innerException, errorType, errorCode, requestId, statusCode) {}

        /// <summary>
        /// Construct instance of InvalidLayerPartException
        /// </summary>
        /// <param name="message"></param>
        /// <param name="errorType"></param>
        /// <param name="errorCode"></param>
        /// <param name="requestId"></param>
        /// <param name="statusCode"></param>
        public InvalidLayerPartException(string message, ErrorType errorType, string errorCode, string requestId, HttpStatusCode statusCode) 
            : base(message, errorType, errorCode, requestId, statusCode) {}


#if !NETSTANDARD
        /// <summary>
        /// Constructs a new instance of the InvalidLayerPartException class with serialized data.
        /// </summary>
        /// <param name="info">The <see cref="T:System.Runtime.Serialization.SerializationInfo" /> that holds the serialized object data about the exception being thrown.</param>
        /// <param name="context">The <see cref="T:System.Runtime.Serialization.StreamingContext" /> that contains contextual information about the source or destination.</param>
        /// <exception cref="T:System.ArgumentNullException">The <paramref name="info" /> parameter is null. </exception>
        /// <exception cref="T:System.Runtime.Serialization.SerializationException">The class name is null or <see cref="P:System.Exception.HResult" /> is zero (0). </exception>
        protected InvalidLayerPartException(System.Runtime.Serialization.SerializationInfo info, System.Runtime.Serialization.StreamingContext context)
            : base(info, context)
        {
            this.LastValidByteReceived = (long)info.GetValue("LastValidByteReceived", typeof(long));
            this.RegistryId = (string)info.GetValue("RegistryId", typeof(string));
            this.RepositoryName = (string)info.GetValue("RepositoryName", typeof(string));
            this.UploadId = (string)info.GetValue("UploadId", typeof(string));
        }

        /// <summary>
        /// Sets the <see cref="T:System.Runtime.Serialization.SerializationInfo" /> with information about the exception.
        /// </summary>
        /// <param name="info">The <see cref="T:System.Runtime.Serialization.SerializationInfo" /> that holds the serialized object data about the exception being thrown.</param>
        /// <param name="context">The <see cref="T:System.Runtime.Serialization.StreamingContext" /> that contains contextual information about the source or destination.</param>
        /// <exception cref="T:System.ArgumentNullException">The <paramref name="info" /> parameter is a null reference (Nothing in Visual Basic). </exception>
#if BCL35
        [System.Security.Permissions.SecurityPermission(
            System.Security.Permissions.SecurityAction.LinkDemand,
            Flags = System.Security.Permissions.SecurityPermissionFlag.SerializationFormatter)]
#endif
        [System.Security.SecurityCritical]
        // These FxCop rules are giving false-positives for this method
        [System.Diagnostics.CodeAnalysis.SuppressMessage("Microsoft.Security", "CA2123:OverrideLinkDemandsShouldBeIdenticalToBase")]
        [System.Diagnostics.CodeAnalysis.SuppressMessage("Microsoft.Security", "CA2134:MethodsMustOverrideWithConsistentTransparencyFxCopRule")]
        public override void GetObjectData(System.Runtime.Serialization.SerializationInfo info, System.Runtime.Serialization.StreamingContext context)
        {
            base.GetObjectData(info, context);
            info.AddValue("LastValidByteReceived", this.LastValidByteReceived);
            info.AddValue("RegistryId", this.RegistryId);
            info.AddValue("RepositoryName", this.RepositoryName);
            info.AddValue("UploadId", this.UploadId);
        }
#endif

        /// <summary>
        /// Gets and sets the property LastValidByteReceived. 
        /// <para>
        /// The last valid byte received from the layer part upload that is associated with the
        /// exception.
        /// </para>
        /// </summary>
        [AWSProperty(Min=0)]
        public long LastValidByteReceived
        {
            get { return this._lastValidByteReceived.GetValueOrDefault(); }
            set { this._lastValidByteReceived = value; }
        }

        // Check to see if LastValidByteReceived property is set
        internal bool IsSetLastValidByteReceived()
        {
            return this._lastValidByteReceived.HasValue; 
        }

        /// <summary>
        /// Gets and sets the property RegistryId. 
        /// <para>
        /// The registry ID associated with the exception.
        /// </para>
        /// </summary>
        public string RegistryId
        {
            get { return this._registryId; }
            set { this._registryId = value; }
        }

        // Check to see if RegistryId property is set
        internal bool IsSetRegistryId()
        {
            return this._registryId != null;
        }

        /// <summary>
        /// Gets and sets the property RepositoryName. 
        /// <para>
        /// The repository name associated with the exception.
        /// </para>
        /// </summary>
        [AWSProperty(Min=2, Max=256)]
        public string RepositoryName
        {
            get { return this._repositoryName; }
            set { this._repositoryName = value; }
        }

        // Check to see if RepositoryName property is set
        internal bool IsSetRepositoryName()
        {
            return this._repositoryName != null;
        }

        /// <summary>
        /// Gets and sets the property UploadId. 
        /// <para>
        /// The upload ID associated with the exception.
        /// </para>
        /// </summary>
        public string UploadId
        {
            get { return this._uploadId; }
            set { this._uploadId = value; }
        }

        // Check to see if UploadId property is set
        internal bool IsSetUploadId()
        {
            return this._uploadId != null;
        }

    }
}<|MERGE_RESOLUTION|>--- conflicted
+++ resolved
@@ -32,11 +32,7 @@
     /// The layer part size is not valid, or the first byte specified is not consecutive to
     /// the last byte of a previous layer part upload.
     /// </summary>
-<<<<<<< HEAD
-#if !NETSTANDARD
-=======
-    #if !PCL && !NETSTANDARD
->>>>>>> 1327e649
+    #if !NETSTANDARD
     [Serializable]
     #endif
     public partial class InvalidLayerPartException : AmazonECRException
