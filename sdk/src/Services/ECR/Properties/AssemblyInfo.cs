using System;
using System.Reflection;
using System.Runtime.InteropServices;
using System.Runtime.CompilerServices;

// General Information about an assembly is controlled through the following 
// set of attributes. Change these attribute values to modify the information
// associated with an assembly.
[assembly: AssemblyTitle("AWSSDK.ECR")]
#if BCL35
[assembly: AssemblyDescription("The Amazon Web Services SDK for .NET (3.5) - Amazon EC2 Container Registry. Amazon EC2 Container Registry (Amazon ECR) is a managed AWS Docker registry service. Customers can use the familiar Docker CLI to push, pull, and manage images.")]
#elif BCL45
[assembly: AssemblyDescription("The Amazon Web Services SDK for .NET (4.5) - Amazon EC2 Container Registry. Amazon EC2 Container Registry (Amazon ECR) is a managed AWS Docker registry service. Customers can use the familiar Docker CLI to push, pull, and manage images.")]
#elif PCL
<<<<<<< HEAD
[assembly: AssemblyDescription("The Amazon Web Services SDK for .NET (PCL)- Amazon EC2 Container Registry. Amazon EC2 Container Registry (Amazon ECR) is a managed AWS Docker registry service. Customers can use the familiar Docker CLI to push, pull, and manage images.")]
#elif DNX
[assembly: AssemblyDescription("The Amazon Web Services SDK for .NET (DNX)- Amazon EC2 Container Registry. Amazon EC2 Container Registry (Amazon ECR) is a managed AWS Docker registry service. Customers can use the familiar Docker CLI to push, pull, and manage images.")]
=======
[assembly: AssemblyDescription("The Amazon Web Services SDK for .NET (PCL) -  Amazon EC2 Container Registry. Amazon EC2 Container Registry (Amazon ECR) is a managed AWS Docker registry service. Customers can use the familiar Docker CLI to push, pull, and manage images.")]
#elif UNITY
[assembly: AssemblyDescription("The Amazon Web Services SDK for .NET (Unity) - Amazon EC2 Container Registry. Amazon EC2 Container Registry (Amazon ECR) is a managed AWS Docker registry service. Customers can use the familiar Docker CLI to push, pull, and manage images.")]
>>>>>>> 66295a90
#else
#error Unknown platform constant - unable to set correct AssemblyDescription
#endif

[assembly: AssemblyConfiguration("")]
[assembly: AssemblyProduct("Amazon Web Services SDK for .NET")]
[assembly: AssemblyCompany("Amazon.com, Inc")]
[assembly: AssemblyCopyright("Copyright 2009-2016 Amazon.com, Inc. or its affiliates. All Rights Reserved.")]
[assembly: AssemblyTrademark("")]
[assembly: AssemblyCulture("")]

// Setting ComVisible to false makes the types in this assembly not visible 
// to COM components.  If you need to access a type in this assembly from 
// COM, set the ComVisible attribute to true on that type.
[assembly: ComVisible(false)]

// Version information for an assembly consists of the following four values:
//
//      Major Version
//      Minor Version 
//      Build Number
//      Revision
//
// You can specify all the values or you can default the Build and Revision Numbers 
// by using the '*' as shown below:
// [assembly: AssemblyVersion("1.0.*")]
[assembly: AssemblyVersion("3.2")]
[assembly: AssemblyFileVersion("3.2.2.0")]

#if WINDOWS_PHONE || UNITY
[assembly: System.CLSCompliant(false)]
# else
[assembly: System.CLSCompliant(true)]
#endif

#if BCL
[assembly: System.Security.AllowPartiallyTrustedCallers]
#endif<|MERGE_RESOLUTION|>--- conflicted
+++ resolved
@@ -12,15 +12,11 @@
 #elif BCL45
 [assembly: AssemblyDescription("The Amazon Web Services SDK for .NET (4.5) - Amazon EC2 Container Registry. Amazon EC2 Container Registry (Amazon ECR) is a managed AWS Docker registry service. Customers can use the familiar Docker CLI to push, pull, and manage images.")]
 #elif PCL
-<<<<<<< HEAD
-[assembly: AssemblyDescription("The Amazon Web Services SDK for .NET (PCL)- Amazon EC2 Container Registry. Amazon EC2 Container Registry (Amazon ECR) is a managed AWS Docker registry service. Customers can use the familiar Docker CLI to push, pull, and manage images.")]
-#elif DNX
-[assembly: AssemblyDescription("The Amazon Web Services SDK for .NET (DNX)- Amazon EC2 Container Registry. Amazon EC2 Container Registry (Amazon ECR) is a managed AWS Docker registry service. Customers can use the familiar Docker CLI to push, pull, and manage images.")]
-=======
 [assembly: AssemblyDescription("The Amazon Web Services SDK for .NET (PCL) -  Amazon EC2 Container Registry. Amazon EC2 Container Registry (Amazon ECR) is a managed AWS Docker registry service. Customers can use the familiar Docker CLI to push, pull, and manage images.")]
 #elif UNITY
 [assembly: AssemblyDescription("The Amazon Web Services SDK for .NET (Unity) - Amazon EC2 Container Registry. Amazon EC2 Container Registry (Amazon ECR) is a managed AWS Docker registry service. Customers can use the familiar Docker CLI to push, pull, and manage images.")]
->>>>>>> 66295a90
+#elif DNX
+[assembly: AssemblyDescription("The Amazon Web Services SDK for .NET (DNX)- Amazon EC2 Container Registry. Amazon EC2 Container Registry (Amazon ECR) is a managed AWS Docker registry service. Customers can use the familiar Docker CLI to push, pull, and manage images.")]
 #else
 #error Unknown platform constant - unable to set correct AssemblyDescription
 #endif
