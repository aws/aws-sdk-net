/*
 * Copyright 2010-2014 Amazon.com, Inc. or its affiliates. All Rights Reserved.
 * 
 * Licensed under the Apache License, Version 2.0 (the "License").
 * You may not use this file except in compliance with the License.
 * A copy of the License is located at
 * 
 *  http://aws.amazon.com/apache2.0
 * 
 * or in the "license" file accompanying this file. This file is distributed
 * on an "AS IS" BASIS, WITHOUT WARRANTIES OR CONDITIONS OF ANY KIND, either
 * express or implied. See the License for the specific language governing
 * permissions and limitations under the License.
 */

/*
 * Do not modify this file. This file is generated from the ram-2018-01-04.normal.json service model.
 */
using System;
using System.Collections.Generic;
using System.Xml.Serialization;
using System.Text;
using System.IO;
using System.Net;

using Amazon.Runtime;
using Amazon.Runtime.Internal;

namespace Amazon.RAM.Model
{
    /// <summary>
    /// The invitation was already accepted.
    /// </summary>
<<<<<<< HEAD
#if !NETSTANDARD
=======
    #if !PCL && !NETSTANDARD
>>>>>>> 1327e649
    [Serializable]
    #endif
    public partial class ResourceShareInvitationAlreadyAcceptedException : AmazonRAMException
    {

        /// <summary>
        /// Constructs a new ResourceShareInvitationAlreadyAcceptedException with the specified error
        /// message.
        /// </summary>
        /// <param name="message">
        /// Describes the error encountered.
        /// </param>
        public ResourceShareInvitationAlreadyAcceptedException(string message) 
            : base(message) {}

        /// <summary>
        /// Construct instance of ResourceShareInvitationAlreadyAcceptedException
        /// </summary>
        /// <param name="message"></param>
        /// <param name="innerException"></param>
        public ResourceShareInvitationAlreadyAcceptedException(string message, Exception innerException) 
            : base(message, innerException) {}

        /// <summary>
        /// Construct instance of ResourceShareInvitationAlreadyAcceptedException
        /// </summary>
        /// <param name="innerException"></param>
        public ResourceShareInvitationAlreadyAcceptedException(Exception innerException) 
            : base(innerException) {}

        /// <summary>
        /// Construct instance of ResourceShareInvitationAlreadyAcceptedException
        /// </summary>
        /// <param name="message"></param>
        /// <param name="innerException"></param>
        /// <param name="errorType"></param>
        /// <param name="errorCode"></param>
        /// <param name="requestId"></param>
        /// <param name="statusCode"></param>
        public ResourceShareInvitationAlreadyAcceptedException(string message, Exception innerException, ErrorType errorType, string errorCode, string requestId, HttpStatusCode statusCode) 
            : base(message, innerException, errorType, errorCode, requestId, statusCode) {}

        /// <summary>
        /// Construct instance of ResourceShareInvitationAlreadyAcceptedException
        /// </summary>
        /// <param name="message"></param>
        /// <param name="errorType"></param>
        /// <param name="errorCode"></param>
        /// <param name="requestId"></param>
        /// <param name="statusCode"></param>
        public ResourceShareInvitationAlreadyAcceptedException(string message, ErrorType errorType, string errorCode, string requestId, HttpStatusCode statusCode) 
            : base(message, errorType, errorCode, requestId, statusCode) {}


#if !NETSTANDARD
        /// <summary>
        /// Constructs a new instance of the ResourceShareInvitationAlreadyAcceptedException class with serialized data.
        /// </summary>
        /// <param name="info">The <see cref="T:System.Runtime.Serialization.SerializationInfo" /> that holds the serialized object data about the exception being thrown.</param>
        /// <param name="context">The <see cref="T:System.Runtime.Serialization.StreamingContext" /> that contains contextual information about the source or destination.</param>
        /// <exception cref="T:System.ArgumentNullException">The <paramref name="info" /> parameter is null. </exception>
        /// <exception cref="T:System.Runtime.Serialization.SerializationException">The class name is null or <see cref="P:System.Exception.HResult" /> is zero (0). </exception>
        protected ResourceShareInvitationAlreadyAcceptedException(System.Runtime.Serialization.SerializationInfo info, System.Runtime.Serialization.StreamingContext context)
            : base(info, context)
        {
        }

        /// <summary>
        /// Sets the <see cref="T:System.Runtime.Serialization.SerializationInfo" /> with information about the exception.
        /// </summary>
        /// <param name="info">The <see cref="T:System.Runtime.Serialization.SerializationInfo" /> that holds the serialized object data about the exception being thrown.</param>
        /// <param name="context">The <see cref="T:System.Runtime.Serialization.StreamingContext" /> that contains contextual information about the source or destination.</param>
        /// <exception cref="T:System.ArgumentNullException">The <paramref name="info" /> parameter is a null reference (Nothing in Visual Basic). </exception>
#if BCL35
        [System.Security.Permissions.SecurityPermission(
            System.Security.Permissions.SecurityAction.LinkDemand,
            Flags = System.Security.Permissions.SecurityPermissionFlag.SerializationFormatter)]
#endif
        [System.Security.SecurityCritical]
        // These FxCop rules are giving false-positives for this method
        [System.Diagnostics.CodeAnalysis.SuppressMessage("Microsoft.Security", "CA2123:OverrideLinkDemandsShouldBeIdenticalToBase")]
        [System.Diagnostics.CodeAnalysis.SuppressMessage("Microsoft.Security", "CA2134:MethodsMustOverrideWithConsistentTransparencyFxCopRule")]
        public override void GetObjectData(System.Runtime.Serialization.SerializationInfo info, System.Runtime.Serialization.StreamingContext context)
        {
            base.GetObjectData(info, context);
        }
#endif

    }
}<|MERGE_RESOLUTION|>--- conflicted
+++ resolved
@@ -31,11 +31,7 @@
     /// <summary>
     /// The invitation was already accepted.
     /// </summary>
-<<<<<<< HEAD
-#if !NETSTANDARD
-=======
-    #if !PCL && !NETSTANDARD
->>>>>>> 1327e649
+    #if !NETSTANDARD
     [Serializable]
     #endif
     public partial class ResourceShareInvitationAlreadyAcceptedException : AmazonRAMException
