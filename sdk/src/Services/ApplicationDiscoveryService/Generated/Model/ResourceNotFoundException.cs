/*
 * Copyright 2010-2014 Amazon.com, Inc. or its affiliates. All Rights Reserved.
 * 
 * Licensed under the Apache License, Version 2.0 (the "License").
 * You may not use this file except in compliance with the License.
 * A copy of the License is located at
 * 
 *  http://aws.amazon.com/apache2.0
 * 
 * or in the "license" file accompanying this file. This file is distributed
 * on an "AS IS" BASIS, WITHOUT WARRANTIES OR CONDITIONS OF ANY KIND, either
 * express or implied. See the License for the specific language governing
 * permissions and limitations under the License.
 */

/*
 * Do not modify this file. This file is generated from the discovery-2015-11-01.normal.json service model.
 */
using System;
using System.Collections.Generic;
using System.Xml.Serialization;
using System.Text;
using System.IO;
using System.Net;

using Amazon.Runtime;
using Amazon.Runtime.Internal;

namespace Amazon.ApplicationDiscoveryService.Model
{
    /// <summary>
    /// The specified configuration ID was not located. Verify the configuration ID and try
    /// again.
    /// </summary>
<<<<<<< HEAD
#if !NETSTANDARD
=======
    #if !PCL && !NETSTANDARD
>>>>>>> 1327e649
    [Serializable]
    #endif
    public partial class ResourceNotFoundException : AmazonApplicationDiscoveryServiceException
    {

        /// <summary>
        /// Constructs a new ResourceNotFoundException with the specified error
        /// message.
        /// </summary>
        /// <param name="message">
        /// Describes the error encountered.
        /// </param>
        public ResourceNotFoundException(string message) 
            : base(message) {}

        /// <summary>
        /// Construct instance of ResourceNotFoundException
        /// </summary>
        /// <param name="message"></param>
        /// <param name="innerException"></param>
        public ResourceNotFoundException(string message, Exception innerException) 
            : base(message, innerException) {}

        /// <summary>
        /// Construct instance of ResourceNotFoundException
        /// </summary>
        /// <param name="innerException"></param>
        public ResourceNotFoundException(Exception innerException) 
            : base(innerException) {}

        /// <summary>
        /// Construct instance of ResourceNotFoundException
        /// </summary>
        /// <param name="message"></param>
        /// <param name="innerException"></param>
        /// <param name="errorType"></param>
        /// <param name="errorCode"></param>
        /// <param name="requestId"></param>
        /// <param name="statusCode"></param>
        public ResourceNotFoundException(string message, Exception innerException, ErrorType errorType, string errorCode, string requestId, HttpStatusCode statusCode) 
            : base(message, innerException, errorType, errorCode, requestId, statusCode) {}

        /// <summary>
        /// Construct instance of ResourceNotFoundException
        /// </summary>
        /// <param name="message"></param>
        /// <param name="errorType"></param>
        /// <param name="errorCode"></param>
        /// <param name="requestId"></param>
        /// <param name="statusCode"></param>
        public ResourceNotFoundException(string message, ErrorType errorType, string errorCode, string requestId, HttpStatusCode statusCode) 
            : base(message, errorType, errorCode, requestId, statusCode) {}


#if !NETSTANDARD
        /// <summary>
        /// Constructs a new instance of the ResourceNotFoundException class with serialized data.
        /// </summary>
        /// <param name="info">The <see cref="T:System.Runtime.Serialization.SerializationInfo" /> that holds the serialized object data about the exception being thrown.</param>
        /// <param name="context">The <see cref="T:System.Runtime.Serialization.StreamingContext" /> that contains contextual information about the source or destination.</param>
        /// <exception cref="T:System.ArgumentNullException">The <paramref name="info" /> parameter is null. </exception>
        /// <exception cref="T:System.Runtime.Serialization.SerializationException">The class name is null or <see cref="P:System.Exception.HResult" /> is zero (0). </exception>
        protected ResourceNotFoundException(System.Runtime.Serialization.SerializationInfo info, System.Runtime.Serialization.StreamingContext context)
            : base(info, context)
        {
        }

        /// <summary>
        /// Sets the <see cref="T:System.Runtime.Serialization.SerializationInfo" /> with information about the exception.
        /// </summary>
        /// <param name="info">The <see cref="T:System.Runtime.Serialization.SerializationInfo" /> that holds the serialized object data about the exception being thrown.</param>
        /// <param name="context">The <see cref="T:System.Runtime.Serialization.StreamingContext" /> that contains contextual information about the source or destination.</param>
        /// <exception cref="T:System.ArgumentNullException">The <paramref name="info" /> parameter is a null reference (Nothing in Visual Basic). </exception>
#if BCL35
        [System.Security.Permissions.SecurityPermission(
            System.Security.Permissions.SecurityAction.LinkDemand,
            Flags = System.Security.Permissions.SecurityPermissionFlag.SerializationFormatter)]
#endif
        [System.Security.SecurityCritical]
        // These FxCop rules are giving false-positives for this method
        [System.Diagnostics.CodeAnalysis.SuppressMessage("Microsoft.Security", "CA2123:OverrideLinkDemandsShouldBeIdenticalToBase")]
        [System.Diagnostics.CodeAnalysis.SuppressMessage("Microsoft.Security", "CA2134:MethodsMustOverrideWithConsistentTransparencyFxCopRule")]
        public override void GetObjectData(System.Runtime.Serialization.SerializationInfo info, System.Runtime.Serialization.StreamingContext context)
        {
            base.GetObjectData(info, context);
        }
#endif

    }
}<|MERGE_RESOLUTION|>--- conflicted
+++ resolved
@@ -32,11 +32,7 @@
     /// The specified configuration ID was not located. Verify the configuration ID and try
     /// again.
     /// </summary>
-<<<<<<< HEAD
-#if !NETSTANDARD
-=======
-    #if !PCL && !NETSTANDARD
->>>>>>> 1327e649
+    #if !NETSTANDARD
     [Serializable]
     #endif
     public partial class ResourceNotFoundException : AmazonApplicationDiscoveryServiceException
