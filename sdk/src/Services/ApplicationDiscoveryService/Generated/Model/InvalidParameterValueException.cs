/*
 * Copyright 2010-2014 Amazon.com, Inc. or its affiliates. All Rights Reserved.
 * 
 * Licensed under the Apache License, Version 2.0 (the "License").
 * You may not use this file except in compliance with the License.
 * A copy of the License is located at
 * 
 *  http://aws.amazon.com/apache2.0
 * 
 * or in the "license" file accompanying this file. This file is distributed
 * on an "AS IS" BASIS, WITHOUT WARRANTIES OR CONDITIONS OF ANY KIND, either
 * express or implied. See the License for the specific language governing
 * permissions and limitations under the License.
 */

/*
 * Do not modify this file. This file is generated from the discovery-2015-11-01.normal.json service model.
 */
using System;
using System.Collections.Generic;
using System.Xml.Serialization;
using System.Text;
using System.IO;
using System.Net;

using Amazon.Runtime;
using Amazon.Runtime.Internal;

namespace Amazon.ApplicationDiscoveryService.Model
{
    /// <summary>
    /// The value of one or more parameters are either invalid or out of range. Verify the
    /// parameter values and try again.
    /// </summary>
<<<<<<< HEAD
#if !NETSTANDARD
=======
    #if !PCL && !NETSTANDARD
>>>>>>> 1327e649
    [Serializable]
    #endif
    public partial class InvalidParameterValueException : AmazonApplicationDiscoveryServiceException
    {

        /// <summary>
        /// Constructs a new InvalidParameterValueException with the specified error
        /// message.
        /// </summary>
        /// <param name="message">
        /// Describes the error encountered.
        /// </param>
        public InvalidParameterValueException(string message) 
            : base(message) {}

        /// <summary>
        /// Construct instance of InvalidParameterValueException
        /// </summary>
        /// <param name="message"></param>
        /// <param name="innerException"></param>
        public InvalidParameterValueException(string message, Exception innerException) 
            : base(message, innerException) {}

        /// <summary>
        /// Construct instance of InvalidParameterValueException
        /// </summary>
        /// <param name="innerException"></param>
        public InvalidParameterValueException(Exception innerException) 
            : base(innerException) {}

        /// <summary>
        /// Construct instance of InvalidParameterValueException
        /// </summary>
        /// <param name="message"></param>
        /// <param name="innerException"></param>
        /// <param name="errorType"></param>
        /// <param name="errorCode"></param>
        /// <param name="requestId"></param>
        /// <param name="statusCode"></param>
        public InvalidParameterValueException(string message, Exception innerException, ErrorType errorType, string errorCode, string requestId, HttpStatusCode statusCode) 
            : base(message, innerException, errorType, errorCode, requestId, statusCode) {}

        /// <summary>
        /// Construct instance of InvalidParameterValueException
        /// </summary>
        /// <param name="message"></param>
        /// <param name="errorType"></param>
        /// <param name="errorCode"></param>
        /// <param name="requestId"></param>
        /// <param name="statusCode"></param>
        public InvalidParameterValueException(string message, ErrorType errorType, string errorCode, string requestId, HttpStatusCode statusCode) 
            : base(message, errorType, errorCode, requestId, statusCode) {}


#if !NETSTANDARD
        /// <summary>
        /// Constructs a new instance of the InvalidParameterValueException class with serialized data.
        /// </summary>
        /// <param name="info">The <see cref="T:System.Runtime.Serialization.SerializationInfo" /> that holds the serialized object data about the exception being thrown.</param>
        /// <param name="context">The <see cref="T:System.Runtime.Serialization.StreamingContext" /> that contains contextual information about the source or destination.</param>
        /// <exception cref="T:System.ArgumentNullException">The <paramref name="info" /> parameter is null. </exception>
        /// <exception cref="T:System.Runtime.Serialization.SerializationException">The class name is null or <see cref="P:System.Exception.HResult" /> is zero (0). </exception>
        protected InvalidParameterValueException(System.Runtime.Serialization.SerializationInfo info, System.Runtime.Serialization.StreamingContext context)
            : base(info, context)
        {
        }

        /// <summary>
        /// Sets the <see cref="T:System.Runtime.Serialization.SerializationInfo" /> with information about the exception.
        /// </summary>
        /// <param name="info">The <see cref="T:System.Runtime.Serialization.SerializationInfo" /> that holds the serialized object data about the exception being thrown.</param>
        /// <param name="context">The <see cref="T:System.Runtime.Serialization.StreamingContext" /> that contains contextual information about the source or destination.</param>
        /// <exception cref="T:System.ArgumentNullException">The <paramref name="info" /> parameter is a null reference (Nothing in Visual Basic). </exception>
#if BCL35
        [System.Security.Permissions.SecurityPermission(
            System.Security.Permissions.SecurityAction.LinkDemand,
            Flags = System.Security.Permissions.SecurityPermissionFlag.SerializationFormatter)]
#endif
        [System.Security.SecurityCritical]
        // These FxCop rules are giving false-positives for this method
        [System.Diagnostics.CodeAnalysis.SuppressMessage("Microsoft.Security", "CA2123:OverrideLinkDemandsShouldBeIdenticalToBase")]
        [System.Diagnostics.CodeAnalysis.SuppressMessage("Microsoft.Security", "CA2134:MethodsMustOverrideWithConsistentTransparencyFxCopRule")]
        public override void GetObjectData(System.Runtime.Serialization.SerializationInfo info, System.Runtime.Serialization.StreamingContext context)
        {
            base.GetObjectData(info, context);
        }
#endif

    }
}<|MERGE_RESOLUTION|>--- conflicted
+++ resolved
@@ -32,11 +32,7 @@
     /// The value of one or more parameters are either invalid or out of range. Verify the
     /// parameter values and try again.
     /// </summary>
-<<<<<<< HEAD
-#if !NETSTANDARD
-=======
-    #if !PCL && !NETSTANDARD
->>>>>>> 1327e649
+    #if !NETSTANDARD
     [Serializable]
     #endif
     public partial class InvalidParameterValueException : AmazonApplicationDiscoveryServiceException
