--- conflicted
+++ resolved
@@ -35,11 +35,7 @@
     /// are meant to be different, use a different <code>clientRequestToken</code>, and try
     /// again.
     /// </summary>
-<<<<<<< HEAD
-#if !NETSTANDARD
-=======
-    #if !PCL && !NETSTANDARD
->>>>>>> 1327e649
+    #if !NETSTANDARD
     [Serializable]
     #endif
     public partial class ResourceInUseException : AmazonApplicationDiscoveryServiceException
