/*
 * Copyright 2010-2014 Amazon.com, Inc. or its affiliates. All Rights Reserved.
 * 
 * Licensed under the Apache License, Version 2.0 (the "License").
 * You may not use this file except in compliance with the License.
 * A copy of the License is located at
 * 
 *  http://aws.amazon.com/apache2.0
 * 
 * or in the "license" file accompanying this file. This file is distributed
 * on an "AS IS" BASIS, WITHOUT WARRANTIES OR CONDITIONS OF ANY KIND, either
 * express or implied. See the License for the specific language governing
 * permissions and limitations under the License.
 */

/*
 * Do not modify this file. This file is generated from the waf-regional-2016-11-28.normal.json service model.
 */
using System;
using System.Collections.Generic;
using System.Xml.Serialization;
using System.Text;
using System.IO;
using System.Net;

using Amazon.Runtime;
using Amazon.Runtime.Internal;

namespace Amazon.WAFRegional.Model
{
    /// <summary>
    /// AWS WAF is not able to access the service linked role. This can be caused by a previous
    /// <code>PutLoggingConfiguration</code> request, which can lock the service linked role
    /// for about 20 seconds. Please try your request again. The service linked role can also
    /// be locked by a previous <code>DeleteServiceLinkedRole</code> request, which can lock
    /// the role for 15 minutes or more. If you recently made a <code>DeleteServiceLinkedRole</code>,
    /// wait at least 15 minutes and try the request again. If you receive this same exception
    /// again, you will have to wait additional time until the role is unlocked.
    /// </summary>
<<<<<<< HEAD
#if !NETSTANDARD
=======
    #if !PCL && !NETSTANDARD
>>>>>>> 1327e649
    [Serializable]
    #endif
    public partial class WAFServiceLinkedRoleErrorException : AmazonWAFRegionalException
    {

        /// <summary>
        /// Constructs a new WAFServiceLinkedRoleErrorException with the specified error
        /// message.
        /// </summary>
        /// <param name="message">
        /// Describes the error encountered.
        /// </param>
        public WAFServiceLinkedRoleErrorException(string message) 
            : base(message) {}

        /// <summary>
        /// Construct instance of WAFServiceLinkedRoleErrorException
        /// </summary>
        /// <param name="message"></param>
        /// <param name="innerException"></param>
        public WAFServiceLinkedRoleErrorException(string message, Exception innerException) 
            : base(message, innerException) {}

        /// <summary>
        /// Construct instance of WAFServiceLinkedRoleErrorException
        /// </summary>
        /// <param name="innerException"></param>
        public WAFServiceLinkedRoleErrorException(Exception innerException) 
            : base(innerException) {}

        /// <summary>
        /// Construct instance of WAFServiceLinkedRoleErrorException
        /// </summary>
        /// <param name="message"></param>
        /// <param name="innerException"></param>
        /// <param name="errorType"></param>
        /// <param name="errorCode"></param>
        /// <param name="requestId"></param>
        /// <param name="statusCode"></param>
        public WAFServiceLinkedRoleErrorException(string message, Exception innerException, ErrorType errorType, string errorCode, string requestId, HttpStatusCode statusCode) 
            : base(message, innerException, errorType, errorCode, requestId, statusCode) {}

        /// <summary>
        /// Construct instance of WAFServiceLinkedRoleErrorException
        /// </summary>
        /// <param name="message"></param>
        /// <param name="errorType"></param>
        /// <param name="errorCode"></param>
        /// <param name="requestId"></param>
        /// <param name="statusCode"></param>
        public WAFServiceLinkedRoleErrorException(string message, ErrorType errorType, string errorCode, string requestId, HttpStatusCode statusCode) 
            : base(message, errorType, errorCode, requestId, statusCode) {}


#if !NETSTANDARD
        /// <summary>
        /// Constructs a new instance of the WAFServiceLinkedRoleErrorException class with serialized data.
        /// </summary>
        /// <param name="info">The <see cref="T:System.Runtime.Serialization.SerializationInfo" /> that holds the serialized object data about the exception being thrown.</param>
        /// <param name="context">The <see cref="T:System.Runtime.Serialization.StreamingContext" /> that contains contextual information about the source or destination.</param>
        /// <exception cref="T:System.ArgumentNullException">The <paramref name="info" /> parameter is null. </exception>
        /// <exception cref="T:System.Runtime.Serialization.SerializationException">The class name is null or <see cref="P:System.Exception.HResult" /> is zero (0). </exception>
        protected WAFServiceLinkedRoleErrorException(System.Runtime.Serialization.SerializationInfo info, System.Runtime.Serialization.StreamingContext context)
            : base(info, context)
        {
        }

        /// <summary>
        /// Sets the <see cref="T:System.Runtime.Serialization.SerializationInfo" /> with information about the exception.
        /// </summary>
        /// <param name="info">The <see cref="T:System.Runtime.Serialization.SerializationInfo" /> that holds the serialized object data about the exception being thrown.</param>
        /// <param name="context">The <see cref="T:System.Runtime.Serialization.StreamingContext" /> that contains contextual information about the source or destination.</param>
        /// <exception cref="T:System.ArgumentNullException">The <paramref name="info" /> parameter is a null reference (Nothing in Visual Basic). </exception>
#if BCL35
        [System.Security.Permissions.SecurityPermission(
            System.Security.Permissions.SecurityAction.LinkDemand,
            Flags = System.Security.Permissions.SecurityPermissionFlag.SerializationFormatter)]
#endif
        [System.Security.SecurityCritical]
        // These FxCop rules are giving false-positives for this method
        [System.Diagnostics.CodeAnalysis.SuppressMessage("Microsoft.Security", "CA2123:OverrideLinkDemandsShouldBeIdenticalToBase")]
        [System.Diagnostics.CodeAnalysis.SuppressMessage("Microsoft.Security", "CA2134:MethodsMustOverrideWithConsistentTransparencyFxCopRule")]
        public override void GetObjectData(System.Runtime.Serialization.SerializationInfo info, System.Runtime.Serialization.StreamingContext context)
        {
            base.GetObjectData(info, context);
        }
#endif

    }
}<|MERGE_RESOLUTION|>--- conflicted
+++ resolved
@@ -37,11 +37,7 @@
     /// wait at least 15 minutes and try the request again. If you receive this same exception
     /// again, you will have to wait additional time until the role is unlocked.
     /// </summary>
-<<<<<<< HEAD
-#if !NETSTANDARD
-=======
-    #if !PCL && !NETSTANDARD
->>>>>>> 1327e649
+    #if !NETSTANDARD
     [Serializable]
     #endif
     public partial class WAFServiceLinkedRoleErrorException : AmazonWAFRegionalException
