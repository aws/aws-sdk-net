--- conflicted
+++ resolved
@@ -33,11 +33,7 @@
     /// objects that you can create for an AWS account. For more information, see <a href="https://docs.aws.amazon.com/waf/latest/developerguide/limits.html">Limits</a>
     /// in the <i>AWS WAF Developer Guide</i>.
     /// </summary>
-<<<<<<< HEAD
-#if !NETSTANDARD
-=======
-    #if !PCL && !NETSTANDARD
->>>>>>> 1327e649
+    #if !NETSTANDARD
     [Serializable]
     #endif
     public partial class WAFLimitsExceededException : AmazonWAFRegionalException
