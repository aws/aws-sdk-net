/*
 * Copyright 2010-2014 Amazon.com, Inc. or its affiliates. All Rights Reserved.
 * 
 * Licensed under the Apache License, Version 2.0 (the "License").
 * You may not use this file except in compliance with the License.
 * A copy of the License is located at
 * 
 *  http://aws.amazon.com/apache2.0
 * 
 * or in the "license" file accompanying this file. This file is distributed
 * on an "AS IS" BASIS, WITHOUT WARRANTIES OR CONDITIONS OF ANY KIND, either
 * express or implied. See the License for the specific language governing
 * permissions and limitations under the License.
 */

/*
 * Do not modify this file. This file is generated from the waf-regional-2016-11-28.normal.json service model.
 */
using System;
using System.Collections.Generic;
using System.Xml.Serialization;
using System.Text;
using System.IO;
using System.Net;

using Amazon.Runtime;
using Amazon.Runtime.Internal;

namespace Amazon.WAFRegional.Model
{
    /// <summary>
    /// The operation failed because you tried to delete an object that is still in use. For
    /// example:
    /// 
    ///  <ul> <li> 
    /// <para>
    /// You tried to delete a <code>ByteMatchSet</code> that is still referenced by a <code>Rule</code>.
    /// </para>
    ///  </li> <li> 
    /// <para>
    /// You tried to delete a <code>Rule</code> that is still referenced by a <code>WebACL</code>.
    /// </para>
    ///  </li> </ul>
    /// </summary>
<<<<<<< HEAD
#if !NETSTANDARD
=======
    #if !PCL && !NETSTANDARD
>>>>>>> 1327e649
    [Serializable]
    #endif
    public partial class WAFReferencedItemException : AmazonWAFRegionalException
    {

        /// <summary>
        /// Constructs a new WAFReferencedItemException with the specified error
        /// message.
        /// </summary>
        /// <param name="message">
        /// Describes the error encountered.
        /// </param>
        public WAFReferencedItemException(string message) 
            : base(message) {}

        /// <summary>
        /// Construct instance of WAFReferencedItemException
        /// </summary>
        /// <param name="message"></param>
        /// <param name="innerException"></param>
        public WAFReferencedItemException(string message, Exception innerException) 
            : base(message, innerException) {}

        /// <summary>
        /// Construct instance of WAFReferencedItemException
        /// </summary>
        /// <param name="innerException"></param>
        public WAFReferencedItemException(Exception innerException) 
            : base(innerException) {}

        /// <summary>
        /// Construct instance of WAFReferencedItemException
        /// </summary>
        /// <param name="message"></param>
        /// <param name="innerException"></param>
        /// <param name="errorType"></param>
        /// <param name="errorCode"></param>
        /// <param name="requestId"></param>
        /// <param name="statusCode"></param>
        public WAFReferencedItemException(string message, Exception innerException, ErrorType errorType, string errorCode, string requestId, HttpStatusCode statusCode) 
            : base(message, innerException, errorType, errorCode, requestId, statusCode) {}

        /// <summary>
        /// Construct instance of WAFReferencedItemException
        /// </summary>
        /// <param name="message"></param>
        /// <param name="errorType"></param>
        /// <param name="errorCode"></param>
        /// <param name="requestId"></param>
        /// <param name="statusCode"></param>
        public WAFReferencedItemException(string message, ErrorType errorType, string errorCode, string requestId, HttpStatusCode statusCode) 
            : base(message, errorType, errorCode, requestId, statusCode) {}


#if !NETSTANDARD
        /// <summary>
        /// Constructs a new instance of the WAFReferencedItemException class with serialized data.
        /// </summary>
        /// <param name="info">The <see cref="T:System.Runtime.Serialization.SerializationInfo" /> that holds the serialized object data about the exception being thrown.</param>
        /// <param name="context">The <see cref="T:System.Runtime.Serialization.StreamingContext" /> that contains contextual information about the source or destination.</param>
        /// <exception cref="T:System.ArgumentNullException">The <paramref name="info" /> parameter is null. </exception>
        /// <exception cref="T:System.Runtime.Serialization.SerializationException">The class name is null or <see cref="P:System.Exception.HResult" /> is zero (0). </exception>
        protected WAFReferencedItemException(System.Runtime.Serialization.SerializationInfo info, System.Runtime.Serialization.StreamingContext context)
            : base(info, context)
        {
        }

        /// <summary>
        /// Sets the <see cref="T:System.Runtime.Serialization.SerializationInfo" /> with information about the exception.
        /// </summary>
        /// <param name="info">The <see cref="T:System.Runtime.Serialization.SerializationInfo" /> that holds the serialized object data about the exception being thrown.</param>
        /// <param name="context">The <see cref="T:System.Runtime.Serialization.StreamingContext" /> that contains contextual information about the source or destination.</param>
        /// <exception cref="T:System.ArgumentNullException">The <paramref name="info" /> parameter is a null reference (Nothing in Visual Basic). </exception>
#if BCL35
        [System.Security.Permissions.SecurityPermission(
            System.Security.Permissions.SecurityAction.LinkDemand,
            Flags = System.Security.Permissions.SecurityPermissionFlag.SerializationFormatter)]
#endif
        [System.Security.SecurityCritical]
        // These FxCop rules are giving false-positives for this method
        [System.Diagnostics.CodeAnalysis.SuppressMessage("Microsoft.Security", "CA2123:OverrideLinkDemandsShouldBeIdenticalToBase")]
        [System.Diagnostics.CodeAnalysis.SuppressMessage("Microsoft.Security", "CA2134:MethodsMustOverrideWithConsistentTransparencyFxCopRule")]
        public override void GetObjectData(System.Runtime.Serialization.SerializationInfo info, System.Runtime.Serialization.StreamingContext context)
        {
            base.GetObjectData(info, context);
        }
#endif

    }
}<|MERGE_RESOLUTION|>--- conflicted
+++ resolved
@@ -42,11 +42,7 @@
     /// </para>
     ///  </li> </ul>
     /// </summary>
-<<<<<<< HEAD
-#if !NETSTANDARD
-=======
-    #if !PCL && !NETSTANDARD
->>>>>>> 1327e649
+    #if !NETSTANDARD
     [Serializable]
     #endif
     public partial class WAFReferencedItemException : AmazonWAFRegionalException
