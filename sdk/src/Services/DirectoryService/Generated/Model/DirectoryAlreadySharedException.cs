--- conflicted
+++ resolved
@@ -31,11 +31,7 @@
     /// <summary>
     /// The specified directory has already been shared with this AWS account.
     /// </summary>
-<<<<<<< HEAD
-#if !NETSTANDARD
-=======
-    #if !PCL && !NETSTANDARD
->>>>>>> 1327e649
+    #if !NETSTANDARD
     [Serializable]
     #endif
     public partial class DirectoryAlreadySharedException : AmazonDirectoryServiceException
