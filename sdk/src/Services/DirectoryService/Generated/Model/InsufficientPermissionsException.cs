/*
 * Copyright 2010-2014 Amazon.com, Inc. or its affiliates. All Rights Reserved.
 * 
 * Licensed under the Apache License, Version 2.0 (the "License").
 * You may not use this file except in compliance with the License.
 * A copy of the License is located at
 * 
 *  http://aws.amazon.com/apache2.0
 * 
 * or in the "license" file accompanying this file. This file is distributed
 * on an "AS IS" BASIS, WITHOUT WARRANTIES OR CONDITIONS OF ANY KIND, either
 * express or implied. See the License for the specific language governing
 * permissions and limitations under the License.
 */

/*
 * Do not modify this file. This file is generated from the ds-2015-04-16.normal.json service model.
 */
using System;
using System.Collections.Generic;
using System.Xml.Serialization;
using System.Text;
using System.IO;
using System.Net;

using Amazon.Runtime;
using Amazon.Runtime.Internal;

namespace Amazon.DirectoryService.Model
{
    /// <summary>
    /// The account does not have sufficient permission to perform the operation.
    /// </summary>
<<<<<<< HEAD
#if !NETSTANDARD
=======
    #if !PCL && !NETSTANDARD
>>>>>>> 1327e649
    [Serializable]
    #endif
    public partial class InsufficientPermissionsException : AmazonDirectoryServiceException
    {
        private string _requestId;

        /// <summary>
        /// Constructs a new InsufficientPermissionsException with the specified error
        /// message.
        /// </summary>
        /// <param name="message">
        /// Describes the error encountered.
        /// </param>
        public InsufficientPermissionsException(string message) 
            : base(message) {}

        /// <summary>
        /// Construct instance of InsufficientPermissionsException
        /// </summary>
        /// <param name="message"></param>
        /// <param name="innerException"></param>
        public InsufficientPermissionsException(string message, Exception innerException) 
            : base(message, innerException) {}

        /// <summary>
        /// Construct instance of InsufficientPermissionsException
        /// </summary>
        /// <param name="innerException"></param>
        public InsufficientPermissionsException(Exception innerException) 
            : base(innerException) {}

        /// <summary>
        /// Construct instance of InsufficientPermissionsException
        /// </summary>
        /// <param name="message"></param>
        /// <param name="innerException"></param>
        /// <param name="errorType"></param>
        /// <param name="errorCode"></param>
        /// <param name="requestId"></param>
        /// <param name="statusCode"></param>
        public InsufficientPermissionsException(string message, Exception innerException, ErrorType errorType, string errorCode, string requestId, HttpStatusCode statusCode) 
            : base(message, innerException, errorType, errorCode, requestId, statusCode) {}

        /// <summary>
        /// Construct instance of InsufficientPermissionsException
        /// </summary>
        /// <param name="message"></param>
        /// <param name="errorType"></param>
        /// <param name="errorCode"></param>
        /// <param name="requestId"></param>
        /// <param name="statusCode"></param>
        public InsufficientPermissionsException(string message, ErrorType errorType, string errorCode, string requestId, HttpStatusCode statusCode) 
            : base(message, errorType, errorCode, requestId, statusCode) {}


#if !NETSTANDARD
        /// <summary>
        /// Constructs a new instance of the InsufficientPermissionsException class with serialized data.
        /// </summary>
        /// <param name="info">The <see cref="T:System.Runtime.Serialization.SerializationInfo" /> that holds the serialized object data about the exception being thrown.</param>
        /// <param name="context">The <see cref="T:System.Runtime.Serialization.StreamingContext" /> that contains contextual information about the source or destination.</param>
        /// <exception cref="T:System.ArgumentNullException">The <paramref name="info" /> parameter is null. </exception>
        /// <exception cref="T:System.Runtime.Serialization.SerializationException">The class name is null or <see cref="P:System.Exception.HResult" /> is zero (0). </exception>
        protected InsufficientPermissionsException(System.Runtime.Serialization.SerializationInfo info, System.Runtime.Serialization.StreamingContext context)
            : base(info, context)
        {
            this.RequestId = (string)info.GetValue("RequestId", typeof(string));
        }

        /// <summary>
        /// Sets the <see cref="T:System.Runtime.Serialization.SerializationInfo" /> with information about the exception.
        /// </summary>
        /// <param name="info">The <see cref="T:System.Runtime.Serialization.SerializationInfo" /> that holds the serialized object data about the exception being thrown.</param>
        /// <param name="context">The <see cref="T:System.Runtime.Serialization.StreamingContext" /> that contains contextual information about the source or destination.</param>
        /// <exception cref="T:System.ArgumentNullException">The <paramref name="info" /> parameter is a null reference (Nothing in Visual Basic). </exception>
#if BCL35
        [System.Security.Permissions.SecurityPermission(
            System.Security.Permissions.SecurityAction.LinkDemand,
            Flags = System.Security.Permissions.SecurityPermissionFlag.SerializationFormatter)]
#endif
        [System.Security.SecurityCritical]
        // These FxCop rules are giving false-positives for this method
        [System.Diagnostics.CodeAnalysis.SuppressMessage("Microsoft.Security", "CA2123:OverrideLinkDemandsShouldBeIdenticalToBase")]
        [System.Diagnostics.CodeAnalysis.SuppressMessage("Microsoft.Security", "CA2134:MethodsMustOverrideWithConsistentTransparencyFxCopRule")]
        public override void GetObjectData(System.Runtime.Serialization.SerializationInfo info, System.Runtime.Serialization.StreamingContext context)
        {
            base.GetObjectData(info, context);
            info.AddValue("RequestId", this.RequestId);
        }
#endif

        /// <summary>
        /// Gets and sets the property RequestId.
        /// </summary>
        public string RequestId
        {
            get { return this._requestId; }
            set { this._requestId = value; }
        }

        // Check to see if RequestId property is set
        internal bool IsSetRequestId()
        {
            return this._requestId != null;
        }

    }
}<|MERGE_RESOLUTION|>--- conflicted
+++ resolved
@@ -31,11 +31,7 @@
     /// <summary>
     /// The account does not have sufficient permission to perform the operation.
     /// </summary>
-<<<<<<< HEAD
-#if !NETSTANDARD
-=======
-    #if !PCL && !NETSTANDARD
->>>>>>> 1327e649
+    #if !NETSTANDARD
     [Serializable]
     #endif
     public partial class InsufficientPermissionsException : AmazonDirectoryServiceException
