/*
 * Copyright 2010-2014 Amazon.com, Inc. or its affiliates. All Rights Reserved.
 * 
 * Licensed under the Apache License, Version 2.0 (the "License").
 * You may not use this file except in compliance with the License.
 * A copy of the License is located at
 * 
 *  http://aws.amazon.com/apache2.0
 * 
 * or in the "license" file accompanying this file. This file is distributed
 * on an "AS IS" BASIS, WITHOUT WARRANTIES OR CONDITIONS OF ANY KIND, either
 * express or implied. See the License for the specific language governing
 * permissions and limitations under the License.
 */

/*
 * Do not modify this file. This file is generated from the ds-2015-04-16.normal.json service model.
 */
using System;
using System.Collections.Generic;
using System.Xml.Serialization;
using System.Text;
using System.IO;
using System.Net;

using Amazon.Runtime;
using Amazon.Runtime.Internal;

namespace Amazon.DirectoryService.Model
{
    /// <summary>
    /// The maximum number of directories in the region has been reached. You can use the
    /// <a>GetDirectoryLimits</a> operation to determine your directory limits in the region.
    /// </summary>
<<<<<<< HEAD
#if !NETSTANDARD
=======
    #if !PCL && !NETSTANDARD
>>>>>>> 1327e649
    [Serializable]
    #endif
    public partial class DirectoryLimitExceededException : AmazonDirectoryServiceException
    {
        private string _requestId;

        /// <summary>
        /// Constructs a new DirectoryLimitExceededException with the specified error
        /// message.
        /// </summary>
        /// <param name="message">
        /// Describes the error encountered.
        /// </param>
        public DirectoryLimitExceededException(string message) 
            : base(message) {}

        /// <summary>
        /// Construct instance of DirectoryLimitExceededException
        /// </summary>
        /// <param name="message"></param>
        /// <param name="innerException"></param>
        public DirectoryLimitExceededException(string message, Exception innerException) 
            : base(message, innerException) {}

        /// <summary>
        /// Construct instance of DirectoryLimitExceededException
        /// </summary>
        /// <param name="innerException"></param>
        public DirectoryLimitExceededException(Exception innerException) 
            : base(innerException) {}

        /// <summary>
        /// Construct instance of DirectoryLimitExceededException
        /// </summary>
        /// <param name="message"></param>
        /// <param name="innerException"></param>
        /// <param name="errorType"></param>
        /// <param name="errorCode"></param>
        /// <param name="requestId"></param>
        /// <param name="statusCode"></param>
        public DirectoryLimitExceededException(string message, Exception innerException, ErrorType errorType, string errorCode, string requestId, HttpStatusCode statusCode) 
            : base(message, innerException, errorType, errorCode, requestId, statusCode) {}

        /// <summary>
        /// Construct instance of DirectoryLimitExceededException
        /// </summary>
        /// <param name="message"></param>
        /// <param name="errorType"></param>
        /// <param name="errorCode"></param>
        /// <param name="requestId"></param>
        /// <param name="statusCode"></param>
        public DirectoryLimitExceededException(string message, ErrorType errorType, string errorCode, string requestId, HttpStatusCode statusCode) 
            : base(message, errorType, errorCode, requestId, statusCode) {}


#if !NETSTANDARD
        /// <summary>
        /// Constructs a new instance of the DirectoryLimitExceededException class with serialized data.
        /// </summary>
        /// <param name="info">The <see cref="T:System.Runtime.Serialization.SerializationInfo" /> that holds the serialized object data about the exception being thrown.</param>
        /// <param name="context">The <see cref="T:System.Runtime.Serialization.StreamingContext" /> that contains contextual information about the source or destination.</param>
        /// <exception cref="T:System.ArgumentNullException">The <paramref name="info" /> parameter is null. </exception>
        /// <exception cref="T:System.Runtime.Serialization.SerializationException">The class name is null or <see cref="P:System.Exception.HResult" /> is zero (0). </exception>
        protected DirectoryLimitExceededException(System.Runtime.Serialization.SerializationInfo info, System.Runtime.Serialization.StreamingContext context)
            : base(info, context)
        {
            this.RequestId = (string)info.GetValue("RequestId", typeof(string));
        }

        /// <summary>
        /// Sets the <see cref="T:System.Runtime.Serialization.SerializationInfo" /> with information about the exception.
        /// </summary>
        /// <param name="info">The <see cref="T:System.Runtime.Serialization.SerializationInfo" /> that holds the serialized object data about the exception being thrown.</param>
        /// <param name="context">The <see cref="T:System.Runtime.Serialization.StreamingContext" /> that contains contextual information about the source or destination.</param>
        /// <exception cref="T:System.ArgumentNullException">The <paramref name="info" /> parameter is a null reference (Nothing in Visual Basic). </exception>
#if BCL35
        [System.Security.Permissions.SecurityPermission(
            System.Security.Permissions.SecurityAction.LinkDemand,
            Flags = System.Security.Permissions.SecurityPermissionFlag.SerializationFormatter)]
#endif
        [System.Security.SecurityCritical]
        // These FxCop rules are giving false-positives for this method
        [System.Diagnostics.CodeAnalysis.SuppressMessage("Microsoft.Security", "CA2123:OverrideLinkDemandsShouldBeIdenticalToBase")]
        [System.Diagnostics.CodeAnalysis.SuppressMessage("Microsoft.Security", "CA2134:MethodsMustOverrideWithConsistentTransparencyFxCopRule")]
        public override void GetObjectData(System.Runtime.Serialization.SerializationInfo info, System.Runtime.Serialization.StreamingContext context)
        {
            base.GetObjectData(info, context);
            info.AddValue("RequestId", this.RequestId);
        }
#endif

        /// <summary>
        /// Gets and sets the property RequestId.
        /// </summary>
        public string RequestId
        {
            get { return this._requestId; }
            set { this._requestId = value; }
        }

        // Check to see if RequestId property is set
        internal bool IsSetRequestId()
        {
            return this._requestId != null;
        }

    }
}<|MERGE_RESOLUTION|>--- conflicted
+++ resolved
@@ -32,11 +32,7 @@
     /// The maximum number of directories in the region has been reached. You can use the
     /// <a>GetDirectoryLimits</a> operation to determine your directory limits in the region.
     /// </summary>
-<<<<<<< HEAD
-#if !NETSTANDARD
-=======
-    #if !PCL && !NETSTANDARD
->>>>>>> 1327e649
+    #if !NETSTANDARD
     [Serializable]
     #endif
     public partial class DirectoryLimitExceededException : AmazonDirectoryServiceException
