/*
 * Copyright 2010-2014 Amazon.com, Inc. or its affiliates. All Rights Reserved.
 * 
 * Licensed under the Apache License, Version 2.0 (the "License").
 * You may not use this file except in compliance with the License.
 * A copy of the License is located at
 * 
 *  http://aws.amazon.com/apache2.0
 * 
 * or in the "license" file accompanying this file. This file is distributed
 * on an "AS IS" BASIS, WITHOUT WARRANTIES OR CONDITIONS OF ANY KIND, either
 * express or implied. See the License for the specific language governing
 * permissions and limitations under the License.
 */

/*
 * Do not modify this file. This file is generated from the ds-2015-04-16.normal.json service model.
 */
using System;
using System.Collections.Generic;
using System.Xml.Serialization;
using System.Text;
using System.IO;
using System.Net;

using Amazon.Runtime;
using Amazon.Runtime.Internal;

namespace Amazon.DirectoryService.Model
{
    /// <summary>
    /// The maximum number of manual snapshots for the directory has been reached. You can
    /// use the <a>GetSnapshotLimits</a> operation to determine the snapshot limits for a
    /// directory.
    /// </summary>
<<<<<<< HEAD
#if !NETSTANDARD
=======
    #if !PCL && !NETSTANDARD
>>>>>>> 1327e649
    [Serializable]
    #endif
    public partial class SnapshotLimitExceededException : AmazonDirectoryServiceException
    {
        private string _requestId;

        /// <summary>
        /// Constructs a new SnapshotLimitExceededException with the specified error
        /// message.
        /// </summary>
        /// <param name="message">
        /// Describes the error encountered.
        /// </param>
        public SnapshotLimitExceededException(string message) 
            : base(message) {}

        /// <summary>
        /// Construct instance of SnapshotLimitExceededException
        /// </summary>
        /// <param name="message"></param>
        /// <param name="innerException"></param>
        public SnapshotLimitExceededException(string message, Exception innerException) 
            : base(message, innerException) {}

        /// <summary>
        /// Construct instance of SnapshotLimitExceededException
        /// </summary>
        /// <param name="innerException"></param>
        public SnapshotLimitExceededException(Exception innerException) 
            : base(innerException) {}

        /// <summary>
        /// Construct instance of SnapshotLimitExceededException
        /// </summary>
        /// <param name="message"></param>
        /// <param name="innerException"></param>
        /// <param name="errorType"></param>
        /// <param name="errorCode"></param>
        /// <param name="requestId"></param>
        /// <param name="statusCode"></param>
        public SnapshotLimitExceededException(string message, Exception innerException, ErrorType errorType, string errorCode, string requestId, HttpStatusCode statusCode) 
            : base(message, innerException, errorType, errorCode, requestId, statusCode) {}

        /// <summary>
        /// Construct instance of SnapshotLimitExceededException
        /// </summary>
        /// <param name="message"></param>
        /// <param name="errorType"></param>
        /// <param name="errorCode"></param>
        /// <param name="requestId"></param>
        /// <param name="statusCode"></param>
        public SnapshotLimitExceededException(string message, ErrorType errorType, string errorCode, string requestId, HttpStatusCode statusCode) 
            : base(message, errorType, errorCode, requestId, statusCode) {}


#if !NETSTANDARD
        /// <summary>
        /// Constructs a new instance of the SnapshotLimitExceededException class with serialized data.
        /// </summary>
        /// <param name="info">The <see cref="T:System.Runtime.Serialization.SerializationInfo" /> that holds the serialized object data about the exception being thrown.</param>
        /// <param name="context">The <see cref="T:System.Runtime.Serialization.StreamingContext" /> that contains contextual information about the source or destination.</param>
        /// <exception cref="T:System.ArgumentNullException">The <paramref name="info" /> parameter is null. </exception>
        /// <exception cref="T:System.Runtime.Serialization.SerializationException">The class name is null or <see cref="P:System.Exception.HResult" /> is zero (0). </exception>
        protected SnapshotLimitExceededException(System.Runtime.Serialization.SerializationInfo info, System.Runtime.Serialization.StreamingContext context)
            : base(info, context)
        {
            this.RequestId = (string)info.GetValue("RequestId", typeof(string));
        }

        /// <summary>
        /// Sets the <see cref="T:System.Runtime.Serialization.SerializationInfo" /> with information about the exception.
        /// </summary>
        /// <param name="info">The <see cref="T:System.Runtime.Serialization.SerializationInfo" /> that holds the serialized object data about the exception being thrown.</param>
        /// <param name="context">The <see cref="T:System.Runtime.Serialization.StreamingContext" /> that contains contextual information about the source or destination.</param>
        /// <exception cref="T:System.ArgumentNullException">The <paramref name="info" /> parameter is a null reference (Nothing in Visual Basic). </exception>
#if BCL35
        [System.Security.Permissions.SecurityPermission(
            System.Security.Permissions.SecurityAction.LinkDemand,
            Flags = System.Security.Permissions.SecurityPermissionFlag.SerializationFormatter)]
#endif
        [System.Security.SecurityCritical]
        // These FxCop rules are giving false-positives for this method
        [System.Diagnostics.CodeAnalysis.SuppressMessage("Microsoft.Security", "CA2123:OverrideLinkDemandsShouldBeIdenticalToBase")]
        [System.Diagnostics.CodeAnalysis.SuppressMessage("Microsoft.Security", "CA2134:MethodsMustOverrideWithConsistentTransparencyFxCopRule")]
        public override void GetObjectData(System.Runtime.Serialization.SerializationInfo info, System.Runtime.Serialization.StreamingContext context)
        {
            base.GetObjectData(info, context);
            info.AddValue("RequestId", this.RequestId);
        }
#endif

        /// <summary>
        /// Gets and sets the property RequestId.
        /// </summary>
        public string RequestId
        {
            get { return this._requestId; }
            set { this._requestId = value; }
        }

        // Check to see if RequestId property is set
        internal bool IsSetRequestId()
        {
            return this._requestId != null;
        }

    }
}<|MERGE_RESOLUTION|>--- conflicted
+++ resolved
@@ -33,11 +33,7 @@
     /// use the <a>GetSnapshotLimits</a> operation to determine the snapshot limits for a
     /// directory.
     /// </summary>
-<<<<<<< HEAD
-#if !NETSTANDARD
-=======
-    #if !PCL && !NETSTANDARD
->>>>>>> 1327e649
+    #if !NETSTANDARD
     [Serializable]
     #endif
     public partial class SnapshotLimitExceededException : AmazonDirectoryServiceException
