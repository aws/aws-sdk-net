--- conflicted
+++ resolved
@@ -31,11 +31,7 @@
     /// <summary>
     /// The LDAP activities could not be performed because they are limited by the LDAPS status.
     /// </summary>
-<<<<<<< HEAD
-#if !NETSTANDARD
-=======
-    #if !PCL && !NETSTANDARD
->>>>>>> 1327e649
+    #if !NETSTANDARD
     [Serializable]
     #endif
     public partial class InvalidLDAPSStatusException : AmazonDirectoryServiceException
