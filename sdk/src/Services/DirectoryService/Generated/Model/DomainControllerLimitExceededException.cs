/*
 * Copyright 2010-2014 Amazon.com, Inc. or its affiliates. All Rights Reserved.
 * 
 * Licensed under the Apache License, Version 2.0 (the "License").
 * You may not use this file except in compliance with the License.
 * A copy of the License is located at
 * 
 *  http://aws.amazon.com/apache2.0
 * 
 * or in the "license" file accompanying this file. This file is distributed
 * on an "AS IS" BASIS, WITHOUT WARRANTIES OR CONDITIONS OF ANY KIND, either
 * express or implied. See the License for the specific language governing
 * permissions and limitations under the License.
 */

/*
 * Do not modify this file. This file is generated from the ds-2015-04-16.normal.json service model.
 */
using System;
using System.Collections.Generic;
using System.Xml.Serialization;
using System.Text;
using System.IO;
using System.Net;

using Amazon.Runtime;
using Amazon.Runtime.Internal;

namespace Amazon.DirectoryService.Model
{
    /// <summary>
    /// The maximum allowed number of domain controllers per directory was exceeded. The default
    /// limit per directory is 20 domain controllers.
    /// </summary>
<<<<<<< HEAD
#if !NETSTANDARD
=======
    #if !PCL && !NETSTANDARD
>>>>>>> 1327e649
    [Serializable]
    #endif
    public partial class DomainControllerLimitExceededException : AmazonDirectoryServiceException
    {
        private string _requestId;

        /// <summary>
        /// Constructs a new DomainControllerLimitExceededException with the specified error
        /// message.
        /// </summary>
        /// <param name="message">
        /// Describes the error encountered.
        /// </param>
        public DomainControllerLimitExceededException(string message) 
            : base(message) {}

        /// <summary>
        /// Construct instance of DomainControllerLimitExceededException
        /// </summary>
        /// <param name="message"></param>
        /// <param name="innerException"></param>
        public DomainControllerLimitExceededException(string message, Exception innerException) 
            : base(message, innerException) {}

        /// <summary>
        /// Construct instance of DomainControllerLimitExceededException
        /// </summary>
        /// <param name="innerException"></param>
        public DomainControllerLimitExceededException(Exception innerException) 
            : base(innerException) {}

        /// <summary>
        /// Construct instance of DomainControllerLimitExceededException
        /// </summary>
        /// <param name="message"></param>
        /// <param name="innerException"></param>
        /// <param name="errorType"></param>
        /// <param name="errorCode"></param>
        /// <param name="requestId"></param>
        /// <param name="statusCode"></param>
        public DomainControllerLimitExceededException(string message, Exception innerException, ErrorType errorType, string errorCode, string requestId, HttpStatusCode statusCode) 
            : base(message, innerException, errorType, errorCode, requestId, statusCode) {}

        /// <summary>
        /// Construct instance of DomainControllerLimitExceededException
        /// </summary>
        /// <param name="message"></param>
        /// <param name="errorType"></param>
        /// <param name="errorCode"></param>
        /// <param name="requestId"></param>
        /// <param name="statusCode"></param>
        public DomainControllerLimitExceededException(string message, ErrorType errorType, string errorCode, string requestId, HttpStatusCode statusCode) 
            : base(message, errorType, errorCode, requestId, statusCode) {}


#if !NETSTANDARD
        /// <summary>
        /// Constructs a new instance of the DomainControllerLimitExceededException class with serialized data.
        /// </summary>
        /// <param name="info">The <see cref="T:System.Runtime.Serialization.SerializationInfo" /> that holds the serialized object data about the exception being thrown.</param>
        /// <param name="context">The <see cref="T:System.Runtime.Serialization.StreamingContext" /> that contains contextual information about the source or destination.</param>
        /// <exception cref="T:System.ArgumentNullException">The <paramref name="info" /> parameter is null. </exception>
        /// <exception cref="T:System.Runtime.Serialization.SerializationException">The class name is null or <see cref="P:System.Exception.HResult" /> is zero (0). </exception>
        protected DomainControllerLimitExceededException(System.Runtime.Serialization.SerializationInfo info, System.Runtime.Serialization.StreamingContext context)
            : base(info, context)
        {
            this.RequestId = (string)info.GetValue("RequestId", typeof(string));
        }

        /// <summary>
        /// Sets the <see cref="T:System.Runtime.Serialization.SerializationInfo" /> with information about the exception.
        /// </summary>
        /// <param name="info">The <see cref="T:System.Runtime.Serialization.SerializationInfo" /> that holds the serialized object data about the exception being thrown.</param>
        /// <param name="context">The <see cref="T:System.Runtime.Serialization.StreamingContext" /> that contains contextual information about the source or destination.</param>
        /// <exception cref="T:System.ArgumentNullException">The <paramref name="info" /> parameter is a null reference (Nothing in Visual Basic). </exception>
#if BCL35
        [System.Security.Permissions.SecurityPermission(
            System.Security.Permissions.SecurityAction.LinkDemand,
            Flags = System.Security.Permissions.SecurityPermissionFlag.SerializationFormatter)]
#endif
        [System.Security.SecurityCritical]
        // These FxCop rules are giving false-positives for this method
        [System.Diagnostics.CodeAnalysis.SuppressMessage("Microsoft.Security", "CA2123:OverrideLinkDemandsShouldBeIdenticalToBase")]
        [System.Diagnostics.CodeAnalysis.SuppressMessage("Microsoft.Security", "CA2134:MethodsMustOverrideWithConsistentTransparencyFxCopRule")]
        public override void GetObjectData(System.Runtime.Serialization.SerializationInfo info, System.Runtime.Serialization.StreamingContext context)
        {
            base.GetObjectData(info, context);
            info.AddValue("RequestId", this.RequestId);
        }
#endif

        /// <summary>
        /// Gets and sets the property RequestId.
        /// </summary>
        public string RequestId
        {
            get { return this._requestId; }
            set { this._requestId = value; }
        }

        // Check to see if RequestId property is set
        internal bool IsSetRequestId()
        {
            return this._requestId != null;
        }

    }
}<|MERGE_RESOLUTION|>--- conflicted
+++ resolved
@@ -32,11 +32,7 @@
     /// The maximum allowed number of domain controllers per directory was exceeded. The default
     /// limit per directory is 20 domain controllers.
     /// </summary>
-<<<<<<< HEAD
-#if !NETSTANDARD
-=======
-    #if !PCL && !NETSTANDARD
->>>>>>> 1327e649
+    #if !NETSTANDARD
     [Serializable]
     #endif
     public partial class DomainControllerLimitExceededException : AmazonDirectoryServiceException
