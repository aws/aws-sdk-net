/*
 * Copyright 2010-2014 Amazon.com, Inc. or its affiliates. All Rights Reserved.
 * 
 * Licensed under the Apache License, Version 2.0 (the "License").
 * You may not use this file except in compliance with the License.
 * A copy of the License is located at
 * 
 *  http://aws.amazon.com/apache2.0
 * 
 * or in the "license" file accompanying this file. This file is distributed
 * on an "AS IS" BASIS, WITHOUT WARRANTIES OR CONDITIONS OF ANY KIND, either
 * express or implied. See the License for the specific language governing
 * permissions and limitations under the License.
 */

/*
 * Do not modify this file. This file is generated from the ds-2015-04-16.normal.json service model.
 */
using System;
using System.Collections.Generic;
using System.Xml.Serialization;
using System.Text;
using System.IO;
using System.Net;

using Amazon.Runtime;
using Amazon.Runtime.Internal;

namespace Amazon.DirectoryService.Model
{
    /// <summary>
    /// The certificate has already been registered into the system.
    /// </summary>
<<<<<<< HEAD
#if !NETSTANDARD
=======
    #if !PCL && !NETSTANDARD
>>>>>>> 1327e649
    [Serializable]
    #endif
    public partial class CertificateAlreadyExistsException : AmazonDirectoryServiceException
    {
        private string _requestId;

        /// <summary>
        /// Constructs a new CertificateAlreadyExistsException with the specified error
        /// message.
        /// </summary>
        /// <param name="message">
        /// Describes the error encountered.
        /// </param>
        public CertificateAlreadyExistsException(string message) 
            : base(message) {}

        /// <summary>
        /// Construct instance of CertificateAlreadyExistsException
        /// </summary>
        /// <param name="message"></param>
        /// <param name="innerException"></param>
        public CertificateAlreadyExistsException(string message, Exception innerException) 
            : base(message, innerException) {}

        /// <summary>
        /// Construct instance of CertificateAlreadyExistsException
        /// </summary>
        /// <param name="innerException"></param>
        public CertificateAlreadyExistsException(Exception innerException) 
            : base(innerException) {}

        /// <summary>
        /// Construct instance of CertificateAlreadyExistsException
        /// </summary>
        /// <param name="message"></param>
        /// <param name="innerException"></param>
        /// <param name="errorType"></param>
        /// <param name="errorCode"></param>
        /// <param name="requestId"></param>
        /// <param name="statusCode"></param>
        public CertificateAlreadyExistsException(string message, Exception innerException, ErrorType errorType, string errorCode, string requestId, HttpStatusCode statusCode) 
            : base(message, innerException, errorType, errorCode, requestId, statusCode) {}

        /// <summary>
        /// Construct instance of CertificateAlreadyExistsException
        /// </summary>
        /// <param name="message"></param>
        /// <param name="errorType"></param>
        /// <param name="errorCode"></param>
        /// <param name="requestId"></param>
        /// <param name="statusCode"></param>
        public CertificateAlreadyExistsException(string message, ErrorType errorType, string errorCode, string requestId, HttpStatusCode statusCode) 
            : base(message, errorType, errorCode, requestId, statusCode) {}


#if !NETSTANDARD
        /// <summary>
        /// Constructs a new instance of the CertificateAlreadyExistsException class with serialized data.
        /// </summary>
        /// <param name="info">The <see cref="T:System.Runtime.Serialization.SerializationInfo" /> that holds the serialized object data about the exception being thrown.</param>
        /// <param name="context">The <see cref="T:System.Runtime.Serialization.StreamingContext" /> that contains contextual information about the source or destination.</param>
        /// <exception cref="T:System.ArgumentNullException">The <paramref name="info" /> parameter is null. </exception>
        /// <exception cref="T:System.Runtime.Serialization.SerializationException">The class name is null or <see cref="P:System.Exception.HResult" /> is zero (0). </exception>
        protected CertificateAlreadyExistsException(System.Runtime.Serialization.SerializationInfo info, System.Runtime.Serialization.StreamingContext context)
            : base(info, context)
        {
            this.RequestId = (string)info.GetValue("RequestId", typeof(string));
        }

        /// <summary>
        /// Sets the <see cref="T:System.Runtime.Serialization.SerializationInfo" /> with information about the exception.
        /// </summary>
        /// <param name="info">The <see cref="T:System.Runtime.Serialization.SerializationInfo" /> that holds the serialized object data about the exception being thrown.</param>
        /// <param name="context">The <see cref="T:System.Runtime.Serialization.StreamingContext" /> that contains contextual information about the source or destination.</param>
        /// <exception cref="T:System.ArgumentNullException">The <paramref name="info" /> parameter is a null reference (Nothing in Visual Basic). </exception>
#if BCL35
        [System.Security.Permissions.SecurityPermission(
            System.Security.Permissions.SecurityAction.LinkDemand,
            Flags = System.Security.Permissions.SecurityPermissionFlag.SerializationFormatter)]
#endif
        [System.Security.SecurityCritical]
        // These FxCop rules are giving false-positives for this method
        [System.Diagnostics.CodeAnalysis.SuppressMessage("Microsoft.Security", "CA2123:OverrideLinkDemandsShouldBeIdenticalToBase")]
        [System.Diagnostics.CodeAnalysis.SuppressMessage("Microsoft.Security", "CA2134:MethodsMustOverrideWithConsistentTransparencyFxCopRule")]
        public override void GetObjectData(System.Runtime.Serialization.SerializationInfo info, System.Runtime.Serialization.StreamingContext context)
        {
            base.GetObjectData(info, context);
            info.AddValue("RequestId", this.RequestId);
        }
#endif

        /// <summary>
        /// Gets and sets the property RequestId.
        /// </summary>
        public string RequestId
        {
            get { return this._requestId; }
            set { this._requestId = value; }
        }

        // Check to see if RequestId property is set
        internal bool IsSetRequestId()
        {
            return this._requestId != null;
        }

    }
}<|MERGE_RESOLUTION|>--- conflicted
+++ resolved
@@ -31,11 +31,7 @@
     /// <summary>
     /// The certificate has already been registered into the system.
     /// </summary>
-<<<<<<< HEAD
-#if !NETSTANDARD
-=======
-    #if !PCL && !NETSTANDARD
->>>>>>> 1327e649
+    #if !NETSTANDARD
     [Serializable]
     #endif
     public partial class CertificateAlreadyExistsException : AmazonDirectoryServiceException
