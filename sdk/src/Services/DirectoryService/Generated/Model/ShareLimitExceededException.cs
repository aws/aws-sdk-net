--- conflicted
+++ resolved
@@ -32,11 +32,7 @@
     /// The maximum number of AWS accounts that you can share with this directory has been
     /// reached.
     /// </summary>
-<<<<<<< HEAD
-#if !NETSTANDARD
-=======
-    #if !PCL && !NETSTANDARD
->>>>>>> 1327e649
+    #if !NETSTANDARD
     [Serializable]
     #endif
     public partial class ShareLimitExceededException : AmazonDirectoryServiceException
