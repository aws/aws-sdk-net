/*
 * Copyright 2010-2014 Amazon.com, Inc. or its affiliates. All Rights Reserved.
 * 
 * Licensed under the Apache License, Version 2.0 (the "License").
 * You may not use this file except in compliance with the License.
 * A copy of the License is located at
 * 
 *  http://aws.amazon.com/apache2.0
 * 
 * or in the "license" file accompanying this file. This file is distributed
 * on an "AS IS" BASIS, WITHOUT WARRANTIES OR CONDITIONS OF ANY KIND, either
 * express or implied. See the License for the specific language governing
 * permissions and limitations under the License.
 */

/*
 * Do not modify this file. This file is generated from the mediaconvert-2017-08-29.normal.json service model.
 */
using System;
using System.Collections.Generic;
using System.Xml.Serialization;
using System.Text;
using System.IO;
using System.Net;

using Amazon.Runtime;
using Amazon.Runtime.Internal;

namespace Amazon.MediaConvert.Model
{
    /// <summary>
    /// Too many requests have been sent in too short of a time. The service limits the rate
    /// at which it will accept requests.
    /// </summary>
<<<<<<< HEAD
#if !NETSTANDARD
=======
    #if !PCL && !NETSTANDARD
>>>>>>> 1327e649
    [Serializable]
    #endif
    public partial class TooManyRequestsException : AmazonMediaConvertException
    {

        /// <summary>
        /// Constructs a new TooManyRequestsException with the specified error
        /// message.
        /// </summary>
        /// <param name="message">
        /// Describes the error encountered.
        /// </param>
        public TooManyRequestsException(string message) 
            : base(message) {}

        /// <summary>
        /// Construct instance of TooManyRequestsException
        /// </summary>
        /// <param name="message"></param>
        /// <param name="innerException"></param>
        public TooManyRequestsException(string message, Exception innerException) 
            : base(message, innerException) {}

        /// <summary>
        /// Construct instance of TooManyRequestsException
        /// </summary>
        /// <param name="innerException"></param>
        public TooManyRequestsException(Exception innerException) 
            : base(innerException) {}

        /// <summary>
        /// Construct instance of TooManyRequestsException
        /// </summary>
        /// <param name="message"></param>
        /// <param name="innerException"></param>
        /// <param name="errorType"></param>
        /// <param name="errorCode"></param>
        /// <param name="requestId"></param>
        /// <param name="statusCode"></param>
        public TooManyRequestsException(string message, Exception innerException, ErrorType errorType, string errorCode, string requestId, HttpStatusCode statusCode) 
            : base(message, innerException, errorType, errorCode, requestId, statusCode) {}

        /// <summary>
        /// Construct instance of TooManyRequestsException
        /// </summary>
        /// <param name="message"></param>
        /// <param name="errorType"></param>
        /// <param name="errorCode"></param>
        /// <param name="requestId"></param>
        /// <param name="statusCode"></param>
        public TooManyRequestsException(string message, ErrorType errorType, string errorCode, string requestId, HttpStatusCode statusCode) 
            : base(message, errorType, errorCode, requestId, statusCode) {}


#if !NETSTANDARD
        /// <summary>
        /// Constructs a new instance of the TooManyRequestsException class with serialized data.
        /// </summary>
        /// <param name="info">The <see cref="T:System.Runtime.Serialization.SerializationInfo" /> that holds the serialized object data about the exception being thrown.</param>
        /// <param name="context">The <see cref="T:System.Runtime.Serialization.StreamingContext" /> that contains contextual information about the source or destination.</param>
        /// <exception cref="T:System.ArgumentNullException">The <paramref name="info" /> parameter is null. </exception>
        /// <exception cref="T:System.Runtime.Serialization.SerializationException">The class name is null or <see cref="P:System.Exception.HResult" /> is zero (0). </exception>
        protected TooManyRequestsException(System.Runtime.Serialization.SerializationInfo info, System.Runtime.Serialization.StreamingContext context)
            : base(info, context)
        {
        }

        /// <summary>
        /// Sets the <see cref="T:System.Runtime.Serialization.SerializationInfo" /> with information about the exception.
        /// </summary>
        /// <param name="info">The <see cref="T:System.Runtime.Serialization.SerializationInfo" /> that holds the serialized object data about the exception being thrown.</param>
        /// <param name="context">The <see cref="T:System.Runtime.Serialization.StreamingContext" /> that contains contextual information about the source or destination.</param>
        /// <exception cref="T:System.ArgumentNullException">The <paramref name="info" /> parameter is a null reference (Nothing in Visual Basic). </exception>
#if BCL35
        [System.Security.Permissions.SecurityPermission(
            System.Security.Permissions.SecurityAction.LinkDemand,
            Flags = System.Security.Permissions.SecurityPermissionFlag.SerializationFormatter)]
#endif
        [System.Security.SecurityCritical]
        // These FxCop rules are giving false-positives for this method
        [System.Diagnostics.CodeAnalysis.SuppressMessage("Microsoft.Security", "CA2123:OverrideLinkDemandsShouldBeIdenticalToBase")]
        [System.Diagnostics.CodeAnalysis.SuppressMessage("Microsoft.Security", "CA2134:MethodsMustOverrideWithConsistentTransparencyFxCopRule")]
        public override void GetObjectData(System.Runtime.Serialization.SerializationInfo info, System.Runtime.Serialization.StreamingContext context)
        {
            base.GetObjectData(info, context);
        }
#endif

    }
}<|MERGE_RESOLUTION|>--- conflicted
+++ resolved
@@ -32,11 +32,7 @@
     /// Too many requests have been sent in too short of a time. The service limits the rate
     /// at which it will accept requests.
     /// </summary>
-<<<<<<< HEAD
-#if !NETSTANDARD
-=======
-    #if !PCL && !NETSTANDARD
->>>>>>> 1327e649
+    #if !NETSTANDARD
     [Serializable]
     #endif
     public partial class TooManyRequestsException : AmazonMediaConvertException
