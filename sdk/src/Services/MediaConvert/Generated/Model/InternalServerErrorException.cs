--- conflicted
+++ resolved
@@ -31,11 +31,7 @@
     /// <summary>
     /// The service encountered an unexpected condition and can't fulfill your request.
     /// </summary>
-<<<<<<< HEAD
-#if !NETSTANDARD
-=======
-    #if !PCL && !NETSTANDARD
->>>>>>> 1327e649
+    #if !NETSTANDARD
     [Serializable]
     #endif
     public partial class InternalServerErrorException : AmazonMediaConvertException
