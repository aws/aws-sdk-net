/*
 * Copyright 2010-2014 Amazon.com, Inc. or its affiliates. All Rights Reserved.
 * 
 * Licensed under the Apache License, Version 2.0 (the "License").
 * You may not use this file except in compliance with the License.
 * A copy of the License is located at
 * 
 *  http://aws.amazon.com/apache2.0
 * 
 * or in the "license" file accompanying this file. This file is distributed
 * on an "AS IS" BASIS, WITHOUT WARRANTIES OR CONDITIONS OF ANY KIND, either
 * express or implied. See the License for the specific language governing
 * permissions and limitations under the License.
 */

/*
 * Do not modify this file. This file is generated from the securityhub-2018-10-26.normal.json service model.
 */
using System;
using System.Collections.Generic;
using System.Xml.Serialization;
using System.Text;
using System.IO;
using System.Net;

using Amazon.Runtime;
using Amazon.Runtime.Internal;

namespace Amazon.SecurityHub.Model
{
    /// <summary>
    /// The request was rejected because it attempted to create resources beyond the current
    /// AWS account limits. The error code describes the limit exceeded.
    /// </summary>
<<<<<<< HEAD
#if !NETSTANDARD
=======
    #if !PCL && !NETSTANDARD
>>>>>>> 1327e649
    [Serializable]
    #endif
    public partial class LimitExceededException : AmazonSecurityHubException
    {
        private string _code;

        /// <summary>
        /// Constructs a new LimitExceededException with the specified error
        /// message.
        /// </summary>
        /// <param name="message">
        /// Describes the error encountered.
        /// </param>
        public LimitExceededException(string message) 
            : base(message) {}

        /// <summary>
        /// Construct instance of LimitExceededException
        /// </summary>
        /// <param name="message"></param>
        /// <param name="innerException"></param>
        public LimitExceededException(string message, Exception innerException) 
            : base(message, innerException) {}

        /// <summary>
        /// Construct instance of LimitExceededException
        /// </summary>
        /// <param name="innerException"></param>
        public LimitExceededException(Exception innerException) 
            : base(innerException) {}

        /// <summary>
        /// Construct instance of LimitExceededException
        /// </summary>
        /// <param name="message"></param>
        /// <param name="innerException"></param>
        /// <param name="errorType"></param>
        /// <param name="errorCode"></param>
        /// <param name="requestId"></param>
        /// <param name="statusCode"></param>
        public LimitExceededException(string message, Exception innerException, ErrorType errorType, string errorCode, string requestId, HttpStatusCode statusCode) 
            : base(message, innerException, errorType, errorCode, requestId, statusCode) {}

        /// <summary>
        /// Construct instance of LimitExceededException
        /// </summary>
        /// <param name="message"></param>
        /// <param name="errorType"></param>
        /// <param name="errorCode"></param>
        /// <param name="requestId"></param>
        /// <param name="statusCode"></param>
        public LimitExceededException(string message, ErrorType errorType, string errorCode, string requestId, HttpStatusCode statusCode) 
            : base(message, errorType, errorCode, requestId, statusCode) {}


#if !NETSTANDARD
        /// <summary>
        /// Constructs a new instance of the LimitExceededException class with serialized data.
        /// </summary>
        /// <param name="info">The <see cref="T:System.Runtime.Serialization.SerializationInfo" /> that holds the serialized object data about the exception being thrown.</param>
        /// <param name="context">The <see cref="T:System.Runtime.Serialization.StreamingContext" /> that contains contextual information about the source or destination.</param>
        /// <exception cref="T:System.ArgumentNullException">The <paramref name="info" /> parameter is null. </exception>
        /// <exception cref="T:System.Runtime.Serialization.SerializationException">The class name is null or <see cref="P:System.Exception.HResult" /> is zero (0). </exception>
        protected LimitExceededException(System.Runtime.Serialization.SerializationInfo info, System.Runtime.Serialization.StreamingContext context)
            : base(info, context)
        {
            this.Code = (string)info.GetValue("Code", typeof(string));
        }

        /// <summary>
        /// Sets the <see cref="T:System.Runtime.Serialization.SerializationInfo" /> with information about the exception.
        /// </summary>
        /// <param name="info">The <see cref="T:System.Runtime.Serialization.SerializationInfo" /> that holds the serialized object data about the exception being thrown.</param>
        /// <param name="context">The <see cref="T:System.Runtime.Serialization.StreamingContext" /> that contains contextual information about the source or destination.</param>
        /// <exception cref="T:System.ArgumentNullException">The <paramref name="info" /> parameter is a null reference (Nothing in Visual Basic). </exception>
#if BCL35
        [System.Security.Permissions.SecurityPermission(
            System.Security.Permissions.SecurityAction.LinkDemand,
            Flags = System.Security.Permissions.SecurityPermissionFlag.SerializationFormatter)]
#endif
        [System.Security.SecurityCritical]
        // These FxCop rules are giving false-positives for this method
        [System.Diagnostics.CodeAnalysis.SuppressMessage("Microsoft.Security", "CA2123:OverrideLinkDemandsShouldBeIdenticalToBase")]
        [System.Diagnostics.CodeAnalysis.SuppressMessage("Microsoft.Security", "CA2134:MethodsMustOverrideWithConsistentTransparencyFxCopRule")]
        public override void GetObjectData(System.Runtime.Serialization.SerializationInfo info, System.Runtime.Serialization.StreamingContext context)
        {
            base.GetObjectData(info, context);
            info.AddValue("Code", this.Code);
        }
#endif

        /// <summary>
        /// Gets and sets the property Code.
        /// </summary>
        public string Code
        {
            get { return this._code; }
            set { this._code = value; }
        }

        // Check to see if Code property is set
        internal bool IsSetCode()
        {
            return this._code != null;
        }

    }
}<|MERGE_RESOLUTION|>--- conflicted
+++ resolved
@@ -32,11 +32,7 @@
     /// The request was rejected because it attempted to create resources beyond the current
     /// AWS account limits. The error code describes the limit exceeded.
     /// </summary>
-<<<<<<< HEAD
-#if !NETSTANDARD
-=======
-    #if !PCL && !NETSTANDARD
->>>>>>> 1327e649
+    #if !NETSTANDARD
     [Serializable]
     #endif
     public partial class LimitExceededException : AmazonSecurityHubException
