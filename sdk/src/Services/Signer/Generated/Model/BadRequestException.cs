--- conflicted
+++ resolved
@@ -32,11 +32,7 @@
     /// The request contains invalid parameters for the ARN or tags. This exception also occurs
     /// when you call a tagging API on a cancelled signing profile.
     /// </summary>
-<<<<<<< HEAD
-#if !NETSTANDARD
-=======
-    #if !PCL && !NETSTANDARD
->>>>>>> 1327e649
+    #if !NETSTANDARD
     [Serializable]
     #endif
     public partial class BadRequestException : AmazonSignerException
