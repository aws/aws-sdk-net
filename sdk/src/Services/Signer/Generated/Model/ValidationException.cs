/*
 * Copyright 2010-2014 Amazon.com, Inc. or its affiliates. All Rights Reserved.
 * 
 * Licensed under the Apache License, Version 2.0 (the "License").
 * You may not use this file except in compliance with the License.
 * A copy of the License is located at
 * 
 *  http://aws.amazon.com/apache2.0
 * 
 * or in the "license" file accompanying this file. This file is distributed
 * on an "AS IS" BASIS, WITHOUT WARRANTIES OR CONDITIONS OF ANY KIND, either
 * express or implied. See the License for the specific language governing
 * permissions and limitations under the License.
 */

/*
 * Do not modify this file. This file is generated from the signer-2017-08-25.normal.json service model.
 */
using System;
using System.Collections.Generic;
using System.Xml.Serialization;
using System.Text;
using System.IO;
using System.Net;

using Amazon.Runtime;
using Amazon.Runtime.Internal;

namespace Amazon.Signer.Model
{
    /// <summary>
    /// You signing certificate could not be validated.
    /// </summary>
<<<<<<< HEAD
#if !NETSTANDARD
=======
    #if !PCL && !NETSTANDARD
>>>>>>> 1327e649
    [Serializable]
    #endif
    public partial class ValidationException : AmazonSignerException
    {

        /// <summary>
        /// Constructs a new ValidationException with the specified error
        /// message.
        /// </summary>
        /// <param name="message">
        /// Describes the error encountered.
        /// </param>
        public ValidationException(string message) 
            : base(message) {}

        /// <summary>
        /// Construct instance of ValidationException
        /// </summary>
        /// <param name="message"></param>
        /// <param name="innerException"></param>
        public ValidationException(string message, Exception innerException) 
            : base(message, innerException) {}

        /// <summary>
        /// Construct instance of ValidationException
        /// </summary>
        /// <param name="innerException"></param>
        public ValidationException(Exception innerException) 
            : base(innerException) {}

        /// <summary>
        /// Construct instance of ValidationException
        /// </summary>
        /// <param name="message"></param>
        /// <param name="innerException"></param>
        /// <param name="errorType"></param>
        /// <param name="errorCode"></param>
        /// <param name="requestId"></param>
        /// <param name="statusCode"></param>
        public ValidationException(string message, Exception innerException, ErrorType errorType, string errorCode, string requestId, HttpStatusCode statusCode) 
            : base(message, innerException, errorType, errorCode, requestId, statusCode) {}

        /// <summary>
        /// Construct instance of ValidationException
        /// </summary>
        /// <param name="message"></param>
        /// <param name="errorType"></param>
        /// <param name="errorCode"></param>
        /// <param name="requestId"></param>
        /// <param name="statusCode"></param>
        public ValidationException(string message, ErrorType errorType, string errorCode, string requestId, HttpStatusCode statusCode) 
            : base(message, errorType, errorCode, requestId, statusCode) {}


#if !NETSTANDARD
        /// <summary>
        /// Constructs a new instance of the ValidationException class with serialized data.
        /// </summary>
        /// <param name="info">The <see cref="T:System.Runtime.Serialization.SerializationInfo" /> that holds the serialized object data about the exception being thrown.</param>
        /// <param name="context">The <see cref="T:System.Runtime.Serialization.StreamingContext" /> that contains contextual information about the source or destination.</param>
        /// <exception cref="T:System.ArgumentNullException">The <paramref name="info" /> parameter is null. </exception>
        /// <exception cref="T:System.Runtime.Serialization.SerializationException">The class name is null or <see cref="P:System.Exception.HResult" /> is zero (0). </exception>
        protected ValidationException(System.Runtime.Serialization.SerializationInfo info, System.Runtime.Serialization.StreamingContext context)
            : base(info, context)
        {
        }

        /// <summary>
        /// Sets the <see cref="T:System.Runtime.Serialization.SerializationInfo" /> with information about the exception.
        /// </summary>
        /// <param name="info">The <see cref="T:System.Runtime.Serialization.SerializationInfo" /> that holds the serialized object data about the exception being thrown.</param>
        /// <param name="context">The <see cref="T:System.Runtime.Serialization.StreamingContext" /> that contains contextual information about the source or destination.</param>
        /// <exception cref="T:System.ArgumentNullException">The <paramref name="info" /> parameter is a null reference (Nothing in Visual Basic). </exception>
#if BCL35
        [System.Security.Permissions.SecurityPermission(
            System.Security.Permissions.SecurityAction.LinkDemand,
            Flags = System.Security.Permissions.SecurityPermissionFlag.SerializationFormatter)]
#endif
        [System.Security.SecurityCritical]
        // These FxCop rules are giving false-positives for this method
        [System.Diagnostics.CodeAnalysis.SuppressMessage("Microsoft.Security", "CA2123:OverrideLinkDemandsShouldBeIdenticalToBase")]
        [System.Diagnostics.CodeAnalysis.SuppressMessage("Microsoft.Security", "CA2134:MethodsMustOverrideWithConsistentTransparencyFxCopRule")]
        public override void GetObjectData(System.Runtime.Serialization.SerializationInfo info, System.Runtime.Serialization.StreamingContext context)
        {
            base.GetObjectData(info, context);
        }
#endif

    }
}<|MERGE_RESOLUTION|>--- conflicted
+++ resolved
@@ -31,11 +31,7 @@
     /// <summary>
     /// You signing certificate could not be validated.
     /// </summary>
-<<<<<<< HEAD
-#if !NETSTANDARD
-=======
-    #if !PCL && !NETSTANDARD
->>>>>>> 1327e649
+    #if !NETSTANDARD
     [Serializable]
     #endif
     public partial class ValidationException : AmazonSignerException
