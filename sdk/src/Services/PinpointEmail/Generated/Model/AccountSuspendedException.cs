--- conflicted
+++ resolved
@@ -32,11 +32,7 @@
     /// The message can't be sent because the account's ability to send email has been permanently
     /// restricted.
     /// </summary>
-<<<<<<< HEAD
-#if !NETSTANDARD
-=======
-    #if !PCL && !NETSTANDARD
->>>>>>> 1327e649
+    #if !NETSTANDARD
     [Serializable]
     #endif
     public partial class AccountSuspendedException : AmazonPinpointEmailException
