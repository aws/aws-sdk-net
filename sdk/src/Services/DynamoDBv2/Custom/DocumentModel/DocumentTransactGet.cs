﻿/*
 * Copyright Amazon.com, Inc. or its affiliates. All Rights Reserved.
 *
 * Licensed under the Apache License, Version 2.0 (the "License").
 * You may not use this file except in compliance with the License.
 * A copy of the License is located at
 *
 *  http://aws.amazon.com/apache2.0
 *
 * or in the "license" file accompanying this file. This file is distributed
 * on an "AS IS" BASIS, WITHOUT WARRANTIES OR CONDITIONS OF ANY KIND, either
 * express or implied. See the License for the specific language governing
 * permissions and limitations under the License.
 */

using System;
using System.Collections.Generic;
using System.Linq;
using System.Threading;
#if AWS_ASYNC_API
using System.Threading.Tasks;
#endif
using Amazon.DynamoDBv2.Model;
using Amazon.Runtime.Telemetry.Tracing;

namespace Amazon.DynamoDBv2.DocumentModel
{
    /// <summary>
    /// Class for retrieving multiple Documents from a single DynamoDB table in a transaction.
    /// </summary>
    public partial interface IDocumentTransactGet
    {
        /// <summary>
        /// List of results retrieved from DynamoDB.
        /// Populated after Execute is called.
        /// </summary>
        List<Document> Results { get; }

        /// <summary>
        /// Add a single item to get, identified by its hash primary key,
        /// using the specified expression to identify the attributes to retrieve.
        /// </summary>
        /// <param name="hashKey">Hash key element of the item to get.</param>
        /// <param name="projectionExpression">
        /// An expression that identifies one or more attributes of the specified item to retrieve from the table.
        /// </param>
        void AddKey(Primitive hashKey, Expression projectionExpression);

        /// <summary>
        /// Add a single item to get, identified by its hash primary key, using the specified config.
        /// </summary>
        /// <param name="hashKey">Hash key element of the item to get.</param>
        /// <param name="operationConfig">Configuration to use.</param>
        void AddKey(Primitive hashKey, TransactGetItemOperationConfig operationConfig = null);

        /// <summary>
        /// Add a single item to get, identified by its hash-and-range primary key,
        /// using the specified expression to identify the attributes to retrieve.
        /// </summary>
        /// <param name="hashKey">Hash key element of the item to get.</param>
        /// <param name="rangeKey">Range key element of the item to get.</param>
        /// <param name="projectionExpression">
        /// An expression that identifies one or more attributes of the specified item to retrieve from the table.
        /// </param>
        void AddKey(Primitive hashKey, Primitive rangeKey, Expression projectionExpression);

        /// <summary>
        /// Add a single item to get, identified by its hash-and-range primary key, using the specified config.
        /// </summary>
        /// <param name="hashKey">Hash key element of the item to get.</param>
        /// <param name="rangeKey">Range key element of the item to get.</param>
        /// <param name="operationConfig">Configuration to use.</param>
        void AddKey(Primitive hashKey, Primitive rangeKey, TransactGetItemOperationConfig operationConfig = null);

        /// <summary>
        /// Add a single item to get, identified by its key,
        /// using the specified expression to identify the attributes to retrieve.
        /// </summary>
        /// <param name="key">Key of the item to get.</param>
        /// <param name="projectionExpression">
        /// An expression that identifies one or more attributes of the specified item to retrieve from the table.
        /// </param>
        void AddKey(IDictionary<string, DynamoDBEntry> key, Expression projectionExpression);

        /// <summary>
        /// Add a single item to get, identified by its key, using the specified config.
        /// </summary>
        /// <param name="key">Key of the item to get.</param>
        /// <param name="operationConfig">Configuration to use.</param>
        void AddKey(IDictionary<string, DynamoDBEntry> key, TransactGetItemOperationConfig operationConfig = null);

        /// <summary>
        /// Creates a MultiTableDocumentTransactGet object that is a combination
        /// of the current DocumentTransactGet and the specified DocumentTransactGet.
        /// </summary>
        /// <param name="otherTransactionPart">Other DocumentTransactGet object.</param>
        /// <returns>
        /// MultiTableDocumentTransactGet consisting of the two DocumentTransactGet objects.
        /// </returns>
        IMultiTableDocumentTransactGet Combine(IDocumentTransactGet otherTransactionPart);
    }

    /// <summary>
    /// Class for retrieving multiple Documents from a single DynamoDB table in a transaction.
    /// </summary>
    public partial class DocumentTransactGet : IDocumentTransactGet
    {
        #region Internal properties

        internal Table TargetTable { get; private set; }
        internal List<TransactGetRequestItem> Items { get; private set; }
        internal TracerProvider TracerProvider { get; private set; }

        #endregion


        #region Public properties

        /// <inheritdoc/>
        public List<Document> Results { get; internal set; }

        #endregion


        #region Constructor

        /// <summary>
        /// Constructs a DocumentTransactGet instance for a specific table.
        /// </summary>
        /// <param name="targetTable">Table to get items from.</param>
        public DocumentTransactGet(Table targetTable)
        {
            TargetTable = targetTable;
            Items = new List<TransactGetRequestItem>();
            TracerProvider = targetTable?.DDBClient?.Config?.TelemetryProvider?.TracerProvider
                ?? AWSConfigs.TelemetryProvider.TracerProvider;
        }

        #endregion


        #region Public methods

        /// <inheritdoc/>
        public void AddKey(Primitive hashKey, Expression projectionExpression)
        {
            AddKey(hashKey, new TransactGetItemOperationConfig { ProjectionExpression = projectionExpression });
        }

        /// <inheritdoc/>
        public void AddKey(Primitive hashKey, TransactGetItemOperationConfig operationConfig = null)
        {
            AddKey(hashKey, rangeKey: null, operationConfig);
        }

        /// <inheritdoc/>
        public void AddKey(Primitive hashKey, Primitive rangeKey, Expression projectionExpression)
        {
            AddKey(hashKey, rangeKey, new TransactGetItemOperationConfig { ProjectionExpression = projectionExpression });
        }

        /// <inheritdoc/>
        public void AddKey(Primitive hashKey, Primitive rangeKey, TransactGetItemOperationConfig operationConfig = null)
        {
            AddKeyHelper(TargetTable.MakeKey(hashKey, rangeKey), operationConfig);
        }

        /// <inheritdoc/>
        public void AddKey(IDictionary<string, DynamoDBEntry> key, Expression projectionExpression)
        {
            AddKey(key, new TransactGetItemOperationConfig { ProjectionExpression = projectionExpression });
        }

        /// <inheritdoc/>
        public void AddKey(IDictionary<string, DynamoDBEntry> key, TransactGetItemOperationConfig operationConfig = null)
        {
            AddKeyHelper(TargetTable.MakeKey(key), operationConfig);
        }

        /// <inheritdoc/>
        public IMultiTableDocumentTransactGet Combine(IDocumentTransactGet otherTransactionPart)
        {
            return new MultiTableDocumentTransactGet(this, otherTransactionPart);
        }

        #endregion


        #region Internal/private methods

        internal void ExecuteHelper()
        {
            var items = GetMultiTransactGet().GetItems();
            Results = items.Values.SingleOrDefault() ?? new List<Document>();
        }

#if AWS_ASYNC_API
        internal async Task ExecuteHelperAsync(CancellationToken cancellationToken)
        {
            var items = await GetMultiTransactGet().GetItemsAsync(cancellationToken).ConfigureAwait(false);
            Results = items.Values.SingleOrDefault() ?? new List<Document>();
        }
#endif

        internal void AddKeyHelper(Key key, TransactGetItemOperationConfig operationConfig = null)
        {
            Items.Add(new TransactGetRequestItem
            {
                Key = key,
                TransactionPart = this,
                OperationConfig = operationConfig
            });
        }

        private MultiTransactGet GetMultiTransactGet()
        {
            return new MultiTransactGet
            {
                Items = Items.ToList()
            };
        }

        #endregion
    }

    /// <summary>
    /// Interface for retrieving multiple Documents from multiple DynamoDB tables in a transaction.
    /// </summary>
    public partial interface IMultiTableDocumentTransactGet
    {
<<<<<<< HEAD
=======
        #region Properties

        internal TracerProvider TracerProvider { get; private set; }

>>>>>>> acae479f
        /// <summary>
        /// List of DocumentTransactGet objects to include in the multi-table
        /// transaction request.
        /// </summary>
        List<IDocumentTransactGet> TransactionParts { get; }

        /// <summary>
        /// Add a DocumentTransactGet object to the multi-table transaction request.
        /// </summary>
        /// <param name="transactionPart">DocumentTransactGet to add.</param>
        void AddTransactionPart(IDocumentTransactGet transactionPart);
    }

    /// <summary>
    /// Class for retrieving multiple Documents from multiple DynamoDB tables in a transaction.
    /// </summary>
    public partial class MultiTableDocumentTransactGet : IMultiTableDocumentTransactGet
    {
        #region Properties

        internal TracerProvider TracerProvider { get; private set; }

        /// <inheritdoc/>
        public List<IDocumentTransactGet> TransactionParts { get; private set; }

        #endregion


        #region Constructor

        /// <summary>
        /// Constructs a MultiTableDocumentTransactGet object from a number of
        /// DocumentTransactGet objects.
        /// </summary>
        /// <param name="transactionParts">Collection of DocumentTransactGet objects.</param>
        public MultiTableDocumentTransactGet(params IDocumentTransactGet[] transactionParts)
        {
            if (transactionParts == null)
                throw new ArgumentNullException(nameof(transactionParts));

<<<<<<< HEAD
            TransactionParts = new List<IDocumentTransactGet>(transactionParts);
            TracerProvider = GetTracerProvider(TransactionParts);
=======
            TransactionParts = new List<DocumentTransactGet>(transactionParts);
            TracerProvider = transactionParts.Length > 0
                ? transactionParts[0].TracerProvider
                : AWSConfigs.TelemetryProvider.TracerProvider;
>>>>>>> acae479f
        }

        #endregion


        #region Public methods

        /// <inheritdoc/>
        public void AddTransactionPart(IDocumentTransactGet transactionPart)
        {
            TransactionParts.Add(transactionPart);
        }

        #endregion


        #region Internal/private methods

        internal void ExecuteHelper()
        {
            var items = GetMultiTransactGet().GetItems();
            var errMsg = $"All transactionParts must be of type {nameof(DocumentTransactGet)}";

            foreach (var transactionPart in TransactionParts)
            {
                var docTransactGet = transactionPart as DocumentTransactGet ?? throw new InvalidOperationException(errMsg);
                items.TryGetValue(docTransactGet, out var results);
                docTransactGet.Results = results ?? new List<Document>();
            }
        }

#if AWS_ASYNC_API
        internal async Task ExecuteHelperAsync(CancellationToken cancellationToken)
        {
            var items = await GetMultiTransactGet().GetItemsAsync(cancellationToken).ConfigureAwait(false);
            var errMsg = $"All transactionParts must be of type {nameof(DocumentTransactGet)}";

            foreach (var transactionPart in TransactionParts)
            {
                var docTransactGet = transactionPart as DocumentTransactGet ?? throw new InvalidOperationException(errMsg);
                items.TryGetValue(docTransactGet, out var results);
                docTransactGet.Results = results ?? new List<Document>();
            }
        }
#endif

        private MultiTransactGet GetMultiTransactGet()
        {
            var errMsg = $"All transactionParts must be of type {nameof(DocumentTransactGet)}";
            return new MultiTransactGet
            {
                Items = TransactionParts.SelectMany(x =>
                {
                    var docTransactGet = x as DocumentTransactGet ?? throw new InvalidOperationException(errMsg);
                    return docTransactGet.Items;
                }).ToList()
            };
        }

        private TracerProvider GetTracerProvider(List<IDocumentTransactGet> batches)
        {
            var tracerProvider = AWSConfigs.TelemetryProvider.TracerProvider;
            if (batches.Count > 0)
            {
                if (batches[0] is DocumentTransactGet documentTransactGet)
                {
                    tracerProvider = documentTransactGet.TracerProvider;
                }
            }
            return tracerProvider;
        }

        #endregion
    }

    internal class MultiTransactGet
    {
        #region Properties

        public List<TransactGetRequestItem> Items { get; set; }

        #endregion


        #region Public methods

        public Dictionary<DocumentTransactGet, List<Document>> GetItems()
        {
            return GetItemsHelper();
        }

#if AWS_ASYNC_API
        public Task<Dictionary<DocumentTransactGet, List<Document>>> GetItemsAsync(CancellationToken cancellationToken)
        {
            return GetItemsHelperAsync(cancellationToken);
        }
#endif

        #endregion


        #region Private helper methods

        private Dictionary<DocumentTransactGet, List<Document>> GetItemsHelper()
        {
            if (Items == null || !Items.Any()) return new Dictionary<DocumentTransactGet, List<Document>>();

            var request = ConstructRequest(isAsync: false);
#if NETSTANDARD
            // Cast the IAmazonDynamoDB to the concrete client instead, so we can access the internal sync-over-async methods
            var internalClient = Items[0].TransactionPart.TargetTable.DDBClient as AmazonDynamoDBClient;
            if (internalClient == null)
            {
                throw new InvalidOperationException("Calling the synchronous DocumentBatchGet.Execute() from .NET or .NET Core requires initializing the Table " +
                   "with an actual AmazonDynamoDBClient. You can use a mocked or substitute IAmazonDynamoDB when calling ExecuteAsync instead.");
            }
#else
            var internalClient = Items[0].TransactionPart.TargetTable.DDBClient;
#endif
            var response = internalClient.TransactGetItems(request);
            return GetDocuments(response.Responses);
        }

#if AWS_ASYNC_API
        private async Task<Dictionary<DocumentTransactGet, List<Document>>> GetItemsHelperAsync(CancellationToken cancellationToken)
        {
            if (Items == null || !Items.Any()) return new Dictionary<DocumentTransactGet, List<Document>>();

            var request = ConstructRequest(isAsync: true);
            var dynamoDbClient = Items[0].TransactionPart.TargetTable.DDBClient;
            var response = await dynamoDbClient.TransactGetItemsAsync(request, cancellationToken).ConfigureAwait(false);
            return GetDocuments(response.Responses);
        }
#endif

        private TransactGetItemsRequest ConstructRequest(bool isAsync)
        {
            var transactItems = Items.Select(item => item.GetRequest()).ToList();
            var request = new TransactGetItemsRequest { TransactItems = transactItems };
            Items[0].TransactionPart.TargetTable.AddRequestHandler(request, isAsync);
            return request;
        }

        private Dictionary<DocumentTransactGet, List<Document>> GetDocuments(List<ItemResponse> responses)
        {
            var docs = new Dictionary<DocumentTransactGet, List<Document>>();

            foreach (var entry in responses.Select((response, idx) =>
                         new { response.Item, Items[idx].TransactionPart }))
            {
                var item = entry.Item;
                var transactionPart = entry.TransactionPart;

                if (item == null ||
                    // If the Item property is set to a non-null value in the response,
                    // its type will always be AlwaysSendDictionary, not simply Dictionary.
                    // Therefore, if the type is Dictionary, we can infer it was not set or was set to null.
                    item.GetType() == typeof(Dictionary<string, AttributeValue>))
                {
                    continue;
                }

                if (!docs.TryGetValue(transactionPart, out var partDocs))
                {
                    partDocs = new List<Document>();
                    docs[transactionPart] = partDocs;
                }

                var document = transactionPart.TargetTable.FromAttributeMap(item);
                partDocs.Add(document);
            }

            return docs;
        }

        #endregion
    }

    internal class TransactGetRequestItem
    {
        #region Properties

        public Key Key { get; set; }

        public DocumentTransactGet TransactionPart { get; set; }

        public TransactGetItemOperationConfig OperationConfig { get; set; }

        #endregion


        #region Methods

        public TransactGetItem GetRequest()
        {
            var currentConfig = OperationConfig ?? new TransactGetItemOperationConfig();

            var get = new Get
            {
                Key = Key,
                TableName = TransactionPart.TargetTable.TableName
            };

            currentConfig.ProjectionExpression?.ApplyExpression(get, TransactionPart.TargetTable);

            return new TransactGetItem { Get = get };
        }

        #endregion
    }
}<|MERGE_RESOLUTION|>--- conflicted
+++ resolved
@@ -22,6 +22,7 @@
 #endif
 using Amazon.DynamoDBv2.Model;
 using Amazon.Runtime.Telemetry.Tracing;
+using Amazon.Runtime.Telemetry.Tracing;
 
 namespace Amazon.DynamoDBv2.DocumentModel
 {
@@ -228,13 +229,6 @@
     /// </summary>
     public partial interface IMultiTableDocumentTransactGet
     {
-<<<<<<< HEAD
-=======
-        #region Properties
-
-        internal TracerProvider TracerProvider { get; private set; }
-
->>>>>>> acae479f
         /// <summary>
         /// List of DocumentTransactGet objects to include in the multi-table
         /// transaction request.
@@ -275,15 +269,8 @@
             if (transactionParts == null)
                 throw new ArgumentNullException(nameof(transactionParts));
 
-<<<<<<< HEAD
             TransactionParts = new List<IDocumentTransactGet>(transactionParts);
             TracerProvider = GetTracerProvider(TransactionParts);
-=======
-            TransactionParts = new List<DocumentTransactGet>(transactionParts);
-            TracerProvider = transactionParts.Length > 0
-                ? transactionParts[0].TracerProvider
-                : AWSConfigs.TelemetryProvider.TracerProvider;
->>>>>>> acae479f
         }
 
         #endregion
