--- conflicted
+++ resolved
@@ -22,6 +22,7 @@
 #endif
 using Amazon.DynamoDBv2.Model;
 using Amazon.Runtime.Telemetry.Tracing;
+using Amazon.Runtime.Telemetry.Tracing;
 
 namespace Amazon.DynamoDBv2.DocumentModel
 {
@@ -215,6 +216,7 @@
         internal Table TargetTable { get; private set; }
         internal List<ITransactWriteRequestItem> Items { get; private set; }
         internal TracerProvider TracerProvider { get; private set; }
+        internal TracerProvider TracerProvider { get; private set; }
 
         #endregion
 
@@ -234,6 +236,8 @@
         {
             TargetTable = targetTable;
             Items = new List<ITransactWriteRequestItem>();
+            TracerProvider = targetTable?.DDBClient?.Config?.TelemetryProvider?.TracerProvider
+                ?? AWSConfigs.TelemetryProvider.TracerProvider;
             TracerProvider = targetTable?.DDBClient?.Config?.TelemetryProvider?.TracerProvider
                 ?? AWSConfigs.TelemetryProvider.TracerProvider;
         }
@@ -547,13 +551,6 @@
     /// </summary>
     public partial interface IMultiTableDocumentTransactWrite
     {
-<<<<<<< HEAD
-=======
-        #region Properties
-
-        internal TracerProvider TracerProvider { get; private set; }
-
->>>>>>> acae479f
         /// <summary>
         /// List of DocumentTransactWrite objects to include in the multi-table
         /// transaction request.
@@ -595,15 +592,8 @@
             if (transactionParts == null)
                 throw new ArgumentNullException(nameof(transactionParts));
 
-<<<<<<< HEAD
             TransactionParts = new List<IDocumentTransactWrite>(transactionParts);
             TracerProvider = GetTracerProvider(TransactionParts);
-=======
-            TransactionParts = new List<DocumentTransactWrite>(transactionParts);
-            TracerProvider = TransactionParts.Count > 0
-                ? TransactionParts[0].TracerProvider
-                : AWSConfigs.TelemetryProvider.TracerProvider;
->>>>>>> acae479f
         }
 
         #endregion
