--- conflicted
+++ resolved
@@ -14,6 +14,7 @@
  */
 
 using Amazon.Runtime.Telemetry.Tracing;
+using Amazon.Runtime.Telemetry.Tracing;
 using System.Threading;
 using System.Threading.Tasks;
 
@@ -26,15 +27,12 @@
         /// </summary>
         /// <param name="cancellationToken">Token which can be used to cancel the task.</param>
         /// <returns>A Task that can be used to poll or wait for results, or both.</returns>
-<<<<<<< HEAD
         Task ExecuteAsync(CancellationToken cancellationToken = default(CancellationToken));
     }
 
     public partial class DocumentTransactWrite : IDocumentTransactWrite
     {
         /// <inheritdoc/>
-=======
->>>>>>> acae479f
         public async Task ExecuteAsync(CancellationToken cancellationToken = default(CancellationToken))
         {
             var operationName = DynamoDBTelemetry.ExtractOperationName(nameof(DocumentTransactWrite), nameof(ExecuteAsync));
@@ -52,15 +50,12 @@
         /// </summary>
         /// <param name="cancellationToken">Token which can be used to cancel the task.</param>
         /// <returns>A Task that can be used to poll or wait for results, or both.</returns>
-<<<<<<< HEAD
         Task ExecuteAsync(CancellationToken cancellationToken = default(CancellationToken));
     }
 
     public partial class MultiTableDocumentTransactWrite : IMultiTableDocumentTransactWrite
     {
         /// <inheritdoc/>
-=======
->>>>>>> acae479f
         public async Task ExecuteAsync(CancellationToken cancellationToken = default(CancellationToken))
         {
             var operationName = DynamoDBTelemetry.ExtractOperationName(nameof(MultiTableDocumentTransactWrite), nameof(ExecuteAsync));
