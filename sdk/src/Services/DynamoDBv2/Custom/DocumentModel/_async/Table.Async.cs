﻿/*
 * Copyright Amazon.com, Inc. or its affiliates. All Rights Reserved.
 * 
 * Licensed under the Apache License, Version 2.0 (the "License").
 * You may not use this file except in compliance with the License.
 * A copy of the License is located at
 * 
 *  http://aws.amazon.com/apache2.0
 * 
 * or in the "license" file accompanying this file. This file is distributed
 * on an "AS IS" BASIS, WITHOUT WARRANTIES OR CONDITIONS OF ANY KIND, either
 * express or implied. See the License for the specific language governing
 * permissions and limitations under the License.
 */
#pragma warning disable 1574

using System;

using Amazon.DynamoDBv2.Model;
using Amazon.Runtime;
using Amazon.Util;
using System.Linq;
using System.Threading;
using System.Collections.Generic;
using System.Collections.ObjectModel;
using System.Threading.Tasks;
using Amazon.Runtime.Internal;
using Amazon.Runtime.Telemetry.Tracing;

namespace Amazon.DynamoDBv2.DocumentModel
{
    public partial interface ITable
    {
        #region PutItemAsync

        /// <summary>
        /// Initiates the asynchronous execution of the PutItem operation.
        /// <seealso cref="Amazon.DynamoDBv2.DocumentModel.Table.PutItem"/>
        /// </summary>
        /// <param name="doc">Document to save.</param>
        /// <param name="cancellationToken">Token which can be used to cancel the task.</param>
        /// <returns>A Task that can be used to poll or wait for results, or both.</returns>
<<<<<<< HEAD
        Task<Document> PutItemAsync(Document doc, CancellationToken cancellationToken = default(CancellationToken));
=======
        public async Task<Document> PutItemAsync(Document doc, CancellationToken cancellationToken = default(CancellationToken))
        {
            var operationName = DynamoDBTelemetry.ExtractOperationName(nameof(Table), nameof(PutItemAsync));
            using (DynamoDBTelemetry.CreateSpan(TracerProvider, operationName, spanKind: SpanKind.CLIENT))
            {
                return await PutItemHelperAsync(doc, null, cancellationToken).ConfigureAwait(false);
            }
        }

>>>>>>> acae479f

        /// <summary>
        /// Initiates the asynchronous execution of the PutItem operation.
        /// <seealso cref="Amazon.DynamoDBv2.DocumentModel.Table.PutItem"/>
        /// </summary>
        /// <param name="doc">Document to save.</param>
        /// <param name="config">Configuration to use.</param>
        /// <param name="cancellationToken">Token which can be used to cancel the task.</param>
        /// <returns>A Task that can be used to poll or wait for results, or both.</returns>
<<<<<<< HEAD
        Task<Document> PutItemAsync(Document doc, PutItemOperationConfig config, CancellationToken cancellationToken = default(CancellationToken));
=======
        public async Task<Document> PutItemAsync(Document doc, PutItemOperationConfig config, CancellationToken cancellationToken = default(CancellationToken))
        {
            var operationName = DynamoDBTelemetry.ExtractOperationName(nameof(Table), nameof(PutItemAsync));
            using (DynamoDBTelemetry.CreateSpan(TracerProvider, operationName, spanKind: SpanKind.CLIENT))
            {
                return await PutItemHelperAsync(doc, config, cancellationToken).ConfigureAwait(false);
            }
        }
>>>>>>> acae479f

        #endregion

        #region GetItemAsync

        /// <summary>
        /// Initiates the asynchronous execution of the GetItem operation.
        /// </summary>
        /// <param name="hashKey">Hash key element of the document.</param>
        /// <param name="cancellationToken">Token which can be used to cancel the task.</param>
        /// <returns>A Task that can be used to poll or wait for results, or both.</returns>
<<<<<<< HEAD
        Task<Document> GetItemAsync(Primitive hashKey, CancellationToken cancellationToken = default(CancellationToken));
=======
        public async Task<Document> GetItemAsync(Primitive hashKey, CancellationToken cancellationToken = default(CancellationToken))
        {
            var operationName = DynamoDBTelemetry.ExtractOperationName(nameof(Table), nameof(GetItemAsync));
            using (DynamoDBTelemetry.CreateSpan(TracerProvider, operationName, spanKind: SpanKind.CLIENT))
            {
                return await GetItemHelperAsync(MakeKey(hashKey, null), null, cancellationToken).ConfigureAwait(false);
            }
        }
>>>>>>> acae479f

        /// <summary>
        /// Initiates the asynchronous execution of the GetItem operation.
        /// </summary>
        /// <param name="hashKey">Hash key element of the document.</param>
        /// <param name="config">Configuration to use.</param>
        /// <param name="cancellationToken">Token which can be used to cancel the task.</param>
        /// <returns>A Task that can be used to poll or wait for results, or both.</returns>
<<<<<<< HEAD
        Task<Document> GetItemAsync(Primitive hashKey, GetItemOperationConfig config, CancellationToken cancellationToken = default(CancellationToken));
=======
        public async Task<Document> GetItemAsync(Primitive hashKey, GetItemOperationConfig config, CancellationToken cancellationToken = default(CancellationToken))
        {
            var operationName = DynamoDBTelemetry.ExtractOperationName(nameof(Table), nameof(GetItemAsync));
            using (DynamoDBTelemetry.CreateSpan(TracerProvider, operationName, spanKind: SpanKind.CLIENT))
            {
                return await GetItemHelperAsync(MakeKey(hashKey, null), config, cancellationToken).ConfigureAwait(false);
            }
        }

>>>>>>> acae479f

        /// <summary>
        /// Initiates the asynchronous execution of the GetItem operation.
        /// </summary>
        /// <param name="hashKey">Hash key element of the document.</param>
        /// <param name="rangeKey">Range key element of the document.</param>
        /// <param name="cancellationToken">Token which can be used to cancel the task.</param>
        /// <returns>A Task that can be used to poll or wait for results, or both.</returns>
<<<<<<< HEAD
        Task<Document> GetItemAsync(Primitive hashKey, Primitive rangeKey, CancellationToken cancellationToken = default(CancellationToken));
=======
        public async Task<Document> GetItemAsync(Primitive hashKey, Primitive rangeKey, CancellationToken cancellationToken = default(CancellationToken))
        {
            var operationName = DynamoDBTelemetry.ExtractOperationName(nameof(Table), nameof(GetItemAsync));
            using (DynamoDBTelemetry.CreateSpan(TracerProvider, operationName, spanKind: SpanKind.CLIENT))
            {
                return await GetItemHelperAsync(MakeKey(hashKey, rangeKey), null, cancellationToken).ConfigureAwait(false);
            }
        }
>>>>>>> acae479f

        /// <summary>
        /// Initiates the asynchronous execution of the GetItem operation.
        /// </summary>
        /// <param name="hashKey">Hash key element of the document.</param>
        /// <param name="rangeKey">Range key element of the document.</param>
        /// <param name="config">Configuration to use.</param>
        /// <param name="cancellationToken">Token which can be used to cancel the task.</param>
        /// <returns>A Task that can be used to poll or wait for results, or both.</returns>
<<<<<<< HEAD
        Task<Document> GetItemAsync(Primitive hashKey, Primitive rangeKey, GetItemOperationConfig config, CancellationToken cancellationToken = default(CancellationToken));
=======
        public async Task<Document> GetItemAsync(Primitive hashKey, Primitive rangeKey, GetItemOperationConfig config, CancellationToken cancellationToken = default(CancellationToken))
        {
            var operationName = DynamoDBTelemetry.ExtractOperationName(nameof(Table), nameof(GetItemAsync));
            using (DynamoDBTelemetry.CreateSpan(TracerProvider, operationName, spanKind: SpanKind.CLIENT))
            {
                return await GetItemHelperAsync(MakeKey(hashKey, rangeKey), config, cancellationToken).ConfigureAwait(false);
            }
        }
>>>>>>> acae479f

        /// <summary>
        /// Initiates the asynchronous execution of the GetItem operation.
        /// </summary>
        /// <param name="key">Ley of the document.</param>
        /// <param name="cancellationToken">Token which can be used to cancel the task.</param>
        /// <returns>A Task that can be used to poll or wait for results, or both.</returns>
<<<<<<< HEAD
        Task<Document> GetItemAsync(IDictionary<string, DynamoDBEntry> key, CancellationToken cancellationToken = default(CancellationToken));
=======
        public async Task<Document> GetItemAsync(IDictionary<string, DynamoDBEntry> key, CancellationToken cancellationToken = default(CancellationToken))
        {
            var operationName = DynamoDBTelemetry.ExtractOperationName(nameof(Table), nameof(GetItemAsync));
            using (DynamoDBTelemetry.CreateSpan(TracerProvider, operationName, spanKind: SpanKind.CLIENT))
            {
                return await GetItemHelperAsync(MakeKey(key), null, cancellationToken).ConfigureAwait(false);
            }
        }
>>>>>>> acae479f

        /// <summary>
        /// Initiates the asynchronous execution of the GetItem operation.
        /// </summary>
        /// <param name="key">Ley of the document.</param>
        /// <param name="config">Configuration to use.</param>
        /// <param name="cancellationToken">Token which can be used to cancel the task.</param>
        /// <returns>A Task that can be used to poll or wait for results, or both.</returns>
<<<<<<< HEAD
        Task<Document> GetItemAsync(IDictionary<string, DynamoDBEntry> key, GetItemOperationConfig config, CancellationToken cancellationToken = default(CancellationToken));
=======
        public async Task<Document> GetItemAsync(IDictionary<string, DynamoDBEntry> key, GetItemOperationConfig config, CancellationToken cancellationToken = default(CancellationToken))
        {
            var operationName = DynamoDBTelemetry.ExtractOperationName(nameof(Table), nameof(GetItemAsync));
            using (DynamoDBTelemetry.CreateSpan(TracerProvider, operationName, spanKind: SpanKind.CLIENT))
            {
                return await GetItemHelperAsync(MakeKey(key), config, cancellationToken).ConfigureAwait(false);
            }
        }
>>>>>>> acae479f

        #endregion

        #region UpdateItemAsync

        /// <summary>
        /// Initiates the asynchronous execution of the UpdateItem operation.
        /// </summary>
        /// <param name="doc">Attributes to update.</param>
        /// <param name="cancellationToken">Token which can be used to cancel the task.</param>
        /// <returns>A Task that can be used to poll or wait for results, or both.</returns>
<<<<<<< HEAD
        Task<Document> UpdateItemAsync(Document doc, CancellationToken cancellationToken = default(CancellationToken));
=======
        public async Task<Document> UpdateItemAsync(Document doc, CancellationToken cancellationToken = default(CancellationToken))
        {
            var operationName = DynamoDBTelemetry.ExtractOperationName(nameof(Table), nameof(UpdateItemAsync));
            using (DynamoDBTelemetry.CreateSpan(TracerProvider, operationName, spanKind: SpanKind.CLIENT))
            {
                return await UpdateHelperAsync(doc, null, null, null, cancellationToken).ConfigureAwait(false);
            }
        }
>>>>>>> acae479f

        /// <summary>
        /// Initiates the asynchronous execution of the UpdateItem operation.
        /// </summary>
        /// <param name="doc">Attributes to update.</param>
        /// <param name="config">Configuration to use.</param>
        /// <param name="cancellationToken">Token which can be used to cancel the task.</param>
        /// <returns>A Task that can be used to poll or wait for results, or both.</returns>
<<<<<<< HEAD
        Task<Document> UpdateItemAsync(Document doc, UpdateItemOperationConfig config, CancellationToken cancellationToken = default(CancellationToken));
=======
        public async Task<Document> UpdateItemAsync(Document doc, UpdateItemOperationConfig config, CancellationToken cancellationToken = default(CancellationToken))
        {
            var operationName = DynamoDBTelemetry.ExtractOperationName(nameof(Table), nameof(UpdateItemAsync));
            using (DynamoDBTelemetry.CreateSpan(TracerProvider, operationName, spanKind: SpanKind.CLIENT))
            {
                return await UpdateHelperAsync(doc, null, null, config, cancellationToken).ConfigureAwait(false);
            }
        }
>>>>>>> acae479f

        /// <summary>
        /// Initiates the asynchronous execution of the UpdateItem operation.
        /// </summary>
        /// <param name="doc">Attributes to update.</param>
        /// <param name="key">Key of the document.</param>
        /// <param name="cancellationToken">Token which can be used to cancel the task.</param>
        /// <returns>A Task that can be used to poll or wait for results, or both.</returns>
<<<<<<< HEAD
        Task<Document> UpdateItemAsync(Document doc, IDictionary<string, DynamoDBEntry> key, CancellationToken cancellationToken = default(CancellationToken));
=======
        public async Task<Document> UpdateItemAsync(Document doc, IDictionary<string, DynamoDBEntry> key, CancellationToken cancellationToken = default(CancellationToken))
        {
            var operationName = DynamoDBTelemetry.ExtractOperationName(nameof(Table), nameof(UpdateItemAsync));
            using (DynamoDBTelemetry.CreateSpan(TracerProvider, operationName, spanKind: SpanKind.CLIENT))
            {
                return await UpdateHelperAsync(doc, MakeKey(key), null, cancellationToken).ConfigureAwait(false);
            }
        }
>>>>>>> acae479f

        /// <summary>
        /// Initiates the asynchronous execution of the UpdateItem operation.
        /// </summary>
        /// <param name="doc">Attributes to update.</param>
        /// <param name="key">Key of the document.</param>
        /// <param name="config">Configuration to use.</param>
        /// <param name="cancellationToken">Token which can be used to cancel the task.</param>
        /// <returns>A Task that can be used to poll or wait for results, or both.</returns>
<<<<<<< HEAD
        Task<Document> UpdateItemAsync(Document doc, IDictionary<string, DynamoDBEntry> key, UpdateItemOperationConfig config, CancellationToken cancellationToken = default(CancellationToken));
=======
        public async Task<Document> UpdateItemAsync(Document doc, IDictionary<string, DynamoDBEntry> key, UpdateItemOperationConfig config, CancellationToken cancellationToken = default(CancellationToken))
        {
            var operationName = DynamoDBTelemetry.ExtractOperationName(nameof(Table), nameof(UpdateItemAsync));
            using (DynamoDBTelemetry.CreateSpan(TracerProvider, operationName, spanKind: SpanKind.CLIENT))
            {
                return await UpdateHelperAsync(doc, MakeKey(key), config, cancellationToken).ConfigureAwait(false);
            }
        }
>>>>>>> acae479f

        /// <summary>
        /// Initiates the asynchronous execution of the UpdateItem operation.
        /// </summary>
        /// <param name="doc">Attributes to update.</param>
        /// <param name="hashKey">Hash key element of the document.</param>
        /// <param name="cancellationToken">Token which can be used to cancel the task.</param>
        /// <returns>A Task that can be used to poll or wait for results, or both.</returns>
<<<<<<< HEAD
        Task<Document> UpdateItemAsync(Document doc, Primitive hashKey, CancellationToken cancellationToken = default(CancellationToken));
=======
        public async Task<Document> UpdateItemAsync(Document doc, Primitive hashKey, CancellationToken cancellationToken = default(CancellationToken))
        {
            var operationName = DynamoDBTelemetry.ExtractOperationName(nameof(Table), nameof(UpdateItemAsync));
            using (DynamoDBTelemetry.CreateSpan(TracerProvider, operationName, spanKind: SpanKind.CLIENT))
            {
                return await UpdateHelperAsync(doc, hashKey, null, null, cancellationToken).ConfigureAwait(false);
            }
        }
>>>>>>> acae479f

        /// <summary>
        /// Initiates the asynchronous execution of the UpdateItem operation.
        /// </summary>
        /// <param name="doc">Attributes to update.</param>
        /// <param name="hashKey">Hash key element of the document.</param>
        /// <param name="config">Configuration to use.</param>
        /// <param name="cancellationToken">Token which can be used to cancel the task.</param>
        /// <returns>A Task that can be used to poll or wait for results, or both.</returns>
<<<<<<< HEAD
        Task<Document> UpdateItemAsync(Document doc, Primitive hashKey, UpdateItemOperationConfig config, CancellationToken cancellationToken = default(CancellationToken));
=======
        public async Task<Document> UpdateItemAsync(Document doc, Primitive hashKey, UpdateItemOperationConfig config, CancellationToken cancellationToken = default(CancellationToken))
        {
            var operationName = DynamoDBTelemetry.ExtractOperationName(nameof(Table), nameof(UpdateItemAsync));
            using (DynamoDBTelemetry.CreateSpan(TracerProvider, operationName, spanKind: SpanKind.CLIENT))
            {
                return await UpdateHelperAsync(doc, hashKey, null, config, cancellationToken).ConfigureAwait(false);
            }
        }
>>>>>>> acae479f

        /// <summary>
        /// Initiates the asynchronous execution of the UpdateItem operation.
        /// </summary>
        /// <param name="doc">Attributes to update.</param>
        /// <param name="hashKey">Hash key element of the document.</param>
        /// <param name="rangeKey">Range key element of the document.</param>
        /// <param name="cancellationToken">Token which can be used to cancel the task.</param>
        /// <returns>A Task that can be used to poll or wait for results, or both.</returns>
<<<<<<< HEAD
        Task<Document> UpdateItemAsync(Document doc, Primitive hashKey, Primitive rangeKey, CancellationToken cancellationToken = default(CancellationToken));
=======
        public async Task<Document> UpdateItemAsync(Document doc, Primitive hashKey, Primitive rangeKey, CancellationToken cancellationToken = default(CancellationToken))
        {
            var operationName = DynamoDBTelemetry.ExtractOperationName(nameof(Table), nameof(UpdateItemAsync));
            using (DynamoDBTelemetry.CreateSpan(TracerProvider, operationName, spanKind: SpanKind.CLIENT))
            {
                return await UpdateHelperAsync(doc, hashKey, rangeKey, null, cancellationToken).ConfigureAwait(false);
            }
        }
>>>>>>> acae479f

        /// <summary>
        /// Initiates the asynchronous execution of the UpdateItem operation.
        /// </summary>
        /// <param name="doc">Attributes to update.</param>
        /// <param name="hashKey">Hash key element of the document.</param>
        /// <param name="rangeKey">Range key element of the document.</param>
        /// <param name="config">Configuration to use.</param>
        /// <param name="cancellationToken">Token which can be used to cancel the task.</param>
        /// <returns>A Task that can be used to poll or wait for results, or both.</returns>
<<<<<<< HEAD
        Task<Document> UpdateItemAsync(Document doc, Primitive hashKey, Primitive rangeKey, UpdateItemOperationConfig config, CancellationToken cancellationToken = default(CancellationToken));
=======
        public async Task<Document> UpdateItemAsync(Document doc, Primitive hashKey, Primitive rangeKey, UpdateItemOperationConfig config, CancellationToken cancellationToken = default(CancellationToken))
        {
            var operationName = DynamoDBTelemetry.ExtractOperationName(nameof(Table), nameof(UpdateItemAsync));
            using (DynamoDBTelemetry.CreateSpan(TracerProvider, operationName, spanKind: SpanKind.CLIENT))
            {
                return await UpdateHelperAsync(doc, hashKey, rangeKey, config, cancellationToken).ConfigureAwait(false);
            }
        }
>>>>>>> acae479f


        #endregion

        #region DeleteItemAsync

        /// <summary>
        /// Initiates the asynchronous execution of the DeleteItem operation.
        /// </summary>
        /// <param name="document">Document to delete.</param>
        /// <param name="cancellationToken">Token which can be used to cancel the task.</param>
        /// <returns>A Task that can be used to poll or wait for results, or both.</returns>
<<<<<<< HEAD
        Task<Document> DeleteItemAsync(Document document, CancellationToken cancellationToken = default(CancellationToken));
=======
        public async Task<Document> DeleteItemAsync(Document document, CancellationToken cancellationToken = default(CancellationToken))
        {
            var operationName = DynamoDBTelemetry.ExtractOperationName(nameof(Table), nameof(DeleteItemAsync));
            using (DynamoDBTelemetry.CreateSpan(TracerProvider, operationName, spanKind: SpanKind.CLIENT))
            {
                return await DeleteHelperAsync(MakeKey(document), null, cancellationToken).ConfigureAwait(false);
            }
        }
>>>>>>> acae479f

        /// <summary>
        /// Initiates the asynchronous execution of the DeleteItem operation.
        /// </summary>
        /// <param name="document">Document to delete.</param>
        /// <param name="config">Configuration to use.</param>
        /// <param name="cancellationToken">Token which can be used to cancel the task.</param>
        /// <returns>A Task that can be used to poll or wait for results, or both.</returns>
<<<<<<< HEAD
        Task<Document> DeleteItemAsync(Document document, DeleteItemOperationConfig config, CancellationToken cancellationToken = default(CancellationToken));
=======
        public async Task<Document> DeleteItemAsync(Document document, DeleteItemOperationConfig config, CancellationToken cancellationToken = default(CancellationToken))
        {
            var operationName = DynamoDBTelemetry.ExtractOperationName(nameof(Table), nameof(DeleteItemAsync));
            using (DynamoDBTelemetry.CreateSpan(TracerProvider, operationName, spanKind: SpanKind.CLIENT))
            {
                return await DeleteHelperAsync(MakeKey(document), config, cancellationToken).ConfigureAwait(false);
            }
        }
>>>>>>> acae479f

        /// <summary>
        /// Initiates the asynchronous execution of the DeleteItem operation.
        /// </summary>
        /// <param name="hashKey">Hash key element of the document.</param>
        /// <param name="cancellationToken">Token which can be used to cancel the task.</param>
        /// <returns>A Task that can be used to poll or wait for results, or both.</returns>
<<<<<<< HEAD
        Task<Document> DeleteItemAsync(Primitive hashKey, CancellationToken cancellationToken = default(CancellationToken));
=======
        public async Task<Document> DeleteItemAsync(Primitive hashKey, CancellationToken cancellationToken = default(CancellationToken))
        {
            var operationName = DynamoDBTelemetry.ExtractOperationName(nameof(Table), nameof(DeleteItemAsync));
            using (DynamoDBTelemetry.CreateSpan(TracerProvider, operationName, spanKind: SpanKind.CLIENT))
            {
                return await DeleteHelperAsync(MakeKey(hashKey, null), null, cancellationToken).ConfigureAwait(false);
            }
        }
>>>>>>> acae479f

        /// <summary>
        /// Initiates the asynchronous execution of the DeleteItem operation.
        /// </summary>
        /// <param name="hashKey">Hash key element of the document.</param>
        /// <param name="config">Configuration to use.</param>
        /// <param name="cancellationToken">Token which can be used to cancel the task.</param>
        /// <returns>A Task that can be used to poll or wait for results, or both.</returns>
<<<<<<< HEAD
        Task<Document> DeleteItemAsync(Primitive hashKey, DeleteItemOperationConfig config, CancellationToken cancellationToken = default(CancellationToken));
=======
        public async Task<Document> DeleteItemAsync(Primitive hashKey, DeleteItemOperationConfig config, CancellationToken cancellationToken = default(CancellationToken))
        {
            var operationName = DynamoDBTelemetry.ExtractOperationName(nameof(Table), nameof(DeleteItemAsync));
            using (DynamoDBTelemetry.CreateSpan(TracerProvider, operationName, spanKind: SpanKind.CLIENT))
            {
                return await DeleteHelperAsync(MakeKey(hashKey, null), config, cancellationToken).ConfigureAwait(false);
            }
        }
>>>>>>> acae479f

        /// <summary>
        /// Initiates the asynchronous execution of the DeleteItem operation.
        /// </summary>
        /// <param name="hashKey">Hash key element of the document.</param>
        /// <param name="rangeKey">Range key element of the document.</param>
        /// <param name="cancellationToken">Token which can be used to cancel the task.</param>
        /// <returns>A Task that can be used to poll or wait for results, or both.</returns>
<<<<<<< HEAD
        Task<Document> DeleteItemAsync(Primitive hashKey, Primitive rangeKey, CancellationToken cancellationToken = default(CancellationToken));
=======
        public async Task<Document> DeleteItemAsync(Primitive hashKey, Primitive rangeKey, CancellationToken cancellationToken = default(CancellationToken))
        {
            var operationName = DynamoDBTelemetry.ExtractOperationName(nameof(Table), nameof(DeleteItemAsync));
            using (DynamoDBTelemetry.CreateSpan(TracerProvider, operationName, spanKind: SpanKind.CLIENT))
            {
                return await DeleteHelperAsync(MakeKey(hashKey, rangeKey), null, cancellationToken).ConfigureAwait(false);
            }
        }
>>>>>>> acae479f

        /// <summary>
        /// Initiates the asynchronous execution of the DeleteItem operation.
        /// </summary>
        /// <param name="hashKey">Hash key element of the document.</param>
        /// <param name="rangeKey">Range key element of the document.</param>
        /// <param name="config">Configuration to use.</param>
        /// <param name="cancellationToken">Token which can be used to cancel the task.</param>
        /// <returns>A Task that can be used to poll or wait for results, or both.</returns>
<<<<<<< HEAD
        Task<Document> DeleteItemAsync(Primitive hashKey, Primitive rangeKey, DeleteItemOperationConfig config, CancellationToken cancellationToken = default(CancellationToken));
=======
        public async Task<Document> DeleteItemAsync(Primitive hashKey, Primitive rangeKey, DeleteItemOperationConfig config, CancellationToken cancellationToken = default(CancellationToken))
        {
            var operationName = DynamoDBTelemetry.ExtractOperationName(nameof(Table), nameof(DeleteItemAsync));
            using (DynamoDBTelemetry.CreateSpan(TracerProvider, operationName, spanKind: SpanKind.CLIENT))
            {
                return await DeleteHelperAsync(MakeKey(hashKey, rangeKey), config, cancellationToken).ConfigureAwait(false);
            }
        }
>>>>>>> acae479f

        /// <summary>
        /// Initiates the asynchronous execution of the DeleteItem operation.
        /// </summary>
        /// <param name="key">Key of the document.</param>
        /// <param name="cancellationToken">Token which can be used to cancel the task.</param>
        /// <returns>A Task that can be used to poll or wait for results, or both.</returns>
<<<<<<< HEAD
        Task<Document> DeleteItemAsync(IDictionary<string, DynamoDBEntry> key, CancellationToken cancellationToken = default(CancellationToken));
=======
        public async Task<Document> DeleteItemAsync(IDictionary<string, DynamoDBEntry> key, CancellationToken cancellationToken = default(CancellationToken))
        {
            var operationName = DynamoDBTelemetry.ExtractOperationName(nameof(Table), nameof(DeleteItemAsync));
            using (DynamoDBTelemetry.CreateSpan(TracerProvider, operationName, spanKind: SpanKind.CLIENT))
            {
                return await DeleteHelperAsync(MakeKey(key), null, cancellationToken).ConfigureAwait(false);
            }
        }
>>>>>>> acae479f

        /// <summary>
        /// Initiates the asynchronous execution of the DeleteItem operation.
        /// </summary>
        /// <param name="key">Key of the document.</param>
        /// <param name="config">Configuration to use.</param>
        /// <param name="cancellationToken">Token which can be used to cancel the task.</param>
        /// <returns>A Task that can be used to poll or wait for results, or both.</returns>
<<<<<<< HEAD
        Task<Document> DeleteItemAsync(IDictionary<string, DynamoDBEntry> key, DeleteItemOperationConfig config, CancellationToken cancellationToken = default(CancellationToken));

        #endregion
    }

    public partial class Table : ITable
    {
        #region PutItemAsync

        /// <inheritdoc/>
        public async Task<Document> PutItemAsync(Document doc, CancellationToken cancellationToken = default(CancellationToken))
        {
            var operationName = DynamoDBTelemetry.ExtractOperationName(nameof(Table), nameof(PutItemAsync));
            using (DynamoDBTelemetry.CreateSpan(TracerProvider, operationName, spanKind: SpanKind.CLIENT))
            {
                return await PutItemHelperAsync(doc, null, cancellationToken).ConfigureAwait(false);
            }
        }


        /// <inheritdoc/>
        public async Task<Document> PutItemAsync(Document doc, PutItemOperationConfig config, CancellationToken cancellationToken = default(CancellationToken))
        {
            var operationName = DynamoDBTelemetry.ExtractOperationName(nameof(Table), nameof(PutItemAsync));
            using (DynamoDBTelemetry.CreateSpan(TracerProvider, operationName, spanKind: SpanKind.CLIENT))
            {
                return await PutItemHelperAsync(doc, config, cancellationToken).ConfigureAwait(false);
            }
        }

        #endregion

        #region GetItemAsync

        /// <inheritdoc/>
        public async Task<Document> GetItemAsync(Primitive hashKey, CancellationToken cancellationToken = default(CancellationToken))
        {
            var operationName = DynamoDBTelemetry.ExtractOperationName(nameof(Table), nameof(GetItemAsync));
            using (DynamoDBTelemetry.CreateSpan(TracerProvider, operationName, spanKind: SpanKind.CLIENT))
            {
                return await GetItemHelperAsync(MakeKey(hashKey, null), null, cancellationToken).ConfigureAwait(false);
            }
        }

        /// <inheritdoc/>
        public async Task<Document> GetItemAsync(Primitive hashKey, GetItemOperationConfig config, CancellationToken cancellationToken = default(CancellationToken))
        {
            var operationName = DynamoDBTelemetry.ExtractOperationName(nameof(Table), nameof(GetItemAsync));
            using (DynamoDBTelemetry.CreateSpan(TracerProvider, operationName, spanKind: SpanKind.CLIENT))
            {
                return await GetItemHelperAsync(MakeKey(hashKey, null), config, cancellationToken).ConfigureAwait(false);
            }
        }


        /// <inheritdoc/>
        public async Task<Document> GetItemAsync(Primitive hashKey, Primitive rangeKey, CancellationToken cancellationToken = default(CancellationToken))
        {
            var operationName = DynamoDBTelemetry.ExtractOperationName(nameof(Table), nameof(GetItemAsync));
            using (DynamoDBTelemetry.CreateSpan(TracerProvider, operationName, spanKind: SpanKind.CLIENT))
            {
                return await GetItemHelperAsync(MakeKey(hashKey, rangeKey), null, cancellationToken).ConfigureAwait(false);
            }
        }

        /// <inheritdoc/>
        public async Task<Document> GetItemAsync(Primitive hashKey, Primitive rangeKey, GetItemOperationConfig config, CancellationToken cancellationToken = default(CancellationToken))
        {
            var operationName = DynamoDBTelemetry.ExtractOperationName(nameof(Table), nameof(GetItemAsync));
            using (DynamoDBTelemetry.CreateSpan(TracerProvider, operationName, spanKind: SpanKind.CLIENT))
            {
                return await GetItemHelperAsync(MakeKey(hashKey, rangeKey), config, cancellationToken).ConfigureAwait(false);
            }
        }

        /// <inheritdoc/>
        public async Task<Document> GetItemAsync(IDictionary<string, DynamoDBEntry> key, CancellationToken cancellationToken = default(CancellationToken))
        {
            var operationName = DynamoDBTelemetry.ExtractOperationName(nameof(Table), nameof(GetItemAsync));
            using (DynamoDBTelemetry.CreateSpan(TracerProvider, operationName, spanKind: SpanKind.CLIENT))
            {
                return await GetItemHelperAsync(MakeKey(key), null, cancellationToken).ConfigureAwait(false);
            }
        }

        /// <inheritdoc/>
        public async Task<Document> GetItemAsync(IDictionary<string, DynamoDBEntry> key, GetItemOperationConfig config, CancellationToken cancellationToken = default(CancellationToken))
        {
            var operationName = DynamoDBTelemetry.ExtractOperationName(nameof(Table), nameof(GetItemAsync));
            using (DynamoDBTelemetry.CreateSpan(TracerProvider, operationName, spanKind: SpanKind.CLIENT))
            {
                return await GetItemHelperAsync(MakeKey(key), config, cancellationToken).ConfigureAwait(false);
            }
        }

        #endregion

        #region UpdateItemAsync

        /// <inheritdoc/>
        public async Task<Document> UpdateItemAsync(Document doc, CancellationToken cancellationToken = default(CancellationToken))
        {
            var operationName = DynamoDBTelemetry.ExtractOperationName(nameof(Table), nameof(UpdateItemAsync));
            using (DynamoDBTelemetry.CreateSpan(TracerProvider, operationName, spanKind: SpanKind.CLIENT))
            {
                return await UpdateHelperAsync(doc, null, null, null, cancellationToken).ConfigureAwait(false);
            }
        }

        /// <inheritdoc/>
        public async Task<Document> UpdateItemAsync(Document doc, UpdateItemOperationConfig config, CancellationToken cancellationToken = default(CancellationToken))
        {
            var operationName = DynamoDBTelemetry.ExtractOperationName(nameof(Table), nameof(UpdateItemAsync));
            using (DynamoDBTelemetry.CreateSpan(TracerProvider, operationName, spanKind: SpanKind.CLIENT))
            {
                return await UpdateHelperAsync(doc, null, null, config, cancellationToken).ConfigureAwait(false);
            }
        }

        /// <inheritdoc/>
        public async Task<Document> UpdateItemAsync(Document doc, IDictionary<string, DynamoDBEntry> key, CancellationToken cancellationToken = default(CancellationToken))
        {
            var operationName = DynamoDBTelemetry.ExtractOperationName(nameof(Table), nameof(UpdateItemAsync));
            using (DynamoDBTelemetry.CreateSpan(TracerProvider, operationName, spanKind: SpanKind.CLIENT))
            {
                return await UpdateHelperAsync(doc, MakeKey(key), null, cancellationToken).ConfigureAwait(false);
            }
        }

        /// <inheritdoc/>
        public async Task<Document> UpdateItemAsync(Document doc, IDictionary<string, DynamoDBEntry> key, UpdateItemOperationConfig config, CancellationToken cancellationToken = default(CancellationToken))
        {
            var operationName = DynamoDBTelemetry.ExtractOperationName(nameof(Table), nameof(UpdateItemAsync));
            using (DynamoDBTelemetry.CreateSpan(TracerProvider, operationName, spanKind: SpanKind.CLIENT))
            {
                return await UpdateHelperAsync(doc, MakeKey(key), config, cancellationToken).ConfigureAwait(false);
            }
        }

        /// <inheritdoc/>
        public async Task<Document> UpdateItemAsync(Document doc, Primitive hashKey, CancellationToken cancellationToken = default(CancellationToken))
        {
            var operationName = DynamoDBTelemetry.ExtractOperationName(nameof(Table), nameof(UpdateItemAsync));
            using (DynamoDBTelemetry.CreateSpan(TracerProvider, operationName, spanKind: SpanKind.CLIENT))
            {
                return await UpdateHelperAsync(doc, hashKey, null, null, cancellationToken).ConfigureAwait(false);
            }
        }

        /// <inheritdoc/>
        public async Task<Document> UpdateItemAsync(Document doc, Primitive hashKey, UpdateItemOperationConfig config, CancellationToken cancellationToken = default(CancellationToken))
        {
            var operationName = DynamoDBTelemetry.ExtractOperationName(nameof(Table), nameof(UpdateItemAsync));
            using (DynamoDBTelemetry.CreateSpan(TracerProvider, operationName, spanKind: SpanKind.CLIENT))
            {
                return await UpdateHelperAsync(doc, hashKey, null, config, cancellationToken).ConfigureAwait(false);
            }
        }

        /// <inheritdoc/>
        public async Task<Document> UpdateItemAsync(Document doc, Primitive hashKey, Primitive rangeKey, CancellationToken cancellationToken = default(CancellationToken))
        {
            var operationName = DynamoDBTelemetry.ExtractOperationName(nameof(Table), nameof(UpdateItemAsync));
            using (DynamoDBTelemetry.CreateSpan(TracerProvider, operationName, spanKind: SpanKind.CLIENT))
            {
                return await UpdateHelperAsync(doc, hashKey, rangeKey, null, cancellationToken).ConfigureAwait(false);
            }
        }

        /// <inheritdoc/>
        public async Task<Document> UpdateItemAsync(Document doc, Primitive hashKey, Primitive rangeKey, UpdateItemOperationConfig config, CancellationToken cancellationToken = default(CancellationToken))
        {
            var operationName = DynamoDBTelemetry.ExtractOperationName(nameof(Table), nameof(UpdateItemAsync));
            using (DynamoDBTelemetry.CreateSpan(TracerProvider, operationName, spanKind: SpanKind.CLIENT))
            {
                return await UpdateHelperAsync(doc, hashKey, rangeKey, config, cancellationToken).ConfigureAwait(false);
            }
        }


        #endregion

        #region DeleteItemAsync

        /// <inheritdoc/>
        public async Task<Document> DeleteItemAsync(Document document, CancellationToken cancellationToken = default(CancellationToken))
=======
        public async Task<Document> DeleteItemAsync(IDictionary<string, DynamoDBEntry> key, DeleteItemOperationConfig config, CancellationToken cancellationToken = default(CancellationToken))
>>>>>>> acae479f
        {
            var operationName = DynamoDBTelemetry.ExtractOperationName(nameof(Table), nameof(DeleteItemAsync));
            using (DynamoDBTelemetry.CreateSpan(TracerProvider, operationName, spanKind: SpanKind.CLIENT))
            {
<<<<<<< HEAD
                return await DeleteHelperAsync(MakeKey(document), null, cancellationToken).ConfigureAwait(false);
            }
        }

        /// <inheritdoc/>
        public async Task<Document> DeleteItemAsync(Document document, DeleteItemOperationConfig config, CancellationToken cancellationToken = default(CancellationToken))
        {
            var operationName = DynamoDBTelemetry.ExtractOperationName(nameof(Table), nameof(DeleteItemAsync));
            using (DynamoDBTelemetry.CreateSpan(TracerProvider, operationName, spanKind: SpanKind.CLIENT))
            {
                return await DeleteHelperAsync(MakeKey(document), config, cancellationToken).ConfigureAwait(false);
            }
        }

        /// <inheritdoc/>
        public async Task<Document> DeleteItemAsync(Primitive hashKey, CancellationToken cancellationToken = default(CancellationToken))
        {
            var operationName = DynamoDBTelemetry.ExtractOperationName(nameof(Table), nameof(DeleteItemAsync));
            using (DynamoDBTelemetry.CreateSpan(TracerProvider, operationName, spanKind: SpanKind.CLIENT))
            {
                return await DeleteHelperAsync(MakeKey(hashKey, null), null, cancellationToken).ConfigureAwait(false);
            }
        }

        /// <inheritdoc/>
        public async Task<Document> DeleteItemAsync(Primitive hashKey, DeleteItemOperationConfig config, CancellationToken cancellationToken = default(CancellationToken))
        {
            var operationName = DynamoDBTelemetry.ExtractOperationName(nameof(Table), nameof(DeleteItemAsync));
            using (DynamoDBTelemetry.CreateSpan(TracerProvider, operationName, spanKind: SpanKind.CLIENT))
            {
                return await DeleteHelperAsync(MakeKey(hashKey, null), config, cancellationToken).ConfigureAwait(false);
            }
        }

        /// <inheritdoc/>
        public async Task<Document> DeleteItemAsync(Primitive hashKey, Primitive rangeKey, CancellationToken cancellationToken = default(CancellationToken))
        {
            var operationName = DynamoDBTelemetry.ExtractOperationName(nameof(Table), nameof(DeleteItemAsync));
            using (DynamoDBTelemetry.CreateSpan(TracerProvider, operationName, spanKind: SpanKind.CLIENT))
            {
                return await DeleteHelperAsync(MakeKey(hashKey, rangeKey), null, cancellationToken).ConfigureAwait(false);
            }
        }

        /// <inheritdoc/>
        public async Task<Document> DeleteItemAsync(Primitive hashKey, Primitive rangeKey, DeleteItemOperationConfig config, CancellationToken cancellationToken = default(CancellationToken))
        {
            var operationName = DynamoDBTelemetry.ExtractOperationName(nameof(Table), nameof(DeleteItemAsync));
            using (DynamoDBTelemetry.CreateSpan(TracerProvider, operationName, spanKind: SpanKind.CLIENT))
            {
                return await DeleteHelperAsync(MakeKey(hashKey, rangeKey), config, cancellationToken).ConfigureAwait(false);
            }
        }

        /// <inheritdoc/>
        public async Task<Document> DeleteItemAsync(IDictionary<string, DynamoDBEntry> key, CancellationToken cancellationToken = default(CancellationToken))
        {
            var operationName = DynamoDBTelemetry.ExtractOperationName(nameof(Table), nameof(DeleteItemAsync));
            using (DynamoDBTelemetry.CreateSpan(TracerProvider, operationName, spanKind: SpanKind.CLIENT))
            {
                return await DeleteHelperAsync(MakeKey(key), null, cancellationToken).ConfigureAwait(false);
            }
        }

        /// <inheritdoc/>
        public async Task<Document> DeleteItemAsync(IDictionary<string, DynamoDBEntry> key, DeleteItemOperationConfig config, CancellationToken cancellationToken = default(CancellationToken))
        {
            var operationName = DynamoDBTelemetry.ExtractOperationName(nameof(Table), nameof(DeleteItemAsync));
            using (DynamoDBTelemetry.CreateSpan(TracerProvider, operationName, spanKind: SpanKind.CLIENT))
            {
                return await DeleteHelperAsync(MakeKey(key), config, cancellationToken).ConfigureAwait(false);
            }
        }

=======
                return await DeleteHelperAsync(MakeKey(key), config, cancellationToken).ConfigureAwait(false);
            }
        }
>>>>>>> acae479f
        #endregion

    }
}<|MERGE_RESOLUTION|>--- conflicted
+++ resolved
@@ -26,6 +26,7 @@
 using System.Threading.Tasks;
 using Amazon.Runtime.Internal;
 using Amazon.Runtime.Telemetry.Tracing;
+using Amazon.Runtime.Telemetry.Tracing;
 
 namespace Amazon.DynamoDBv2.DocumentModel
 {
@@ -40,19 +41,7 @@
         /// <param name="doc">Document to save.</param>
         /// <param name="cancellationToken">Token which can be used to cancel the task.</param>
         /// <returns>A Task that can be used to poll or wait for results, or both.</returns>
-<<<<<<< HEAD
         Task<Document> PutItemAsync(Document doc, CancellationToken cancellationToken = default(CancellationToken));
-=======
-        public async Task<Document> PutItemAsync(Document doc, CancellationToken cancellationToken = default(CancellationToken))
-        {
-            var operationName = DynamoDBTelemetry.ExtractOperationName(nameof(Table), nameof(PutItemAsync));
-            using (DynamoDBTelemetry.CreateSpan(TracerProvider, operationName, spanKind: SpanKind.CLIENT))
-            {
-                return await PutItemHelperAsync(doc, null, cancellationToken).ConfigureAwait(false);
-            }
-        }
-
->>>>>>> acae479f
 
         /// <summary>
         /// Initiates the asynchronous execution of the PutItem operation.
@@ -62,18 +51,7 @@
         /// <param name="config">Configuration to use.</param>
         /// <param name="cancellationToken">Token which can be used to cancel the task.</param>
         /// <returns>A Task that can be used to poll or wait for results, or both.</returns>
-<<<<<<< HEAD
         Task<Document> PutItemAsync(Document doc, PutItemOperationConfig config, CancellationToken cancellationToken = default(CancellationToken));
-=======
-        public async Task<Document> PutItemAsync(Document doc, PutItemOperationConfig config, CancellationToken cancellationToken = default(CancellationToken))
-        {
-            var operationName = DynamoDBTelemetry.ExtractOperationName(nameof(Table), nameof(PutItemAsync));
-            using (DynamoDBTelemetry.CreateSpan(TracerProvider, operationName, spanKind: SpanKind.CLIENT))
-            {
-                return await PutItemHelperAsync(doc, config, cancellationToken).ConfigureAwait(false);
-            }
-        }
->>>>>>> acae479f
 
         #endregion
 
@@ -85,18 +63,7 @@
         /// <param name="hashKey">Hash key element of the document.</param>
         /// <param name="cancellationToken">Token which can be used to cancel the task.</param>
         /// <returns>A Task that can be used to poll or wait for results, or both.</returns>
-<<<<<<< HEAD
         Task<Document> GetItemAsync(Primitive hashKey, CancellationToken cancellationToken = default(CancellationToken));
-=======
-        public async Task<Document> GetItemAsync(Primitive hashKey, CancellationToken cancellationToken = default(CancellationToken))
-        {
-            var operationName = DynamoDBTelemetry.ExtractOperationName(nameof(Table), nameof(GetItemAsync));
-            using (DynamoDBTelemetry.CreateSpan(TracerProvider, operationName, spanKind: SpanKind.CLIENT))
-            {
-                return await GetItemHelperAsync(MakeKey(hashKey, null), null, cancellationToken).ConfigureAwait(false);
-            }
-        }
->>>>>>> acae479f
 
         /// <summary>
         /// Initiates the asynchronous execution of the GetItem operation.
@@ -105,19 +72,7 @@
         /// <param name="config">Configuration to use.</param>
         /// <param name="cancellationToken">Token which can be used to cancel the task.</param>
         /// <returns>A Task that can be used to poll or wait for results, or both.</returns>
-<<<<<<< HEAD
         Task<Document> GetItemAsync(Primitive hashKey, GetItemOperationConfig config, CancellationToken cancellationToken = default(CancellationToken));
-=======
-        public async Task<Document> GetItemAsync(Primitive hashKey, GetItemOperationConfig config, CancellationToken cancellationToken = default(CancellationToken))
-        {
-            var operationName = DynamoDBTelemetry.ExtractOperationName(nameof(Table), nameof(GetItemAsync));
-            using (DynamoDBTelemetry.CreateSpan(TracerProvider, operationName, spanKind: SpanKind.CLIENT))
-            {
-                return await GetItemHelperAsync(MakeKey(hashKey, null), config, cancellationToken).ConfigureAwait(false);
-            }
-        }
-
->>>>>>> acae479f
 
         /// <summary>
         /// Initiates the asynchronous execution of the GetItem operation.
@@ -126,18 +81,7 @@
         /// <param name="rangeKey">Range key element of the document.</param>
         /// <param name="cancellationToken">Token which can be used to cancel the task.</param>
         /// <returns>A Task that can be used to poll or wait for results, or both.</returns>
-<<<<<<< HEAD
         Task<Document> GetItemAsync(Primitive hashKey, Primitive rangeKey, CancellationToken cancellationToken = default(CancellationToken));
-=======
-        public async Task<Document> GetItemAsync(Primitive hashKey, Primitive rangeKey, CancellationToken cancellationToken = default(CancellationToken))
-        {
-            var operationName = DynamoDBTelemetry.ExtractOperationName(nameof(Table), nameof(GetItemAsync));
-            using (DynamoDBTelemetry.CreateSpan(TracerProvider, operationName, spanKind: SpanKind.CLIENT))
-            {
-                return await GetItemHelperAsync(MakeKey(hashKey, rangeKey), null, cancellationToken).ConfigureAwait(false);
-            }
-        }
->>>>>>> acae479f
 
         /// <summary>
         /// Initiates the asynchronous execution of the GetItem operation.
@@ -147,18 +91,7 @@
         /// <param name="config">Configuration to use.</param>
         /// <param name="cancellationToken">Token which can be used to cancel the task.</param>
         /// <returns>A Task that can be used to poll or wait for results, or both.</returns>
-<<<<<<< HEAD
         Task<Document> GetItemAsync(Primitive hashKey, Primitive rangeKey, GetItemOperationConfig config, CancellationToken cancellationToken = default(CancellationToken));
-=======
-        public async Task<Document> GetItemAsync(Primitive hashKey, Primitive rangeKey, GetItemOperationConfig config, CancellationToken cancellationToken = default(CancellationToken))
-        {
-            var operationName = DynamoDBTelemetry.ExtractOperationName(nameof(Table), nameof(GetItemAsync));
-            using (DynamoDBTelemetry.CreateSpan(TracerProvider, operationName, spanKind: SpanKind.CLIENT))
-            {
-                return await GetItemHelperAsync(MakeKey(hashKey, rangeKey), config, cancellationToken).ConfigureAwait(false);
-            }
-        }
->>>>>>> acae479f
 
         /// <summary>
         /// Initiates the asynchronous execution of the GetItem operation.
@@ -166,18 +99,7 @@
         /// <param name="key">Ley of the document.</param>
         /// <param name="cancellationToken">Token which can be used to cancel the task.</param>
         /// <returns>A Task that can be used to poll or wait for results, or both.</returns>
-<<<<<<< HEAD
         Task<Document> GetItemAsync(IDictionary<string, DynamoDBEntry> key, CancellationToken cancellationToken = default(CancellationToken));
-=======
-        public async Task<Document> GetItemAsync(IDictionary<string, DynamoDBEntry> key, CancellationToken cancellationToken = default(CancellationToken))
-        {
-            var operationName = DynamoDBTelemetry.ExtractOperationName(nameof(Table), nameof(GetItemAsync));
-            using (DynamoDBTelemetry.CreateSpan(TracerProvider, operationName, spanKind: SpanKind.CLIENT))
-            {
-                return await GetItemHelperAsync(MakeKey(key), null, cancellationToken).ConfigureAwait(false);
-            }
-        }
->>>>>>> acae479f
 
         /// <summary>
         /// Initiates the asynchronous execution of the GetItem operation.
@@ -186,18 +108,7 @@
         /// <param name="config">Configuration to use.</param>
         /// <param name="cancellationToken">Token which can be used to cancel the task.</param>
         /// <returns>A Task that can be used to poll or wait for results, or both.</returns>
-<<<<<<< HEAD
         Task<Document> GetItemAsync(IDictionary<string, DynamoDBEntry> key, GetItemOperationConfig config, CancellationToken cancellationToken = default(CancellationToken));
-=======
-        public async Task<Document> GetItemAsync(IDictionary<string, DynamoDBEntry> key, GetItemOperationConfig config, CancellationToken cancellationToken = default(CancellationToken))
-        {
-            var operationName = DynamoDBTelemetry.ExtractOperationName(nameof(Table), nameof(GetItemAsync));
-            using (DynamoDBTelemetry.CreateSpan(TracerProvider, operationName, spanKind: SpanKind.CLIENT))
-            {
-                return await GetItemHelperAsync(MakeKey(key), config, cancellationToken).ConfigureAwait(false);
-            }
-        }
->>>>>>> acae479f
 
         #endregion
 
@@ -209,38 +120,16 @@
         /// <param name="doc">Attributes to update.</param>
         /// <param name="cancellationToken">Token which can be used to cancel the task.</param>
         /// <returns>A Task that can be used to poll or wait for results, or both.</returns>
-<<<<<<< HEAD
         Task<Document> UpdateItemAsync(Document doc, CancellationToken cancellationToken = default(CancellationToken));
-=======
-        public async Task<Document> UpdateItemAsync(Document doc, CancellationToken cancellationToken = default(CancellationToken))
-        {
-            var operationName = DynamoDBTelemetry.ExtractOperationName(nameof(Table), nameof(UpdateItemAsync));
-            using (DynamoDBTelemetry.CreateSpan(TracerProvider, operationName, spanKind: SpanKind.CLIENT))
-            {
-                return await UpdateHelperAsync(doc, null, null, null, cancellationToken).ConfigureAwait(false);
-            }
-        }
->>>>>>> acae479f
-
-        /// <summary>
-        /// Initiates the asynchronous execution of the UpdateItem operation.
-        /// </summary>
-        /// <param name="doc">Attributes to update.</param>
-        /// <param name="config">Configuration to use.</param>
-        /// <param name="cancellationToken">Token which can be used to cancel the task.</param>
-        /// <returns>A Task that can be used to poll or wait for results, or both.</returns>
-<<<<<<< HEAD
+
+        /// <summary>
+        /// Initiates the asynchronous execution of the UpdateItem operation.
+        /// </summary>
+        /// <param name="doc">Attributes to update.</param>
+        /// <param name="config">Configuration to use.</param>
+        /// <param name="cancellationToken">Token which can be used to cancel the task.</param>
+        /// <returns>A Task that can be used to poll or wait for results, or both.</returns>
         Task<Document> UpdateItemAsync(Document doc, UpdateItemOperationConfig config, CancellationToken cancellationToken = default(CancellationToken));
-=======
-        public async Task<Document> UpdateItemAsync(Document doc, UpdateItemOperationConfig config, CancellationToken cancellationToken = default(CancellationToken))
-        {
-            var operationName = DynamoDBTelemetry.ExtractOperationName(nameof(Table), nameof(UpdateItemAsync));
-            using (DynamoDBTelemetry.CreateSpan(TracerProvider, operationName, spanKind: SpanKind.CLIENT))
-            {
-                return await UpdateHelperAsync(doc, null, null, config, cancellationToken).ConfigureAwait(false);
-            }
-        }
->>>>>>> acae479f
 
         /// <summary>
         /// Initiates the asynchronous execution of the UpdateItem operation.
@@ -249,18 +138,7 @@
         /// <param name="key">Key of the document.</param>
         /// <param name="cancellationToken">Token which can be used to cancel the task.</param>
         /// <returns>A Task that can be used to poll or wait for results, or both.</returns>
-<<<<<<< HEAD
         Task<Document> UpdateItemAsync(Document doc, IDictionary<string, DynamoDBEntry> key, CancellationToken cancellationToken = default(CancellationToken));
-=======
-        public async Task<Document> UpdateItemAsync(Document doc, IDictionary<string, DynamoDBEntry> key, CancellationToken cancellationToken = default(CancellationToken))
-        {
-            var operationName = DynamoDBTelemetry.ExtractOperationName(nameof(Table), nameof(UpdateItemAsync));
-            using (DynamoDBTelemetry.CreateSpan(TracerProvider, operationName, spanKind: SpanKind.CLIENT))
-            {
-                return await UpdateHelperAsync(doc, MakeKey(key), null, cancellationToken).ConfigureAwait(false);
-            }
-        }
->>>>>>> acae479f
 
         /// <summary>
         /// Initiates the asynchronous execution of the UpdateItem operation.
@@ -270,59 +148,26 @@
         /// <param name="config">Configuration to use.</param>
         /// <param name="cancellationToken">Token which can be used to cancel the task.</param>
         /// <returns>A Task that can be used to poll or wait for results, or both.</returns>
-<<<<<<< HEAD
         Task<Document> UpdateItemAsync(Document doc, IDictionary<string, DynamoDBEntry> key, UpdateItemOperationConfig config, CancellationToken cancellationToken = default(CancellationToken));
-=======
-        public async Task<Document> UpdateItemAsync(Document doc, IDictionary<string, DynamoDBEntry> key, UpdateItemOperationConfig config, CancellationToken cancellationToken = default(CancellationToken))
-        {
-            var operationName = DynamoDBTelemetry.ExtractOperationName(nameof(Table), nameof(UpdateItemAsync));
-            using (DynamoDBTelemetry.CreateSpan(TracerProvider, operationName, spanKind: SpanKind.CLIENT))
-            {
-                return await UpdateHelperAsync(doc, MakeKey(key), config, cancellationToken).ConfigureAwait(false);
-            }
-        }
->>>>>>> acae479f
-
-        /// <summary>
-        /// Initiates the asynchronous execution of the UpdateItem operation.
-        /// </summary>
-        /// <param name="doc">Attributes to update.</param>
-        /// <param name="hashKey">Hash key element of the document.</param>
-        /// <param name="cancellationToken">Token which can be used to cancel the task.</param>
-        /// <returns>A Task that can be used to poll or wait for results, or both.</returns>
-<<<<<<< HEAD
+
+        /// <summary>
+        /// Initiates the asynchronous execution of the UpdateItem operation.
+        /// </summary>
+        /// <param name="doc">Attributes to update.</param>
+        /// <param name="hashKey">Hash key element of the document.</param>
+        /// <param name="cancellationToken">Token which can be used to cancel the task.</param>
+        /// <returns>A Task that can be used to poll or wait for results, or both.</returns>
         Task<Document> UpdateItemAsync(Document doc, Primitive hashKey, CancellationToken cancellationToken = default(CancellationToken));
-=======
-        public async Task<Document> UpdateItemAsync(Document doc, Primitive hashKey, CancellationToken cancellationToken = default(CancellationToken))
-        {
-            var operationName = DynamoDBTelemetry.ExtractOperationName(nameof(Table), nameof(UpdateItemAsync));
-            using (DynamoDBTelemetry.CreateSpan(TracerProvider, operationName, spanKind: SpanKind.CLIENT))
-            {
-                return await UpdateHelperAsync(doc, hashKey, null, null, cancellationToken).ConfigureAwait(false);
-            }
-        }
->>>>>>> acae479f
-
-        /// <summary>
-        /// Initiates the asynchronous execution of the UpdateItem operation.
-        /// </summary>
-        /// <param name="doc">Attributes to update.</param>
-        /// <param name="hashKey">Hash key element of the document.</param>
-        /// <param name="config">Configuration to use.</param>
-        /// <param name="cancellationToken">Token which can be used to cancel the task.</param>
-        /// <returns>A Task that can be used to poll or wait for results, or both.</returns>
-<<<<<<< HEAD
+
+        /// <summary>
+        /// Initiates the asynchronous execution of the UpdateItem operation.
+        /// </summary>
+        /// <param name="doc">Attributes to update.</param>
+        /// <param name="hashKey">Hash key element of the document.</param>
+        /// <param name="config">Configuration to use.</param>
+        /// <param name="cancellationToken">Token which can be used to cancel the task.</param>
+        /// <returns>A Task that can be used to poll or wait for results, or both.</returns>
         Task<Document> UpdateItemAsync(Document doc, Primitive hashKey, UpdateItemOperationConfig config, CancellationToken cancellationToken = default(CancellationToken));
-=======
-        public async Task<Document> UpdateItemAsync(Document doc, Primitive hashKey, UpdateItemOperationConfig config, CancellationToken cancellationToken = default(CancellationToken))
-        {
-            var operationName = DynamoDBTelemetry.ExtractOperationName(nameof(Table), nameof(UpdateItemAsync));
-            using (DynamoDBTelemetry.CreateSpan(TracerProvider, operationName, spanKind: SpanKind.CLIENT))
-            {
-                return await UpdateHelperAsync(doc, hashKey, null, config, cancellationToken).ConfigureAwait(false);
-            }
-        }
->>>>>>> acae479f
 
         /// <summary>
         /// Initiates the asynchronous execution of the UpdateItem operation.
@@ -332,18 +177,7 @@
         /// <param name="rangeKey">Range key element of the document.</param>
         /// <param name="cancellationToken">Token which can be used to cancel the task.</param>
         /// <returns>A Task that can be used to poll or wait for results, or both.</returns>
-<<<<<<< HEAD
         Task<Document> UpdateItemAsync(Document doc, Primitive hashKey, Primitive rangeKey, CancellationToken cancellationToken = default(CancellationToken));
-=======
-        public async Task<Document> UpdateItemAsync(Document doc, Primitive hashKey, Primitive rangeKey, CancellationToken cancellationToken = default(CancellationToken))
-        {
-            var operationName = DynamoDBTelemetry.ExtractOperationName(nameof(Table), nameof(UpdateItemAsync));
-            using (DynamoDBTelemetry.CreateSpan(TracerProvider, operationName, spanKind: SpanKind.CLIENT))
-            {
-                return await UpdateHelperAsync(doc, hashKey, rangeKey, null, cancellationToken).ConfigureAwait(false);
-            }
-        }
->>>>>>> acae479f
 
         /// <summary>
         /// Initiates the asynchronous execution of the UpdateItem operation.
@@ -354,18 +188,7 @@
         /// <param name="config">Configuration to use.</param>
         /// <param name="cancellationToken">Token which can be used to cancel the task.</param>
         /// <returns>A Task that can be used to poll or wait for results, or both.</returns>
-<<<<<<< HEAD
         Task<Document> UpdateItemAsync(Document doc, Primitive hashKey, Primitive rangeKey, UpdateItemOperationConfig config, CancellationToken cancellationToken = default(CancellationToken));
-=======
-        public async Task<Document> UpdateItemAsync(Document doc, Primitive hashKey, Primitive rangeKey, UpdateItemOperationConfig config, CancellationToken cancellationToken = default(CancellationToken))
-        {
-            var operationName = DynamoDBTelemetry.ExtractOperationName(nameof(Table), nameof(UpdateItemAsync));
-            using (DynamoDBTelemetry.CreateSpan(TracerProvider, operationName, spanKind: SpanKind.CLIENT))
-            {
-                return await UpdateHelperAsync(doc, hashKey, rangeKey, config, cancellationToken).ConfigureAwait(false);
-            }
-        }
->>>>>>> acae479f
 
 
         #endregion
@@ -378,18 +201,7 @@
         /// <param name="document">Document to delete.</param>
         /// <param name="cancellationToken">Token which can be used to cancel the task.</param>
         /// <returns>A Task that can be used to poll or wait for results, or both.</returns>
-<<<<<<< HEAD
         Task<Document> DeleteItemAsync(Document document, CancellationToken cancellationToken = default(CancellationToken));
-=======
-        public async Task<Document> DeleteItemAsync(Document document, CancellationToken cancellationToken = default(CancellationToken))
-        {
-            var operationName = DynamoDBTelemetry.ExtractOperationName(nameof(Table), nameof(DeleteItemAsync));
-            using (DynamoDBTelemetry.CreateSpan(TracerProvider, operationName, spanKind: SpanKind.CLIENT))
-            {
-                return await DeleteHelperAsync(MakeKey(document), null, cancellationToken).ConfigureAwait(false);
-            }
-        }
->>>>>>> acae479f
 
         /// <summary>
         /// Initiates the asynchronous execution of the DeleteItem operation.
@@ -398,57 +210,24 @@
         /// <param name="config">Configuration to use.</param>
         /// <param name="cancellationToken">Token which can be used to cancel the task.</param>
         /// <returns>A Task that can be used to poll or wait for results, or both.</returns>
-<<<<<<< HEAD
         Task<Document> DeleteItemAsync(Document document, DeleteItemOperationConfig config, CancellationToken cancellationToken = default(CancellationToken));
-=======
-        public async Task<Document> DeleteItemAsync(Document document, DeleteItemOperationConfig config, CancellationToken cancellationToken = default(CancellationToken))
-        {
-            var operationName = DynamoDBTelemetry.ExtractOperationName(nameof(Table), nameof(DeleteItemAsync));
-            using (DynamoDBTelemetry.CreateSpan(TracerProvider, operationName, spanKind: SpanKind.CLIENT))
-            {
-                return await DeleteHelperAsync(MakeKey(document), config, cancellationToken).ConfigureAwait(false);
-            }
-        }
->>>>>>> acae479f
-
-        /// <summary>
-        /// Initiates the asynchronous execution of the DeleteItem operation.
-        /// </summary>
-        /// <param name="hashKey">Hash key element of the document.</param>
-        /// <param name="cancellationToken">Token which can be used to cancel the task.</param>
-        /// <returns>A Task that can be used to poll or wait for results, or both.</returns>
-<<<<<<< HEAD
+
+        /// <summary>
+        /// Initiates the asynchronous execution of the DeleteItem operation.
+        /// </summary>
+        /// <param name="hashKey">Hash key element of the document.</param>
+        /// <param name="cancellationToken">Token which can be used to cancel the task.</param>
+        /// <returns>A Task that can be used to poll or wait for results, or both.</returns>
         Task<Document> DeleteItemAsync(Primitive hashKey, CancellationToken cancellationToken = default(CancellationToken));
-=======
-        public async Task<Document> DeleteItemAsync(Primitive hashKey, CancellationToken cancellationToken = default(CancellationToken))
-        {
-            var operationName = DynamoDBTelemetry.ExtractOperationName(nameof(Table), nameof(DeleteItemAsync));
-            using (DynamoDBTelemetry.CreateSpan(TracerProvider, operationName, spanKind: SpanKind.CLIENT))
-            {
-                return await DeleteHelperAsync(MakeKey(hashKey, null), null, cancellationToken).ConfigureAwait(false);
-            }
-        }
->>>>>>> acae479f
-
-        /// <summary>
-        /// Initiates the asynchronous execution of the DeleteItem operation.
-        /// </summary>
-        /// <param name="hashKey">Hash key element of the document.</param>
-        /// <param name="config">Configuration to use.</param>
-        /// <param name="cancellationToken">Token which can be used to cancel the task.</param>
-        /// <returns>A Task that can be used to poll or wait for results, or both.</returns>
-<<<<<<< HEAD
+
+        /// <summary>
+        /// Initiates the asynchronous execution of the DeleteItem operation.
+        /// </summary>
+        /// <param name="hashKey">Hash key element of the document.</param>
+        /// <param name="config">Configuration to use.</param>
+        /// <param name="cancellationToken">Token which can be used to cancel the task.</param>
+        /// <returns>A Task that can be used to poll or wait for results, or both.</returns>
         Task<Document> DeleteItemAsync(Primitive hashKey, DeleteItemOperationConfig config, CancellationToken cancellationToken = default(CancellationToken));
-=======
-        public async Task<Document> DeleteItemAsync(Primitive hashKey, DeleteItemOperationConfig config, CancellationToken cancellationToken = default(CancellationToken))
-        {
-            var operationName = DynamoDBTelemetry.ExtractOperationName(nameof(Table), nameof(DeleteItemAsync));
-            using (DynamoDBTelemetry.CreateSpan(TracerProvider, operationName, spanKind: SpanKind.CLIENT))
-            {
-                return await DeleteHelperAsync(MakeKey(hashKey, null), config, cancellationToken).ConfigureAwait(false);
-            }
-        }
->>>>>>> acae479f
 
         /// <summary>
         /// Initiates the asynchronous execution of the DeleteItem operation.
@@ -457,18 +236,7 @@
         /// <param name="rangeKey">Range key element of the document.</param>
         /// <param name="cancellationToken">Token which can be used to cancel the task.</param>
         /// <returns>A Task that can be used to poll or wait for results, or both.</returns>
-<<<<<<< HEAD
         Task<Document> DeleteItemAsync(Primitive hashKey, Primitive rangeKey, CancellationToken cancellationToken = default(CancellationToken));
-=======
-        public async Task<Document> DeleteItemAsync(Primitive hashKey, Primitive rangeKey, CancellationToken cancellationToken = default(CancellationToken))
-        {
-            var operationName = DynamoDBTelemetry.ExtractOperationName(nameof(Table), nameof(DeleteItemAsync));
-            using (DynamoDBTelemetry.CreateSpan(TracerProvider, operationName, spanKind: SpanKind.CLIENT))
-            {
-                return await DeleteHelperAsync(MakeKey(hashKey, rangeKey), null, cancellationToken).ConfigureAwait(false);
-            }
-        }
->>>>>>> acae479f
 
         /// <summary>
         /// Initiates the asynchronous execution of the DeleteItem operation.
@@ -478,18 +246,7 @@
         /// <param name="config">Configuration to use.</param>
         /// <param name="cancellationToken">Token which can be used to cancel the task.</param>
         /// <returns>A Task that can be used to poll or wait for results, or both.</returns>
-<<<<<<< HEAD
         Task<Document> DeleteItemAsync(Primitive hashKey, Primitive rangeKey, DeleteItemOperationConfig config, CancellationToken cancellationToken = default(CancellationToken));
-=======
-        public async Task<Document> DeleteItemAsync(Primitive hashKey, Primitive rangeKey, DeleteItemOperationConfig config, CancellationToken cancellationToken = default(CancellationToken))
-        {
-            var operationName = DynamoDBTelemetry.ExtractOperationName(nameof(Table), nameof(DeleteItemAsync));
-            using (DynamoDBTelemetry.CreateSpan(TracerProvider, operationName, spanKind: SpanKind.CLIENT))
-            {
-                return await DeleteHelperAsync(MakeKey(hashKey, rangeKey), config, cancellationToken).ConfigureAwait(false);
-            }
-        }
->>>>>>> acae479f
 
         /// <summary>
         /// Initiates the asynchronous execution of the DeleteItem operation.
@@ -497,18 +254,7 @@
         /// <param name="key">Key of the document.</param>
         /// <param name="cancellationToken">Token which can be used to cancel the task.</param>
         /// <returns>A Task that can be used to poll or wait for results, or both.</returns>
-<<<<<<< HEAD
         Task<Document> DeleteItemAsync(IDictionary<string, DynamoDBEntry> key, CancellationToken cancellationToken = default(CancellationToken));
-=======
-        public async Task<Document> DeleteItemAsync(IDictionary<string, DynamoDBEntry> key, CancellationToken cancellationToken = default(CancellationToken))
-        {
-            var operationName = DynamoDBTelemetry.ExtractOperationName(nameof(Table), nameof(DeleteItemAsync));
-            using (DynamoDBTelemetry.CreateSpan(TracerProvider, operationName, spanKind: SpanKind.CLIENT))
-            {
-                return await DeleteHelperAsync(MakeKey(key), null, cancellationToken).ConfigureAwait(false);
-            }
-        }
->>>>>>> acae479f
 
         /// <summary>
         /// Initiates the asynchronous execution of the DeleteItem operation.
@@ -517,7 +263,6 @@
         /// <param name="config">Configuration to use.</param>
         /// <param name="cancellationToken">Token which can be used to cancel the task.</param>
         /// <returns>A Task that can be used to poll or wait for results, or both.</returns>
-<<<<<<< HEAD
         Task<Document> DeleteItemAsync(IDictionary<string, DynamoDBEntry> key, DeleteItemOperationConfig config, CancellationToken cancellationToken = default(CancellationToken));
 
         #endregion
@@ -704,80 +449,76 @@
 
         /// <inheritdoc/>
         public async Task<Document> DeleteItemAsync(Document document, CancellationToken cancellationToken = default(CancellationToken))
-=======
+        {
+            var operationName = DynamoDBTelemetry.ExtractOperationName(nameof(Table), nameof(DeleteItemAsync));
+            using (DynamoDBTelemetry.CreateSpan(TracerProvider, operationName, spanKind: SpanKind.CLIENT))
+            {
+                return await DeleteHelperAsync(MakeKey(document), null, cancellationToken).ConfigureAwait(false);
+            }
+        }
+
+        /// <inheritdoc/>
+        public async Task<Document> DeleteItemAsync(Document document, DeleteItemOperationConfig config, CancellationToken cancellationToken = default(CancellationToken))
+        {
+            var operationName = DynamoDBTelemetry.ExtractOperationName(nameof(Table), nameof(DeleteItemAsync));
+            using (DynamoDBTelemetry.CreateSpan(TracerProvider, operationName, spanKind: SpanKind.CLIENT))
+            {
+                return await DeleteHelperAsync(MakeKey(document), config, cancellationToken).ConfigureAwait(false);
+            }
+        }
+
+        /// <inheritdoc/>
+        public async Task<Document> DeleteItemAsync(Primitive hashKey, CancellationToken cancellationToken = default(CancellationToken))
+        {
+            var operationName = DynamoDBTelemetry.ExtractOperationName(nameof(Table), nameof(DeleteItemAsync));
+            using (DynamoDBTelemetry.CreateSpan(TracerProvider, operationName, spanKind: SpanKind.CLIENT))
+            {
+                return await DeleteHelperAsync(MakeKey(hashKey, null), null, cancellationToken).ConfigureAwait(false);
+            }
+        }
+
+        /// <inheritdoc/>
+        public async Task<Document> DeleteItemAsync(Primitive hashKey, DeleteItemOperationConfig config, CancellationToken cancellationToken = default(CancellationToken))
+        {
+            var operationName = DynamoDBTelemetry.ExtractOperationName(nameof(Table), nameof(DeleteItemAsync));
+            using (DynamoDBTelemetry.CreateSpan(TracerProvider, operationName, spanKind: SpanKind.CLIENT))
+            {
+                return await DeleteHelperAsync(MakeKey(hashKey, null), config, cancellationToken).ConfigureAwait(false);
+            }
+        }
+
+        /// <inheritdoc/>
+        public async Task<Document> DeleteItemAsync(Primitive hashKey, Primitive rangeKey, CancellationToken cancellationToken = default(CancellationToken))
+        {
+            var operationName = DynamoDBTelemetry.ExtractOperationName(nameof(Table), nameof(DeleteItemAsync));
+            using (DynamoDBTelemetry.CreateSpan(TracerProvider, operationName, spanKind: SpanKind.CLIENT))
+            {
+                return await DeleteHelperAsync(MakeKey(hashKey, rangeKey), null, cancellationToken).ConfigureAwait(false);
+            }
+        }
+
+        /// <inheritdoc/>
+        public async Task<Document> DeleteItemAsync(Primitive hashKey, Primitive rangeKey, DeleteItemOperationConfig config, CancellationToken cancellationToken = default(CancellationToken))
+        {
+            var operationName = DynamoDBTelemetry.ExtractOperationName(nameof(Table), nameof(DeleteItemAsync));
+            using (DynamoDBTelemetry.CreateSpan(TracerProvider, operationName, spanKind: SpanKind.CLIENT))
+            {
+                return await DeleteHelperAsync(MakeKey(hashKey, rangeKey), config, cancellationToken).ConfigureAwait(false);
+            }
+        }
+
+        /// <inheritdoc/>
+        public async Task<Document> DeleteItemAsync(IDictionary<string, DynamoDBEntry> key, CancellationToken cancellationToken = default(CancellationToken))
+        {
+            var operationName = DynamoDBTelemetry.ExtractOperationName(nameof(Table), nameof(DeleteItemAsync));
+            using (DynamoDBTelemetry.CreateSpan(TracerProvider, operationName, spanKind: SpanKind.CLIENT))
+            {
+                return await DeleteHelperAsync(MakeKey(key), null, cancellationToken).ConfigureAwait(false);
+            }
+        }
+
+        /// <inheritdoc/>
         public async Task<Document> DeleteItemAsync(IDictionary<string, DynamoDBEntry> key, DeleteItemOperationConfig config, CancellationToken cancellationToken = default(CancellationToken))
->>>>>>> acae479f
-        {
-            var operationName = DynamoDBTelemetry.ExtractOperationName(nameof(Table), nameof(DeleteItemAsync));
-            using (DynamoDBTelemetry.CreateSpan(TracerProvider, operationName, spanKind: SpanKind.CLIENT))
-            {
-<<<<<<< HEAD
-                return await DeleteHelperAsync(MakeKey(document), null, cancellationToken).ConfigureAwait(false);
-            }
-        }
-
-        /// <inheritdoc/>
-        public async Task<Document> DeleteItemAsync(Document document, DeleteItemOperationConfig config, CancellationToken cancellationToken = default(CancellationToken))
-        {
-            var operationName = DynamoDBTelemetry.ExtractOperationName(nameof(Table), nameof(DeleteItemAsync));
-            using (DynamoDBTelemetry.CreateSpan(TracerProvider, operationName, spanKind: SpanKind.CLIENT))
-            {
-                return await DeleteHelperAsync(MakeKey(document), config, cancellationToken).ConfigureAwait(false);
-            }
-        }
-
-        /// <inheritdoc/>
-        public async Task<Document> DeleteItemAsync(Primitive hashKey, CancellationToken cancellationToken = default(CancellationToken))
-        {
-            var operationName = DynamoDBTelemetry.ExtractOperationName(nameof(Table), nameof(DeleteItemAsync));
-            using (DynamoDBTelemetry.CreateSpan(TracerProvider, operationName, spanKind: SpanKind.CLIENT))
-            {
-                return await DeleteHelperAsync(MakeKey(hashKey, null), null, cancellationToken).ConfigureAwait(false);
-            }
-        }
-
-        /// <inheritdoc/>
-        public async Task<Document> DeleteItemAsync(Primitive hashKey, DeleteItemOperationConfig config, CancellationToken cancellationToken = default(CancellationToken))
-        {
-            var operationName = DynamoDBTelemetry.ExtractOperationName(nameof(Table), nameof(DeleteItemAsync));
-            using (DynamoDBTelemetry.CreateSpan(TracerProvider, operationName, spanKind: SpanKind.CLIENT))
-            {
-                return await DeleteHelperAsync(MakeKey(hashKey, null), config, cancellationToken).ConfigureAwait(false);
-            }
-        }
-
-        /// <inheritdoc/>
-        public async Task<Document> DeleteItemAsync(Primitive hashKey, Primitive rangeKey, CancellationToken cancellationToken = default(CancellationToken))
-        {
-            var operationName = DynamoDBTelemetry.ExtractOperationName(nameof(Table), nameof(DeleteItemAsync));
-            using (DynamoDBTelemetry.CreateSpan(TracerProvider, operationName, spanKind: SpanKind.CLIENT))
-            {
-                return await DeleteHelperAsync(MakeKey(hashKey, rangeKey), null, cancellationToken).ConfigureAwait(false);
-            }
-        }
-
-        /// <inheritdoc/>
-        public async Task<Document> DeleteItemAsync(Primitive hashKey, Primitive rangeKey, DeleteItemOperationConfig config, CancellationToken cancellationToken = default(CancellationToken))
-        {
-            var operationName = DynamoDBTelemetry.ExtractOperationName(nameof(Table), nameof(DeleteItemAsync));
-            using (DynamoDBTelemetry.CreateSpan(TracerProvider, operationName, spanKind: SpanKind.CLIENT))
-            {
-                return await DeleteHelperAsync(MakeKey(hashKey, rangeKey), config, cancellationToken).ConfigureAwait(false);
-            }
-        }
-
-        /// <inheritdoc/>
-        public async Task<Document> DeleteItemAsync(IDictionary<string, DynamoDBEntry> key, CancellationToken cancellationToken = default(CancellationToken))
-        {
-            var operationName = DynamoDBTelemetry.ExtractOperationName(nameof(Table), nameof(DeleteItemAsync));
-            using (DynamoDBTelemetry.CreateSpan(TracerProvider, operationName, spanKind: SpanKind.CLIENT))
-            {
-                return await DeleteHelperAsync(MakeKey(key), null, cancellationToken).ConfigureAwait(false);
-            }
-        }
-
-        /// <inheritdoc/>
-        public async Task<Document> DeleteItemAsync(IDictionary<string, DynamoDBEntry> key, DeleteItemOperationConfig config, CancellationToken cancellationToken = default(CancellationToken))
         {
             var operationName = DynamoDBTelemetry.ExtractOperationName(nameof(Table), nameof(DeleteItemAsync));
             using (DynamoDBTelemetry.CreateSpan(TracerProvider, operationName, spanKind: SpanKind.CLIENT))
@@ -786,11 +527,6 @@
             }
         }
 
-=======
-                return await DeleteHelperAsync(MakeKey(key), config, cancellationToken).ConfigureAwait(false);
-            }
-        }
->>>>>>> acae479f
         #endregion
 
     }
