﻿/*
 * Copyright 2012-2013 Amazon.com, Inc. or its affiliates. All Rights Reserved.
 * 
 * Licensed under the Apache License, Version 2.0 (the "License").
 * You may not use this file except in compliance with the License.
 * A copy of the License is located at
 * 
 *  http://aws.amazon.com/apache2.0
 * 
 * or in the "license" file accompanying this file. This file is distributed
 * on an "AS IS" BASIS, WITHOUT WARRANTIES OR CONDITIONS OF ANY KIND, either
 * express or implied. See the License for the specific language governing
 * permissions and limitations under the License.
 */

using System;
using System.Collections.Generic;
using System.Linq;

using Amazon.DynamoDBv2.Model;
using Amazon.Runtime;

namespace Amazon.DynamoDBv2.DocumentModel
{
    /// <summary>
    /// Class for retrieving a batch of Documents from a single DynamoDB table.
    /// </summary>
    public partial class DocumentBatchGet
    {
        #region Internal properties

        internal Table TargetTable { get; private set; }
        internal List<Key> Keys { get; private set; }

        #endregion


        #region Public properties

        /// <summary>
        /// List of results retrieved from DynamoDB.
        /// Populated after Execute is called.
        /// </summary>
        public List<Document> Results { get; internal set; }

        /// <summary>
        /// List of attributes to retrieve.
        /// </summary>
        public List<string> AttributesToGet { get; set; }

        /// <summary>
        /// If set to true, a consistent read is issued. Otherwise eventually-consistent is used.
        /// </summary>
        public bool ConsistentRead { get; set; }

        #endregion


        #region Constructor

        /// <summary>
        /// Constructs a DocumentBatchGet instance for a specific table.
        /// </summary>
        /// <param name="targetTable">Table to get items from.</param>
        public DocumentBatchGet(Table targetTable)
        {
            TargetTable = targetTable;
            Keys = new List<Key>();
        }

        #endregion


        #region Public methods

        /// <summary>
        /// Add a single item to get, identified by its hash primary key.
        /// </summary>
        /// <param name="hashKey">Hash key element of the item to get.</param>
        public void AddKey(Primitive hashKey)
        {
            AddKey(hashKey, null);
        }

        /// <summary>
        /// Add a single item to get, identified by its hash-and-range primary key.
        /// </summary>
        /// <param name="hashKey">Hash key element of the item to get.</param>
        /// <param name="rangeKey">Range key element of the item to get.</param>
        public void AddKey(Primitive hashKey, Primitive rangeKey)
        {
            Keys.Add(TargetTable.MakeKey(hashKey, rangeKey));
        }

        /// <summary>
        /// Add a single item to get, identified by its key.
        /// </summary>
        /// <param name="key">Key of the item to get.</param>
        public void AddKey(IDictionary<string, DynamoDBEntry> key)
        {
            Keys.Add(TargetTable.MakeKey(key));
        }

        /// <summary>
        /// Creates a MultiTableDocumentBatchGet object that is a combination
        /// of the current DocumentBatchGet and the specified DocumentBatchGet.
        /// </summary>
        /// <param name="otherBatch">Other DocumentBatchGet object.</param>
        /// <returns>
        /// MultiTableDocumentBatchGet consisting of the two DocumentBatchGet
        /// objects.
        /// </returns>
        public MultiTableDocumentBatchGet Combine(DocumentBatchGet otherBatch)
        {
            return new MultiTableDocumentBatchGet(this, otherBatch);
        }

        #endregion


        #region Internal methods

        internal void ExecuteHelper(bool isAsync)
        {
            MultiBatchGet resultsObject = new MultiBatchGet
            {
                Batches = new List<DocumentBatchGet> { this }
            };

            var results = resultsObject.GetItemsHelper(isAsync);

            List<Document> batchResults;
            if (results.TryGetValue(TargetTable.TableName, out batchResults))
            {
                Results = batchResults;
            }
            else
            {
                Results = new List<Document>();
            }
        }
        internal void AddKey(Document document)
        {
            Keys.Add(TargetTable.MakeKey(document));
        }
        internal void AddKey(Key key)
        {
            Keys.Add(key);
        }

        #endregion
    }

    /// <summary>
    /// Class for retrieving a batch of Documents from multiple DynamoDB tables.
    /// </summary>
    public partial class MultiTableDocumentBatchGet
    {
        #region Properties

        /// <summary>
        /// List of DocumentBatchGet objects to include in the multi-table
        /// batch request.
        /// </summary>
        public List<DocumentBatchGet> Batches { get; private set; }

        /// <summary>
        /// Total number of primary keys in the multi-table batch request.
        /// </summary>
        public int TotalKeys
        {
            get
            {
                int count = 0;
                foreach (var batch in Batches)
                {
                    count += batch.Keys.Count;
                }
                return count;
            }
        }

        #endregion


        #region Constructor

        /// <summary>
        /// Constructs a MultiTableDocumentBatchGet object from a number of
        /// DocumentBatchGet objects.
        /// </summary>
        /// <param name="batches">Collection of DocumentBatchGet objects.</param>
        public MultiTableDocumentBatchGet(params DocumentBatchGet[] batches)
        {
            if (batches == null)
                throw new ArgumentNullException("batches");

            Batches = new List<DocumentBatchGet>(batches);
        }

        #endregion


        #region Public methods
        
        /// <summary>
        /// Add a DocumentBatchGet object to the multi-table batch request.
        /// </summary>
        /// <param name="batch">DocumentBatchGet to add.</param>
        public void AddBatch(DocumentBatchGet batch)
        {
            Batches.Add(batch);
        }

        #endregion

        #region Internal methods

        internal void ExecuteHelper(bool isAsync)
        {
            MultiBatchGet resultsObject = new MultiBatchGet
            {
                Batches = Batches
            };

            var results = resultsObject.GetItemsHelper(isAsync);

            foreach (var batch in Batches)
            {
                List<Document> batchResults;
                if (results.TryGetValue(batch.TargetTable.TableName, out batchResults))
                {
                    batch.Results = batchResults;
                }
                else
                {
                    batch.Results = new List<Document>();
                }
            }
        }

        #endregion
    }

    /// <summary>
    /// Internal class for handling multi-table batch gets.
    /// </summary>
    internal class MultiBatchGet
    {
        /// <summary>
        /// Batches that comprise the current BatchGet operation
        /// </summary>
        public List<DocumentBatchGet> Batches { get; set; }

        /// <summary>
        /// Maximum number of items that can be sent in a single BatchGet request
        /// </summary>
        public const int MaxItemsPerCall = 100;

        /// <summary>
        /// Gets items ocnfigured in Batches from the server
        /// </summary>
        /// <returns></returns>
        public Dictionary<string, List<Document>> GetItems()
        {
            return GetItemsHelper(false);
        }

        // Dictionary to be populated by service calls
        private Dictionary<string, List<Dictionary<string, AttributeValue>>> AllRetrievedItems;

        internal Dictionary<string, List<Document>> GetItemsHelper(bool isAsync)
        {
            AllRetrievedItems = new Dictionary<string, List<Dictionary<string, AttributeValue>>>();
            GetAttributeItems(isAsync);
            var itemsAsDocuments = new Dictionary<string, List<Document>>();

            foreach (var kvp in AllRetrievedItems)
            {
                List<Document> documents = new List<Document>();
                foreach (var dictionary in kvp.Value)
                {
                    documents.Add(Document.FromAttributeMap(dictionary));
                }
                itemsAsDocuments[kvp.Key] = documents;
            }

            return itemsAsDocuments;
        }

        private void GetAttributeItems(bool isAsync)
        {
            if (Batches == null || Batches.Count == 0)
                return;

            var firstBatch = this.Batches[0];
            var targetTable = firstBatch.TargetTable;
            var client = targetTable.DDBClient;

            var convertedBatches = ConvertBatches();
            while (true)
            {
                var nextSet = GetNextRequestItems(ref convertedBatches, MaxItemsPerCall);
                if (nextSet.Count == 0)
                    break;

                BatchGetItemRequest request = CreateRequest(nextSet, targetTable, isAsync);
                CallUntilCompletion(client, request);
            }
        }

<<<<<<< HEAD
#if PCL || DNX
=======
#if PCL|| UNITY
>>>>>>> 66295a90
        private void CallUntilCompletion(AmazonDynamoDBClient client, BatchGetItemRequest request)
#else
        private void CallUntilCompletion(IAmazonDynamoDB client, BatchGetItemRequest request)
#endif
        {
            do
            {
                var result = client.BatchGetItem(request);

                var responses = result.Responses;
                foreach (var response in responses)
                {
                    var tableName = response.Key;
                    var items = response.Value;

                    List<Dictionary<string, AttributeValue>> fetchedItems;
                    if (!AllRetrievedItems.TryGetValue(tableName, out fetchedItems))
                    {
                        fetchedItems = new List<Dictionary<string, AttributeValue>>();
                        AllRetrievedItems[tableName] = fetchedItems;
                    }
                    fetchedItems.AddRange(items);
                }
                request.RequestItems = result.UnprocessedKeys;
            } while (request.RequestItems.Count > 0);
        }

        private static BatchGetItemRequest CreateRequest(Dictionary<string, RequestSet> set, Table targetTable, bool isAsync)
        {
            BatchGetItemRequest request = new BatchGetItemRequest();
            ((Amazon.Runtime.Internal.IAmazonWebServiceRequest)request).AddBeforeRequestHandler(isAsync ?
                new RequestEventHandler(targetTable.UserAgentRequestEventHandlerAsync) :
                new RequestEventHandler(targetTable.UserAgentRequestEventHandlerSync)
                );
            var requestItems = new Dictionary<string, KeysAndAttributes>();
            foreach (var kvp in set)
            {
                var tableName = kvp.Key;
                var requestSet = kvp.Value;

                var keys = new KeysAndAttributes
                {
                    Keys = requestSet.GetItems(),
                    ConsistentRead = requestSet.Batch.ConsistentRead,
                    AttributesToGet = requestSet.Batch.AttributesToGet
                };

                requestItems.Add(tableName, keys);
            }
            request.RequestItems = requestItems;

            return request;
        }

        private Dictionary<string, RequestSet> ConvertBatches()
        {
            var allItems = new Dictionary<string, RequestSet>();
            if (Batches == null || Batches.Count == 0)
                return allItems;

            foreach (var batch in Batches)
            {
                string tableName = batch.TargetTable.TableName;
                if (allItems.ContainsKey(tableName))
                    throw new AmazonDynamoDBException("More than one batch request against a single table is not supported.");

                if (batch.Keys != null && batch.Keys.Count > 0)
                {
                    var keysList = batch.Keys.Select((Key k) => k as Dictionary<string, AttributeValue>);
                    var keys = new RequestSet(keysList, batch);

                    allItems.Add(tableName, keys);
                }
            }

            return allItems;
        }

        private static Dictionary<string, RequestSet> GetNextRequestItems(ref Dictionary<string, RequestSet> getRequestsMap, int maxNumberOfItems)
        {
            int numberOfItems = 0;
            var nextItems = new Dictionary<string, RequestSet>();
            List<string> keys = new List<string>(getRequestsMap.Keys);
            foreach (string tableName in keys)
            {
                if (numberOfItems >= maxNumberOfItems)
                    break;

                var getRequests = getRequestsMap[tableName];
                if (getRequests.Count == 0)
                    continue;

                var partialRequests = getRequests.RemoveFromHead(maxNumberOfItems - numberOfItems);
                var partialRequestsList = new RequestSet(partialRequests, getRequests.Batch);

                nextItems[tableName] = partialRequestsList;
                numberOfItems += partialRequestsList.Count;
            }

            return nextItems;
        }

        private class RequestSet : QuickList<Dictionary<string, AttributeValue>>
        {
            public DocumentBatchGet Batch { get; private set; }

            public RequestSet(IEnumerable<Dictionary<string, AttributeValue>> items, DocumentBatchGet batch)
                : base(items)
            {
                Batch = batch;
            }
        }
    }
}<|MERGE_RESOLUTION|>--- conflicted
+++ resolved
@@ -309,11 +309,7 @@
             }
         }
 
-<<<<<<< HEAD
-#if PCL || DNX
-=======
-#if PCL|| UNITY
->>>>>>> 66295a90
+#if PCL|| UNITY || DNX
         private void CallUntilCompletion(AmazonDynamoDBClient client, BatchGetItemRequest request)
 #else
         private void CallUntilCompletion(IAmazonDynamoDB client, BatchGetItemRequest request)
