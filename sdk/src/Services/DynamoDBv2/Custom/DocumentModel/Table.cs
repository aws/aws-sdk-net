--- conflicted
+++ resolved
@@ -1364,14 +1364,9 @@
             Key key = (hashKey != null || rangeKey != null) ? MakeKey(hashKey, rangeKey) : MakeKey(doc);
             return UpdateHelperAsync(doc, key, config, expression, cancellationToken);
         }
-<<<<<<< HEAD
 #endif
         internal Document UpdateHelper(Document doc, Key key, UpdateItemOperationConfig config, Expression updateExpression, 
             List<string> ifNotExistAttributeNames = null)
-=======
-
-        internal Document UpdateHelper(Document doc, Key key, UpdateItemOperationConfig config, Expression updateExpression)
->>>>>>> 70ef4e17
         {
             var currentConfig = config ?? new UpdateItemOperationConfig();
 
@@ -1464,13 +1459,9 @@
             return ret;
         }
 
-<<<<<<< HEAD
 #if AWS_ASYNC_API
         internal async Task<Document> UpdateHelperAsync(Document doc, Key key, UpdateItemOperationConfig config, Expression updateExpression,
             CancellationToken cancellationToken, List<string> ifNotExistAttributeNames = null)
-=======
-        internal async Task<Document> UpdateHelperAsync(Document doc, Key key, UpdateItemOperationConfig config, Expression updateExpression, CancellationToken cancellationToken)
->>>>>>> 70ef4e17
         {
             var currentConfig = config ?? new UpdateItemOperationConfig();
 
