--- conflicted
+++ resolved
@@ -1419,8 +1419,7 @@
             else if (currentConfig.ConditionalExpression is { IsSet: true } || updateExpression is { IsSet: true } ||
                      (ifNotExistAttributeNames != null && ifNotExistAttributeNames.Any()))
             {
-<<<<<<< HEAD
-                currentConfig.ConditionalExpression?.ApplyExpression(req, this);
+                currentConfig.ConditionalExpression.ApplyExpression(req, this);
 
                 string statement;
                 Dictionary<string, AttributeValue> expressionAttributeValues;
@@ -1428,17 +1427,6 @@
 
                 Common.ConvertAttributeUpdatesToUpdateExpression(attributeUpdates, ifNotExistAttributeNames, updateExpression, this,
                     out statement, out expressionAttributeValues, out expressionAttributeNames);
-=======
-                currentConfig.ConditionalExpression.ApplyExpression(req, this);
-                Common.ConvertAttributeUpdatesToUpdateExpression(
-                    attributeUpdates,
-                    updateExpression,
-                    this,
-                    out string statement,
-                    out Dictionary<string, AttributeValue> expressionAttributeValues,
-                    out Dictionary<string, string> expressionAttributeNames
-                );
->>>>>>> 0e14a253
 
                 req.AttributeUpdates = null;
                 req.UpdateExpression = statement;
@@ -1549,7 +1537,6 @@
                      (ifNotExistAttributeNames != null && ifNotExistAttributeNames.Any()))
             {
                 currentConfig.ConditionalExpression?.ApplyExpression(req, this);
-<<<<<<< HEAD
 
                 string statement;
                 Dictionary<string, AttributeValue> expressionAttributeValues;
@@ -1557,16 +1544,6 @@
 
                 Common.ConvertAttributeUpdatesToUpdateExpression(attributeUpdates, ifNotExistAttributeNames, updateExpression, this,
                     out statement, out expressionAttributeValues, out expressionAttributeNames);
-=======
-                Common.ConvertAttributeUpdatesToUpdateExpression(
-                    attributeUpdates,
-                    updateExpression,
-                    this,
-                    out string statement,
-                    out Dictionary<string, AttributeValue> expressionAttributeValues,
-                    out Dictionary<string, string> expressionAttributeNames
-                );
->>>>>>> 0e14a253
 
                 req.AttributeUpdates = null;
                 req.UpdateExpression = statement;
