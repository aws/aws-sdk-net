--- conflicted
+++ resolved
@@ -51,11 +51,7 @@
         internal Table.DynamoDBConsumer TableConsumer { get; private set; }
         internal DynamoDBEntryConversion Conversion { get; private set; }
 
-<<<<<<< HEAD
-#if PCL || DNX
-=======
-#if PCL ||UNITY
->>>>>>> 66295a90
+#if PCL || UNITY || DNX
         internal AmazonDynamoDBClient DDBClient { get; private set; }
 #else
         internal IAmazonDynamoDB DDBClient { get; private set; }
@@ -255,14 +251,14 @@
                 {
                     string currentUserAgent = wsArgs.Headers[HeaderKeys.UserAgentHeader];
                     wsArgs.Headers[HeaderKeys.UserAgentHeader] =
-                        currentUserAgent + " " + this.TableConsumer.ToString() + " " + (isAsync ? "TableAsync" : "TableSync");
-                }
+                    currentUserAgent + " " + this.TableConsumer.ToString() + " " + (isAsync ? "TableAsync" : "TableSync");
+            }
                 else if(wsArgs.Headers.Keys.Contains(HeaderKeys.XAmzUserAgentHeader))
                 {
                     string currentUserAgent = wsArgs.Headers[HeaderKeys.XAmzUserAgentHeader];
                     wsArgs.Headers[HeaderKeys.XAmzUserAgentHeader] =
                         currentUserAgent + " " + this.TableConsumer.ToString() + " " + (isAsync ? "TableAsync" : "TableSync");
-                }
+        }
             }
         }
 
@@ -344,11 +340,7 @@
 
         private Table(IAmazonDynamoDB ddbClient, string tableName, Table.DynamoDBConsumer consumer, DynamoDBEntryConversion conversion)
         {
-<<<<<<< HEAD
-#if PCL || DNX
-=======
-#if PCL || UNITY
->>>>>>> 66295a90
+#if PCL || UNITY || DNX
             DDBClient = ddbClient as AmazonDynamoDBClient;
 #else
             DDBClient = ddbClient;
