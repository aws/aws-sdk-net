﻿/*
 * Copyright Amazon.com, Inc. or its affiliates. All Rights Reserved.
 * 
 * Licensed under the Apache License, Version 2.0 (the "License").
 * You may not use this file except in compliance with the License.
 * A copy of the License is located at
 * 
 *  http://aws.amazon.com/apache2.0
 * 
 * or in the "license" file accompanying this file. This file is distributed
 * on an "AS IS" BASIS, WITHOUT WARRANTIES OR CONDITIONS OF ANY KIND, either
 * express or implied. See the License for the specific language governing
 * permissions and limitations under the License.
 */

using System;
using System.Collections.Generic;
using System.Linq;
using System.Net;
using System.Threading;
#if AWS_ASYNC_API
using System.Threading.Tasks;
#endif
using Amazon.DynamoDBv2.Model;
<<<<<<< HEAD
=======
using Amazon.Runtime;
>>>>>>> acae479f
using Amazon.Runtime.Telemetry.Tracing;

namespace Amazon.DynamoDBv2.DocumentModel
{
    /// <summary>
    /// Interface for putting and/or deleting a batch of items in a single DynamoDB table.
    /// </summary>
    public partial interface IDocumentBatchWrite
    {
        /// <summary>
        /// Add a single item to delete, identified by its hash primary key.
        /// </summary>
        /// <param name="hashKey">Hash key element of the item to delete.</param>
        void AddKeyToDelete(Primitive hashKey);

        /// <summary>
        /// Add a single item to delete, identified by its hash-and-range primary key.
        /// </summary>
        /// <param name="hashKey">Hash key element of the item to delete.</param>
        /// <param name="rangeKey">Range key element of the item to delete.</param>
        void AddKeyToDelete(Primitive hashKey, Primitive rangeKey);

        /// <summary>
        /// Add a single item to delete, identified by its key.
        /// </summary>
        /// <param name="key">Key of the item to delete.</param>
        void AddKeyToDelete(IDictionary<string, DynamoDBEntry> key);

        /// <summary>
        /// Add a single item to delete, identified by a Document object.
        /// </summary>
        /// <param name="document">Document representing the item to be deleted.</param>
        public void AddItemToDelete(Document document);

        /// <summary>
        /// Add a single Document to put.
        /// </summary>
        /// <param name="document">Document to put.</param>
        void AddDocumentToPut(Document document);

        /// <summary>
        /// Creates a MultiTableDocumentBatchWrite object that is a combination
        /// of the current DocumentBatchWrite and the specified DocumentBatchWrite.
        /// </summary>
        /// <param name="otherBatch">Other DocumentBatchWrite object.</param>
        /// <returns>
        /// MultiTableDocumentBatchWrite consisting of the two DocumentBatchWrite
        /// objects.
        /// </returns>
        IMultiTableDocumentBatchWrite Combine(IDocumentBatchWrite otherBatch);
    }

    /// <summary>
    /// Class for putting and/or deleting a batch of items in a single DynamoDB table.
    /// </summary>
    public partial class DocumentBatchWrite : IDocumentBatchWrite
    {
        #region Internal properties

        internal Table TargetTable { get; private set; }
        internal List<Key> ToDelete { get; private set; }
        internal List<Document> ToPut { get; private set; }
        internal TracerProvider TracerProvider { get; private set; }
<<<<<<< HEAD
=======

>>>>>>> acae479f

        #endregion


        #region Constructor

        /// <summary>
        /// Constructs a DocumentBatchWrite instance for a specific table.
        /// </summary>
        /// <param name="targetTable">Table to get items from.</param>
        public DocumentBatchWrite(Table targetTable)
        {
            TargetTable = targetTable;
            ToDelete = new List<Key>();
            ToPut = new List<Document>();
            TracerProvider = targetTable?.DDBClient?.Config?.TelemetryProvider?.TracerProvider
                ?? AWSConfigs.TelemetryProvider.TracerProvider;
        }

        #endregion


        #region Public Delete methods

        /// <inheritdoc/>
        public void AddKeyToDelete(Primitive hashKey)
        {
            AddKeyToDelete(hashKey, null);
        }

        /// <inheritdoc/>
        public void AddKeyToDelete(Primitive hashKey, Primitive rangeKey)
        {
            AddKeyToDelete(TargetTable.MakeKey(hashKey, rangeKey));
        }

        /// <inheritdoc/>
        public void AddKeyToDelete(IDictionary<string, DynamoDBEntry> key)
        {
            AddKeyToDelete(TargetTable.MakeKey(key));
        }

        /// <inheritdoc/>
        public void AddItemToDelete(Document document)
        {
            AddKeyToDelete(TargetTable.MakeKey(document));
        }

        #endregion


        #region Public Put methods

        /// <inheritdoc/>
        public void AddDocumentToPut(Document document)
        {
            ToPut.Add(document);
        }

        #endregion


        #region Public methods

        /// <inheritdoc/>
        public IMultiTableDocumentBatchWrite Combine(IDocumentBatchWrite otherBatch)
        {
            return new MultiTableDocumentBatchWrite(this, otherBatch);
        }

        #endregion


        #region Internal methods

        internal void ExecuteHelper()
        {
            MultiBatchWrite multiBatchWrite = new MultiBatchWrite
            {
                Batches = new List<DocumentBatchWrite> { this }
            };
            multiBatchWrite.WriteItems();
        }

#if AWS_ASYNC_API 
        internal Task ExecuteHelperAsync(CancellationToken cancellationToken)
        {
            MultiBatchWrite multiBatchWrite = new MultiBatchWrite
            {
                Batches = new List<DocumentBatchWrite> { this }
            };
            return multiBatchWrite.WriteItemsAsync(cancellationToken);
        }
#endif

        internal void AddKeyToDelete(Key key)
        {
            ToDelete.Add(key);
        }

        #endregion
    }

    /// <summary>
    /// Interface for putting and/or deleting a batch of items in multiple DynamoDB tables.
    /// </summary>
    public partial interface IMultiTableDocumentBatchWrite
    {
<<<<<<< HEAD
=======
        #region Properties

        internal TracerProvider TracerProvider { get; private set; }

>>>>>>> acae479f
        /// <summary>
        /// List of DocumentBatchWrite objects to include in the multi-table
        /// batch request.
        /// </summary>
        List<IDocumentBatchWrite> Batches { get; }

        /// <summary>
        /// Add a DocumentBatchWrite object to the multi-table batch request.
        /// </summary>
        /// <param name="batch">DocumentBatchWrite to add.</param>
        void AddBatch(IDocumentBatchWrite batch);
    }

    /// <summary>
    /// Class for putting and/or deleting a batch of items in multiple DynamoDB tables.
    /// </summary>
    public partial class MultiTableDocumentBatchWrite : IMultiTableDocumentBatchWrite
    {
        #region Properties

        internal TracerProvider TracerProvider { get; private set; }

        /// <inheritdoc/>
        public List<IDocumentBatchWrite> Batches { get; private set; }

        #endregion


        #region Constructor

        /// <summary>
        /// Constructs a MultiTableDocumentBatchWrite object from a number of
        /// DocumentBatchWrite objects.
        /// </summary>
        /// <param name="batches">Collection of DocumentBatchWrite objects.</param>
        public MultiTableDocumentBatchWrite(params IDocumentBatchWrite[] batches)
        {
            if (batches == null)
                throw new ArgumentNullException("batches");

<<<<<<< HEAD
            Batches = new List<IDocumentBatchWrite>(batches);
            TracerProvider = GetTracerProvider(Batches);
=======
            Batches = new List<DocumentBatchWrite>(batches);
            TracerProvider = batches.Length > 0
                ? batches[0].TracerProvider
                : AWSConfigs.TelemetryProvider.TracerProvider;
>>>>>>> acae479f
        }

        #endregion


        #region Public methods

        /// <inheritdoc/>
        public void AddBatch(IDocumentBatchWrite batch)
        {
            Batches.Add(batch);
        }

        #endregion


        #region Internal methods

        internal void ExecuteHelper()
        {
            var errMsg = $"All {nameof(IDocumentBatchWrite)} objects must be of type {nameof(DocumentBatchWrite)}";
            MultiBatchWrite multiBatchWrite = new MultiBatchWrite
            {
                Batches = Batches.Select(x => x as DocumentBatchWrite ?? throw new InvalidOperationException(errMsg)).ToList()
            };
            multiBatchWrite.WriteItems();
        }

#if AWS_ASYNC_API
        internal Task ExecuteHelperAsync(CancellationToken cancellationToken)
        {
            var errMsg = $"All {nameof(IDocumentBatchWrite)} objects must be of type {nameof(DocumentBatchWrite)}";
            MultiBatchWrite multiBatchWrite = new MultiBatchWrite
            {
                Batches = Batches.Select(x => x as DocumentBatchWrite ?? throw new InvalidOperationException(errMsg)).ToList()
            };
            return multiBatchWrite.WriteItemsAsync(cancellationToken);
        }
#endif

        #endregion

        private TracerProvider GetTracerProvider(List<IDocumentBatchWrite> batches)
        {
            var tracerProvider = AWSConfigs.TelemetryProvider.TracerProvider;
            if (batches.Count > 0)
            {
                if (batches[0] is DocumentBatchWrite documentBatchWrite)
                {
                    tracerProvider = documentBatchWrite.TracerProvider;
                }
            }
            return tracerProvider;
        }
    }


    /// <summary>
    /// Internal class for handling multi-table batch writes.
    /// </summary>
    internal class MultiBatchWrite
    {
        private static KeyComparer keyComparer = new KeyComparer();

        /// <summary>
        /// Map which stores tables by its name.
        /// </summary>
        private Dictionary<string, Table> tableMap = new Dictionary<string, Table>(StringComparer.Ordinal);

        /// <summary>
        /// Maximum number of items that can be sent in a single BatchWrite request
        /// </summary>
        public const int MaxItemsPerCall = 25;

        /// <summary>
        /// Batches that comprise the current BatchWrite operation
        /// </summary>
        public List<DocumentBatchWrite> Batches { get; set; }

        /// <summary>
        /// Pushes items configured in Batches to the server
        /// </summary>
        public void WriteItems()
        {
            WriteItemsHelper(Batches);
        }

#if AWS_ASYNC_API
        /// <summary>
        /// Pushes items configured in Batches to the server asynchronously
        /// </summary>
        public Task WriteItemsAsync(CancellationToken cancellationToken = default(CancellationToken))
        {
            return WriteItemsHelperAsync(Batches, cancellationToken);
        }
#endif

        #region Private helper methods

        private void WriteItemsHelper(List<DocumentBatchWrite> batches)
        {
            if (Batches == null || Batches.Count == 0)
                return;

            Dictionary<string, QuickList<WriteRequestDocument>> writeRequestsMap = ConvertBatches(batches);
            Table targetTable = this.Batches[0].TargetTable;
            while (true)
            {
                Dictionary<string, QuickList<WriteRequestDocument>> nextSet = GetNextWriteItems(ref writeRequestsMap, MaxItemsPerCall);
                if (nextSet.Count == 0)
                    break;

                SendSet(nextSet, targetTable);
            }
        }

#if AWS_ASYNC_API 
        private async Task WriteItemsHelperAsync(List<DocumentBatchWrite> batches, CancellationToken cancellationToken)
        {
            if (Batches == null || Batches.Count == 0)
                return;

            Dictionary<string, QuickList<WriteRequestDocument>> writeRequestsMap = ConvertBatches(batches);
            Table targetTable = this.Batches[0].TargetTable;
            while (true)
            {
                Dictionary<string, QuickList<WriteRequestDocument>> nextSet = GetNextWriteItems(ref writeRequestsMap, MaxItemsPerCall);
                if (nextSet.Count == 0)
                    break;

                await SendSetAsync(nextSet, targetTable, cancellationToken).ConfigureAwait(false);
            }
        }
#endif

        private void SendSet(Dictionary<string, QuickList<WriteRequestDocument>> set, Table targetTable)
        {
            Dictionary<string, Dictionary<Key, Document>> documentMap = null;
            BatchWriteItemRequest request = ConstructRequest(set, targetTable, out documentMap, false);
            if (request.RequestItems.Count == 0)
                return;

            bool shouldTrySmallerRequest = false;
            try
            {
                CallUntilCompletion(request, documentMap, targetTable.DDBClient);
            }
            catch (AmazonDynamoDBException addbex)
            {
                if (addbex.StatusCode == HttpStatusCode.RequestEntityTooLarge)
                    shouldTrySmallerRequest = true;
                else
                    throw;
            }

            if (shouldTrySmallerRequest)
            {
                int totalWrites = GetNumberOfWrites(request);
                if (totalWrites >= 2)
                {
                    // 2 or more items in request, retry with the request split up
                    var partialSet = GetNextWriteItems(ref set, totalWrites / 2);
                    SendSet(partialSet, targetTable);
                    SendSet(set, targetTable);
                }
                else
                {
                    // only 1 item in request, retry as-is
                    SendSet(set, targetTable);
                }
            }
        }

#if AWS_ASYNC_API 
        private async Task SendSetAsync(Dictionary<string, QuickList<WriteRequestDocument>> set, Table targetTable, CancellationToken cancellationToken)
        {
            Dictionary<string, Dictionary<Key, Document>> documentMap = null;
            BatchWriteItemRequest request = ConstructRequest(set, targetTable, out documentMap, true);
            if (request.RequestItems.Count == 0)
                return;

            bool shouldTrySmallerRequest = false;
            try
            {
                await CallUntilCompletionAsync(request, documentMap, targetTable.DDBClient, cancellationToken).ConfigureAwait(false);
            }
            catch (AmazonDynamoDBException addbex)
            {
                if (addbex.StatusCode == HttpStatusCode.RequestEntityTooLarge)
                    shouldTrySmallerRequest = true;
                else
                    throw;
            }

            if (shouldTrySmallerRequest)
            {
                int totalWrites = GetNumberOfWrites(request);
                if (totalWrites >= 2)
                {
                    // 2 or more items in request, retry with the request split up
                    var partialSet = GetNextWriteItems(ref set, totalWrites / 2);
                    await SendSetAsync(partialSet, targetTable, cancellationToken).ConfigureAwait(false);
                    await SendSetAsync(set, targetTable, cancellationToken).ConfigureAwait(false);
                }
                else
                {
                    // only 1 item in request, retry as-is
                    await SendSetAsync(set, targetTable, cancellationToken).ConfigureAwait(false);
                }
            }
        }
#endif

        private static int GetNumberOfWrites(BatchWriteItemRequest request)
        {
            int totalWrites = 0;
            foreach (var writeItem in request.RequestItems)
            {
                var writes = writeItem.Value;
                totalWrites += (writes == null ? 0 : writes.Count);
            }
            return totalWrites;
        }

        private BatchWriteItemRequest ConstructRequest(
            Dictionary<string, QuickList<WriteRequestDocument>> writeItems,
            Table targetTable,
            out Dictionary<string, Dictionary<Key, Document>> documentMap,
            bool isAsync)
        {
            documentMap = new Dictionary<string, Dictionary<Key, Document>>(StringComparer.Ordinal);
            BatchWriteItemRequest request = new BatchWriteItemRequest();

            foreach (var writeItem in writeItems)
            {
                string tableName = writeItem.Key;
                List<WriteRequestDocument> requestItems = writeItem.Value.GetItems();
                if (requestItems != null && requestItems.Count > 0)
                {
                    var table = tableMap[tableName];
                    var requestList = new List<WriteRequest>();
                    var tableDocumentMap = new Dictionary<Key, Document>(keyComparer);
                    documentMap.Add(tableName, tableDocumentMap);

                    foreach (var item in requestItems)
                    {
                        requestList.Add(item.WriteRequest);
                        // Add document corresponding to the Put request to document map
                        if (item.WriteRequest.PutRequest != null)
                        {
                            var key = table.MakeKey(item.Document);
                            tableDocumentMap.Add(key, item.Document);
                        }
                    }

                    if (request.RequestItems == null)
                    {
                        request.RequestItems = new Dictionary<string, List<WriteRequest>>();
                    }
                    request.RequestItems[tableName] = requestList;
                }
            }

            targetTable.AddRequestHandler(request, isAsync);
            return request;
        }

        private static Dictionary<string, QuickList<WriteRequestDocument>> GetNextWriteItems(ref Dictionary<string, QuickList<WriteRequestDocument>> writeRequestsMap, int maxNumberOfItems)
        {
            int numberOfItems = 0;
            Dictionary<string, QuickList<WriteRequestDocument>> nextItems = new Dictionary<string, QuickList<WriteRequestDocument>>();
            List<string> keys = new List<string>(writeRequestsMap.Keys);
            foreach (string tableName in keys)
            {
                if (numberOfItems >= maxNumberOfItems)
                    break;

                QuickList<WriteRequestDocument> writeRequests = writeRequestsMap[tableName];
                if (writeRequests.Count == 0)
                    continue;

                IEnumerable<WriteRequestDocument> partialRequests = writeRequests.RemoveFromHead(maxNumberOfItems - numberOfItems);
                QuickList<WriteRequestDocument> partialRequestsList = new QuickList<WriteRequestDocument>(partialRequests);

                nextItems[tableName] = partialRequestsList;
                numberOfItems += partialRequestsList.Count;
            }

            return nextItems;
        }

        private void CallUntilCompletion(BatchWriteItemRequest request, Dictionary<string, Dictionary<Key, Document>> documentMap, IAmazonDynamoDB client)
        {
#if NETSTANDARD
            // Cast the IAmazonDynamoDB to the concrete client instead, so we can access the internal sync-over-async methods
            var internalClient = client as AmazonDynamoDBClient;
            if (internalClient == null)
            {
                throw new InvalidOperationException("Calling the synchronous DocumentBatchWrite.Execute() from .NET or .NET Core requires initializing the Table " +
                   "with an actual AmazonDynamoDBClient. You can use a mocked or substitute IAmazonDynamoDB when calling ExecuteAsync instead.");
            }
#else
            var internalClient = client;
#endif
            do
            {
                var result = internalClient.BatchWriteItem(request);
                request.RequestItems = result.UnprocessedItems;

                Dictionary<Key, Document> unprocessedDocuments = new Dictionary<Key, Document>(keyComparer);
                foreach (var unprocessedItems in result.UnprocessedItems)
                {
                    string tableName = unprocessedItems.Key;
                    Table table = tableMap[tableName];
                    Dictionary<Key, Document> tableDocumentMap = documentMap[tableName];

                    foreach (var writeRequest in unprocessedItems.Value)
                    {
                        if (writeRequest.PutRequest != null)
                        {
                            var doc = table.FromAttributeMap(writeRequest.PutRequest.Item);
                            var key = table.MakeKey(doc);

                            Document document = null;
                            if (tableDocumentMap.TryGetValue(key, out document))
                            {
                                // Remove unprocessed requests from the document map 
                                // and copy them to unprocessed documents.
                                unprocessedDocuments.Add(key, document);
                                tableDocumentMap.Remove(key);
                            }
                        }
                    }

                    // Commit the remaining documents in the document map
                    foreach (var document in tableDocumentMap.Values)
                    {
                        document.CommitChanges();
                    }
                    // Replace existing documents with just the unprocessed documents
                    documentMap[tableName] = unprocessedDocuments;
                }

            } while (request.RequestItems.Count > 0);

            // Commit any remaining documents in document map.
            // This would only happen if we are not able to match the items sent in the request
            // with the items returned back as unprocessed items.
            foreach (var tableDocumentMap in documentMap.Values)
            {
                foreach (var document in tableDocumentMap.Values)
                {
                    document.CommitChanges();
                }
            }
        }

#if AWS_ASYNC_API 
        private async Task CallUntilCompletionAsync(BatchWriteItemRequest request, Dictionary<string, Dictionary<Key, Document>> documentMap, IAmazonDynamoDB client, CancellationToken cancellationToken)
        {
            do
            {
                var result = await client.BatchWriteItemAsync(request, cancellationToken).ConfigureAwait(false);
                request.RequestItems = result.UnprocessedItems;

                Dictionary<Key, Document> unprocessedDocuments = new Dictionary<Key, Document>(keyComparer);
                foreach (var unprocessedItems in result.UnprocessedItems)
                {
                    string tableName = unprocessedItems.Key;
                    Table table = tableMap[tableName];
                    Dictionary<Key, Document> tableDocumentMap = documentMap[tableName];

                    foreach (var writeRequest in unprocessedItems.Value)
                    {
                        if (writeRequest.PutRequest != null)
                        {
                            var doc = table.FromAttributeMap(writeRequest.PutRequest.Item);
                            var key = table.MakeKey(doc);

                            Document document = null;
                            if (tableDocumentMap.TryGetValue(key, out document))
                            {
                                // Remove unprocessed requests from the document map 
                                // and copy them to unprocessed documents.
                                unprocessedDocuments.Add(key, document);
                                tableDocumentMap.Remove(key);
                            }
                        }
                    }

                    // Commit the remaining documents in the document map
                    foreach (var document in tableDocumentMap.Values)
                    {
                        document.CommitChanges();
                    }
                    // Replace existing documents with just the unprocessed documents
                    documentMap[tableName] = unprocessedDocuments;
                }

            } while (request.RequestItems.Count > 0);

            // Commit any remaining documents in document map.
            // This would only happen if we are not able to match the items sent in the request
            // with the items returned back as unprocessed items.
            foreach (var tableDocumentMap in documentMap.Values)
            {
                foreach (var document in tableDocumentMap.Values)
                {
                    document.CommitChanges();
                }
            }
        }
#endif

        private Dictionary<string, QuickList<WriteRequestDocument>> ConvertBatches(List<DocumentBatchWrite> batches)
        {
            Dictionary<string, QuickList<WriteRequestDocument>> result = new Dictionary<string, QuickList<WriteRequestDocument>>();

            foreach (var batch in batches)
            {
                var table = batch.TargetTable;
                var tableName = table.TableName;

                List<WriteRequestDocument> writeRequests = new List<WriteRequestDocument>();
                if (batch.ToDelete != null)
                {
                    foreach (var toDelete in batch.ToDelete)
                        writeRequests.Add(new WriteRequestDocument
                        {
                            WriteRequest = new WriteRequest
                            {
                                DeleteRequest = new DeleteRequest { Key = toDelete }
                            }
                        });
                }
                if (batch.ToPut != null)
                {
                    foreach (var toPut in batch.ToPut)
                    {
                        var item = table.ToAttributeMap(toPut);
                        writeRequests.Add(new WriteRequestDocument
                        {
                            WriteRequest = new WriteRequest
                            {
                                PutRequest = new PutRequest { Item = item }
                            },
                            Document = toPut
                        });
                    }
                }

                if (writeRequests.Count > 0)
                {
                    if (result.ContainsKey(tableName))
                    {
                        result[tableName].Add(writeRequests);
                    }
                    else
                    {
                        QuickList<WriteRequestDocument> qlWriteRequests = new QuickList<WriteRequestDocument>(writeRequests);
                        result.Add(tableName, qlWriteRequests);
                        tableMap.Add(tableName, batch.TargetTable);
                    }
                }
            }

            return result;
        }

        #endregion
    }

    internal class QuickList<T>
    {
        private List<T> List;
        private int StartIndex = 0;

        public QuickList(IEnumerable<T> items)
        {
            List = new List<T>(items);
        }

        public void Add(IEnumerable<T> items)
        {
            List.AddRange(items);
        }

        public int Count
        {
            get
            {
                return List.Count - StartIndex;
            }
        }

        public IEnumerable<T> RemoveFromHead(int numberOfItems)
        {
            int boundedNumberOfItems = Math.Min(numberOfItems, Count);

            for (int i = 0; i < boundedNumberOfItems; i++)
            {
                yield return List[StartIndex];
                StartIndex++;
            }
        }

        public List<T> GetItems()
        {
            return List.GetRange(StartIndex, Count);
        }
    }

    internal class WriteRequestDocument
    {
        public WriteRequest WriteRequest { get; set; }

        public Document Document { get; set; }
    }

    internal class KeyComparer : IEqualityComparer<Key>
    {
        public bool Equals(Key x, Key y)
        {
            if (AreBothNull(x, y))
            {
                return true;
            }

            if (IsEitherNull(x, y))
            {
                return false;
            }

            // Objects are equal if both reference the same object.
            if (object.ReferenceEquals(x, y))
            {
                return true;
            }

            if (x.Count != y.Count)
            {
                return false;
            }

            foreach (var item in x)
            {
                AttributeValue valueY = null;
                if (y.TryGetValue(item.Key, out valueY))
                {
                    if (!CompareAttributeValue(item.Value, valueY))
                    {
                        return false;
                    }
                }
                else
                {
                    return false;
                }
            }
            return true;
        }

        public int GetHashCode(Key key)
        {
            int hashCode = 0;
            foreach (var item in key)
            {
                hashCode ^= GetHashCode(item.Value);
            }
            return hashCode;
        }

        private static int GetHashCode(AttributeValue attributeValue)
        {
            if (attributeValue == null)
            {
                return 0;
            }

            if (attributeValue.S != null)
            {
                return attributeValue.S.GetHashCode();
            }

            if (attributeValue.N != null)
            {
                return attributeValue.N.GetHashCode();
            }

            if (attributeValue.B != null)
            {
                long xPos = attributeValue.B.Position;
                attributeValue.B.Position = 0;

                int hash = 0;
                int valueX = 0;
                do
                {
                    hash ^= valueX;
                    valueX = attributeValue.B.ReadByte();
                } while (valueX != -1);

                attributeValue.B.Position = xPos;
                return hash;
            }

            return 0;
        }

        private static bool CompareAttributeValue(AttributeValue x, AttributeValue y)
        {
            if (AreBothNull(x, y))
            {
                return true;
            }

            if (IsEitherNull(x, y))
            {
                return false;
            }

            // Compare scalar properties of primary attributes. Primary attributes can only be scalar types.
            // http://docs.aws.amazon.com/amazondynamodb/latest/developerguide/DataModel.html 

            if (IsEitherNull(x.S, y.S) || IsEitherNull(x.N, y.N) || IsEitherNull(x.B, y.B))
            {
                return false;
            }

            if (!AreBothNull(x.S, y.S))
            {
                if (!x.S.Equals(y.S, StringComparison.OrdinalIgnoreCase))
                {
                    return false;
                }
            }

            if (!AreBothNull(x.N, y.N))
            {
                if (!x.N.Equals(y.N, StringComparison.OrdinalIgnoreCase))
                {
                    return false;
                }
            }

            if (!AreBothNull(x.B, y.B))
            {
                if (x.B.Length != y.B.Length)
                {
                    return false;
                }

                long xPos = x.B.Position, yPos = y.B.Position;
                x.B.Position = 0;
                y.B.Position = 0;

                int valueX = 0, valueY = 0;
                do
                {
                    if (valueX != valueY)
                    {
                        return false;
                    }
                    valueX = x.B.ReadByte();
                    valueY = y.B.ReadByte();

                } while (valueX != -1 && valueY != -1);

                x.B.Position = xPos;
                y.B.Position = yPos;
            }

            return true;
        }

        private static bool IsEitherNull<T>(T x, T y) where T : class
        {
            return ((x == null && y != null) || (x != null && y == null));
        }

        private static bool AreBothNull<T>(T x, T y) where T : class
        {
            return (x == null && y == null);
        }
    }
}<|MERGE_RESOLUTION|>--- conflicted
+++ resolved
@@ -22,10 +22,6 @@
 using System.Threading.Tasks;
 #endif
 using Amazon.DynamoDBv2.Model;
-<<<<<<< HEAD
-=======
-using Amazon.Runtime;
->>>>>>> acae479f
 using Amazon.Runtime.Telemetry.Tracing;
 
 namespace Amazon.DynamoDBv2.DocumentModel
@@ -89,10 +85,6 @@
         internal List<Key> ToDelete { get; private set; }
         internal List<Document> ToPut { get; private set; }
         internal TracerProvider TracerProvider { get; private set; }
-<<<<<<< HEAD
-=======
-
->>>>>>> acae479f
 
         #endregion
 
@@ -110,6 +102,8 @@
             ToPut = new List<Document>();
             TracerProvider = targetTable?.DDBClient?.Config?.TelemetryProvider?.TracerProvider
                 ?? AWSConfigs.TelemetryProvider.TracerProvider;
+            TracerProvider = targetTable?.DDBClient?.Config?.TelemetryProvider?.TracerProvider
+                ?? AWSConfigs.TelemetryProvider.TracerProvider;
         }
 
         #endregion
@@ -201,13 +195,6 @@
     /// </summary>
     public partial interface IMultiTableDocumentBatchWrite
     {
-<<<<<<< HEAD
-=======
-        #region Properties
-
-        internal TracerProvider TracerProvider { get; private set; }
-
->>>>>>> acae479f
         /// <summary>
         /// List of DocumentBatchWrite objects to include in the multi-table
         /// batch request.
@@ -248,15 +235,8 @@
             if (batches == null)
                 throw new ArgumentNullException("batches");
 
-<<<<<<< HEAD
             Batches = new List<IDocumentBatchWrite>(batches);
             TracerProvider = GetTracerProvider(Batches);
-=======
-            Batches = new List<DocumentBatchWrite>(batches);
-            TracerProvider = batches.Length > 0
-                ? batches[0].TracerProvider
-                : AWSConfigs.TelemetryProvider.TracerProvider;
->>>>>>> acae479f
         }
 
         #endregion
