--- conflicted
+++ resolved
@@ -558,22 +558,10 @@
 
                         if (ShouldSave(dbe, ignoreNullValues))
                         {
-<<<<<<< HEAD
 
                             if (propertyStorage.FlattenProperty)
                             {
                                 if (dbe == null) continue;
-=======
-                            Primitive dbePrimitive = dbe as Primitive;
-                            if (propertyStorage.IsHashKey || propertyStorage.IsRangeKey ||
-                                propertyStorage.IsVersion || propertyStorage.IsLSIRangeKey || 
-                                propertyStorage.IsCounter)
-                            {
-                                if (dbe != null && dbePrimitive == null)
-                                    throw new InvalidOperationException("Property " + propertyName +
-                                                                        " is a hash key, range key, atomic counter or version property and must be Primitive");
-                            }
->>>>>>> cc0b3c64
 
                                 if (dbe is not Document innerDocument) continue;
 
