/*
 * Copyright Amazon.com, Inc. or its affiliates. All Rights Reserved.
 * 
 * Licensed under the Apache License, Version 2.0 (the "License").
 * You may not use this file except in compliance with the License.
 * A copy of the License is located at
 * 
 *  http://aws.amazon.com/apache2.0
 * 
 * or in the "license" file accompanying this file. This file is distributed
 * on an "AS IS" BASIS, WITHOUT WARRANTIES OR CONDITIONS OF ANY KIND, either
 * express or implied. See the License for the specific language governing
 * permissions and limitations under the License.
 */

using System;
using System.Collections;
using System.Collections.Generic;
using System.Linq;
using System.IO;
using System.Reflection;

using Amazon.DynamoDBv2.DocumentModel;
using Amazon.DynamoDBv2.Model;

using Amazon.Util.Internal;
using System.Globalization;
using System.Diagnostics.CodeAnalysis;
using ThirdParty.RuntimeBackports;

namespace Amazon.DynamoDBv2.DataModel
{
    public partial class DynamoDBContext
    {
        #region Versioning

        internal static void SetNewVersion(ItemStorage storage)
        {
            if (!storage.Config.HasVersion) return;

            DynamoDBEntry versionEntry;
            Primitive version;
            string versionAttributeName = storage.Config.VersionPropertyStorage.AttributeName;

            if (storage.Document.TryGetValue(versionAttributeName, out versionEntry))
                version = versionEntry as Primitive;
            else
                version = null;

            if (version != null && version.Value != null)
            {
                if (version.Type != DynamoDBEntryType.Numeric) throw new InvalidOperationException("Version property must be numeric");
                PropertyStorage propertyStorage = storage.Config.VersionPropertyStorage;
                IncrementVersion(propertyStorage.MemberType, ref version);
            }
            else
            {
                version = new Primitive("0", true);
            }
            storage.Document[versionAttributeName] = version;
        }
        private static void IncrementVersion(Type memberType, ref Primitive version)
        {
            if (memberType.IsAssignableFrom(typeof(Byte))) version = version.AsByte() + 1;
            else if (memberType.IsAssignableFrom(typeof(SByte))) version = version.AsSByte() + 1;
            else if (memberType.IsAssignableFrom(typeof(int))) version = version.AsInt() + 1;
            else if (memberType.IsAssignableFrom(typeof(uint))) version = version.AsUInt() + 1;
            else if (memberType.IsAssignableFrom(typeof(long))) version = version.AsLong() + 1;
            else if (memberType.IsAssignableFrom(typeof(ulong))) version = version.AsULong() + 1;
            else if (memberType.IsAssignableFrom(typeof(short))) version = version.AsShort() + 1;
            else if (memberType.IsAssignableFrom(typeof(ushort))) version = version.AsUShort() + 1;
        }

        private static Document CreateExpectedDocumentForVersion(ItemStorage storage)
        {
            Document document = new Document();
            if (storage.Config.HasVersion)
            {
                string versionAttributeName = storage.Config.VersionPropertyStorage.AttributeName;
                if (storage.CurrentVersion == null)
                {
                    document[versionAttributeName] = null;
                }
                else
                {
                    document[versionAttributeName] = storage.CurrentVersion;
                }
            }
            return document;
        }

        internal static Expression CreateConditionExpressionForVersion(ItemStorage storage, DynamoDBEntry.AttributeConversionConfig conversionConfig)
        {
            if (!storage.Config.HasVersion) return new Expression();

            bool shouldExist = storage.CurrentVersion?.ConvertToExpectedAttributeValue(conversionConfig).Exists ?? false;
            string variableName = Common.GetVariableName("version");
            string attributeReference = Common.GetAttributeReference(variableName);
            string versionAttributeName = storage.Config.VersionPropertyStorage.AttributeName;

            if (!shouldExist)
            {
                return new Expression
                {
                    ExpressionStatement = $"attribute_not_exists({attributeReference})",
                    ExpressionAttributeNames = { [attributeReference] = versionAttributeName }
                };
            }

            string attributeValueReference = Common.GetAttributeValueReference(variableName);
            return new Expression
            {
                ExpressionStatement = $"{attributeReference} = {attributeValueReference}",
                ExpressionAttributeNames = { [attributeReference] = versionAttributeName },
                ExpressionAttributeValues = { [attributeValueReference] = storage.CurrentVersion }
            };
        }

        #endregion

        #region Atomic counters

<<<<<<< HEAD
=======

        internal static void SetAtomicCounters(ItemStorage storage)
        {

            var counterProperties = storage.Config.BaseTypeStorageConfig.Properties.
                Where(propertyStorage => propertyStorage.IsCounter).ToList();

            if (counterProperties.Count==0) return;
            // Set the initial value of the counter properties
            foreach (var propertyStorage in counterProperties)
            {
                Primitive counter;
                string versionAttributeName = propertyStorage.AttributeName;

                if (storage.Document.TryGetValue(versionAttributeName, out var counterEntry))
                    counter = counterEntry as Primitive;
                else
                    counter = null;

                if (counter != null && counter.Value != null)
                {
                    if (counter.Type != DynamoDBEntryType.Numeric) throw new InvalidOperationException("Atomic Counter property must be numeric");
                    IncrementCounter(propertyStorage.MemberType, ref counter, propertyStorage.CounterDelta);
                }
                else
                {
                    counter = new Primitive(propertyStorage.CounterStartValue.ToString(), true);
                }
                storage.Document[versionAttributeName] = counter;
            }

        }


        private static void IncrementCounter(Type memberType, ref Primitive counter,long delta)
        {
            if (memberType.IsAssignableFrom(typeof(Byte))) counter = counter.AsByte() + delta;
            else if (memberType.IsAssignableFrom(typeof(SByte))) counter = counter.AsSByte() + delta;
            else if (memberType.IsAssignableFrom(typeof(int))) counter = counter.AsInt() + delta;
            else if (memberType.IsAssignableFrom(typeof(uint))) counter = counter.AsUInt() + delta;
            else if (memberType.IsAssignableFrom(typeof(long))) counter = counter.AsLong() + delta;
            //else if (memberType.IsAssignableFrom(typeof(ulong))) counter = counter.AsULong() + delta;
            else if (memberType.IsAssignableFrom(typeof(short))) counter = counter.AsShort() + delta;
            else if (memberType.IsAssignableFrom(typeof(ushort))) counter = counter.AsUShort() + delta;
        }

>>>>>>> 3a8374f3
        internal static Expression CreateUpdateExpressionForCounterProperties(ItemStorage storage)
        {
            Expression updateExpression = null;
            var counterProperties = storage.Config.BaseTypeStorageConfig.Properties.
                Where(propertyStorage => propertyStorage.IsCounter).ToList();

            if (counterProperties.Count != 0)
            {
                updateExpression = new Expression();
                var asserts = string.Empty;
                foreach (var propertyStorage in counterProperties)
                {
<<<<<<< HEAD
                    string startValueName = $":{propertyStorage.AttributeName}StartValue";
                    string deltaValueName = $":{propertyStorage.AttributeName}Delta";
=======
                    string startValueName = $":s_{propertyStorage.AttributeName}";
                    string deltaValueName = $":d_{propertyStorage.AttributeName}";
>>>>>>> 3a8374f3
                    string counterAttributeName = Common.GetAttributeReference(propertyStorage.AttributeName);
                    asserts += $"{counterAttributeName} = " +
                               $"if_not_exists({counterAttributeName},{startValueName}) + {deltaValueName} ,";
                    updateExpression.ExpressionAttributeNames[counterAttributeName] = propertyStorage.AttributeName;
                    updateExpression.ExpressionAttributeValues[deltaValueName] = propertyStorage.CounterDelta;
                    updateExpression.ExpressionAttributeValues[startValueName] =
                        propertyStorage.CounterStartValue - propertyStorage.CounterDelta;
                }
                updateExpression.ExpressionStatement = $"SET {asserts.Substring(0, asserts.Length - 2)}";
            }

            return updateExpression;
        }
        
        #endregion

        #region Table methods

        // Retrieves the target table for the specified type
        private Table GetTargetTableInternal<[DynamicallyAccessedMembers(InternalConstants.DataModelModeledType)] T>(DynamoDBFlatConfig flatConfig)
        {
            Type type = typeof(T);
            ItemStorageConfig storageConfig = StorageConfigCache.GetConfig(type, flatConfig);
            Table table = GetTargetTable(storageConfig, flatConfig, Table.DynamoDBConsumer.DocumentModel);
            return table;
        }

        // Retrieves a new instance of a table configured for the given storage and flat configs.
        internal Table GetTargetTable(ItemStorageConfig storageConfig, DynamoDBFlatConfig flatConfig,
            Table.DynamoDBConsumer consumer = Table.DynamoDBConsumer.DataModel)
        {
            if (flatConfig == null)
                throw new ArgumentNullException("flatConfig");

            string tableName = GetTableName(storageConfig.TableName, flatConfig);
            var unconfiguredTable = GetUnconfiguredTable(tableName, flatConfig.DisableFetchingTableMetadata);
            ValidateConfigAgainstTable(storageConfig, unconfiguredTable);

            var tableConfig = new TableConfig(tableName, flatConfig.Conversion, consumer,
                storageConfig.AttributesToStoreAsEpoch, storageConfig.AttributesToStoreAsEpochLong, flatConfig.IsEmptyStringValueEnabled,
                flatConfig.MetadataCachingMode);
            var table = unconfiguredTable.Copy(tableConfig);
            return table;
        }

// This is the call we want to avoid with disableFetchingTableMetadata = true, but as long as we still support false, we still need to call the discouraged sync-over-async 'Table.LoadTable(Client, emptyConfig)'
#pragma warning disable CS0618

        // Retrieves Config-less Table from cache or constructs it on cache-miss
        // This Table should not be used for data operations.
        // To use for data operations, Copy with a TableConfig first.
        internal Table GetUnconfiguredTable(string tableName, bool disableFetchingTableMetadata = false)
        {
            Table table;
            
            try
            {
                _readerWriterLockSlim.EnterReadLock();

                if (tablesMap.TryGetValue(tableName, out table))
                {
                    return table;
                }
            }
            finally
            {
                if(_readerWriterLockSlim.IsReadLockHeld)
                {
                    _readerWriterLockSlim.ExitReadLock();
                }
            }

            try
            {
                _readerWriterLockSlim.EnterWriteLock();
                
                // Check to see if another thread got the write lock before this thread and filled the cache.
                if (tablesMap.TryGetValue(tableName, out table))
                {
                    return table;
                }

                
                if (disableFetchingTableMetadata)
                {
                    return null;
                }
                
                var emptyConfig = new TableConfig(tableName, conversion: null, consumer: Table.DynamoDBConsumer.DataModel,
                    storeAsEpoch: null, storeAsEpochLong: null, isEmptyStringValueEnabled: false, metadataCachingMode: Config.MetadataCachingMode);
                table = Table.LoadTable(Client, emptyConfig) as Table;
                tablesMap[tableName] = table;

                return table;
            }
            finally
            {
                if(_readerWriterLockSlim.IsWriteLockHeld)
                {
                    _readerWriterLockSlim.ExitWriteLock();
                }
            }
        }

#pragma warning restore CS0618

        /// <summary>
        /// Stores a table in the cache if there is not an existing entry for the given key
        /// </summary>
        /// <param name="tableName">Name of the table used as the cache key</param>
        /// <param name="tableToStore">Table to store if not already present in the cache</param>
        /// <returns>Table that was either found in the cache or newly stored</returns>
        internal void StoreUnconfiguredTable(string tableName, Table tableToStore)
        {
            try
            {
                _readerWriterLockSlim.EnterReadLock();

                // Check to see if the cache was filled since this was invoked
                if (tablesMap.TryGetValue(tableName, out Table table))
                {
                    return;
                }
            }
            finally
            {
                if (_readerWriterLockSlim.IsReadLockHeld)
                {
                    _readerWriterLockSlim.ExitReadLock();
                }
            }

            try
            {
                _readerWriterLockSlim.EnterWriteLock();

                // Check to see if the cache was filled since this was invoked
                if (tablesMap.TryGetValue(tableName, out Table table))
                {
                    return;
                }

                tablesMap.Add(tableName, tableToStore);

                return;
            }
            finally
            {
                if (_readerWriterLockSlim.IsWriteLockHeld)
                {
                    _readerWriterLockSlim.ExitWriteLock();
                }
            }
        }

        internal static string GetTableName(string baseTableName, DynamoDBFlatConfig flatConfig)
        {
            if (flatConfig == null)
                throw new ArgumentNullException("flatConfig");

            string tableName = baseTableName;

            if (!string.IsNullOrEmpty(flatConfig.OverrideTableName))
                tableName = flatConfig.OverrideTableName;
            if (!string.IsNullOrEmpty(flatConfig.TableNamePrefix))
                tableName = flatConfig.TableNamePrefix + tableName;

            return tableName;
        }

        private static void ValidateConfigAgainstTable(ItemStorageConfig config, Table table)
        {
            CompareKeys(config, table, table.HashKeys, config.HashKeyPropertyNames, "hash");
            CompareKeys(config, table, table.RangeKeys, config.RangeKeyPropertyNames, "range");
        }
        private static void CompareKeys(ItemStorageConfig config, Table table, List<string> attributes, List<string> properties, string keyType)
        {
            if (attributes.Count != properties.Count)
                throw new InvalidOperationException(string.Format(CultureInfo.InvariantCulture, 
                    "Number of {0} keys on table {1} does not match number of hash keys on type {2}",
                    keyType, table.TableName, config.BaseTypeStorageConfig.TargetType.FullName));
            foreach (string hashProperty in properties)
            {
                PropertyStorage property = config.BaseTypeStorageConfig.GetPropertyStorage(hashProperty);
                if (!attributes.Contains(property.AttributeName))
                    throw new InvalidOperationException(string.Format(CultureInfo.InvariantCulture, 
                        "Key property {0} on type {1} does not correspond to a {2} key on table {3}",
                        hashProperty, config.BaseTypeStorageConfig.TargetType.FullName, keyType, table.TableName));
            }
        }

        #endregion

        #region Marshalling/unmarshalling

        // Check if DynamoDBEntry is supported
        private static bool ShouldSave(DynamoDBEntry entry, bool ignoreNullValues)
        {
            if (entry == null)
            {
                if (ignoreNullValues)
                    return false;
                else
                    return true;
            }

            var primitive = entry as Primitive;
            if (primitive != null)
                return (primitive.Value != null);

            var primitiveList = entry as PrimitiveList;
            if (primitiveList != null)
                return (primitiveList.Entries != null && primitiveList.Entries.Count > 0);

            var dynamoDBBool = entry as DynamoDBBool;
            if (dynamoDBBool != null)
                return true;

            var dynamoDBNull = entry as DynamoDBNull;
            if (dynamoDBNull != null)
                return true;

            var dynamoDBList = entry as DynamoDBList;
            if (dynamoDBList != null)
                return (dynamoDBList.Entries != null);

            var document = entry as Document;
            if (document != null)
                return true;

            throw new InvalidOperationException("Unrecognized DynamoDBEntry object");
        }

        /// <summary>
        /// Deserializes a DynamoDB document to an object
        /// </summary>
        private T DocumentToObject<[DynamicallyAccessedMembers(InternalConstants.DataModelModeledType)] T>(ItemStorage storage, DynamoDBFlatConfig flatConfig)
        {
            Type type = typeof(T);
            return (T)DocumentToObject(type, storage, flatConfig);
        }

        private object DocumentToObject([DynamicallyAccessedMembers(InternalConstants.DataModelModeledType)] Type objectType, ItemStorage storage, DynamoDBFlatConfig flatConfig)
        {
            if (storage == null) throw new ArgumentNullException("storage");

            if (storage.Document == null) return null;

            StorageConfig storageTypeConfig = null;

            // Check if polymorphic types should be used and if the derived type exists in the document
            if (storage.Config.StorePolymorphicTypes &&
                storage.Document.TryGetValue(flatConfig.DerivedTypeAttributeName, out var typeValue))
            {
                var derivedType = typeValue.AsString();
                storage.Config.PolymorphicTypesStorageConfig.TryGetValue(derivedType, out storageTypeConfig);
            }

            // If a valid derived type config was found, use it; otherwise, use the default object type
            var targetType = storageTypeConfig?.TargetType ?? objectType;

            object instance = Utils.InstantiateConverter(targetType, this);
            PopulateInstance(storage, instance, flatConfig, storageTypeConfig);

            return instance;
        }

        internal class ObjectWithItemStorage
        {
            public object OriginalObject { get; set; }

            public ItemStorage ItemStorage { get; set; }

            public void PopulateObject(DynamoDBContext context, DynamoDBFlatConfig flatConfig)
            {
                context.PopulateInstance(ItemStorage, OriginalObject, flatConfig);
            }
        }

        private void PopulateInstance(ItemStorage storage, object instance, DynamoDBFlatConfig flatConfig,
            StorageConfig storageConfig = null)
        {
            ItemStorageConfig config = storage.Config;
            Document document = storage.Document;

            storageConfig ??= config.BaseTypeStorageConfig;

            using (flatConfig.State.Track(document))
            {
                foreach (PropertyStorage propertyStorage in storageConfig.AllPropertyStorage)
                {
                    string attributeName = propertyStorage.AttributeName;

                    DynamoDBEntry entry;
                    if (document.TryGetValue(attributeName, out entry))
                    {
                        if (ShouldSave(entry, true))
                        {
                            object value = FromDynamoDBEntry(propertyStorage, entry, flatConfig);

                            if (!TrySetValue(instance, propertyStorage.Member, value))
                            {
                                throw new InvalidOperationException("Unable to retrieve value from " + attributeName);
                            }
                        }

                        if (propertyStorage.IsVersion)
                            storage.CurrentVersion = entry as Primitive;
                    }
                }
            }
        }

        /// <summary>
        /// Serializes an object into a DynamoDB document
        /// </summary>
        private ItemStorage ObjectToItemStorage<[DynamicallyAccessedMembers(InternalConstants.DataModelModeledType)] T>(T toStore, bool keysOnly, DynamoDBFlatConfig flatConfig)
        {
            if (toStore == null) return null;

            Type objectType = typeof(T);
            return ObjectToItemStorage(toStore, objectType, keysOnly, flatConfig);
        }

        private ItemStorage ObjectToItemStorage(object toStore, [DynamicallyAccessedMembers(InternalConstants.DataModelModeledType)] Type objectType, bool keysOnly, DynamoDBFlatConfig flatConfig)
        {
            ItemStorageConfig config = StorageConfigCache.GetConfig(objectType, flatConfig);
            ItemStorage storage = ObjectToItemStorageHelper(toStore, config, flatConfig, keysOnly, flatConfig.IgnoreNullValues != null && flatConfig.IgnoreNullValues.Value);
            return storage;
        }
        internal ItemStorage ObjectToItemStorageHelper(object toStore, ItemStorageConfig config, DynamoDBFlatConfig flatConfig, bool keysOnly, bool ignoreNullValues)
        {
            ItemStorage storage = new ItemStorage(config);
            PopulateItemStorage(toStore, storage, flatConfig, keysOnly, ignoreNullValues);
            return storage;
        }

        private void PopulateItemStorage(object toStore, ItemStorage storage, DynamoDBFlatConfig flatConfig,
            bool keysOnly, bool ignoreNullValues)
        {
            ItemStorageConfig config = storage.Config;
            Document document = storage.Document;

            using (flatConfig.State.Track(toStore))
            {
                Type toStoreType = toStore.GetType();
                StorageConfig storageConfig;

                if (config.PolymorphicConfig.TryGetValue(toStoreType, out var derivedTypeKey))
                {
                    // If the object is a derived type, populate document using the derived type StorageConfig
                    // and store the derived type key in the document
                    document[flatConfig.DerivedTypeAttributeName] = new Primitive(derivedTypeKey);
                    storageConfig = config.PolymorphicTypesStorageConfig[derivedTypeKey];
                }
                else
                {
                    storageConfig = config.BaseTypeStorageConfig;
                }

                foreach (PropertyStorage propertyStorage in storageConfig.AllPropertyStorage)
                {
                    // if only keys are being serialized, skip non-key properties
                    // still include version, however, to populate the storage.CurrentVersion field
                    // and include counter, to populate the storage.CurrentCount field
                    if (keysOnly && !propertyStorage.IsHashKey && !propertyStorage.IsRangeKey &&
                        !propertyStorage.IsVersion && !propertyStorage.IsCounter) continue;

                    string propertyName = propertyStorage.PropertyName;
                    string attributeName = propertyStorage.AttributeName;

                    object value;
                    if (TryGetValue(toStore, propertyStorage.Member, out value))
                    {
                        DynamoDBEntry dbe = ToDynamoDBEntry(propertyStorage, value, flatConfig);

                        if (ShouldSave(dbe, ignoreNullValues))
                        {
                            Primitive dbePrimitive = dbe as Primitive;
                            if (propertyStorage.IsHashKey || propertyStorage.IsRangeKey ||
                                propertyStorage.IsVersion || propertyStorage.IsLSIRangeKey || 
                                propertyStorage.IsCounter)
                            {
                                if (dbe != null && dbePrimitive == null)
                                    throw new InvalidOperationException("Property " + propertyName +
                                                                        " is a hash key, range key, atomic counter or version property and must be Primitive");
                            }

                            document[attributeName] = dbe;

                            if (propertyStorage.IsVersion)
                                storage.CurrentVersion = dbePrimitive;
                        }
                    }
                    else
                        throw new InvalidOperationException(
                            "Unable to retrieve value from property " + propertyName);
                }
            }
        }

        // DynamoDBEntry <--> Object
        private object FromDynamoDBEntry(SimplePropertyStorage propertyStorage, DynamoDBEntry entry, DynamoDBFlatConfig flatConfig)
        {
            var converter = propertyStorage.Converter;
            if (converter != null)
                return converter.FromEntry(entry);

            var conversion = flatConfig.Conversion;
            var targetType = propertyStorage.MemberType;
            
            if (conversion.HasConverter(targetType))
            {
                var output = conversion.ConvertFromEntry(targetType, entry);
                if (!flatConfig.RetrieveDateTimeInUtc)
                {
                    if (targetType == typeof(DateTime))
                    {
                        //This is a valid use of .ToLocalTime because by default the dates are in UTC. If the user specifies to not retrieve in UTC we must convert to LocalTime.
                        return ((DateTime)output).ToLocalTime();
                    }
                    else if (targetType == typeof(DateTime?))
                    {
                        //This is a valid use of .ToLocalTime because by default the dates are in UTC. If the user specifies to not retrieve in UTC we must convert to LocalTime.
                        return ((DateTime?)output)?.ToLocalTime();
                    }
                }
                return output;
            }
            else
            {
                if (entry is DynamoDBNull)
                    return null;

                object output;
                Document document = entry as Document;
                if (document != null)
                {
                    if (TryFromMap(targetType, document, flatConfig, propertyStorage, out output))
                        return output;

                    var typeAttributeName = flatConfig.DerivedTypeAttributeName;//"$type"; 
                    var derivedType = document.ContainsKey(typeAttributeName) ? document[typeAttributeName].AsString() : null;

                    if (derivedType != null && propertyStorage.TryGetDerivedType(derivedType, out var value))
                    {
                        targetType = value;
                    }

                    return DeserializeFromDocument(document, targetType, flatConfig);
                }

                DynamoDBList list = entry as DynamoDBList;
                if (list != null &&
                    TryFromList(targetType, list, flatConfig, propertyStorage, out output))
                {
                    return output;
                }

                throw new InvalidOperationException(string.Format(CultureInfo.InvariantCulture,
                    "Unable to convert DynamoDB entry [{0}] of type {1} to property {2} of type {3}",
                    entry, entry.GetType().FullName, propertyStorage.PropertyName, propertyStorage.MemberType.FullName));
            }
        }
        private bool TryFromList([DynamicallyAccessedMembers(InternalConstants.DataModelModeledType)] Type targetType, DynamoDBList list, DynamoDBFlatConfig flatConfig,
            SimplePropertyStorage parentPropertyStorage, out object output)
        {
            return targetType.IsArray ?
                 TryFromListToArray(targetType, list, flatConfig, parentPropertyStorage, out output) : //targetType is Array
                 TryFromListToIList(targetType, list, flatConfig, parentPropertyStorage, out output) ; //targetType is IList or has Add method.
        }

        [UnconditionalSuppressMessage("ReflectionAnalysis", "IL2062",
            Justification = "The user's type has been annotated with InternalConstants.DataModelModeledType with the public API into the library. At this point the type will not be trimmed.")]

        private bool TryFromListToIList([DynamicallyAccessedMembers(InternalConstants.DataModelModeledType)] Type targetType, DynamoDBList list, DynamoDBFlatConfig flatConfig, SimplePropertyStorage parentPropertyStorage, out object output)
        {
            if ((!Utils.ImplementsInterface(targetType, typeof(ICollection<>)) &&
                !Utils.ImplementsInterface(targetType, typeof(IList))) ||
                !Utils.CanInstantiate(targetType))
            {
                output = null;
                return false;
            }

            var elementType = targetType.GetGenericArguments()[0];
            var collection = Utils.Instantiate(targetType);
            IList ilist = collection as IList;
            bool useIListInterface = ilist != null;
            var propertyStorage = new SimplePropertyStorage(elementType, parentPropertyStorage);

            MethodInfo collectionAdd = null;
            if (!useIListInterface)
            {
                collectionAdd = targetType.GetMethod("Add");
            }

            foreach (DynamoDBEntry entry in list.Entries)
            {
                var item = FromDynamoDBEntry(propertyStorage, entry, flatConfig);

                if (useIListInterface)
                    ilist.Add(item);
                else
                    collectionAdd.Invoke(collection, new object[] { item });
            }

            output = collection;
            return true;
        }

        private bool TryFromListToArray([DynamicallyAccessedMembers(InternalConstants.DataModelModeledType)] Type targetType, DynamoDBList list, DynamoDBFlatConfig flatConfig, SimplePropertyStorage parentPropertyStorage, out object output)
        {
            if (!Utils.CanInstantiateArray(targetType))
            {
                output = null;
                return false;
            }

            var elementType = Utils.GetElementType(targetType);
            var array = (Array)Utils.InstantiateArray(targetType,list.Entries.Count);
            var propertyStorage = new SimplePropertyStorage(elementType, parentPropertyStorage);

            for (int i = 0; i < list.Entries.Count; i++)
            {
                var entry = list.Entries[i];
                var item = FromDynamoDBEntry(propertyStorage, entry, flatConfig);
                array.SetValue(item,i);
            }

            output = array;
            return true;
        }

        [UnconditionalSuppressMessage("ReflectionAnalysis", "IL2067",
            Justification = "The user's type has been annotated with InternalConstants.DataModelModeledType with the public API into the library. At this point the type will not be trimmed.")]
        private bool TryFromMap([DynamicallyAccessedMembers(InternalConstants.DataModelModeledType)] Type targetType, Document map, DynamoDBFlatConfig flatConfig, SimplePropertyStorage parentPropertyStorage, out object output)
        {
            output = null;

            if (!Utils.CanInstantiate(targetType))
                return false;

            Type valueType;
            if (!IsSupportedDictionaryType(targetType, out valueType))
                return false;

            var dictionary = Utils.Instantiate(targetType);
            var idictionary = dictionary as IDictionary;
            var propertyStorage = new SimplePropertyStorage(valueType, parentPropertyStorage);

            foreach (var kvp in map)
            {
                var key = kvp.Key;
                var entry = kvp.Value;

                var item = FromDynamoDBEntry(propertyStorage, entry, flatConfig);
                idictionary.Add(key, item);
            }

            output = dictionary;
            return true;
        }

        internal DynamoDBEntry ToDynamoDBEntry(SimplePropertyStorage propertyStorage, object value, DynamoDBFlatConfig flatConfig)
        {
            return ToDynamoDBEntry(propertyStorage, value, flatConfig, canReturnScalarInsteadOfList: false);
        }

        [UnconditionalSuppressMessage("ReflectionAnalysis", "IL2072",
            Justification = "The user's type has been annotated with InternalConstants.DataModelModeledType with the public API into the library. At this point the type will not be trimmed.")]
        private DynamoDBEntry ToDynamoDBEntry(SimplePropertyStorage propertyStorage, object value, DynamoDBFlatConfig flatConfig, bool canReturnScalarInsteadOfList)
        {
            if (value == null)
                return null;

            var conversion = flatConfig.Conversion;
            var converter = propertyStorage.Converter;
            if (converter != null)
            {
                var entry = converter.ToEntry(value);
                if (entry != null)
                    entry = entry.ToConvertedEntry(conversion);
                return entry;
            }

            Type type;
            string typeDiscriminator = null;
            if (propertyStorage.TryGetDerivedTypeDiscriminator(value.GetType(), out var td))
            {
                typeDiscriminator = td;
                type = value.GetType();
            }
            else
            {
                type = propertyStorage.MemberType;
            }

            if (canReturnScalarInsteadOfList)
            {
                DynamoDBEntry entry = null;
                if (TryToScalar(value, type, flatConfig, ref entry))
                    return entry;
            }

            if (conversion.HasConverter(type))
                return conversion.ConvertToEntry(type, value);
            else
            {
                Document map;
                if (TryToMap(value, type, flatConfig, propertyStorage, out map))
                    return map;

                DynamoDBList list;
                if (TryToList(value, type, flatConfig, propertyStorage, out list))
                    return list;

                return SerializeToDocument(value, type, flatConfig, typeDiscriminator);
            }
        }

        [UnconditionalSuppressMessage("ReflectionAnalysis", "IL2067",
            Justification = "The user's type has been annotated with InternalConstants.DataModelModeledType with the public API into the library. At this point the type will not be trimmed.")]
        private bool TryToMap(object value, [DynamicallyAccessedMembers(InternalConstants.DataModelModeledType)] Type type, DynamoDBFlatConfig flatConfig,
            SimplePropertyStorage parentPropertyStorage, out Document output)
        {
            output = null;

            Type keyType, valueType;
            if (!IsSupportedDictionaryType(type, out keyType, out valueType))
                return false;

            var idictionary = value as IDictionary;
            if (idictionary == null)
                return false;

            output = new Document();
            SimplePropertyStorage propertyStorage = new SimplePropertyStorage(valueType, parentPropertyStorage);

            foreach (object keyValue in idictionary.Keys)
            {
                object item = idictionary[keyValue];
                string key = keyValue as string;
                if (key == null)
                    continue;

                DynamoDBEntry entry;
                if (item == null)
                    entry = DynamoDBNull.Null;
                else
                    entry = ToDynamoDBEntry(propertyStorage, item, flatConfig);

                output[key] = entry;
            }
            return true;
        }

        private bool TryToList(object value, [DynamicallyAccessedMembers(DynamicallyAccessedMemberTypes.Interfaces)] Type type, DynamoDBFlatConfig flatConfig,
            SimplePropertyStorage parentPropertyStoragey, out DynamoDBList output)
        {
            if (!Utils.ImplementsInterface(type, typeof(ICollection<>)))
            {
                output = null;
                return false;
            }

            IEnumerable enumerable = value as IEnumerable;

            // Strings are collections of chars, don't treat them as collections
            if (enumerable == null || value is string)
            {
                output = null;
                return false;
            }

            Type elementType = Utils.GetElementType(type);

            SimplePropertyStorage propertyStorage = new SimplePropertyStorage(elementType, parentPropertyStoragey);
            output = new DynamoDBList();
            foreach (var item in enumerable)
            {
                DynamoDBEntry entry;
                if (item == null)
                    entry = DynamoDBNull.Null;
                else
                {
                    entry = ToDynamoDBEntry(propertyStorage, item, flatConfig);
                }

                output.Add(entry);
            }
            return true;
        }
        private bool TryToScalar(object value, Type type, DynamoDBFlatConfig flatConfig, ref DynamoDBEntry entry)
        {
            var elementType = Utils.GetElementType(type);
            if (elementType != null)
            {
                IEnumerable enumerable = value as IEnumerable;

                // Strings are collections of chars, don't treat them as collections
                if (enumerable == null || value is string)
                {
                    // Only convert if value matches collection element type
                    if (value.GetType().IsAssignableFrom(elementType))
                    {
                        DynamoDBEntryConversion conversion = flatConfig.Conversion;
                        if (conversion.HasConverter(elementType))
                        {
                            if (conversion.TryConvertToEntry(elementType, value, out entry))
                                return true;
                        }
                        else
                        {
                            try
                            {
                                entry = SerializeToDocument(value, elementType, flatConfig, typeDiscriminator: null);
                                return true;
                            }
                            catch { }
                        }
                    }
                }
            }

            return false;
        }

        private static bool IsSupportedDictionaryType([DynamicallyAccessedMembers(DynamicallyAccessedMemberTypes.Interfaces)] Type type, out Type valueType)
        {
            Type keyType;
            return IsSupportedDictionaryType(type, out keyType, out valueType);
        }

        private static bool IsSupportedDictionaryType([DynamicallyAccessedMembers(DynamicallyAccessedMemberTypes.Interfaces)] Type type, out Type keyType, out Type valueType)
        {
            keyType = valueType = null;

            // Type must implement both IDictionary<TKey,TValue> and IDictionary
            if (!(Utils.ImplementsInterface(type, typeof(IDictionary<,>)) &&
                 Utils.ImplementsInterface(type, typeof(IDictionary))))
                return false;

            var genericArguments = type.GetGenericArguments();
            if (genericArguments.Length != 2)
                return false;
            keyType = genericArguments[0];
            valueType = genericArguments[1];
            if (keyType != typeof(string) || valueType == typeof(object))
                return false;

            return true;
        }

        /// <summary>
        /// Deserializes a given Document to instance of targetType
        /// Use only for property conversions, not for full item conversion
        /// </summary>
        private object DeserializeFromDocument(Document document, [DynamicallyAccessedMembers(InternalConstants.DataModelModeledType)] Type targetType, DynamoDBFlatConfig flatConfig)
        {
            ItemStorageConfig storageConfig = StorageConfigCache.GetConfig(targetType, flatConfig, conversionOnly: true);
            ItemStorage storage = new ItemStorage(storageConfig);
            storage.Document = document;
            object value = DocumentToObject(targetType, storage, flatConfig);
            return value;
        }

        /// <summary>
        /// Serializes a given value to Document
        /// Use only for property conversions, not for full item conversion
        /// </summary>
        private Document SerializeToDocument(object value, [DynamicallyAccessedMembers(InternalConstants.DataModelModeledType)] Type type, DynamoDBFlatConfig flatConfig, string typeDiscriminator)
        {
            ItemStorageConfig config = StorageConfigCache.GetConfig(type, flatConfig, conversionOnly: true);
            var itemStorage = ObjectToItemStorageHelper(value, config, flatConfig, keysOnly: false, ignoreNullValues: flatConfig.IgnoreNullValues.Value);
            var doc = itemStorage.Document;
            if (typeDiscriminator != null)
            {
                var typeAttributeName = flatConfig.DerivedTypeAttributeName;
                doc[typeAttributeName] = new Primitive(typeDiscriminator);
            }
            return doc;
        }

        /// <summary>
        /// Get/Set object properties
        /// </summary>
        private static bool TrySetValue(object instance, MemberInfo member, object value)
        {
            FieldInfo fieldInfo = member as FieldInfo;
            PropertyInfo propertyInfo = member as PropertyInfo;

            if (fieldInfo != null)
            {
                fieldInfo.SetValue(instance, value);
                return true;
            }
            else if (propertyInfo != null)
            {
                propertyInfo.SetValue(instance, value, null);
                return true;
            }
            else
            {
                return false;
            }
        }

        private static bool TryGetValue(object instance, MemberInfo member, out object value)
        {
            FieldInfo fieldInfo = member as FieldInfo;
            PropertyInfo propertyInfo = member as PropertyInfo;
            
            if (fieldInfo != null)
            {
                value = fieldInfo.GetValue(instance);
                return true;
            }
            else if (propertyInfo != null)
            {
                value = propertyInfo.GetValue(instance, null);
                return true;
            }
            else
            {
                value = null;
                return false;
            }
        }

        /// <summary>
        /// Query/Scan building
        /// </summary>
        private ScanFilter ComposeScanFilter(IEnumerable<ScanCondition> conditions, ItemStorageConfig storageConfig, DynamoDBFlatConfig flatConfig)
        {
            ScanFilter filter = new ScanFilter();
            if (conditions != null)
            {
                foreach (var condition in conditions)
                {
                    PropertyStorage propertyStorage = storageConfig.BaseTypeStorageConfig.GetPropertyStorage(condition.PropertyName);
                    List<AttributeValue> attributeValues = new List<AttributeValue>();
                    foreach (var value in condition.Values)
                    {
                        var entry = ToDynamoDBEntry(propertyStorage, value, flatConfig, canReturnScalarInsteadOfList: true);
                        if (entry == null)
                            throw new InvalidOperationException(
                                string.Format(CultureInfo.InvariantCulture, "Unable to convert value corresponding to property [{0}] to DynamoDB representation", condition.PropertyName));

                        var attributeConversionConfig = new DynamoDBEntry.AttributeConversionConfig(flatConfig.Conversion, flatConfig.IsEmptyStringValueEnabled);
                        AttributeValue nativeValue = entry.ConvertToAttributeValue(attributeConversionConfig);
                        if (nativeValue != null)
                        {
                            attributeValues.Add(nativeValue);
                        }
                    }
                    filter.AddCondition(propertyStorage.AttributeName, condition.Operator, attributeValues);
                }
            }
            return filter;
        }

        private QueryFilter ComposeQueryFilter(DynamoDBFlatConfig currentConfig, object hashKeyValue, IEnumerable<QueryCondition> conditions, ItemStorageConfig storageConfig, out List<string> indexNames)
        {
            if (hashKeyValue == null)
                throw new ArgumentNullException("hashKeyValue");

            if (storageConfig.HashKeyPropertyNames == null || storageConfig.HashKeyPropertyNames.Count == 0)
            {
                throw new InvalidOperationException($"Attempted to make a query without a defined hash key attribute. " +
                    $"If using {nameof(DynamoDBContextConfig.DisableFetchingTableMetadata)}, ensure that the table's hash key " +
                    $"is annotated with {nameof(DynamoDBHashKeyAttribute)}.");
            }

            // Set hash key property name
            // In case of index queries, if GSI, different key could be used
            string hashKeyProperty = storageConfig.HashKeyPropertyNames[0];
            hashKeyProperty = storageConfig.GetCorrectHashKeyProperty(currentConfig, hashKeyProperty);

            PropertyStorage propertyStorage = storageConfig.BaseTypeStorageConfig.GetPropertyStorage(hashKeyProperty);
            string hashAttributeName = propertyStorage.AttributeName;

            DynamoDBEntry hashKeyEntry = ValueToDynamoDBEntry(propertyStorage, hashKeyValue, currentConfig);
            if (hashKeyEntry == null) throw new InvalidOperationException("Unable to convert hash key value for property " + hashKeyProperty);

            Document hashKey = new Document();
            hashKey[hashAttributeName] = hashKeyEntry;

            return ComposeQueryFilterHelper(currentConfig, hashKey, conditions, storageConfig, out indexNames);
        }

        private static string NO_INDEX = DynamoDBFlatConfig.DefaultIndexName;
        // This method composes the query filter and determines the possible indexes that the filter
        // may be used against. In the case where the condition property is also a RANGE key on the
        // table and not just on LSI/GSI, the potential index will be "" (absent).
        private QueryFilter ComposeQueryFilterHelper(
            DynamoDBFlatConfig currentConfig,
            Document hashKey,
            IEnumerable<QueryCondition> conditions,
            ItemStorageConfig storageConfig,
            out List<string> indexNames)
        {
            if (hashKey == null)
                throw new ArgumentNullException("hashKey");

            if (storageConfig.HashKeyPropertyNames.Count != 1)
            {
                var tableName = GetTableName(storageConfig.TableName, currentConfig);
                throw new InvalidOperationException("Must have one hash key defined for the table " + tableName);
            }

            if (storageConfig.RangeKeyPropertyNames.Count != 1 && storageConfig.IndexNameToGSIMapping.Count == 0)
            {
                var tableName = GetTableName(storageConfig.TableName, currentConfig);
                throw new InvalidOperationException("Must have one range key or a GSI index defined for the table " + tableName);
            }

            QueryFilter filter = new QueryFilter();

            // Configure hash-key equality condition
            string hashKeyProperty = storageConfig.HashKeyPropertyNames[0];
            hashKeyProperty = storageConfig.GetCorrectHashKeyProperty(currentConfig, hashKeyProperty);
            PropertyStorage propertyStorage = storageConfig.BaseTypeStorageConfig.GetPropertyStorage(hashKeyProperty);
            string attributeName = propertyStorage.AttributeName;
            DynamoDBEntry hashValue = hashKey[attributeName];
            filter.AddCondition(attributeName, QueryOperator.Equal, hashValue);

            indexNames = new List<string>();
            if (conditions != null)
            {
                foreach (QueryCondition condition in conditions)
                {
                    if (string.IsNullOrEmpty(condition.PropertyName))
                    {
                        throw new InvalidOperationException($"Attempted to make a query with a range key condition without a defined range attribute. " +
                            $"If using {nameof(DynamoDBContextConfig.DisableFetchingTableMetadata)}, ensure that the table's range key(s) " +
                            $"are annotated with {nameof(DynamoDBRangeKeyAttribute)}, {nameof(DynamoDBLocalSecondaryIndexRangeKeyAttribute)}, " +
                            $"or {nameof(DynamoDBGlobalSecondaryIndexRangeKeyAttribute)}.");
                    }
                    object[] conditionValues = condition.Values;
                    PropertyStorage conditionProperty = storageConfig.BaseTypeStorageConfig.GetPropertyStorage(condition.PropertyName);
                    if (conditionProperty.IsLSIRangeKey || conditionProperty.IsGSIKey)
                        indexNames.AddRange(conditionProperty.IndexNames);
                    if (conditionProperty.IsRangeKey)
                        indexNames.Add(NO_INDEX);
                    List<AttributeValue> attributeValues = ConvertConditionValues(conditionValues, conditionProperty, currentConfig);
                    filter.AddCondition(conditionProperty.AttributeName, condition.Operator, attributeValues);
                }
            }
            if (currentConfig.QueryFilter != null)
            {
                foreach (ScanCondition condition in currentConfig.QueryFilter)
                {
                    object[] conditionValues = condition.Values;
                    PropertyStorage conditionProperty = storageConfig.BaseTypeStorageConfig.GetPropertyStorage(condition.PropertyName);
                    List<AttributeValue> attributeValues = ConvertConditionValues(conditionValues, conditionProperty, currentConfig, canReturnScalarInsteadOfList: true);
                    filter.AddCondition(conditionProperty.AttributeName, condition.Operator, attributeValues);
                }
            }
            return filter;
        }

        private List<AttributeValue> ConvertConditionValues(object[] conditionValues, PropertyStorage conditionProperty, DynamoDBFlatConfig flatConfig, bool canReturnScalarInsteadOfList = false)
        {
            List<AttributeValue> attributeValues = new List<AttributeValue>();
            foreach (var conditionValue in conditionValues)
            {
                DynamoDBEntry entry = ToDynamoDBEntry(conditionProperty, conditionValue, flatConfig, canReturnScalarInsteadOfList);
                var attributeConversionConfig = new DynamoDBEntry.AttributeConversionConfig(flatConfig.Conversion, flatConfig.IsEmptyStringValueEnabled);
                AttributeValue attributeValue = entry.ConvertToAttributeValue(attributeConversionConfig);
                attributeValues.Add(attributeValue);
            }
            return attributeValues;
        }

        private static string GetQueryIndexName(DynamoDBFlatConfig flatConfig, List<string> indexNames)
        {
            string specifiedIndexName = flatConfig.IndexName;

            // remove possible duplicate indexes
            indexNames = indexNames.Distinct(StringComparer.Ordinal).ToList();

            string inferredIndexName = null;
            if (string.IsNullOrEmpty(specifiedIndexName) && indexNames.Count == 1)
            {
                inferredIndexName = indexNames[0];
            }
            else if (indexNames.Contains(specifiedIndexName, StringComparer.Ordinal))
            {
                inferredIndexName = specifiedIndexName;
            }
            else if (string.IsNullOrEmpty(inferredIndexName) && indexNames.Count > 0)
                throw new InvalidOperationException("Local Secondary Index range key conditions are used but no index could be inferred from model. Specified index name = " + specifiedIndexName);

            // index is both specified and inferred
            if (!string.IsNullOrEmpty(specifiedIndexName) && !string.IsNullOrEmpty(inferredIndexName))
            {
                // check that the indexes are equal
                if (string.Equals(inferredIndexName, specifiedIndexName, StringComparison.Ordinal))
                    return inferredIndexName;
                else
                    throw new InvalidOperationException(string.Format(CultureInfo.InvariantCulture,
                        "Specified index name {0} does not match with inferred index name {1}", specifiedIndexName, inferredIndexName));
            }

            if (!string.IsNullOrEmpty(inferredIndexName))
                return inferredIndexName;

            if (!string.IsNullOrEmpty(specifiedIndexName))
                return specifiedIndexName;

            return null;
        }

        private static List<QueryCondition> CreateQueryConditions(DynamoDBFlatConfig flatConfig, QueryOperator op, IEnumerable<object> values, ItemStorageConfig storageConfig)
        {
            string rangeKeyPropertyName;

            string indexName = flatConfig.IndexName;
            if (string.IsNullOrEmpty(indexName))
                rangeKeyPropertyName = storageConfig.RangeKeyPropertyNames.FirstOrDefault();
            else
                rangeKeyPropertyName = storageConfig.GetRangeKeyByIndex(indexName);

            List<QueryCondition> conditions = new List<QueryCondition>
            {
                new QueryCondition(rangeKeyPropertyName, op, values.ToArray())
            };
            return conditions;
        }

        // Key creation
        private DynamoDBEntry ValueToDynamoDBEntry(PropertyStorage propertyStorage, object value, DynamoDBFlatConfig flatConfig)
        {
            var entry = ToDynamoDBEntry(propertyStorage, value, flatConfig);
            return entry;
        }
        private static void ValidateKey(Key key, ItemStorageConfig storageConfig)
        {
            if (key == null) throw new ArgumentNullException("key");
            if (storageConfig == null) throw new ArgumentNullException("storageConfig");
            if (key.Count == 0) throw new InvalidOperationException("Key is empty");

            foreach (string hashKey in storageConfig.HashKeyPropertyNames)
            {
                string attributeName = storageConfig.BaseTypeStorageConfig.GetPropertyStorage(hashKey).AttributeName;
                if (!key.ContainsKey(attributeName))
                    throw new InvalidOperationException("Key missing hash key " + hashKey);
            }
            foreach (string rangeKey in storageConfig.RangeKeyPropertyNames)
            {
                string attributeName = storageConfig.BaseTypeStorageConfig.GetPropertyStorage(rangeKey).AttributeName;
                if (!key.ContainsKey(attributeName))
                    throw new InvalidOperationException("Key missing range key " + rangeKey);
            }
        }

        internal Key MakeKey(object hashKey, object rangeKey, ItemStorageConfig storageConfig, DynamoDBFlatConfig flatConfig)
        {
            if (storageConfig.HashKeyPropertyNames.Count != 1)
            {
                var tableName = GetTableName(storageConfig.TableName, flatConfig);
                throw new InvalidOperationException("Must have one hash key defined for the table " + tableName);
            }

            Key key = new Key();

            string hashKeyPropertyName = storageConfig.HashKeyPropertyNames[0];
            PropertyStorage hashKeyProperty = storageConfig.BaseTypeStorageConfig.GetPropertyStorage(hashKeyPropertyName);

            DynamoDBEntry hashKeyEntry = ValueToDynamoDBEntry(hashKeyProperty, hashKey, flatConfig);
            if (hashKeyEntry == null) throw new InvalidOperationException("Unable to convert hash key value for property " + hashKeyPropertyName);
            if (storageConfig.AttributesToStoreAsEpoch.Contains(hashKeyProperty.AttributeName))
                hashKeyEntry = Document.DateTimeToEpochSeconds(hashKeyEntry, hashKeyProperty.AttributeName);
            if (storageConfig.AttributesToStoreAsEpochLong.Contains(hashKeyProperty.AttributeName))
                hashKeyEntry = Document.DateTimeToEpochSecondsLong(hashKeyEntry, hashKeyProperty.AttributeName);
            var hashKeyEntryAttributeConversionConfig = new DynamoDBEntry.AttributeConversionConfig(flatConfig.Conversion, flatConfig.IsEmptyStringValueEnabled);
            key[hashKeyProperty.AttributeName] = hashKeyEntry.ConvertToAttributeValue(hashKeyEntryAttributeConversionConfig);

            if (storageConfig.RangeKeyPropertyNames.Count > 0)
            {
                if (storageConfig.RangeKeyPropertyNames.Count != 1)
                {
                    var tableName = GetTableName(storageConfig.TableName, flatConfig);
                    throw new InvalidOperationException("Must have one range key defined for the table " + tableName);
                }

                string rangeKeyPropertyName = storageConfig.RangeKeyPropertyNames[0];
                PropertyStorage rangeKeyProperty = storageConfig.BaseTypeStorageConfig.GetPropertyStorage(rangeKeyPropertyName);

                DynamoDBEntry rangeKeyEntry = ValueToDynamoDBEntry(rangeKeyProperty, rangeKey, flatConfig);
                if (rangeKeyEntry == null) throw new InvalidOperationException("Unable to convert range key value for property " + rangeKeyPropertyName);
                if (storageConfig.AttributesToStoreAsEpoch.Contains(rangeKeyProperty.AttributeName))
                    rangeKeyEntry = Document.DateTimeToEpochSeconds(rangeKeyEntry, rangeKeyProperty.AttributeName);
                if (storageConfig.AttributesToStoreAsEpochLong.Contains(rangeKeyProperty.AttributeName))
                    rangeKeyEntry = Document.DateTimeToEpochSecondsLong(rangeKeyEntry, rangeKeyProperty.AttributeName);

                var rangeKeyEntryAttributeConversionConfig = new DynamoDBEntry.AttributeConversionConfig(flatConfig.Conversion, flatConfig.IsEmptyStringValueEnabled);
                key[rangeKeyProperty.AttributeName] = rangeKeyEntry.ConvertToAttributeValue(rangeKeyEntryAttributeConversionConfig);
            }

            ValidateKey(key, storageConfig);
            return key;
        }
        internal Key MakeKey<T>(T keyObject, ItemStorageConfig storageConfig, DynamoDBFlatConfig flatConfig)
        {
            ItemStorage keyAsStorage = ObjectToItemStorageHelper(keyObject, storageConfig, flatConfig, keysOnly: true, ignoreNullValues: true);
            if (storageConfig.HasVersion) // if version field is defined, it would have been returned, so remove before making the key
                keyAsStorage.Document[storageConfig.VersionPropertyStorage.AttributeName] = null;
            Key key = new Key(keyAsStorage.Document.ToAttributeMap(flatConfig.Conversion, storageConfig.AttributesToStoreAsEpoch, storageConfig.AttributesToStoreAsEpochLong, flatConfig.IsEmptyStringValueEnabled));
            ValidateKey(key, storageConfig);
            return key;
        }

        // Searching
        internal class ContextSearch
        {
            public DynamoDBFlatConfig FlatConfig { get; set; }
            public Search Search { get; set; }

            public ContextSearch(Search search, DynamoDBFlatConfig flatConfig)
            {
                Search = search;
                FlatConfig = flatConfig;
            }
        }

        private IEnumerable<T> FromSearch<[DynamicallyAccessedMembers(InternalConstants.DataModelModeledType)] T>(ContextSearch cs)
        {
            if (cs == null) throw new ArgumentNullException("cs");

            // Configure search to not collect results
            cs.Search.CollectResults = false;

            ItemStorageConfig storageConfig = StorageConfigCache.GetConfig<T>(cs.FlatConfig);
            while (!cs.Search.IsDone)
            {
                List<Document> set = cs.Search.GetNextSetHelper();
                foreach (var document in set)
                {
                    ItemStorage storage = new ItemStorage(storageConfig);
                    storage.Document = document;
                    T instance = DocumentToObject<T>(storage, cs.FlatConfig);
                    yield return instance;
                }
            }

            // Reset search to allow retrieving items more than once
            cs.Search.Reset();
        }

        #endregion

        #region Scan/Query

        private ContextSearch ConvertScan<[DynamicallyAccessedMembers(InternalConstants.DataModelModeledType)] T>(IEnumerable<ScanCondition> conditions, DynamoDBOperationConfig operationConfig)
        {
            DynamoDBFlatConfig flatConfig = new DynamoDBFlatConfig(operationConfig, this.Config);
            ItemStorageConfig storageConfig = StorageConfigCache.GetConfig<T>(flatConfig);
            ScanFilter filter = ComposeScanFilter(conditions, storageConfig, flatConfig);

            Table table = GetTargetTable(storageConfig, flatConfig);
            var scanConfig = new ScanOperationConfig
            {
                AttributesToGet = storageConfig.AttributesToGet,
                Select = SelectValues.SpecificAttributes,
                Filter = filter,
                ConditionalOperator = flatConfig.ConditionalOperator,
                IndexName = flatConfig.IndexName,
                ConsistentRead = flatConfig.ConsistentRead.GetValueOrDefault(false)
            };

            // table.Scan() returns the ISearch interface but we explicitly cast it to a Search object since we rely on its internal behavior
            Search scan = table.Scan(scanConfig) as Search;
            return new ContextSearch(scan, flatConfig);
        }

        private ContextSearch ConvertFromScan<[DynamicallyAccessedMembers(InternalConstants.DataModelModeledType)] T>(ScanOperationConfig scanConfig, DynamoDBOperationConfig operationConfig)
        {
            DynamoDBFlatConfig flatConfig = new DynamoDBFlatConfig(operationConfig, Config);
            ItemStorageConfig storageConfig = StorageConfigCache.GetConfig<T>(flatConfig);
            Table table = GetTargetTable(storageConfig, flatConfig);

            // table.Scan() returns the ISearch interface but we explicitly cast it to a Search object since we rely on its internal behavior
            Search search = table.Scan(scanConfig) as Search;
            return new ContextSearch(search, flatConfig);
        }

        private ContextSearch ConvertFromQuery<[DynamicallyAccessedMembers(InternalConstants.DataModelModeledType)] T>(QueryOperationConfig queryConfig, DynamoDBOperationConfig operationConfig)
        {
            DynamoDBFlatConfig flatConfig = new DynamoDBFlatConfig(operationConfig, Config);
            ItemStorageConfig storageConfig = StorageConfigCache.GetConfig<T>(flatConfig);
            Table table = GetTargetTable(storageConfig, flatConfig);

            // table.Query() returns the ISearch interface but we explicitly cast it to a Search object since we rely on its internal behavior
            Search search = table.Query(queryConfig) as Search;
            return new ContextSearch(search, flatConfig);
        }

        private ContextSearch ConvertQueryByValue<[DynamicallyAccessedMembers(InternalConstants.DataModelModeledType)] T>(object hashKeyValue, QueryOperator op, IEnumerable<object> values, DynamoDBOperationConfig operationConfig)
        {
            DynamoDBFlatConfig flatConfig = new DynamoDBFlatConfig(operationConfig, Config);
            ItemStorageConfig storageConfig = StorageConfigCache.GetConfig<T>(flatConfig);
            List<QueryCondition> conditions = CreateQueryConditions(flatConfig, op, values, storageConfig);
            ContextSearch query = ConvertQueryByValue<T>(hashKeyValue, conditions, operationConfig, storageConfig);
            return query;
        }

        private ContextSearch ConvertQueryByValue<[DynamicallyAccessedMembers(InternalConstants.DataModelModeledType)] T>(object hashKeyValue, IEnumerable<QueryCondition> conditions, DynamoDBOperationConfig operationConfig, ItemStorageConfig storageConfig = null)
        {
            DynamoDBFlatConfig flatConfig = new DynamoDBFlatConfig(operationConfig, Config);
            if (storageConfig == null)
                storageConfig = StorageConfigCache.GetConfig<T>(flatConfig);

            List<string> indexNames;
            QueryFilter filter = ComposeQueryFilter(flatConfig, hashKeyValue, conditions, storageConfig, out indexNames);
            return ConvertQueryHelper<T>(flatConfig, storageConfig, filter, indexNames);
        }

        private ContextSearch ConvertQueryHelper<T>(DynamoDBFlatConfig currentConfig, ItemStorageConfig storageConfig, QueryFilter filter, List<string> indexNames)
        {
            Table table = GetTargetTable(storageConfig, currentConfig);
            string indexName = GetQueryIndexName(currentConfig, indexNames);
            var queryConfig = new QueryOperationConfig
            {
                Filter = filter,
                ConsistentRead = currentConfig.ConsistentRead.Value,
                BackwardSearch = currentConfig.BackwardQuery.Value,
                IndexName = indexName,
                ConditionalOperator = currentConfig.ConditionalOperator
            };
            if (string.IsNullOrEmpty(indexName))
            {
                queryConfig.Select = SelectValues.SpecificAttributes;
                List<string> attributesToGet = storageConfig.AttributesToGet;
                queryConfig.AttributesToGet = attributesToGet;
            }
            else
            {
                queryConfig.Select = SelectValues.AllProjectedAttributes;
            }

            // table.Query() returns the ISearch interface but we explicitly cast it to a Search object since we rely on its internal behavior
            Search query = table.Query(queryConfig) as Search;

            return new ContextSearch(query, currentConfig);
        }

        private AsyncSearch<T> FromSearchAsync<[DynamicallyAccessedMembers(InternalConstants.DataModelModeledType)] T>(ContextSearch contextSearch)
        {
            return new AsyncSearch<T>(this, contextSearch);
        }

        #endregion
    }
}<|MERGE_RESOLUTION|>--- conflicted
+++ resolved
@@ -120,8 +120,38 @@
 
         #region Atomic counters
 
-<<<<<<< HEAD
-=======
+        internal static Expression CreateUpdateExpressionForCounterProperties(ItemStorage storage)
+        {
+            Expression updateExpression = null;
+            var counterProperties = storage.Config.BaseTypeStorageConfig.Properties.
+                Where(propertyStorage => propertyStorage.IsCounter).ToList();
+
+            if (counterProperties.Count != 0)
+            {
+                updateExpression = new Expression();
+                var asserts = string.Empty;
+                foreach (var propertyStorage in counterProperties)
+                {
+                    string startValueName = $":{propertyStorage.AttributeName}StartValue";
+                    string deltaValueName = $":{propertyStorage.AttributeName}Delta";
+                    string counterAttributeName = Common.GetAttributeReference(propertyStorage.AttributeName);
+                    asserts += $"{counterAttributeName} = " +
+                               $"if_not_exists({counterAttributeName},{startValueName}) + {deltaValueName} ,";
+                    updateExpression.ExpressionAttributeNames[counterAttributeName] = propertyStorage.AttributeName;
+                    updateExpression.ExpressionAttributeValues[deltaValueName] = propertyStorage.CounterDelta;
+                    updateExpression.ExpressionAttributeValues[startValueName] =
+                        propertyStorage.CounterStartValue - propertyStorage.CounterDelta;
+                }
+                updateExpression.ExpressionStatement = $"SET {asserts.Substring(0, asserts.Length - 2)}";
+            }
+
+            return updateExpression;
+        }
+        
+        #endregion
+
+        #region Atomic counters
+
 
         internal static void SetAtomicCounters(ItemStorage storage)
         {
@@ -168,7 +198,6 @@
             else if (memberType.IsAssignableFrom(typeof(ushort))) counter = counter.AsUShort() + delta;
         }
 
->>>>>>> 3a8374f3
         internal static Expression CreateUpdateExpressionForCounterProperties(ItemStorage storage)
         {
             Expression updateExpression = null;
@@ -181,13 +210,8 @@
                 var asserts = string.Empty;
                 foreach (var propertyStorage in counterProperties)
                 {
-<<<<<<< HEAD
-                    string startValueName = $":{propertyStorage.AttributeName}StartValue";
-                    string deltaValueName = $":{propertyStorage.AttributeName}Delta";
-=======
                     string startValueName = $":s_{propertyStorage.AttributeName}";
                     string deltaValueName = $":d_{propertyStorage.AttributeName}";
->>>>>>> 3a8374f3
                     string counterAttributeName = Common.GetAttributeReference(propertyStorage.AttributeName);
                     asserts += $"{counterAttributeName} = " +
                                $"if_not_exists({counterAttributeName},{startValueName}) + {deltaValueName} ,";
