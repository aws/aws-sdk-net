/*
 * Copyright Amazon.com, Inc. or its affiliates. All Rights Reserved.
 * 
 * Licensed under the Apache License, Version 2.0 (the "License").
 * You may not use this file except in compliance with the License.
 * A copy of the License is located at
 * 
 *  http://aws.amazon.com/apache2.0
 * 
 * or in the "license" file accompanying this file. This file is distributed
 * on an "AS IS" BASIS, WITHOUT WARRANTIES OR CONDITIONS OF ANY KIND, either
 * express or implied. See the License for the specific language governing
 * permissions and limitations under the License.
 */

using System;
using System.Collections;
using System.Collections.Generic;
using System.Linq;
using System.IO;
using System.Reflection;

using Amazon.DynamoDBv2.DocumentModel;
using Amazon.DynamoDBv2.Model;

using Amazon.Util.Internal;
using System.Globalization;
using System.Diagnostics.CodeAnalysis;
using ThirdParty.RuntimeBackports;

namespace Amazon.DynamoDBv2.DataModel
{
    public partial class DynamoDBContext
    {
        #region Versioning

        internal static void SetNewVersion(ItemStorage storage)
        {
            if (!storage.Config.HasVersion) return;

            DynamoDBEntry versionEntry;
            Primitive version;
            string versionAttributeName = storage.Config.VersionPropertyStorage.AttributeName;

            if (storage.Document.TryGetValue(versionAttributeName, out versionEntry))
                version = versionEntry as Primitive;
            else
                version = null;

            if (version != null && version.Value != null)
            {
                if (version.Type != DynamoDBEntryType.Numeric) throw new InvalidOperationException("Version property must be numeric");
                PropertyStorage propertyStorage = storage.Config.VersionPropertyStorage;
                IncrementVersion(propertyStorage.MemberType, ref version);
            }
            else
            {
                version = new Primitive("0", true);
            }
            storage.Document[versionAttributeName] = version;
        }
        private static void IncrementVersion(Type memberType, ref Primitive version)
        {
            if (memberType.IsAssignableFrom(typeof(Byte))) version = version.AsByte() + 1;
            else if (memberType.IsAssignableFrom(typeof(SByte))) version = version.AsSByte() + 1;
            else if (memberType.IsAssignableFrom(typeof(int))) version = version.AsInt() + 1;
            else if (memberType.IsAssignableFrom(typeof(uint))) version = version.AsUInt() + 1;
            else if (memberType.IsAssignableFrom(typeof(long))) version = version.AsLong() + 1;
            else if (memberType.IsAssignableFrom(typeof(ulong))) version = version.AsULong() + 1;
            else if (memberType.IsAssignableFrom(typeof(short))) version = version.AsShort() + 1;
            else if (memberType.IsAssignableFrom(typeof(ushort))) version = version.AsUShort() + 1;
        }
        private static Document CreateExpectedDocumentForVersion(ItemStorage storage)
        {
            Document document = new Document();
            if (storage.Config.HasVersion)
            {
                string versionAttributeName = storage.Config.VersionPropertyStorage.AttributeName;
                if (storage.CurrentVersion == null)
                {
                    document[versionAttributeName] = null;
                }
                else
                {
                    document[versionAttributeName] = storage.CurrentVersion;
                }
            }
            return document;
        }

        internal static Expression CreateConditionExpressionForVersion(ItemStorage storage, DynamoDBEntry.AttributeConversionConfig conversionConfig)
        {
            if (!storage.Config.HasVersion) return new Expression();

            bool shouldExist = storage.CurrentVersion?.ConvertToExpectedAttributeValue(conversionConfig).Exists ?? false;
            string variableName = Common.GetVariableName("version");
            string attributeReference = Common.GetAttributeReference(variableName);
            string versionAttributeName = storage.Config.VersionPropertyStorage.AttributeName;

            if (!shouldExist)
            {
                return new Expression
                {
                    ExpressionStatement = $"attribute_not_exists({attributeReference})",
                    ExpressionAttributeNames = { [attributeReference] = versionAttributeName }
                };
            }

            string attributeValueReference = Common.GetAttributeValueReference(variableName);
            return new Expression
            {
                ExpressionStatement = $"{attributeReference} = {attributeValueReference}",
                ExpressionAttributeNames = { [attributeReference] = versionAttributeName },
                ExpressionAttributeValues = { [attributeValueReference] = storage.CurrentVersion }
            };
        }

        #endregion

        #region Table methods

        // Retrieves the target table for the specified type
        private Table GetTargetTableInternal<[DynamicallyAccessedMembers(InternalConstants.DataModelModeledType)] T>(DynamoDBFlatConfig flatConfig)
        {
            Type type = typeof(T);
            ItemStorageConfig storageConfig = StorageConfigCache.GetConfig(type, flatConfig);
            Table table = GetTargetTable(storageConfig, flatConfig, Table.DynamoDBConsumer.DocumentModel);
            return table;
        }

        // Retrieves a new instance of a table configured for the given storage and flat configs.
        internal Table GetTargetTable(ItemStorageConfig storageConfig, DynamoDBFlatConfig flatConfig,
            Table.DynamoDBConsumer consumer = Table.DynamoDBConsumer.DataModel)
        {
            if (flatConfig == null)
                throw new ArgumentNullException("flatConfig");

            string tableName = GetTableName(storageConfig.TableName, flatConfig);
            var unconfiguredTable = GetUnconfiguredTable(tableName, flatConfig.DisableFetchingTableMetadata);
            ValidateConfigAgainstTable(storageConfig, unconfiguredTable);

            var tableConfig = new TableConfig(tableName, flatConfig.Conversion, consumer,
                storageConfig.AttributesToStoreAsEpoch, storageConfig.AttributesToStoreAsEpochLong, flatConfig.IsEmptyStringValueEnabled,
                flatConfig.MetadataCachingMode);
            var table = unconfiguredTable.Copy(tableConfig);
            return table;
        }

// This is the call we want to avoid with disableFetchingTableMetadata = true, but as long as we still support false, we still need to call the discouraged sync-over-async 'Table.LoadTable(Client, emptyConfig)'
#pragma warning disable CS0618

        // Retrieves Config-less Table from cache or constructs it on cache-miss
        // This Table should not be used for data operations.
        // To use for data operations, Copy with a TableConfig first.
        internal Table GetUnconfiguredTable(string tableName, bool disableFetchingTableMetadata = false)
        {
            Table table;
            
            try
            {
                _readerWriterLockSlim.EnterReadLock();

                if (tablesMap.TryGetValue(tableName, out table))
                {
                    return table;
                }
            }
            finally
            {
                if(_readerWriterLockSlim.IsReadLockHeld)
                {
                    _readerWriterLockSlim.ExitReadLock();
                }
            }

            try
            {
                _readerWriterLockSlim.EnterWriteLock();
                
                // Check to see if another thread got the write lock before this thread and filled the cache.
                if (tablesMap.TryGetValue(tableName, out table))
                {
                    return table;
                }

                
                if (disableFetchingTableMetadata)
                {
                    return null;
                }
                
                var emptyConfig = new TableConfig(tableName, conversion: null, consumer: Table.DynamoDBConsumer.DataModel,
                    storeAsEpoch: null, storeAsEpochLong: null, isEmptyStringValueEnabled: false, metadataCachingMode: Config.MetadataCachingMode);
<<<<<<< HEAD
                table = Table.LoadTable(Client, emptyConfig) as Table;
=======
                table = Table.LoadTable(Client, emptyConfig);
>>>>>>> b6da6ace
                tablesMap[tableName] = table;

                return table;
            }
            finally
            {
                if(_readerWriterLockSlim.IsWriteLockHeld)
                {
                    _readerWriterLockSlim.ExitWriteLock();
                }
            }
        }

#pragma warning restore CS0618

        /// <summary>
        /// Stores a table in the cache if there is not an existing entry for the given key
        /// </summary>
        /// <param name="tableName">Name of the table used as the cache key</param>
        /// <param name="tableToStore">Table to store if not already present in the cache</param>
        /// <returns>Table that was either found in the cache or newly stored</returns>
        internal void StoreUnconfiguredTable(string tableName, Table tableToStore)
        {
            try
            {
                _readerWriterLockSlim.EnterReadLock();

                // Check to see if the cache was filled since this was invoked
                if (tablesMap.TryGetValue(tableName, out Table table))
                {
                    return;
                }
            }
            finally
            {
                if (_readerWriterLockSlim.IsReadLockHeld)
                {
                    _readerWriterLockSlim.ExitReadLock();
                }
            }

            try
            {
                _readerWriterLockSlim.EnterWriteLock();

                // Check to see if the cache was filled since this was invoked
                if (tablesMap.TryGetValue(tableName, out Table table))
                {
                    return;
                }

                tablesMap.Add(tableName, tableToStore);

                return;
            }
            finally
            {
                if (_readerWriterLockSlim.IsWriteLockHeld)
                {
                    _readerWriterLockSlim.ExitWriteLock();
                }
            }
        }

        internal static string GetTableName(string baseTableName, DynamoDBFlatConfig flatConfig)
        {
            if (flatConfig == null)
                throw new ArgumentNullException("flatConfig");

            string tableName = baseTableName;

            if (!string.IsNullOrEmpty(flatConfig.OverrideTableName))
                tableName = flatConfig.OverrideTableName;
            if (!string.IsNullOrEmpty(flatConfig.TableNamePrefix))
                tableName = flatConfig.TableNamePrefix + tableName;

            return tableName;
        }

        private static void ValidateConfigAgainstTable(ItemStorageConfig config, Table table)
        {
            CompareKeys(config, table, table.HashKeys, config.HashKeyPropertyNames, "hash");
            CompareKeys(config, table, table.RangeKeys, config.RangeKeyPropertyNames, "range");
        }
        private static void CompareKeys(ItemStorageConfig config, Table table, List<string> attributes, List<string> properties, string keyType)
        {
            if (attributes.Count != properties.Count)
                throw new InvalidOperationException(string.Format(CultureInfo.InvariantCulture, 
                    "Number of {0} keys on table {1} does not match number of hash keys on type {2}",
                    keyType, table.TableName, config.BaseTypeStorageConfig.TargetType.FullName));
            foreach (string hashProperty in properties)
            {
                PropertyStorage property = config.BaseTypeStorageConfig.GetPropertyStorage(hashProperty);
                if (!attributes.Contains(property.AttributeName))
                    throw new InvalidOperationException(string.Format(CultureInfo.InvariantCulture, 
                        "Key property {0} on type {1} does not correspond to a {2} key on table {3}",
                        hashProperty, config.BaseTypeStorageConfig.TargetType.FullName, keyType, table.TableName));
            }
        }

        #endregion

        #region Marshalling/unmarshalling

        // Check if DynamoDBEntry is supported
        private static bool ShouldSave(DynamoDBEntry entry, bool ignoreNullValues)
        {
            if (entry == null)
            {
                if (ignoreNullValues)
                    return false;
                else
                    return true;
            }

            var primitive = entry as Primitive;
            if (primitive != null)
                return (primitive.Value != null);

            var primitiveList = entry as PrimitiveList;
            if (primitiveList != null)
                return (primitiveList.Entries != null && primitiveList.Entries.Count > 0);

            var dynamoDBBool = entry as DynamoDBBool;
            if (dynamoDBBool != null)
                return true;

            var dynamoDBNull = entry as DynamoDBNull;
            if (dynamoDBNull != null)
                return true;

            var dynamoDBList = entry as DynamoDBList;
            if (dynamoDBList != null)
                return (dynamoDBList.Entries != null);

            var document = entry as Document;
            if (document != null)
                return true;

            throw new InvalidOperationException("Unrecognized DynamoDBEntry object");
        }

        /// <summary>
        /// Deserializes a DynamoDB document to an object
        /// </summary>
        private T DocumentToObject<[DynamicallyAccessedMembers(InternalConstants.DataModelModeledType)] T>(ItemStorage storage, DynamoDBFlatConfig flatConfig)
        {
            Type type = typeof(T);
            return (T)DocumentToObject(type, storage, flatConfig);
        }

        private object DocumentToObject([DynamicallyAccessedMembers(InternalConstants.DataModelModeledType)] Type objectType, ItemStorage storage, DynamoDBFlatConfig flatConfig)
        {
            if (storage == null) throw new ArgumentNullException("storage");

            if (storage.Document == null) return null;

            StorageConfig storageTypeConfig = null;

            // Check if polymorphic types should be used and if the derived type exists in the document
            if (storage.Config.StorePolymorphicTypes &&
                storage.Document.TryGetValue(flatConfig.DerivedTypeAttributeName, out var typeValue))
            {
                var derivedType = typeValue.AsString();
                storage.Config.PolymorphicTypesStorageConfig.TryGetValue(derivedType, out storageTypeConfig);
            }

            // If a valid derived type config was found, use it; otherwise, use the default object type
            var targetType = storageTypeConfig?.TargetType ?? objectType;

            object instance = Utils.InstantiateConverter(targetType, this);
            PopulateInstance(storage, instance, flatConfig, storageTypeConfig);

            return instance;
        }

        internal class ObjectWithItemStorage
        {
            public object OriginalObject { get; set; }

            public ItemStorage ItemStorage { get; set; }

            public void PopulateObject(DynamoDBContext context, DynamoDBFlatConfig flatConfig)
            {
                context.PopulateInstance(ItemStorage, OriginalObject, flatConfig);
            }
        }

        private void PopulateInstance(ItemStorage storage, object instance, DynamoDBFlatConfig flatConfig,
            StorageConfig storageConfig = null)
        {
            ItemStorageConfig config = storage.Config;
            Document document = storage.Document;

            storageConfig ??= config.BaseTypeStorageConfig;

            using (flatConfig.State.Track(document))
            {
                foreach (PropertyStorage propertyStorage in storageConfig.AllPropertyStorage)
                {
                    string propertyName = propertyStorage.PropertyName;
                    string attributeName = propertyStorage.AttributeName;

                    DynamoDBEntry entry;
                    if (document.TryGetValue(attributeName, out entry))
                    {
                        if (ShouldSave(entry, true))
                        {
                            object value = FromDynamoDBEntry(propertyStorage, entry, flatConfig);

                            if (!TrySetValue(instance, propertyStorage.Member, value))
                            {
                                throw new InvalidOperationException("Unable to retrieve value from " + attributeName);
                            }
                        }

                        if (propertyStorage.IsVersion)
                            storage.CurrentVersion = entry as Primitive;
                    }
                }
            }
        }

        /// <summary>
        /// Serializes an object into a DynamoDB document
        /// </summary>
        private ItemStorage ObjectToItemStorage<[DynamicallyAccessedMembers(InternalConstants.DataModelModeledType)] T>(T toStore, bool keysOnly, DynamoDBFlatConfig flatConfig)
        {
            if (toStore == null) return null;

            Type objectType = typeof(T);
            return ObjectToItemStorage(toStore, objectType, keysOnly, flatConfig);
        }

        private ItemStorage ObjectToItemStorage(object toStore, [DynamicallyAccessedMembers(InternalConstants.DataModelModeledType)] Type objectType, bool keysOnly, DynamoDBFlatConfig flatConfig)
        {
            ItemStorageConfig config = StorageConfigCache.GetConfig(objectType, flatConfig);
            ItemStorage storage = ObjectToItemStorageHelper(toStore, config, flatConfig, keysOnly, flatConfig.IgnoreNullValues != null && flatConfig.IgnoreNullValues.Value);
            return storage;
        }
        internal ItemStorage ObjectToItemStorageHelper(object toStore, ItemStorageConfig config, DynamoDBFlatConfig flatConfig, bool keysOnly, bool ignoreNullValues)
        {
            ItemStorage storage = new ItemStorage(config);
            PopulateItemStorage(toStore, storage, flatConfig, keysOnly, ignoreNullValues);
            return storage;
        }

        private void PopulateItemStorage(object toStore, ItemStorage storage, DynamoDBFlatConfig flatConfig,
            bool keysOnly, bool ignoreNullValues)
        {
            ItemStorageConfig config = storage.Config;
            Document document = storage.Document;

            using (flatConfig.State.Track(toStore))
            {
                Type toStoreType = toStore.GetType();
                StorageConfig storageConfig;

                if (config.PolymorphicConfig.TryGetValue(toStoreType, out var derivedTypeKey))
                {
                    // If the object is a derived type, populate document using the derived type StorageConfig
                    // and store the derived type key in the document
                    document[flatConfig.DerivedTypeAttributeName] = new Primitive(derivedTypeKey);
                    storageConfig = config.PolymorphicTypesStorageConfig[derivedTypeKey];
                }
                else
                {
                    storageConfig = config.BaseTypeStorageConfig;
                }

                foreach (PropertyStorage propertyStorage in storageConfig.AllPropertyStorage)
                {
                    // if only keys are being serialized, skip non-key properties
                    // still include version, however, to populate the storage.CurrentVersion field
                    if (keysOnly && !propertyStorage.IsHashKey && !propertyStorage.IsRangeKey &&
                        !propertyStorage.IsVersion) continue;

                    string propertyName = propertyStorage.PropertyName;
                    string attributeName = propertyStorage.AttributeName;

                    object value;
                    if (TryGetValue(toStore, propertyStorage.Member, out value))
                    {
                        DynamoDBEntry dbe = ToDynamoDBEntry(propertyStorage, value, flatConfig);

                        if (ShouldSave(dbe, ignoreNullValues))
                        {
                            Primitive dbePrimitive = dbe as Primitive;
                            if (propertyStorage.IsHashKey || propertyStorage.IsRangeKey ||
                                propertyStorage.IsVersion || propertyStorage.IsLSIRangeKey)
                            {
                                if (dbe != null && dbePrimitive == null)
                                    throw new InvalidOperationException("Property " + propertyName +
                                                                        " is a hash key, range key or version property and must be Primitive");
                            }

                            document[attributeName] = dbe;

                            if (propertyStorage.IsVersion)
                                storage.CurrentVersion = dbePrimitive;
                        }
                    }
                    else
                        throw new InvalidOperationException(
                            "Unable to retrieve value from property " + propertyName);
                }
            }
        }

        // DynamoDBEntry <--> Object
        private object FromDynamoDBEntry(SimplePropertyStorage propertyStorage, DynamoDBEntry entry, DynamoDBFlatConfig flatConfig)
        {
            var converter = propertyStorage.Converter;
            if (converter != null)
                return converter.FromEntry(entry);

            var conversion = flatConfig.Conversion;
            var targetType = propertyStorage.MemberType;
            
            if (conversion.HasConverter(targetType))
            {
                var output = conversion.ConvertFromEntry(targetType, entry);
                if (!flatConfig.RetrieveDateTimeInUtc)
                {
                    if (targetType == typeof(DateTime))
                    {
                        //This is a valid use of .ToLocalTime because by default the dates are in UTC. If the user specifies to not retrieve in UTC we must convert to LocalTime.
                        return ((DateTime)output).ToLocalTime();
                    }
                    else if (targetType == typeof(DateTime?))
                    {
                        //This is a valid use of .ToLocalTime because by default the dates are in UTC. If the user specifies to not retrieve in UTC we must convert to LocalTime.
                        return ((DateTime?)output)?.ToLocalTime();
                    }
                }
                return output;
            }
            else
            {
                if (entry is DynamoDBNull)
                    return null;

                object output;
                Document document = entry as Document;
                if (document != null)
                {
                    if (TryFromMap(targetType, document, flatConfig, propertyStorage.DerivedTypeKeysDictionary, out output))
                        return output;

                    var typeAttributeName = flatConfig.DerivedTypeAttributeName;//"$type"; 
                    var derivedType = document.ContainsKey(typeAttributeName) ? document[typeAttributeName].AsString() : null;

                    if (derivedType != null && propertyStorage.DerivedTypeKeysDictionary.TryGetValue(derivedType, out var value))
                    {
                        targetType = value;
                    }

                    return DeserializeFromDocument(document, targetType, flatConfig);
                }

                DynamoDBList list = entry as DynamoDBList;
                if (list != null &&
                    TryFromList(targetType, list, flatConfig, propertyStorage.DerivedTypeKeysDictionary, out output))
                {
                    return output;
                }

                throw new InvalidOperationException(string.Format(CultureInfo.InvariantCulture,
                    "Unable to convert DynamoDB entry [{0}] of type {1} to property {2} of type {3}",
                    entry, entry.GetType().FullName, propertyStorage.PropertyName, propertyStorage.MemberType.FullName));
            }
        }
        private bool TryFromList([DynamicallyAccessedMembers(InternalConstants.DataModelModeledType)] Type targetType, DynamoDBList list, DynamoDBFlatConfig flatConfig,
            Dictionary<string, Type> derivedTypeKeysDictionary, out object output)
        {
            return targetType.IsArray ?
                 TryFromListToArray(targetType, list, flatConfig, derivedTypeKeysDictionary, out output) : //targetType is Array
                 TryFromListToIList(targetType, list, flatConfig, derivedTypeKeysDictionary, out output) ; //targetType is IList or has Add method.
        }

        [UnconditionalSuppressMessage("ReflectionAnalysis", "IL2062",
            Justification = "The user's type has been annotated with InternalConstants.DataModelModeledType with the public API into the library. At this point the type will not be trimmed.")]

        private bool TryFromListToIList([DynamicallyAccessedMembers(InternalConstants.DataModelModeledType)] Type targetType, DynamoDBList list, DynamoDBFlatConfig flatConfig,Dictionary<string, Type> derivedTypeKeysDictionary, out object output)
        {
            if ((!Utils.ImplementsInterface(targetType, typeof(ICollection<>)) &&
                !Utils.ImplementsInterface(targetType, typeof(IList))) ||
                !Utils.CanInstantiate(targetType))
            {
                output = null;
                return false;
            }

            var elementType = targetType.GetGenericArguments()[0];
            var collection = Utils.Instantiate(targetType);
            IList ilist = collection as IList;
            bool useIListInterface = ilist != null;
            var propertyStorage = new SimplePropertyStorage(elementType, derivedTypeKeysDictionary);

            MethodInfo collectionAdd = null;
            if (!useIListInterface)
            {
                collectionAdd = targetType.GetMethod("Add");
            }

            foreach (DynamoDBEntry entry in list.Entries)
            {
                var item = FromDynamoDBEntry(propertyStorage, entry, flatConfig);

                if (useIListInterface)
                    ilist.Add(item);
                else
                    collectionAdd.Invoke(collection, new object[] { item });
            }

            output = collection;
            return true;
        }

        private bool TryFromListToArray([DynamicallyAccessedMembers(InternalConstants.DataModelModeledType)] Type targetType, DynamoDBList list, DynamoDBFlatConfig flatConfig, Dictionary<string, Type> derivedTypeKeysDictionary, out object output)
        {
            if (!Utils.CanInstantiateArray(targetType))
            {
                output = null;
                return false;
            }

            var elementType = Utils.GetElementType(targetType);
            var array = (Array)Utils.InstantiateArray(targetType,list.Entries.Count);
            var propertyStorage = new SimplePropertyStorage(elementType, derivedTypeKeysDictionary);

            for (int i = 0; i < list.Entries.Count; i++)
            {
                var entry = list.Entries[i];
                var item = FromDynamoDBEntry(propertyStorage, entry, flatConfig);
                array.SetValue(item,i);
            }

            output = array;
            return true;
        }

        [UnconditionalSuppressMessage("ReflectionAnalysis", "IL2067",
            Justification = "The user's type has been annotated with InternalConstants.DataModelModeledType with the public API into the library. At this point the type will not be trimmed.")]
        private bool TryFromMap([DynamicallyAccessedMembers(InternalConstants.DataModelModeledType)] Type targetType, Document map, DynamoDBFlatConfig flatConfig, Dictionary<string, Type> derivedTypeKeysDictionary, out object output)
        {
            output = null;

            if (!Utils.CanInstantiate(targetType))
                return false;

            Type valueType;
            if (!IsSupportedDictionaryType(targetType, out valueType))
                return false;

            var dictionary = Utils.Instantiate(targetType);
            var idictionary = dictionary as IDictionary;
            var propertyStorage = new SimplePropertyStorage(valueType, derivedTypeKeysDictionary);

            foreach (var kvp in map)
            {
                var key = kvp.Key;
                var entry = kvp.Value;

                var item = FromDynamoDBEntry(propertyStorage, entry, flatConfig);
                idictionary.Add(key, item);
            }

            output = dictionary;
            return true;
        }

        internal DynamoDBEntry ToDynamoDBEntry(SimplePropertyStorage propertyStorage, object value, DynamoDBFlatConfig flatConfig)
        {
            return ToDynamoDBEntry(propertyStorage, value, flatConfig, canReturnScalarInsteadOfList: false);
        }
        private DynamoDBEntry ToDynamoDBEntry(SimplePropertyStorage propertyStorage, object value, DynamoDBFlatConfig flatConfig, bool canReturnScalarInsteadOfList)
        {
            if (value == null)
                return null;

            var conversion = flatConfig.Conversion;
            var converter = propertyStorage.Converter;
            if (converter != null)
            {
                var entry = converter.ToEntry(value);
                if (entry != null)
                    entry = entry.ToConvertedEntry(conversion);
                return entry;
            }

            Type type;
            string typeDiscriminator = null;
            if (propertyStorage.DerivedTypesDictionary.ContainsKey(value.GetType()))
            {
                typeDiscriminator = propertyStorage.DerivedTypesDictionary[value.GetType()];
                type = value.GetType();
            }
            else
            {
                type = propertyStorage.MemberType;
            }

            if (canReturnScalarInsteadOfList)
            {
                DynamoDBEntry entry = null;
                if (TryToScalar(value, type, flatConfig, ref entry))
                    return entry;
            }

            if (conversion.HasConverter(type))
                return conversion.ConvertToEntry(type, value);
            else
            {
                Document map;
                if (TryToMap(value, type, flatConfig, propertyStorage.DerivedTypesDictionary, out map))
                    return map;

                DynamoDBList list;
                if (TryToList(value, type, flatConfig, propertyStorage.DerivedTypesDictionary, out list))
                    return list;

                return SerializeToDocument(value, type, flatConfig, typeDiscriminator);
            }
        }

        [UnconditionalSuppressMessage("ReflectionAnalysis", "IL2067",
            Justification = "The user's type has been annotated with InternalConstants.DataModelModeledType with the public API into the library. At this point the type will not be trimmed.")]
        private bool TryToMap(object value, [DynamicallyAccessedMembers(InternalConstants.DataModelModeledType)] Type type, DynamoDBFlatConfig flatConfig,
            Dictionary<Type, string> derivedTypesDictionary, out Document output)
        {
            output = null;

            Type keyType, valueType;
            if (!IsSupportedDictionaryType(type, out keyType, out valueType))
                return false;

            var idictionary = value as IDictionary;
            if (idictionary == null)
                return false;

            output = new Document();
            SimplePropertyStorage propertyStorage = new SimplePropertyStorage(valueType,derivedTypesDictionary);

            foreach (object keyValue in idictionary.Keys)
            {
                object item = idictionary[keyValue];
                string key = keyValue as string;
                if (key == null)
                    continue;

                DynamoDBEntry entry;
                if (item == null)
                    entry = DynamoDBNull.Null;
                else
                    entry = ToDynamoDBEntry(propertyStorage, item, flatConfig);

                output[key] = entry;
            }
            return true;
        }

        private bool TryToList(object value, [DynamicallyAccessedMembers(DynamicallyAccessedMemberTypes.Interfaces)] Type type, DynamoDBFlatConfig flatConfig,
            Dictionary<Type, string> derivedTypesDictionary, out DynamoDBList output)
        {
            if (!Utils.ImplementsInterface(type, typeof(ICollection<>)))
            {
                output = null;
                return false;
            }

            IEnumerable enumerable = value as IEnumerable;

            // Strings are collections of chars, don't treat them as collections
            if (enumerable == null || value is string)
            {
                output = null;
                return false;
            }

            Type elementType = Utils.GetElementType(type);

            SimplePropertyStorage propertyStorage = new SimplePropertyStorage(elementType,derivedTypesDictionary);
            output = new DynamoDBList();
            foreach (var item in enumerable)
            {
                DynamoDBEntry entry;
                if (item == null)
                    entry = DynamoDBNull.Null;
                else
                {
                    entry = ToDynamoDBEntry(propertyStorage, item, flatConfig);
                }

                output.Add(entry);
            }
            return true;
        }
        private bool TryToScalar(object value, Type type, DynamoDBFlatConfig flatConfig, ref DynamoDBEntry entry)
        {
            var elementType = Utils.GetElementType(type);
            if (elementType != null)
            {
                IEnumerable enumerable = value as IEnumerable;

                // Strings are collections of chars, don't treat them as collections
                if (enumerable == null || value is string)
                {
                    // Only convert if value matches collection element type
                    if (value.GetType().IsAssignableFrom(elementType))
                    {
                        DynamoDBEntryConversion conversion = flatConfig.Conversion;
                        if (conversion.HasConverter(elementType))
                        {
                            if (conversion.TryConvertToEntry(elementType, value, out entry))
                                return true;
                        }
                        else
                        {
                            try
                            {
                                entry = SerializeToDocument(value, elementType, flatConfig, typeDiscriminator: null);
                                return true;
                            }
                            catch { }
                        }
                    }
                }
            }

            return false;
        }

        private static bool IsSupportedDictionaryType([DynamicallyAccessedMembers(DynamicallyAccessedMemberTypes.Interfaces)] Type type, out Type valueType)
        {
            Type keyType;
            return IsSupportedDictionaryType(type, out keyType, out valueType);
        }

        private static bool IsSupportedDictionaryType([DynamicallyAccessedMembers(DynamicallyAccessedMemberTypes.Interfaces)] Type type, out Type keyType, out Type valueType)
        {
            keyType = valueType = null;

            // Type must implement both IDictionary<TKey,TValue> and IDictionary
            if (!(Utils.ImplementsInterface(type, typeof(IDictionary<,>)) &&
                 Utils.ImplementsInterface(type, typeof(IDictionary))))
                return false;

            var genericArguments = type.GetGenericArguments();
            if (genericArguments.Length != 2)
                return false;
            keyType = genericArguments[0];
            valueType = genericArguments[1];
            if (keyType != typeof(string) || valueType == typeof(object))
                return false;

            return true;
        }

        /// <summary>
        /// Deserializes a given Document to instance of targetType
        /// Use only for property conversions, not for full item conversion
        /// </summary>
        private object DeserializeFromDocument(Document document, [DynamicallyAccessedMembers(InternalConstants.DataModelModeledType)] Type targetType, DynamoDBFlatConfig flatConfig)
        {
            ItemStorageConfig storageConfig = StorageConfigCache.GetConfig(targetType, flatConfig, conversionOnly: true);
            ItemStorage storage = new ItemStorage(storageConfig);
            storage.Document = document;
            object value = DocumentToObject(targetType, storage, flatConfig);
            return value;
        }

        /// <summary>
        /// Serializes a given value to Document
        /// Use only for property conversions, not for full item conversion
        /// </summary>
        private Document SerializeToDocument(object value, [DynamicallyAccessedMembers(InternalConstants.DataModelModeledType)] Type type, DynamoDBFlatConfig flatConfig, string typeDiscriminator)
        {
            ItemStorageConfig config = StorageConfigCache.GetConfig(type, flatConfig, conversionOnly: true);
            var itemStorage = ObjectToItemStorageHelper(value, config, flatConfig, keysOnly: false, ignoreNullValues: flatConfig.IgnoreNullValues.Value);
            var doc = itemStorage.Document;
            if (typeDiscriminator != null)
            {
                var typeAttributeName = flatConfig.DerivedTypeAttributeName;
                doc[typeAttributeName] = new Primitive(typeDiscriminator);
            }
            return doc;
        }

        /// <summary>
        /// Get/Set object properties
        /// </summary>
        private static bool TrySetValue(object instance, MemberInfo member, object value)
        {
            FieldInfo fieldInfo = member as FieldInfo;
            PropertyInfo propertyInfo = member as PropertyInfo;

            if (fieldInfo != null)
            {
                fieldInfo.SetValue(instance, value);
                return true;
            }
            else if (propertyInfo != null)
            {
                propertyInfo.SetValue(instance, value, null);
                return true;
            }
            else
            {
                return false;
            }
        }

        private static bool TryGetValue(object instance, MemberInfo member, out object value)
        {
            FieldInfo fieldInfo = member as FieldInfo;
            PropertyInfo propertyInfo = member as PropertyInfo;
            
            if (fieldInfo != null)
            {
                value = fieldInfo.GetValue(instance);
                return true;
            }
            else if (propertyInfo != null)
            {
                value = propertyInfo.GetValue(instance, null);
                return true;
            }
            else
            {
                value = null;
                return false;
            }
        }

        /// <summary>
        /// Query/Scan building
        /// </summary>
        private ScanFilter ComposeScanFilter(IEnumerable<ScanCondition> conditions, ItemStorageConfig storageConfig, DynamoDBFlatConfig flatConfig)
        {
            ScanFilter filter = new ScanFilter();
            if (conditions != null)
            {
                foreach (var condition in conditions)
                {
                    PropertyStorage propertyStorage = storageConfig.BaseTypeStorageConfig.GetPropertyStorage(condition.PropertyName);
                    List<AttributeValue> attributeValues = new List<AttributeValue>();
                    foreach (var value in condition.Values)
                    {
                        var entry = ToDynamoDBEntry(propertyStorage, value, flatConfig, canReturnScalarInsteadOfList: true);
                        if (entry == null)
                            throw new InvalidOperationException(
                                string.Format(CultureInfo.InvariantCulture, "Unable to convert value corresponding to property [{0}] to DynamoDB representation", condition.PropertyName));

                        var attributeConversionConfig = new DynamoDBEntry.AttributeConversionConfig(flatConfig.Conversion, flatConfig.IsEmptyStringValueEnabled);
                        AttributeValue nativeValue = entry.ConvertToAttributeValue(attributeConversionConfig);
                        if (nativeValue != null)
                        {
                            attributeValues.Add(nativeValue);
                        }
                    }
                    filter.AddCondition(propertyStorage.AttributeName, condition.Operator, attributeValues);
                }
            }
            return filter;
        }

        private QueryFilter ComposeQueryFilter(DynamoDBFlatConfig currentConfig, object hashKeyValue, IEnumerable<QueryCondition> conditions, ItemStorageConfig storageConfig, out List<string> indexNames)
        {
            if (hashKeyValue == null)
                throw new ArgumentNullException("hashKeyValue");

            if (storageConfig.HashKeyPropertyNames == null || storageConfig.HashKeyPropertyNames.Count == 0)
            {
                throw new InvalidOperationException($"Attempted to make a query without a defined hash key attribute. " +
                    $"If using {nameof(DynamoDBContextConfig.DisableFetchingTableMetadata)}, ensure that the table's hash key " +
                    $"is annotated with {nameof(DynamoDBHashKeyAttribute)}.");
            }

            // Set hash key property name
            // In case of index queries, if GSI, different key could be used
            string hashKeyProperty = storageConfig.HashKeyPropertyNames[0];
            hashKeyProperty = storageConfig.GetCorrectHashKeyProperty(currentConfig, hashKeyProperty);

            PropertyStorage propertyStorage = storageConfig.BaseTypeStorageConfig.GetPropertyStorage(hashKeyProperty);
            string hashAttributeName = propertyStorage.AttributeName;

            DynamoDBEntry hashKeyEntry = ValueToDynamoDBEntry(propertyStorage, hashKeyValue, currentConfig);
            if (hashKeyEntry == null) throw new InvalidOperationException("Unable to convert hash key value for property " + hashKeyProperty);

            Document hashKey = new Document();
            hashKey[hashAttributeName] = hashKeyEntry;

            return ComposeQueryFilterHelper(currentConfig, hashKey, conditions, storageConfig, out indexNames);
        }

        private static string NO_INDEX = DynamoDBFlatConfig.DefaultIndexName;
        // This method composes the query filter and determines the possible indexes that the filter
        // may be used against. In the case where the condition property is also a RANGE key on the
        // table and not just on LSI/GSI, the potential index will be "" (absent).
        private QueryFilter ComposeQueryFilterHelper(
            DynamoDBFlatConfig currentConfig,
            Document hashKey,
            IEnumerable<QueryCondition> conditions,
            ItemStorageConfig storageConfig,
            out List<string> indexNames)
        {
            if (hashKey == null)
                throw new ArgumentNullException("hashKey");

            if (storageConfig.HashKeyPropertyNames.Count != 1)
            {
                var tableName = GetTableName(storageConfig.TableName, currentConfig);
                throw new InvalidOperationException("Must have one hash key defined for the table " + tableName);
            }

            if (storageConfig.RangeKeyPropertyNames.Count != 1 && storageConfig.IndexNameToGSIMapping.Count == 0)
            {
                var tableName = GetTableName(storageConfig.TableName, currentConfig);
                throw new InvalidOperationException("Must have one range key or a GSI index defined for the table " + tableName);
            }

            QueryFilter filter = new QueryFilter();

            // Configure hash-key equality condition
            string hashKeyProperty = storageConfig.HashKeyPropertyNames[0];
            hashKeyProperty = storageConfig.GetCorrectHashKeyProperty(currentConfig, hashKeyProperty);
            PropertyStorage propertyStorage = storageConfig.BaseTypeStorageConfig.GetPropertyStorage(hashKeyProperty);
            string attributeName = propertyStorage.AttributeName;
            DynamoDBEntry hashValue = hashKey[attributeName];
            filter.AddCondition(attributeName, QueryOperator.Equal, hashValue);

            indexNames = new List<string>();
            if (conditions != null)
            {
                foreach (QueryCondition condition in conditions)
                {
                    if (string.IsNullOrEmpty(condition.PropertyName))
                    {
                        throw new InvalidOperationException($"Attempted to make a query with a range key condition without a defined range attribute. " +
                            $"If using {nameof(DynamoDBContextConfig.DisableFetchingTableMetadata)}, ensure that the table's range key(s) " +
                            $"are annotated with {nameof(DynamoDBRangeKeyAttribute)}, {nameof(DynamoDBLocalSecondaryIndexRangeKeyAttribute)}, " +
                            $"or {nameof(DynamoDBGlobalSecondaryIndexRangeKeyAttribute)}.");
                    }
                    object[] conditionValues = condition.Values;
                    PropertyStorage conditionProperty = storageConfig.BaseTypeStorageConfig.GetPropertyStorage(condition.PropertyName);
                    if (conditionProperty.IsLSIRangeKey || conditionProperty.IsGSIKey)
                        indexNames.AddRange(conditionProperty.IndexNames);
                    if (conditionProperty.IsRangeKey)
                        indexNames.Add(NO_INDEX);
                    List<AttributeValue> attributeValues = ConvertConditionValues(conditionValues, conditionProperty, currentConfig);
                    filter.AddCondition(conditionProperty.AttributeName, condition.Operator, attributeValues);
                }
            }
            if (currentConfig.QueryFilter != null)
            {
                foreach (ScanCondition condition in currentConfig.QueryFilter)
                {
                    object[] conditionValues = condition.Values;
                    PropertyStorage conditionProperty = storageConfig.BaseTypeStorageConfig.GetPropertyStorage(condition.PropertyName);
                    List<AttributeValue> attributeValues = ConvertConditionValues(conditionValues, conditionProperty, currentConfig, canReturnScalarInsteadOfList: true);
                    filter.AddCondition(conditionProperty.AttributeName, condition.Operator, attributeValues);
                }
            }
            return filter;
        }

        private List<AttributeValue> ConvertConditionValues(object[] conditionValues, PropertyStorage conditionProperty, DynamoDBFlatConfig flatConfig, bool canReturnScalarInsteadOfList = false)
        {
            List<AttributeValue> attributeValues = new List<AttributeValue>();
            foreach (var conditionValue in conditionValues)
            {
                DynamoDBEntry entry = ToDynamoDBEntry(conditionProperty, conditionValue, flatConfig, canReturnScalarInsteadOfList);
                var attributeConversionConfig = new DynamoDBEntry.AttributeConversionConfig(flatConfig.Conversion, flatConfig.IsEmptyStringValueEnabled);
                AttributeValue attributeValue = entry.ConvertToAttributeValue(attributeConversionConfig);
                attributeValues.Add(attributeValue);
            }
            return attributeValues;
        }

        private static string GetQueryIndexName(DynamoDBFlatConfig flatConfig, List<string> indexNames)
        {
            string specifiedIndexName = flatConfig.IndexName;

            // remove possible duplicate indexes
            indexNames = indexNames.Distinct(StringComparer.Ordinal).ToList();

            string inferredIndexName = null;
            if (string.IsNullOrEmpty(specifiedIndexName) && indexNames.Count == 1)
            {
                inferredIndexName = indexNames[0];
            }
            else if (indexNames.Contains(specifiedIndexName, StringComparer.Ordinal))
            {
                inferredIndexName = specifiedIndexName;
            }
            else if (string.IsNullOrEmpty(inferredIndexName) && indexNames.Count > 0)
                throw new InvalidOperationException("Local Secondary Index range key conditions are used but no index could be inferred from model. Specified index name = " + specifiedIndexName);

            // index is both specified and inferred
            if (!string.IsNullOrEmpty(specifiedIndexName) && !string.IsNullOrEmpty(inferredIndexName))
            {
                // check that the indexes are equal
                if (string.Equals(inferredIndexName, specifiedIndexName, StringComparison.Ordinal))
                    return inferredIndexName;
                else
                    throw new InvalidOperationException(string.Format(CultureInfo.InvariantCulture,
                        "Specified index name {0} does not match with inferred index name {1}", specifiedIndexName, inferredIndexName));
            }

            if (!string.IsNullOrEmpty(inferredIndexName))
                return inferredIndexName;

            if (!string.IsNullOrEmpty(specifiedIndexName))
                return specifiedIndexName;

            return null;
        }

        private static List<QueryCondition> CreateQueryConditions(DynamoDBFlatConfig flatConfig, QueryOperator op, IEnumerable<object> values, ItemStorageConfig storageConfig)
        {
            string rangeKeyPropertyName;

            string indexName = flatConfig.IndexName;
            if (string.IsNullOrEmpty(indexName))
                rangeKeyPropertyName = storageConfig.RangeKeyPropertyNames.FirstOrDefault();
            else
                rangeKeyPropertyName = storageConfig.GetRangeKeyByIndex(indexName);

            List<QueryCondition> conditions = new List<QueryCondition>
            {
                new QueryCondition(rangeKeyPropertyName, op, values.ToArray())
            };
            return conditions;
        }

        // Key creation
        private DynamoDBEntry ValueToDynamoDBEntry(PropertyStorage propertyStorage, object value, DynamoDBFlatConfig flatConfig)
        {
            var entry = ToDynamoDBEntry(propertyStorage, value, flatConfig);
            return entry;
        }
        private static void ValidateKey(Key key, ItemStorageConfig storageConfig)
        {
            if (key == null) throw new ArgumentNullException("key");
            if (storageConfig == null) throw new ArgumentNullException("storageConfig");
            if (key.Count == 0) throw new InvalidOperationException("Key is empty");

            foreach (string hashKey in storageConfig.HashKeyPropertyNames)
            {
                string attributeName = storageConfig.BaseTypeStorageConfig.GetPropertyStorage(hashKey).AttributeName;
                if (!key.ContainsKey(attributeName))
                    throw new InvalidOperationException("Key missing hash key " + hashKey);
            }
            foreach (string rangeKey in storageConfig.RangeKeyPropertyNames)
            {
                string attributeName = storageConfig.BaseTypeStorageConfig.GetPropertyStorage(rangeKey).AttributeName;
                if (!key.ContainsKey(attributeName))
                    throw new InvalidOperationException("Key missing range key " + rangeKey);
            }
        }

        internal Key MakeKey(object hashKey, object rangeKey, ItemStorageConfig storageConfig, DynamoDBFlatConfig flatConfig)
        {
            if (storageConfig.HashKeyPropertyNames.Count != 1)
            {
                var tableName = GetTableName(storageConfig.TableName, flatConfig);
                throw new InvalidOperationException("Must have one hash key defined for the table " + tableName);
            }

            Key key = new Key();

            string hashKeyPropertyName = storageConfig.HashKeyPropertyNames[0];
            PropertyStorage hashKeyProperty = storageConfig.BaseTypeStorageConfig.GetPropertyStorage(hashKeyPropertyName);

            DynamoDBEntry hashKeyEntry = ValueToDynamoDBEntry(hashKeyProperty, hashKey, flatConfig);
            if (hashKeyEntry == null) throw new InvalidOperationException("Unable to convert hash key value for property " + hashKeyPropertyName);
            if (storageConfig.AttributesToStoreAsEpoch.Contains(hashKeyProperty.AttributeName))
                hashKeyEntry = Document.DateTimeToEpochSeconds(hashKeyEntry, hashKeyProperty.AttributeName);
            if (storageConfig.AttributesToStoreAsEpochLong.Contains(hashKeyProperty.AttributeName))
                hashKeyEntry = Document.DateTimeToEpochSecondsLong(hashKeyEntry, hashKeyProperty.AttributeName);
            var hashKeyEntryAttributeConversionConfig = new DynamoDBEntry.AttributeConversionConfig(flatConfig.Conversion, flatConfig.IsEmptyStringValueEnabled);
            key[hashKeyProperty.AttributeName] = hashKeyEntry.ConvertToAttributeValue(hashKeyEntryAttributeConversionConfig);

            if (storageConfig.RangeKeyPropertyNames.Count > 0)
            {
                if (storageConfig.RangeKeyPropertyNames.Count != 1)
                {
                    var tableName = GetTableName(storageConfig.TableName, flatConfig);
                    throw new InvalidOperationException("Must have one range key defined for the table " + tableName);
                }

                string rangeKeyPropertyName = storageConfig.RangeKeyPropertyNames[0];
                PropertyStorage rangeKeyProperty = storageConfig.BaseTypeStorageConfig.GetPropertyStorage(rangeKeyPropertyName);

                DynamoDBEntry rangeKeyEntry = ValueToDynamoDBEntry(rangeKeyProperty, rangeKey, flatConfig);
                if (rangeKeyEntry == null) throw new InvalidOperationException("Unable to convert range key value for property " + rangeKeyPropertyName);
                if (storageConfig.AttributesToStoreAsEpoch.Contains(rangeKeyProperty.AttributeName))
                    rangeKeyEntry = Document.DateTimeToEpochSeconds(rangeKeyEntry, rangeKeyProperty.AttributeName);
                if (storageConfig.AttributesToStoreAsEpochLong.Contains(rangeKeyProperty.AttributeName))
                    rangeKeyEntry = Document.DateTimeToEpochSecondsLong(rangeKeyEntry, rangeKeyProperty.AttributeName);

                var rangeKeyEntryAttributeConversionConfig = new DynamoDBEntry.AttributeConversionConfig(flatConfig.Conversion, flatConfig.IsEmptyStringValueEnabled);
                key[rangeKeyProperty.AttributeName] = rangeKeyEntry.ConvertToAttributeValue(rangeKeyEntryAttributeConversionConfig);
            }

            ValidateKey(key, storageConfig);
            return key;
        }
        internal Key MakeKey<T>(T keyObject, ItemStorageConfig storageConfig, DynamoDBFlatConfig flatConfig)
        {
            ItemStorage keyAsStorage = ObjectToItemStorageHelper(keyObject, storageConfig, flatConfig, keysOnly: true, ignoreNullValues: true);
            if (storageConfig.HasVersion) // if version field is defined, it would have been returned, so remove before making the key
                keyAsStorage.Document[storageConfig.VersionPropertyStorage.AttributeName] = null;
            Key key = new Key(keyAsStorage.Document.ToAttributeMap(flatConfig.Conversion, storageConfig.AttributesToStoreAsEpoch, storageConfig.AttributesToStoreAsEpochLong, flatConfig.IsEmptyStringValueEnabled));
            ValidateKey(key, storageConfig);
            return key;
        }

        // Searching
        internal class ContextSearch
        {
            public DynamoDBFlatConfig FlatConfig { get; set; }
            public Search Search { get; set; }

            public ContextSearch(Search search, DynamoDBFlatConfig flatConfig)
            {
                Search = search;
                FlatConfig = flatConfig;
            }
        }

        private IEnumerable<T> FromSearch<[DynamicallyAccessedMembers(InternalConstants.DataModelModeledType)] T>(ContextSearch cs)
        {
            if (cs == null) throw new ArgumentNullException("cs");

            // Configure search to not collect results
            cs.Search.CollectResults = false;

            ItemStorageConfig storageConfig = StorageConfigCache.GetConfig<T>(cs.FlatConfig);
            while (!cs.Search.IsDone)
            {
                List<Document> set = cs.Search.GetNextSetHelper();
                foreach (var document in set)
                {
                    ItemStorage storage = new ItemStorage(storageConfig);
                    storage.Document = document;
                    T instance = DocumentToObject<T>(storage, cs.FlatConfig);
                    yield return instance;
                }
            }

            // Reset search to allow retrieving items more than once
            cs.Search.Reset();
        }

        #endregion

        #region Scan/Query

        private ContextSearch ConvertScan<[DynamicallyAccessedMembers(InternalConstants.DataModelModeledType)] T>(IEnumerable<ScanCondition> conditions, DynamoDBOperationConfig operationConfig)
        {
            DynamoDBFlatConfig flatConfig = new DynamoDBFlatConfig(operationConfig, this.Config);
            ItemStorageConfig storageConfig = StorageConfigCache.GetConfig<T>(flatConfig);
            ScanFilter filter = ComposeScanFilter(conditions, storageConfig, flatConfig);

            Table table = GetTargetTable(storageConfig, flatConfig);
            var scanConfig = new ScanOperationConfig
            {
                AttributesToGet = storageConfig.AttributesToGet,
                Select = SelectValues.SpecificAttributes,
                Filter = filter,
                ConditionalOperator = flatConfig.ConditionalOperator,
                IndexName = flatConfig.IndexName,
                ConsistentRead = flatConfig.ConsistentRead.GetValueOrDefault(false)
            };

            // table.Scan() returns the ISearch interface but we explicitly cast it to a Search object since we rely on its internal behavior
            Search scan = table.Scan(scanConfig) as Search;
            return new ContextSearch(scan, flatConfig);
        }

        private ContextSearch ConvertFromScan<[DynamicallyAccessedMembers(InternalConstants.DataModelModeledType)] T>(ScanOperationConfig scanConfig, DynamoDBOperationConfig operationConfig)
        {
            DynamoDBFlatConfig flatConfig = new DynamoDBFlatConfig(operationConfig, Config);
            ItemStorageConfig storageConfig = StorageConfigCache.GetConfig<T>(flatConfig);
            Table table = GetTargetTable(storageConfig, flatConfig);

            // table.Scan() returns the ISearch interface but we explicitly cast it to a Search object since we rely on its internal behavior
            Search search = table.Scan(scanConfig) as Search;
            return new ContextSearch(search, flatConfig);
        }

        private ContextSearch ConvertFromQuery<[DynamicallyAccessedMembers(InternalConstants.DataModelModeledType)] T>(QueryOperationConfig queryConfig, DynamoDBOperationConfig operationConfig)
        {
            DynamoDBFlatConfig flatConfig = new DynamoDBFlatConfig(operationConfig, Config);
            ItemStorageConfig storageConfig = StorageConfigCache.GetConfig<T>(flatConfig);
            Table table = GetTargetTable(storageConfig, flatConfig);

            // table.Query() returns the ISearch interface but we explicitly cast it to a Search object since we rely on its internal behavior
            Search search = table.Query(queryConfig) as Search;
            return new ContextSearch(search, flatConfig);
        }

        private ContextSearch ConvertQueryByValue<[DynamicallyAccessedMembers(InternalConstants.DataModelModeledType)] T>(object hashKeyValue, QueryOperator op, IEnumerable<object> values, DynamoDBOperationConfig operationConfig)
        {
            DynamoDBFlatConfig flatConfig = new DynamoDBFlatConfig(operationConfig, Config);
            ItemStorageConfig storageConfig = StorageConfigCache.GetConfig<T>(flatConfig);
            List<QueryCondition> conditions = CreateQueryConditions(flatConfig, op, values, storageConfig);
            ContextSearch query = ConvertQueryByValue<T>(hashKeyValue, conditions, operationConfig, storageConfig);
            return query;
        }

        private ContextSearch ConvertQueryByValue<[DynamicallyAccessedMembers(InternalConstants.DataModelModeledType)] T>(object hashKeyValue, IEnumerable<QueryCondition> conditions, DynamoDBOperationConfig operationConfig, ItemStorageConfig storageConfig = null)
        {
            DynamoDBFlatConfig flatConfig = new DynamoDBFlatConfig(operationConfig, Config);
            if (storageConfig == null)
                storageConfig = StorageConfigCache.GetConfig<T>(flatConfig);

            List<string> indexNames;
            QueryFilter filter = ComposeQueryFilter(flatConfig, hashKeyValue, conditions, storageConfig, out indexNames);
            return ConvertQueryHelper<T>(flatConfig, storageConfig, filter, indexNames);
        }

        private ContextSearch ConvertQueryHelper<T>(DynamoDBFlatConfig currentConfig, ItemStorageConfig storageConfig, QueryFilter filter, List<string> indexNames)
        {
            Table table = GetTargetTable(storageConfig, currentConfig);
            string indexName = GetQueryIndexName(currentConfig, indexNames);
            var queryConfig = new QueryOperationConfig
            {
                Filter = filter,
                ConsistentRead = currentConfig.ConsistentRead.Value,
                BackwardSearch = currentConfig.BackwardQuery.Value,
                IndexName = indexName,
                ConditionalOperator = currentConfig.ConditionalOperator
            };
            if (string.IsNullOrEmpty(indexName))
            {
                queryConfig.Select = SelectValues.SpecificAttributes;
                List<string> attributesToGet = storageConfig.AttributesToGet;
                queryConfig.AttributesToGet = attributesToGet;
            }
            else
            {
                queryConfig.Select = SelectValues.AllProjectedAttributes;
            }

            // table.Query() returns the ISearch interface but we explicitly cast it to a Search object since we rely on its internal behavior
            Search query = table.Query(queryConfig) as Search;

            return new ContextSearch(query, currentConfig);
        }

        private AsyncSearch<T> FromSearchAsync<[DynamicallyAccessedMembers(InternalConstants.DataModelModeledType)] T>(ContextSearch contextSearch)
        {
            return new AsyncSearch<T>(this, contextSearch);
        }

        #endregion
    }
}<|MERGE_RESOLUTION|>--- conflicted
+++ resolved
@@ -191,11 +191,7 @@
                 
                 var emptyConfig = new TableConfig(tableName, conversion: null, consumer: Table.DynamoDBConsumer.DataModel,
                     storeAsEpoch: null, storeAsEpochLong: null, isEmptyStringValueEnabled: false, metadataCachingMode: Config.MetadataCachingMode);
-<<<<<<< HEAD
                 table = Table.LoadTable(Client, emptyConfig) as Table;
-=======
-                table = Table.LoadTable(Client, emptyConfig);
->>>>>>> b6da6ace
                 tablesMap[tableName] = table;
 
                 return table;
@@ -1177,6 +1173,8 @@
                 hashKeyEntry = Document.DateTimeToEpochSeconds(hashKeyEntry, hashKeyProperty.AttributeName);
             if (storageConfig.AttributesToStoreAsEpochLong.Contains(hashKeyProperty.AttributeName))
                 hashKeyEntry = Document.DateTimeToEpochSecondsLong(hashKeyEntry, hashKeyProperty.AttributeName);
+            if (storageConfig.AttributesToStoreAsEpochLong.Contains(hashKeyProperty.AttributeName))
+                hashKeyEntry = Document.DateTimeToEpochSecondsLong(hashKeyEntry, hashKeyProperty.AttributeName);
             var hashKeyEntryAttributeConversionConfig = new DynamoDBEntry.AttributeConversionConfig(flatConfig.Conversion, flatConfig.IsEmptyStringValueEnabled);
             key[hashKeyProperty.AttributeName] = hashKeyEntry.ConvertToAttributeValue(hashKeyEntryAttributeConversionConfig);
 
@@ -1197,6 +1195,8 @@
                     rangeKeyEntry = Document.DateTimeToEpochSeconds(rangeKeyEntry, rangeKeyProperty.AttributeName);
                 if (storageConfig.AttributesToStoreAsEpochLong.Contains(rangeKeyProperty.AttributeName))
                     rangeKeyEntry = Document.DateTimeToEpochSecondsLong(rangeKeyEntry, rangeKeyProperty.AttributeName);
+                if (storageConfig.AttributesToStoreAsEpochLong.Contains(rangeKeyProperty.AttributeName))
+                    rangeKeyEntry = Document.DateTimeToEpochSecondsLong(rangeKeyEntry, rangeKeyProperty.AttributeName);
 
                 var rangeKeyEntryAttributeConversionConfig = new DynamoDBEntry.AttributeConversionConfig(flatConfig.Conversion, flatConfig.IsEmptyStringValueEnabled);
                 key[rangeKeyProperty.AttributeName] = rangeKeyEntry.ConvertToAttributeValue(rangeKeyEntryAttributeConversionConfig);
@@ -1210,6 +1210,7 @@
             ItemStorage keyAsStorage = ObjectToItemStorageHelper(keyObject, storageConfig, flatConfig, keysOnly: true, ignoreNullValues: true);
             if (storageConfig.HasVersion) // if version field is defined, it would have been returned, so remove before making the key
                 keyAsStorage.Document[storageConfig.VersionPropertyStorage.AttributeName] = null;
+            Key key = new Key(keyAsStorage.Document.ToAttributeMap(flatConfig.Conversion, storageConfig.AttributesToStoreAsEpoch, storageConfig.AttributesToStoreAsEpochLong, flatConfig.IsEmptyStringValueEnabled));
             Key key = new Key(keyAsStorage.Document.ToAttributeMap(flatConfig.Conversion, storageConfig.AttributesToStoreAsEpoch, storageConfig.AttributesToStoreAsEpochLong, flatConfig.IsEmptyStringValueEnabled));
             ValidateKey(key, storageConfig);
             return key;
