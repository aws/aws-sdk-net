--- conflicted
+++ resolved
@@ -14,6 +14,7 @@
  */
 
 using Amazon.DynamoDBv2.DocumentModel;
+using Amazon.Runtime.Telemetry.Tracing;
 using Amazon.Runtime.Telemetry.Tracing;
 
 namespace Amazon.DynamoDBv2.DataModel
@@ -59,40 +60,14 @@
 
         internal AsyncSearch(DynamoDBContext source, DynamoDBContext.ContextSearch contextSearch)
         {
-<<<<<<< HEAD
             _sourceContext = source;
             _documentSearch = contextSearch.Search;
             _config = contextSearch.FlatConfig;
-=======
-            SourceContext = source;
-            DocumentSearch = contextSearch.Search;
-            Config = contextSearch.FlatConfig;
->>>>>>> acae479f
             TracerProvider = source?.Client?.Config?.TelemetryProvider?.TracerProvider
                 ?? AWSConfigs.TelemetryProvider.TracerProvider;
         }
 
-<<<<<<< HEAD
         /// <inheritdoc/>
-=======
-        #endregion
-
-        #region Private members
-
-        private Search DocumentSearch { get; set; }
-        private DynamoDBContext SourceContext { get; set; }
-        private DynamoDBFlatConfig Config { get; set; }
-
-        #endregion
-
-        internal TracerProvider TracerProvider { get; private set; }
-
-        #region Public properties
-
-        /// <summary>
-        /// Flag that, if true, indicates that the search is done
-        /// </summary>
->>>>>>> acae479f
         public virtual bool IsDone
         {
             get
