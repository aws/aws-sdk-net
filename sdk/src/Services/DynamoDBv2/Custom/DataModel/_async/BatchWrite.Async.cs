--- conflicted
+++ resolved
@@ -17,6 +17,7 @@
 using System.Threading.Tasks;
 using System.Threading;
 using Amazon.Runtime.Telemetry.Tracing;
+using Amazon.Runtime.Telemetry.Tracing;
 
 namespace Amazon.DynamoDBv2.DataModel
 {
@@ -31,19 +32,8 @@
         /// <param name="cancellationToken">Token which can be used to cancel the task.</param>
         /// 
         /// <returns>A Task that can be used to poll or wait for results, or both.</returns>
-<<<<<<< HEAD
         Task ExecuteAsync(CancellationToken cancellationToken = default(CancellationToken));
     }
-=======
-        public async Task ExecuteAsync(CancellationToken cancellationToken = default(CancellationToken))
-        {
-            var operationName = DynamoDBTelemetry.ExtractOperationName(nameof(BatchWrite), nameof(ExecuteAsync));
-            using (DynamoDBTelemetry.CreateSpan(TracerProvider, operationName, spanKind: SpanKind.CLIENT))
-            {
-                await ExecuteHelperAsync(cancellationToken).ConfigureAwait(false);
-            }
-        }
->>>>>>> acae479f
 
     public abstract partial class BatchWrite : IBatchWrite
     {
@@ -75,15 +65,12 @@
         /// <param name="cancellationToken">Token which can be used to cancel the task.</param>
         /// 
         /// <returns>A Task that can be used to poll or wait for results, or both.</returns>
-<<<<<<< HEAD
         Task ExecuteAsync(CancellationToken cancellationToken = default(CancellationToken));
     }
 
     public partial class MultiTableBatchWrite : IMultiTableBatchWrite
     {
         /// <inheritdoc/>
-=======
->>>>>>> acae479f
         public async Task ExecuteAsync(CancellationToken cancellationToken = default(CancellationToken))
         {
             var operationName = DynamoDBTelemetry.ExtractOperationName(nameof(MultiTableBatchWrite), nameof(ExecuteAsync));
