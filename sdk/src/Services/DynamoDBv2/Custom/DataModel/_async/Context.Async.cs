﻿/*
 * Copyright Amazon.com, Inc. or its affiliates. All Rights Reserved.
 * 
 * Licensed under the Apache License, Version 2.0 (the "License").
 * You may not use this file except in compliance with the License.
 * A copy of the License is located at
 * 
 *  http://aws.amazon.com/apache2.0
 * 
 * or in the "license" file accompanying this file. This file is distributed
 * on an "AS IS" BASIS, WITHOUT WARRANTIES OR CONDITIONS OF ANY KIND, either
 * express or implied. See the License for the specific language governing
 * permissions and limitations under the License.
 */
#pragma warning disable 1574

using System;
using System.Collections.Generic;
using System.Threading;
using System.Threading.Tasks;
using Amazon.DynamoDBv2.DocumentModel;

namespace Amazon.DynamoDBv2.DataModel
{
    /// <summary>
    /// Context object for using the DataModel mode of DynamoDB.
    /// Used to interact with the service, save/load objects, etc.
    /// </summary>
    public partial class DynamoDBContext : IDynamoDBContext
    {
        #region Save async

<<<<<<< HEAD
        /// <inheritdoc/>
        public async Task SaveAsync<T>(T value, CancellationToken cancellationToken = default)
        {
            using (DynamoDBTelemetry.CreateSpan(this, nameof(SaveAsync)))
            {
                await SaveHelperAsync(value, new DynamoDBFlatConfig(null, Config), cancellationToken).ConfigureAwait(false);
            }
        }

        /// <inheritdoc/>
        [Obsolete("Use the SaveAsync overload that takes SaveConfig instead, since DynamoDBOperationConfig contains properties that are not applicable to SaveAsync.")]
        public async Task SaveAsync<T>(T value, DynamoDBOperationConfig operationConfig, CancellationToken cancellationToken = default)
        {
            using (DynamoDBTelemetry.CreateSpan(this, nameof(SaveAsync)))
            {
                await SaveHelperAsync(value, new DynamoDBFlatConfig(operationConfig, Config), cancellationToken).ConfigureAwait(false);
            }
        }

        /// <inheritdoc/>
        public async Task SaveAsync<T>(T value, SaveConfig saveConfig, CancellationToken cancellationToken = default)
        {
            using (DynamoDBTelemetry.CreateSpan(this, nameof(SaveAsync)))
            {
                await SaveHelperAsync(value, new DynamoDBFlatConfig(saveConfig?.ToDynamoDBOperationConfig(), Config), cancellationToken).ConfigureAwait(false);
            }
        }

        /// <inheritdoc/>
        public async Task SaveAsync(Type valueType, object value, CancellationToken cancellationToken = default)
        {
            using (DynamoDBTelemetry.CreateSpan(this, nameof(SaveAsync)))
            {
                await SaveHelperAsync(valueType, value, new DynamoDBFlatConfig(null, Config), cancellationToken).ConfigureAwait(false);
            }
        }

        /// <inheritdoc/>
        [Obsolete("Use the SaveAsync overload that takes SaveConfig instead, since DynamoDBOperationConfig contains properties that are not applicable to SaveAsync.")]
        public async Task SaveAsync(Type valueType, object value, DynamoDBOperationConfig operationConfig, CancellationToken cancellationToken = default)
        {
            using (DynamoDBTelemetry.CreateSpan(this, nameof(SaveAsync)))
            {
                await SaveHelperAsync(valueType, value, new DynamoDBFlatConfig(operationConfig, Config), cancellationToken).ConfigureAwait(false);
            }
        }

        /// <inheritdoc/>
        public async Task SaveAsync(Type valueType, object value, SaveConfig saveConfig, CancellationToken cancellationToken = default)
        {
            using (DynamoDBTelemetry.CreateSpan(this, nameof(SaveAsync)))
            {
                await SaveHelperAsync(valueType, value, new DynamoDBFlatConfig(saveConfig?.ToDynamoDBOperationConfig(), Config), cancellationToken).ConfigureAwait(false);
=======
        /// <summary>
        /// Initiates the asynchronous execution of the Save operation.
        /// <seealso cref="Amazon.DynamoDBv2.DataModel.DynamoDBContext.Save"/>
        /// </summary>
        /// <typeparam name="T">Type to save as.</typeparam>
        /// <param name="value">Object to save.</param>
        /// <param name="cancellationToken">Token which can be used to cancel the task.</param>
        /// <returns>A Task that can be used to poll or wait for results, or both.</returns>
        public async Task SaveAsync<T>(T value, CancellationToken cancellationToken = default(CancellationToken))
        {
            using (DynamoDBTelemetry.CreateSpan(this, nameof(SaveAsync)))
            {
                await SaveHelperAsync(value, null, cancellationToken).ConfigureAwait(false);
            }
        }

        /// <summary>
        /// Initiates the asynchronous execution of the Save operation.
        /// <seealso cref="Amazon.DynamoDBv2.DataModel.DynamoDBContext.Save"/>
        /// </summary>
        /// <typeparam name="T">Type to save as.</typeparam>
        /// <param name="value">Object to save.</param>
        /// <param name="operationConfig">Overriding configuration.</param>
        /// <param name="cancellationToken">Token which can be used to cancel the task.</param>
        /// <returns>A Task that can be used to poll or wait for results, or both.</returns>
        public async Task SaveAsync<T>(T value, DynamoDBOperationConfig operationConfig, CancellationToken cancellationToken = default(CancellationToken))
        {
            using (DynamoDBTelemetry.CreateSpan(this, nameof(SaveAsync)))
            {
                await SaveHelperAsync(value, operationConfig, cancellationToken).ConfigureAwait(false);
            }
        }

        /// <summary>
        /// Initiates the asynchronous execution of the Save operation.
        /// <seealso cref="Amazon.DynamoDBv2.DataModel.DynamoDBContext.Save"/>
        /// </summary>
        /// <param name="valueType">Type of the Object to save.</param>
        /// <param name="value">Object to save.</param>
        /// <param name="cancellationToken">Token which can be used to cancel the task.</param>
        /// <returns>A Task that can be used to poll or wait for results, or both.</returns>
        public async Task SaveAsync(Type valueType, object value, CancellationToken cancellationToken = default(CancellationToken))
        {
            using (DynamoDBTelemetry.CreateSpan(this, nameof(SaveAsync)))
            {
                await SaveHelperAsync(valueType, value, null, cancellationToken).ConfigureAwait(false);
            }
        }

        /// <summary>
        /// Initiates the asynchronous execution of the Save operation.
        /// <seealso cref="Amazon.DynamoDBv2.DataModel.DynamoDBContext.Save"/>
        /// </summary>
        /// <param name="valueType">Type of the Object to save.</param>
        /// <param name="value">Object to save.</param>
        /// <param name="operationConfig">Overriding configuration.</param>
        /// <param name="cancellationToken">Token which can be used to cancel the task.</param>
        /// <returns>A Task that can be used to poll or wait for results, or both.</returns>
        public async Task SaveAsync(Type valueType, object value, DynamoDBOperationConfig operationConfig, CancellationToken cancellationToken = default(CancellationToken))
        {
            using (DynamoDBTelemetry.CreateSpan(this, nameof(SaveAsync)))
            {
                await SaveHelperAsync(valueType, value, operationConfig, cancellationToken).ConfigureAwait(false);
>>>>>>> acae479f
            }
        }

        #endregion

        #region Load async

<<<<<<< HEAD
        /// <inheritdoc/>
        public async Task<T> LoadAsync<T>(object hashKey, CancellationToken cancellationToken = default)
        {
            using (DynamoDBTelemetry.CreateSpan(this, nameof(LoadAsync)))
            {
                return await LoadHelperAsync<T>(hashKey, null, new DynamoDBFlatConfig(null, Config), cancellationToken).ConfigureAwait(false);
            }
        }

        /// <inheritdoc/>
        [Obsolete("Use the LoadAsync overload that takes LoadConfig instead, since DynamoDBOperationConfig contains properties that are not applicable to LoadAsync.")]
        public async Task<T> LoadAsync<T>(object hashKey, DynamoDBOperationConfig operationConfig, CancellationToken cancellationToken = default)
        {
            using (DynamoDBTelemetry.CreateSpan(this, nameof(LoadAsync)))
            {
                return await LoadHelperAsync<T>(hashKey, null, new DynamoDBFlatConfig(operationConfig, Config), cancellationToken).ConfigureAwait(false);
            }
        }

        /// <inheritdoc/>
        public async Task<T> LoadAsync<T>(object hashKey, LoadConfig loadConfig, CancellationToken cancellationToken = default)
        {
            using (DynamoDBTelemetry.CreateSpan(this, nameof(LoadAsync)))
            {
                return await LoadHelperAsync<T>(hashKey, null, new DynamoDBFlatConfig(loadConfig?.ToDynamoDBOperationConfig(), Config), cancellationToken).ConfigureAwait(false);
            }
        }

        /// <inheritdoc/>
        public async Task<T> LoadAsync<T>(object hashKey, object rangeKey, CancellationToken cancellationToken = default)
        {
            using (DynamoDBTelemetry.CreateSpan(this, nameof(LoadAsync)))
            {
                return await LoadHelperAsync<T>(hashKey, rangeKey, new DynamoDBFlatConfig(null, Config), cancellationToken).ConfigureAwait(false);
            }
        }

        /// <inheritdoc/>
        [Obsolete("Use the LoadAsync overload that takes LoadConfig instead, since DynamoDBOperationConfig contains properties that are not applicable to LoadAsync.")]
        public async Task<T> LoadAsync<T>(object hashKey, object rangeKey, DynamoDBOperationConfig operationConfig, CancellationToken cancellationToken = default)
        {
            using (DynamoDBTelemetry.CreateSpan(this, nameof(LoadAsync)))
            {
                return await LoadHelperAsync<T>(hashKey, rangeKey, new DynamoDBFlatConfig(operationConfig, Config), cancellationToken).ConfigureAwait(false);
            }
        }

        /// <inheritdoc/>
        public async Task<T> LoadAsync<T>(object hashKey, object rangeKey, LoadConfig loadConfig, CancellationToken cancellationToken = default)
        {
            using (DynamoDBTelemetry.CreateSpan(this, nameof(LoadAsync)))
            {
                return await LoadHelperAsync<T>(hashKey, rangeKey, new DynamoDBFlatConfig(loadConfig?.ToDynamoDBOperationConfig(), Config), cancellationToken).ConfigureAwait(false);
            }
        }

        /// <inheritdoc/>
        public async Task<T> LoadAsync<T>(T keyObject, CancellationToken cancellationToken = default)
        {
            using (DynamoDBTelemetry.CreateSpan(this, nameof(LoadAsync)))
            {
                return await LoadHelperAsync(keyObject, new DynamoDBFlatConfig(null, Config), cancellationToken).ConfigureAwait(false);
            }
        }

        /// <inheritdoc/>
        [Obsolete("Use the LoadAsync overload that takes LoadConfig instead, since DynamoDBOperationConfig contains properties that are not applicable to LoadAsync.")]
        public async Task<T> LoadAsync<T>(T keyObject, DynamoDBOperationConfig operationConfig, CancellationToken cancellationToken = default)
        {
            using (DynamoDBTelemetry.CreateSpan(this, nameof(LoadAsync)))
            {
                return await LoadHelperAsync(keyObject, new DynamoDBFlatConfig(operationConfig, Config), cancellationToken).ConfigureAwait(false);
            }
        }

        /// <inheritdoc/>
        public async Task<T> LoadAsync<T>(T keyObject, LoadConfig loadConfig, CancellationToken cancellationToken = default)
        {
            using (DynamoDBTelemetry.CreateSpan(this, nameof(LoadAsync)))
            {
                return await LoadHelperAsync(keyObject, new DynamoDBFlatConfig(loadConfig?.ToDynamoDBOperationConfig(), Config), cancellationToken).ConfigureAwait(false);
=======
        /// <summary>
        /// Loads an object from DynamoDB for the given hash key.
        /// </summary>
        /// <remarks>
        /// This invokes DynamoDB's GetItem operation, which returns an item with the given primary key.
        /// </remarks>
        /// <typeparam name="T">Type to populate. It must be marked up with DynamoDBTableAttribute and at least
        /// one public field/property with DynamoDBHashKeyAttribute.</typeparam>
        /// <param name="hashKey">Hash key element of the target item.</param>
        /// <param name="cancellationToken">Token which can be used to cancel the task.</param>
        /// <returns>Object of type T, populated with the properties of the item loaded from DynamoDB.</returns>
        public async Task<T> LoadAsync<T>(object hashKey, CancellationToken cancellationToken = default(CancellationToken))
        {
            using (DynamoDBTelemetry.CreateSpan(this, nameof(LoadAsync)))
            {
                return await LoadHelperAsync<T>(hashKey, null, null, cancellationToken).ConfigureAwait(false);
            }
        }

        /// <summary>
        /// Loads an object from DynamoDB for the given hash key and using the given config.
        /// </summary>
        /// <remarks>
        /// This invokes DynamoDB's GetItem operation, which returns an item with the given primary key.
        /// </remarks>
        /// <typeparam name="T">Type to populate.</typeparam>
        /// <param name="hashKey">Hash key element of the target item.</param>
        /// <param name="operationConfig">Overrides the DynamoDBContextConfig on the context object.
        /// Note that its <c>IndexName</c> <b>does not</b> influence which object is loaded. Rather 
        /// the item's primary key for the table must be specified.
        /// </param>
        /// <param name="cancellationToken">Token which can be used to cancel the task.</param>
        /// <returns>Object of type T, populated with the properties of the item loaded from DynamoDB.</returns>
        public async Task<T> LoadAsync<T>(object hashKey, DynamoDBOperationConfig operationConfig, CancellationToken cancellationToken = default(CancellationToken))
        {
            using (DynamoDBTelemetry.CreateSpan(this, nameof(LoadAsync)))
            {
                return await LoadHelperAsync<T>(hashKey, null, operationConfig, cancellationToken).ConfigureAwait(false);
            }
        }

        /// <summary>
        /// Loads an object from DynamoDB for the given hash-and-range primary key.
        /// </summary>
        /// <remarks>
        /// This invokes DynamoDB's GetItem operation, which returns an item with the given primary key.
        /// </remarks>
        /// <typeparam name="T">Type to populate. It must be marked up with DynamoDBTableAttribute and at least
        /// one public field/property with DynamoDBHashKeyAttribute.</typeparam>
        /// <param name="hashKey">Hash key element of the target item.</param>
        /// <param name="rangeKey">Range key element of the target item.</param>
        /// <param name="cancellationToken">Token which can be used to cancel the task.</param>
        /// <returns>Object of type T, populated with the properties of the item loaded from DynamoDB.</returns>
        public async Task<T> LoadAsync<T>(object hashKey, object rangeKey, CancellationToken cancellationToken = default(CancellationToken))
        {
            using (DynamoDBTelemetry.CreateSpan(this, nameof(LoadAsync)))
            {
                return await LoadHelperAsync<T>(hashKey, rangeKey, null, cancellationToken).ConfigureAwait(false);
            }
        }

        /// <summary>
        /// Loads an object from DynamoDB for the given hash-and-range primary key and using the given config.
        /// </summary>
        /// <remarks>
        /// This invokes DynamoDB's GetItem operation, which returns an item with the given primary key.
        /// </remarks>
        /// <typeparam name="T">Type to populate. It must be marked up with DynamoDBTableAttribute and at least
        /// one public field/property with DynamoDBHashKeyAttribute.</typeparam>
        /// <param name="hashKey">Hash key element of the target item.</param>
        /// <param name="rangeKey">Range key element of the target item.</param>
        /// <param name="operationConfig">Overrides the DynamoDBContextConfig on the context object.
        /// Note that its <c>IndexName</c> <b>does not</b> influence which object is loaded. Rather 
        /// the item's primary key for the table must be specified.
        /// </param>
        /// <param name="cancellationToken">Token which can be used to cancel the task.</param>
        /// <returns>Object of type T, populated with the properties of the item loaded from DynamoDB.</returns>
        public async Task<T> LoadAsync<T>(object hashKey, object rangeKey, DynamoDBOperationConfig operationConfig, CancellationToken cancellationToken = default(CancellationToken))
        {
            using (DynamoDBTelemetry.CreateSpan(this, nameof(LoadAsync)))
            {
                return await LoadHelperAsync<T>(hashKey, rangeKey, operationConfig, cancellationToken).ConfigureAwait(false);
            }
        }

        /// <summary>
        /// Loads an object from DynamoDB for the given key.
        /// </summary>
        /// <remarks>
        /// This invokes DynamoDB's GetItem operation, which returns an item with the given primary key.
        /// </remarks>
        /// <typeparam name="T">Type to populate. It must be marked up with DynamoDBTableAttribute and at least
        /// one public field/property with DynamoDBHashKeyAttribute.</typeparam>
        /// <param name="keyObject">A partially-specified instance, where the
        /// hash/range properties are equal to the key of the item you
        /// want to load.</param>
        /// <param name="cancellationToken">Token which can be used to cancel the task.</param>
        /// <returns>Object of type T, populated with the properties of the item loaded from DynamoDB.</returns>
        public async Task<T> LoadAsync<T>(T keyObject, CancellationToken cancellationToken = default(CancellationToken))
        {
            using (DynamoDBTelemetry.CreateSpan(this, nameof(LoadAsync)))
            {
                return await LoadHelperAsync(keyObject, null, cancellationToken).ConfigureAwait(false);
            }
        }

        /// <summary>
        /// Loads an object from DynamoDB for the given key and using the given config.
        /// </summary>
        /// <remarks>
        /// This invokes DynamoDB's GetItem operation, which returns an item with the given primary key.
        /// </remarks>
        /// <typeparam name="T">Type to populate. It must be marked up with DynamoDBTableAttribute and at least
        /// one public field/property with DynamoDBHashKeyAttribute.</typeparam>
        /// <param name="keyObject">A partially-specified instance, where the
        /// hash/range properties are equal to the key of the item you
        /// want to load.</param>
        /// <param name="operationConfig">Overrides the DynamoDBContextConfig on the context object.
        /// Note that its <c>IndexName</c> <b>does not</b> influence which object is loaded. Rather 
        /// the item's primary key for the table must be specified.
        /// </param>
        /// <param name="cancellationToken">Token which can be used to cancel the task.</param>
        /// <returns>Object of type T, populated with the properties of the item loaded from DynamoDB.</returns>
        public async Task<T> LoadAsync<T>(T keyObject, DynamoDBOperationConfig operationConfig, CancellationToken cancellationToken = default(CancellationToken))
        {
            using (DynamoDBTelemetry.CreateSpan(this, nameof(LoadAsync)))
            {
                return await LoadHelperAsync(keyObject, operationConfig, cancellationToken).ConfigureAwait(false);
>>>>>>> acae479f
            }
        }

        #endregion

        #region Delete async

<<<<<<< HEAD
        /// <inheritdoc/>
        public async Task DeleteAsync<T>(T value, CancellationToken cancellationToken = default)
        {
            using (DynamoDBTelemetry.CreateSpan(this, nameof(DeleteAsync)))
            {
                await DeleteHelperAsync(value, new DynamoDBFlatConfig(null, Config), cancellationToken).ConfigureAwait(false);
            }
        }

        /// <inheritdoc/>
        [Obsolete("Use the DeleteAsync overload that takes DeleteConfig instead, since DynamoDBOperationConfig contains properties that are not applicable to DeleteAsync.")]
        public async Task DeleteAsync<T>(T value, DynamoDBOperationConfig operationConfig, CancellationToken cancellationToken = default)
        {
            using (DynamoDBTelemetry.CreateSpan(this, nameof(DeleteAsync)))
            {
                await DeleteHelperAsync(value, new DynamoDBFlatConfig(operationConfig, Config), cancellationToken).ConfigureAwait(false);
            }
        }

        /// <inheritdoc/>
        public async Task DeleteAsync<T>(T value, DeleteConfig deleteConfig, CancellationToken cancellationToken = default)
        {
            using (DynamoDBTelemetry.CreateSpan(this, nameof(DeleteAsync)))
            {
                await DeleteHelperAsync(value, new DynamoDBFlatConfig(deleteConfig?.ToDynamoDBOperationConfig(), Config), cancellationToken).ConfigureAwait(false);
            }
        }

        /// <inheritdoc/>
        public async Task DeleteAsync<T>(object hashKey, CancellationToken cancellationToken = default)
        {
            using (DynamoDBTelemetry.CreateSpan(this, nameof(DeleteAsync)))
            {
                await DeleteHelperAsync<T>(hashKey, null, new DynamoDBFlatConfig(null, Config), cancellationToken).ConfigureAwait(false);
            }
        }

        /// <inheritdoc/>
        [Obsolete("Use the DeleteAsync overload that takes DeleteConfig instead, since DynamoDBOperationConfig contains properties that are not applicable to DeleteAsync.")]
        public async Task DeleteAsync<T>(object hashKey, DynamoDBOperationConfig operationConfig, CancellationToken cancellationToken = default)
        {
            using (DynamoDBTelemetry.CreateSpan(this, nameof(DeleteAsync)))
            {
                await DeleteHelperAsync<T>(hashKey, null, new DynamoDBFlatConfig(operationConfig, Config), cancellationToken).ConfigureAwait(false);
            }
        }

        /// <inheritdoc/>
        public async Task DeleteAsync<T>(object hashKey, DeleteConfig deleteConfig, CancellationToken cancellationToken = default)
        {
            using (DynamoDBTelemetry.CreateSpan(this, nameof(DeleteAsync)))
            {
                await DeleteHelperAsync<T>(hashKey, null, new DynamoDBFlatConfig(deleteConfig?.ToDynamoDBOperationConfig(), Config), cancellationToken).ConfigureAwait(false);
            }
        }

        /// <inheritdoc/>
        public async Task DeleteAsync<T>(object hashKey, object rangeKey, CancellationToken cancellationToken = default)
        {
            using (DynamoDBTelemetry.CreateSpan(this, nameof(DeleteAsync)))
            {
                await DeleteHelperAsync<T>(hashKey, rangeKey, new DynamoDBFlatConfig(null, Config), cancellationToken).ConfigureAwait(false);
            }
        }

        /// <inheritdoc/>
        [Obsolete("Use the DeleteAsync overload that takes DeleteConfig instead, since DynamoDBOperationConfig contains properties that are not applicable to DeleteAsync.")]
        public async Task DeleteAsync<T>(object hashKey, object rangeKey, DynamoDBOperationConfig operationConfig, CancellationToken cancellationToken = default)
        {
            using (DynamoDBTelemetry.CreateSpan(this, nameof(DeleteAsync)))
            {
                await DeleteHelperAsync<T>(hashKey, rangeKey, new DynamoDBFlatConfig(operationConfig, Config), cancellationToken).ConfigureAwait(false);
            }
        }

        /// <inheritdoc/>
        public async Task DeleteAsync<T>(object hashKey, object rangeKey, DeleteConfig deleteConfig, CancellationToken cancellationToken = default)
        {
            using (DynamoDBTelemetry.CreateSpan(this, nameof(DeleteAsync)))
            {
                await DeleteHelperAsync<T>(hashKey, rangeKey, new DynamoDBFlatConfig(deleteConfig?.ToDynamoDBOperationConfig(), Config), cancellationToken).ConfigureAwait(false);
=======
        /// <summary>
        /// Initiates the asynchronous execution of the Delete operation.
        /// </summary>
        /// <typeparam name="T">Type of object.</typeparam>
        /// <param name="value">Object to delete.</param>
        /// <param name="cancellationToken">Token which can be used to cancel the task.</param>
        /// <returns>A Task that can be used to poll or wait for results, or both.</returns>
        public async Task DeleteAsync<T>(T value, CancellationToken cancellationToken = default(CancellationToken))
        {
            using (DynamoDBTelemetry.CreateSpan(this, nameof(DeleteAsync)))
            {
                await DeleteHelperAsync(value, null, cancellationToken).ConfigureAwait(false);
            }
        }

        /// <summary>
        /// Initiates the asynchronous execution of the Delete operation.
        /// </summary>
        /// <typeparam name="T">Type of object.</typeparam>
        /// <param name="value">Object to delete.</param>
        /// <param name="operationConfig">Overriding configuration.</param>
        /// <param name="cancellationToken">Token which can be used to cancel the task.</param>
        /// <returns>A Task that can be used to poll or wait for results, or both.</returns>
        public async Task DeleteAsync<T>(T value, DynamoDBOperationConfig operationConfig, CancellationToken cancellationToken = default(CancellationToken))
        {
            using (DynamoDBTelemetry.CreateSpan(this, nameof(DeleteAsync)))
            {
                await DeleteHelperAsync(value, operationConfig, cancellationToken).ConfigureAwait(false);
            }
        }

        /// <summary>
        /// Initiates the asynchronous execution of the Delete operation.
        /// </summary>
        /// <typeparam name="T">Type of object.</typeparam>
        /// <param name="hashKey">Hash key element of the object to delete.</param>
        /// <param name="cancellationToken">Token which can be used to cancel the task.</param>
        /// <returns>A Task that can be used to poll or wait for results, or both.</returns>
        public async Task DeleteAsync<T>(object hashKey, CancellationToken cancellationToken = default(CancellationToken))
        {
            using (DynamoDBTelemetry.CreateSpan(this, nameof(DeleteAsync)))
            {
                await DeleteHelperAsync<T>(hashKey, null, null, cancellationToken).ConfigureAwait(false);
            }
        }

        /// <summary>
        /// Initiates the asynchronous execution of the Delete operation.
        /// </summary>
        /// <typeparam name="T">Type of object.</typeparam>
        /// <param name="hashKey">Hash key element of the object to delete.</param>
        /// <param name="operationConfig">Config object which can be used to override that table used.</param>
        /// <param name="cancellationToken">Token which can be used to cancel the task.</param>
        /// <returns>A Task that can be used to poll or wait for results, or both.</returns>
        public async Task DeleteAsync<T>(object hashKey, DynamoDBOperationConfig operationConfig, CancellationToken cancellationToken = default(CancellationToken))
        {
            using (DynamoDBTelemetry.CreateSpan(this, nameof(DeleteAsync)))
            {
                await DeleteHelperAsync<T>(hashKey, null, operationConfig, cancellationToken).ConfigureAwait(false);
            }
        }

        /// <summary>
        /// Initiates the asynchronous execution of the Delete operation.
        /// </summary>
        /// <typeparam name="T">Type of object.</typeparam>
        /// <param name="hashKey">Hash key element of the object to delete.</param>
        /// <param name="rangeKey">Range key element of the object to delete.</param>
        /// <param name="cancellationToken">Token which can be used to cancel the task.</param>
        /// <returns>A Task that can be used to poll or wait for results, or both.</returns>
        public async Task DeleteAsync<T>(object hashKey, object rangeKey, CancellationToken cancellationToken = default(CancellationToken))
        {
            using (DynamoDBTelemetry.CreateSpan(this, nameof(DeleteAsync)))
            {
                await DeleteHelperAsync<T>(hashKey, rangeKey, null, cancellationToken).ConfigureAwait(false);
            }
        }

        /// <summary>
        /// Initiates the asynchronous execution of the Delete operation.
        /// </summary>
        /// <typeparam name="T">Type of object.</typeparam>
        /// <param name="hashKey">Hash key element of the object to delete.</param>
        /// <param name="rangeKey">Range key element of the object to delete.</param>
        /// <param name="operationConfig">Config object which can be used to override that table used.</param>
        /// <param name="cancellationToken">Token which can be used to cancel the task.</param>
        /// <returns>A Task that can be used to poll or wait for results, or both.</returns>
        public async Task DeleteAsync<T>(object hashKey, object rangeKey, DynamoDBOperationConfig operationConfig, CancellationToken cancellationToken = default(CancellationToken))
        {
            using (DynamoDBTelemetry.CreateSpan(this, nameof(DeleteAsync)))
            {
                await DeleteHelperAsync<T>(hashKey, rangeKey, operationConfig, cancellationToken).ConfigureAwait(false);
>>>>>>> acae479f
            }
        }

        #endregion

        #region BatchGet async

<<<<<<< HEAD
        /// <inheritdoc/>
        public async Task ExecuteBatchGetAsync(params IBatchGet[] batches)
=======
        /// <summary>
        /// Issues a batch-get request with multiple batches.
        /// 
        /// Results are stored in the individual batches.
        /// </summary>
        /// <param name="batches">
        /// Configured BatchGet objects
        /// </param>
        public async Task ExecuteBatchGetAsync(params BatchGet[] batches)
>>>>>>> acae479f
        {
            using (DynamoDBTelemetry.CreateSpan(this, nameof(ExecuteBatchGetAsync)))
            {
                await ExecuteBatchGetAsync(batches, default(CancellationToken)).ConfigureAwait(false);
            }
        }

<<<<<<< HEAD
        /// <inheritdoc/>
        public async Task ExecuteBatchGetAsync(IBatchGet[] batches, CancellationToken cancellationToken = default(CancellationToken))
=======
        /// <summary>
        /// Issues a batch-get request with multiple batches.
        /// 
        /// Results are stored in the individual batches.
        /// </summary>
        /// <param name="batches">
        /// Configured BatchGet objects
        /// </param>
        /// <param name="cancellationToken">
        ///     A cancellation token that can be used by other objects or threads to receive notice of cancellation.
        /// </param>
        public async Task ExecuteBatchGetAsync(BatchGet[] batches, CancellationToken cancellationToken = default(CancellationToken))
>>>>>>> acae479f
        {
            using (DynamoDBTelemetry.CreateSpan(this, nameof(ExecuteBatchGetAsync)))
            {
                MultiTableBatchGet superBatch = new MultiTableBatchGet(batches);
                await superBatch.ExecuteAsync(cancellationToken).ConfigureAwait(false);
            }
        }

        #endregion

        #region BatchWrite async

<<<<<<< HEAD
        /// <inheritdoc/>
        public async Task ExecuteBatchWriteAsync(IBatchWrite[] batches, CancellationToken cancellationToken = default(CancellationToken))
=======
        /// <summary>
        /// Issues a batch-write request with multiple batches.
        /// </summary>
        /// <param name="batches">
        /// Configured BatchWrite objects
        /// </param>
        /// <param name="cancellationToken">
        ///     A cancellation token that can be used by other objects or threads to receive notice of cancellation.
        /// </param>
        public async Task ExecuteBatchWriteAsync(BatchWrite[] batches, CancellationToken cancellationToken = default(CancellationToken))
>>>>>>> acae479f
        {
            using (DynamoDBTelemetry.CreateSpan(this, nameof(ExecuteBatchWriteAsync)))
            {
                MultiTableBatchWrite superBatch = new MultiTableBatchWrite(batches);
                await superBatch.ExecuteAsync(cancellationToken).ConfigureAwait(false);
            }
        }

        #endregion

        #region TransactGet async

<<<<<<< HEAD
        /// <inheritdoc/>
        public async Task ExecuteTransactGetAsync(ITransactGet[] transactionParts, CancellationToken cancellationToken = default(CancellationToken))
=======
        /// <summary>
        /// Issues a transactional get request with multiple TransactGet objects.
        /// Results are stored in the individual TransactGet objects.
        /// </summary>
        /// <param name="transactionParts">Configured TransactGet objects.</param>
        /// <param name="cancellationToken">Token which can be used to cancel the task.</param>
        /// <returns>A Task that can be used to poll or wait for results, or both.</returns>
        public async Task ExecuteTransactGetAsync(TransactGet[] transactionParts, CancellationToken cancellationToken = default(CancellationToken))
>>>>>>> acae479f
        {
            using (DynamoDBTelemetry.CreateSpan(this, nameof(ExecuteTransactGetAsync)))
            {
                MultiTableTransactGet transaction = new MultiTableTransactGet(transactionParts);
                await transaction.ExecuteAsync(cancellationToken).ConfigureAwait(false);
            }
        }

        #endregion

        #region TransactWrite async

<<<<<<< HEAD
        /// <inheritdoc/>
        public async Task ExecuteTransactWriteAsync(ITransactWrite[] transactionParts, CancellationToken cancellationToken = default(CancellationToken))
=======
        /// <summary>
        /// Issues a transactional write request with multiple TransactWrite objects.
        /// </summary>
        /// <param name="transactionParts">Configured TransactWrite objects.</param>
        /// <param name="cancellationToken">Token which can be used to cancel the task.</param>
        /// <returns>A Task that can be used to poll or wait for results, or both.</returns>
        public async Task ExecuteTransactWriteAsync(TransactWrite[] transactionParts, CancellationToken cancellationToken = default(CancellationToken))
>>>>>>> acae479f
        {
            using (DynamoDBTelemetry.CreateSpan(this, nameof(ExecuteTransactWriteAsync)))
            {
                MultiTableTransactWrite transaction = new MultiTableTransactWrite(transactionParts);
                await transaction.ExecuteAsync(cancellationToken).ConfigureAwait(false);
            }
        }

        #endregion

        #region Scan async

        /// <inheritdoc/>
        public IAsyncSearch<T> ScanAsync<T>(IEnumerable<ScanCondition> conditions)
        {
            using (DynamoDBTelemetry.CreateSpan(this, nameof(ScanAsync)))
            {
                var scan = ConvertScan<T>(conditions, null);
                return FromSearchAsync<T>(scan);
            }
        }

        /// <inheritdoc/>
        [Obsolete("Use the ScanAsync overload that takes ScanConfig instead, since DynamoDBOperationConfig contains properties that are not applicable to ScanAsync.")]
        public IAsyncSearch<T> ScanAsync<T>(IEnumerable<ScanCondition> conditions, DynamoDBOperationConfig operationConfig = null)
        {
            using (DynamoDBTelemetry.CreateSpan(this, nameof(ScanAsync)))
            {
                var scan = ConvertScan<T>(conditions, operationConfig);
                return FromSearchAsync<T>(scan);
            }
        }

        /// <inheritdoc/>
        public IAsyncSearch<T> ScanAsync<T>(IEnumerable<ScanCondition> conditions, ScanConfig scanConfig)
        {
            using (DynamoDBTelemetry.CreateSpan(this, nameof(ScanAsync)))
            {
<<<<<<< HEAD
                var scan = ConvertScan<T>(conditions, scanConfig?.ToDynamoDBOperationConfig());
=======
                var scan = ConvertScan<T>(conditions, operationConfig);
>>>>>>> acae479f
                return FromSearchAsync<T>(scan);
            }
        }

        /// <inheritdoc/>
        public IAsyncSearch<T> FromScanAsync<T>(ScanOperationConfig scanConfig)
        {
            using (DynamoDBTelemetry.CreateSpan(this, nameof(FromScanAsync)))
            {
<<<<<<< HEAD
                if (scanConfig == null) throw new ArgumentNullException("scanConfig");

                var search = ConvertFromScan<T>(scanConfig, null);
                return FromSearchAsync<T>(search);
            }
        }

        /// <inheritdoc/>
        [Obsolete("Use the FromScanAsync overload that takes ScanConfig instead, since DynamoDBOperationConfig contains properties that are not applicable to FromScanAsync.")]
        public IAsyncSearch<T> FromScanAsync<T>(ScanOperationConfig scanConfig, DynamoDBOperationConfig operationConfig = null)
        {
            using (DynamoDBTelemetry.CreateSpan(this, nameof(FromScanAsync)))
            {
                if (scanConfig == null) throw new ArgumentNullException("scanConfig");

                var search = ConvertFromScan<T>(scanConfig, operationConfig);
                return FromSearchAsync<T>(search);
            }
        }

        /// <inheritdoc/>
        public IAsyncSearch<T> FromScanAsync<T>(ScanOperationConfig scanConfig, FromScanConfig fromScanConfig)
        {
            using (DynamoDBTelemetry.CreateSpan(this, nameof(FromScanAsync)))
            {
                if (scanConfig == null) throw new ArgumentNullException("scanConfig");

                var search = ConvertFromScan<T>(scanConfig, fromScanConfig?.ToDynamoDBOperationConfig());
                return FromSearchAsync<T>(search);
            }
=======
                if (scanConfig == null) throw new ArgumentNullException(nameof(scanConfig));

                var search = ConvertFromScan<T>(scanConfig, operationConfig);
                return FromSearchAsync<T>(search);
            }
>>>>>>> acae479f
        }

        #endregion

        #region Query async

<<<<<<< HEAD
        /// <inheritdoc/>
        public IAsyncSearch<T> QueryAsync<T>(object hashKeyValue)
        {
            using (DynamoDBTelemetry.CreateSpan(this, nameof(QueryAsync)))
            {
                var query = ConvertQueryByValue<T>(hashKeyValue, null, null);
                return FromSearchAsync<T>(query);
            }
        }

        /// <inheritdoc/>
        [Obsolete("Use the QueryAsync overload that takes QueryConfig instead, since DynamoDBOperationConfig contains properties that are not applicable to QueryAsync.")]
        public IAsyncSearch<T> QueryAsync<T>(object hashKeyValue, DynamoDBOperationConfig operationConfig = null)
=======
        /// <summary>
        /// Configures an async Query operation against DynamoDB, finding items
        /// that match the specified hash primary key.
        /// </summary>
        /// <typeparam name="T">Type of object.</typeparam>
        /// <param name="hashKeyValue">Hash key of the items to query.</param>
        /// <param name="operationConfig">Config object which can be used to override the table used.</param>
        /// <returns>AsyncSearch which can be used to retrieve DynamoDB data.</returns>
        public AsyncSearch<T> QueryAsync<T>(object hashKeyValue, DynamoDBOperationConfig operationConfig = null)
>>>>>>> acae479f
        {
            using (DynamoDBTelemetry.CreateSpan(this, nameof(QueryAsync)))
            {
                var query = ConvertQueryByValue<T>(hashKeyValue, null, operationConfig);
                return FromSearchAsync<T>(query);
            }
        }

<<<<<<< HEAD
        /// <inheritdoc/>
        public IAsyncSearch<T> QueryAsync<T>(object hashKeyValue, QueryConfig queryConfig)
        {
            using (DynamoDBTelemetry.CreateSpan(this, nameof(QueryAsync)))
            {
                var query = ConvertQueryByValue<T>(hashKeyValue, null, queryConfig?.ToDynamoDBOperationConfig());
                return FromSearchAsync<T>(query);
            }
        }

        /// <inheritdoc/>
        public IAsyncSearch<T> QueryAsync<T>(object hashKeyValue, QueryOperator op, IEnumerable<object> values)
        {
            using (DynamoDBTelemetry.CreateSpan(this, nameof(QueryAsync)))
            {
                if (values == null)
                    throw new ArgumentNullException("values");

                var query = ConvertQueryByValue<T>(hashKeyValue, op, values, null);
                return FromSearchAsync<T>(query);
            }
        }

        /// <inheritdoc/>
        [Obsolete("Use the QueryAsync overload that takes QueryConfig instead, since DynamoDBOperationConfig contains properties that are not applicable to QueryAsync.")]
        public IAsyncSearch<T> QueryAsync<T>(object hashKeyValue, QueryOperator op, IEnumerable<object> values, DynamoDBOperationConfig operationConfig = null)
=======
        /// <summary>
        /// Configures an async Query operation against DynamoDB, finding items
        /// that match the specified range element condition for a hash-and-range primary key.
        /// </summary>
        /// <typeparam name="T">Type of object.</typeparam>
        /// <param name="hashKeyValue">Hash key of the items to query.</param>
        /// <param name="op">Operation of the condition.</param>
        /// <param name="values">
        /// Value(s) of the condition.
        /// For all operations except QueryOperator.Between, values should be one value.
        /// For QueryOperator.Between, values should be two values.
        /// </param>
        /// <param name="operationConfig">Config object which can be used to override the table used.</param>
        /// <returns>AsyncSearch which can be used to retrieve DynamoDB data.</returns>
        public AsyncSearch<T> QueryAsync<T>(object hashKeyValue, QueryOperator op, IEnumerable<object> values, DynamoDBOperationConfig operationConfig = null)
>>>>>>> acae479f
        {
            using (DynamoDBTelemetry.CreateSpan(this, nameof(QueryAsync)))
            {
                if (values == null)
<<<<<<< HEAD
                    throw new ArgumentNullException("values");
=======
                    throw new ArgumentNullException(nameof(values));
>>>>>>> acae479f

                var query = ConvertQueryByValue<T>(hashKeyValue, op, values, operationConfig);
                return FromSearchAsync<T>(query);
            }
        }

<<<<<<< HEAD
        /// <inheritdoc/>
        public IAsyncSearch<T> QueryAsync<T>(object hashKeyValue, QueryOperator op, IEnumerable<object> values, QueryConfig queryConfig)
        {
            using (DynamoDBTelemetry.CreateSpan(this, nameof(QueryAsync)))
            {
                if (values == null)
                    throw new ArgumentNullException("values");

                var query = ConvertQueryByValue<T>(hashKeyValue, op, values, queryConfig?.ToDynamoDBOperationConfig());
                return FromSearchAsync<T>(query);
            }
        }

        /// <inheritdoc/>
        public IAsyncSearch<T> FromQueryAsync<T>(QueryOperationConfig queryConfig)
        {
            using (DynamoDBTelemetry.CreateSpan(this, nameof(FromQueryAsync)))
            {
                if (queryConfig == null) throw new ArgumentNullException("queryConfig");

                var search = ConvertFromQuery<T>(queryConfig, null);
                return FromSearchAsync<T>(search);
            }
        }

        /// <inheritdoc/>
        [Obsolete("Use the FromQueryAsync overload that takes QueryConfig instead, since DynamoDBOperationConfig contains properties that are not applicable to FromQueryAsync.")]
        public IAsyncSearch<T> FromQueryAsync<T>(QueryOperationConfig queryConfig, DynamoDBOperationConfig operationConfig = null)
        {
            using (DynamoDBTelemetry.CreateSpan(this, nameof(FromQueryAsync)))
            {
                if (queryConfig == null) throw new ArgumentNullException("queryConfig");
=======
        /// <summary>
        /// Configures an async Query operation against DynamoDB, finding items
        /// that match the specified conditions.
        /// </summary>
        /// <typeparam name="T">Type of object.</typeparam>
        /// <param name="queryConfig">Query request object.</param>
        /// <param name="operationConfig">Config object which can be used to override the table used.</param>
        /// <returns>AsyncSearch which can be used to retrieve DynamoDB data.</returns>
        public AsyncSearch<T> FromQueryAsync<T>(QueryOperationConfig queryConfig, DynamoDBOperationConfig operationConfig = null)
        {
            using (DynamoDBTelemetry.CreateSpan(this, nameof(FromQueryAsync)))
            {
                if (queryConfig == null) throw new ArgumentNullException(nameof(queryConfig));
>>>>>>> acae479f

                var search = ConvertFromQuery<T>(queryConfig, operationConfig);
                return FromSearchAsync<T>(search);
            }
<<<<<<< HEAD
        }

        /// <inheritdoc/>
        public IAsyncSearch<T> FromQueryAsync<T>(QueryOperationConfig queryConfig, FromQueryConfig fromQueryConfig)
        {
            using (DynamoDBTelemetry.CreateSpan(this, nameof(FromQueryAsync)))
            {
                if (queryConfig == null) throw new ArgumentNullException("queryConfig");

                var search = ConvertFromQuery<T>(queryConfig, fromQueryConfig?.ToDynamoDBOperationConfig());
                return FromSearchAsync<T>(search);
            }
=======
>>>>>>> acae479f
        }

        #endregion
    }
}<|MERGE_RESOLUTION|>--- conflicted
+++ resolved
@@ -30,7 +30,6 @@
     {
         #region Save async
 
-<<<<<<< HEAD
         /// <inheritdoc/>
         public async Task SaveAsync<T>(T value, CancellationToken cancellationToken = default)
         {
@@ -84,71 +83,6 @@
             using (DynamoDBTelemetry.CreateSpan(this, nameof(SaveAsync)))
             {
                 await SaveHelperAsync(valueType, value, new DynamoDBFlatConfig(saveConfig?.ToDynamoDBOperationConfig(), Config), cancellationToken).ConfigureAwait(false);
-=======
-        /// <summary>
-        /// Initiates the asynchronous execution of the Save operation.
-        /// <seealso cref="Amazon.DynamoDBv2.DataModel.DynamoDBContext.Save"/>
-        /// </summary>
-        /// <typeparam name="T">Type to save as.</typeparam>
-        /// <param name="value">Object to save.</param>
-        /// <param name="cancellationToken">Token which can be used to cancel the task.</param>
-        /// <returns>A Task that can be used to poll or wait for results, or both.</returns>
-        public async Task SaveAsync<T>(T value, CancellationToken cancellationToken = default(CancellationToken))
-        {
-            using (DynamoDBTelemetry.CreateSpan(this, nameof(SaveAsync)))
-            {
-                await SaveHelperAsync(value, null, cancellationToken).ConfigureAwait(false);
-            }
-        }
-
-        /// <summary>
-        /// Initiates the asynchronous execution of the Save operation.
-        /// <seealso cref="Amazon.DynamoDBv2.DataModel.DynamoDBContext.Save"/>
-        /// </summary>
-        /// <typeparam name="T">Type to save as.</typeparam>
-        /// <param name="value">Object to save.</param>
-        /// <param name="operationConfig">Overriding configuration.</param>
-        /// <param name="cancellationToken">Token which can be used to cancel the task.</param>
-        /// <returns>A Task that can be used to poll or wait for results, or both.</returns>
-        public async Task SaveAsync<T>(T value, DynamoDBOperationConfig operationConfig, CancellationToken cancellationToken = default(CancellationToken))
-        {
-            using (DynamoDBTelemetry.CreateSpan(this, nameof(SaveAsync)))
-            {
-                await SaveHelperAsync(value, operationConfig, cancellationToken).ConfigureAwait(false);
-            }
-        }
-
-        /// <summary>
-        /// Initiates the asynchronous execution of the Save operation.
-        /// <seealso cref="Amazon.DynamoDBv2.DataModel.DynamoDBContext.Save"/>
-        /// </summary>
-        /// <param name="valueType">Type of the Object to save.</param>
-        /// <param name="value">Object to save.</param>
-        /// <param name="cancellationToken">Token which can be used to cancel the task.</param>
-        /// <returns>A Task that can be used to poll or wait for results, or both.</returns>
-        public async Task SaveAsync(Type valueType, object value, CancellationToken cancellationToken = default(CancellationToken))
-        {
-            using (DynamoDBTelemetry.CreateSpan(this, nameof(SaveAsync)))
-            {
-                await SaveHelperAsync(valueType, value, null, cancellationToken).ConfigureAwait(false);
-            }
-        }
-
-        /// <summary>
-        /// Initiates the asynchronous execution of the Save operation.
-        /// <seealso cref="Amazon.DynamoDBv2.DataModel.DynamoDBContext.Save"/>
-        /// </summary>
-        /// <param name="valueType">Type of the Object to save.</param>
-        /// <param name="value">Object to save.</param>
-        /// <param name="operationConfig">Overriding configuration.</param>
-        /// <param name="cancellationToken">Token which can be used to cancel the task.</param>
-        /// <returns>A Task that can be used to poll or wait for results, or both.</returns>
-        public async Task SaveAsync(Type valueType, object value, DynamoDBOperationConfig operationConfig, CancellationToken cancellationToken = default(CancellationToken))
-        {
-            using (DynamoDBTelemetry.CreateSpan(this, nameof(SaveAsync)))
-            {
-                await SaveHelperAsync(valueType, value, operationConfig, cancellationToken).ConfigureAwait(false);
->>>>>>> acae479f
             }
         }
 
@@ -156,7 +90,6 @@
 
         #region Load async
 
-<<<<<<< HEAD
         /// <inheritdoc/>
         public async Task<T> LoadAsync<T>(object hashKey, CancellationToken cancellationToken = default)
         {
@@ -238,136 +171,6 @@
             using (DynamoDBTelemetry.CreateSpan(this, nameof(LoadAsync)))
             {
                 return await LoadHelperAsync(keyObject, new DynamoDBFlatConfig(loadConfig?.ToDynamoDBOperationConfig(), Config), cancellationToken).ConfigureAwait(false);
-=======
-        /// <summary>
-        /// Loads an object from DynamoDB for the given hash key.
-        /// </summary>
-        /// <remarks>
-        /// This invokes DynamoDB's GetItem operation, which returns an item with the given primary key.
-        /// </remarks>
-        /// <typeparam name="T">Type to populate. It must be marked up with DynamoDBTableAttribute and at least
-        /// one public field/property with DynamoDBHashKeyAttribute.</typeparam>
-        /// <param name="hashKey">Hash key element of the target item.</param>
-        /// <param name="cancellationToken">Token which can be used to cancel the task.</param>
-        /// <returns>Object of type T, populated with the properties of the item loaded from DynamoDB.</returns>
-        public async Task<T> LoadAsync<T>(object hashKey, CancellationToken cancellationToken = default(CancellationToken))
-        {
-            using (DynamoDBTelemetry.CreateSpan(this, nameof(LoadAsync)))
-            {
-                return await LoadHelperAsync<T>(hashKey, null, null, cancellationToken).ConfigureAwait(false);
-            }
-        }
-
-        /// <summary>
-        /// Loads an object from DynamoDB for the given hash key and using the given config.
-        /// </summary>
-        /// <remarks>
-        /// This invokes DynamoDB's GetItem operation, which returns an item with the given primary key.
-        /// </remarks>
-        /// <typeparam name="T">Type to populate.</typeparam>
-        /// <param name="hashKey">Hash key element of the target item.</param>
-        /// <param name="operationConfig">Overrides the DynamoDBContextConfig on the context object.
-        /// Note that its <c>IndexName</c> <b>does not</b> influence which object is loaded. Rather 
-        /// the item's primary key for the table must be specified.
-        /// </param>
-        /// <param name="cancellationToken">Token which can be used to cancel the task.</param>
-        /// <returns>Object of type T, populated with the properties of the item loaded from DynamoDB.</returns>
-        public async Task<T> LoadAsync<T>(object hashKey, DynamoDBOperationConfig operationConfig, CancellationToken cancellationToken = default(CancellationToken))
-        {
-            using (DynamoDBTelemetry.CreateSpan(this, nameof(LoadAsync)))
-            {
-                return await LoadHelperAsync<T>(hashKey, null, operationConfig, cancellationToken).ConfigureAwait(false);
-            }
-        }
-
-        /// <summary>
-        /// Loads an object from DynamoDB for the given hash-and-range primary key.
-        /// </summary>
-        /// <remarks>
-        /// This invokes DynamoDB's GetItem operation, which returns an item with the given primary key.
-        /// </remarks>
-        /// <typeparam name="T">Type to populate. It must be marked up with DynamoDBTableAttribute and at least
-        /// one public field/property with DynamoDBHashKeyAttribute.</typeparam>
-        /// <param name="hashKey">Hash key element of the target item.</param>
-        /// <param name="rangeKey">Range key element of the target item.</param>
-        /// <param name="cancellationToken">Token which can be used to cancel the task.</param>
-        /// <returns>Object of type T, populated with the properties of the item loaded from DynamoDB.</returns>
-        public async Task<T> LoadAsync<T>(object hashKey, object rangeKey, CancellationToken cancellationToken = default(CancellationToken))
-        {
-            using (DynamoDBTelemetry.CreateSpan(this, nameof(LoadAsync)))
-            {
-                return await LoadHelperAsync<T>(hashKey, rangeKey, null, cancellationToken).ConfigureAwait(false);
-            }
-        }
-
-        /// <summary>
-        /// Loads an object from DynamoDB for the given hash-and-range primary key and using the given config.
-        /// </summary>
-        /// <remarks>
-        /// This invokes DynamoDB's GetItem operation, which returns an item with the given primary key.
-        /// </remarks>
-        /// <typeparam name="T">Type to populate. It must be marked up with DynamoDBTableAttribute and at least
-        /// one public field/property with DynamoDBHashKeyAttribute.</typeparam>
-        /// <param name="hashKey">Hash key element of the target item.</param>
-        /// <param name="rangeKey">Range key element of the target item.</param>
-        /// <param name="operationConfig">Overrides the DynamoDBContextConfig on the context object.
-        /// Note that its <c>IndexName</c> <b>does not</b> influence which object is loaded. Rather 
-        /// the item's primary key for the table must be specified.
-        /// </param>
-        /// <param name="cancellationToken">Token which can be used to cancel the task.</param>
-        /// <returns>Object of type T, populated with the properties of the item loaded from DynamoDB.</returns>
-        public async Task<T> LoadAsync<T>(object hashKey, object rangeKey, DynamoDBOperationConfig operationConfig, CancellationToken cancellationToken = default(CancellationToken))
-        {
-            using (DynamoDBTelemetry.CreateSpan(this, nameof(LoadAsync)))
-            {
-                return await LoadHelperAsync<T>(hashKey, rangeKey, operationConfig, cancellationToken).ConfigureAwait(false);
-            }
-        }
-
-        /// <summary>
-        /// Loads an object from DynamoDB for the given key.
-        /// </summary>
-        /// <remarks>
-        /// This invokes DynamoDB's GetItem operation, which returns an item with the given primary key.
-        /// </remarks>
-        /// <typeparam name="T">Type to populate. It must be marked up with DynamoDBTableAttribute and at least
-        /// one public field/property with DynamoDBHashKeyAttribute.</typeparam>
-        /// <param name="keyObject">A partially-specified instance, where the
-        /// hash/range properties are equal to the key of the item you
-        /// want to load.</param>
-        /// <param name="cancellationToken">Token which can be used to cancel the task.</param>
-        /// <returns>Object of type T, populated with the properties of the item loaded from DynamoDB.</returns>
-        public async Task<T> LoadAsync<T>(T keyObject, CancellationToken cancellationToken = default(CancellationToken))
-        {
-            using (DynamoDBTelemetry.CreateSpan(this, nameof(LoadAsync)))
-            {
-                return await LoadHelperAsync(keyObject, null, cancellationToken).ConfigureAwait(false);
-            }
-        }
-
-        /// <summary>
-        /// Loads an object from DynamoDB for the given key and using the given config.
-        /// </summary>
-        /// <remarks>
-        /// This invokes DynamoDB's GetItem operation, which returns an item with the given primary key.
-        /// </remarks>
-        /// <typeparam name="T">Type to populate. It must be marked up with DynamoDBTableAttribute and at least
-        /// one public field/property with DynamoDBHashKeyAttribute.</typeparam>
-        /// <param name="keyObject">A partially-specified instance, where the
-        /// hash/range properties are equal to the key of the item you
-        /// want to load.</param>
-        /// <param name="operationConfig">Overrides the DynamoDBContextConfig on the context object.
-        /// Note that its <c>IndexName</c> <b>does not</b> influence which object is loaded. Rather 
-        /// the item's primary key for the table must be specified.
-        /// </param>
-        /// <param name="cancellationToken">Token which can be used to cancel the task.</param>
-        /// <returns>Object of type T, populated with the properties of the item loaded from DynamoDB.</returns>
-        public async Task<T> LoadAsync<T>(T keyObject, DynamoDBOperationConfig operationConfig, CancellationToken cancellationToken = default(CancellationToken))
-        {
-            using (DynamoDBTelemetry.CreateSpan(this, nameof(LoadAsync)))
-            {
-                return await LoadHelperAsync(keyObject, operationConfig, cancellationToken).ConfigureAwait(false);
->>>>>>> acae479f
             }
         }
 
@@ -375,7 +178,6 @@
 
         #region Delete async
 
-<<<<<<< HEAD
         /// <inheritdoc/>
         public async Task DeleteAsync<T>(T value, CancellationToken cancellationToken = default)
         {
@@ -457,100 +259,6 @@
             using (DynamoDBTelemetry.CreateSpan(this, nameof(DeleteAsync)))
             {
                 await DeleteHelperAsync<T>(hashKey, rangeKey, new DynamoDBFlatConfig(deleteConfig?.ToDynamoDBOperationConfig(), Config), cancellationToken).ConfigureAwait(false);
-=======
-        /// <summary>
-        /// Initiates the asynchronous execution of the Delete operation.
-        /// </summary>
-        /// <typeparam name="T">Type of object.</typeparam>
-        /// <param name="value">Object to delete.</param>
-        /// <param name="cancellationToken">Token which can be used to cancel the task.</param>
-        /// <returns>A Task that can be used to poll or wait for results, or both.</returns>
-        public async Task DeleteAsync<T>(T value, CancellationToken cancellationToken = default(CancellationToken))
-        {
-            using (DynamoDBTelemetry.CreateSpan(this, nameof(DeleteAsync)))
-            {
-                await DeleteHelperAsync(value, null, cancellationToken).ConfigureAwait(false);
-            }
-        }
-
-        /// <summary>
-        /// Initiates the asynchronous execution of the Delete operation.
-        /// </summary>
-        /// <typeparam name="T">Type of object.</typeparam>
-        /// <param name="value">Object to delete.</param>
-        /// <param name="operationConfig">Overriding configuration.</param>
-        /// <param name="cancellationToken">Token which can be used to cancel the task.</param>
-        /// <returns>A Task that can be used to poll or wait for results, or both.</returns>
-        public async Task DeleteAsync<T>(T value, DynamoDBOperationConfig operationConfig, CancellationToken cancellationToken = default(CancellationToken))
-        {
-            using (DynamoDBTelemetry.CreateSpan(this, nameof(DeleteAsync)))
-            {
-                await DeleteHelperAsync(value, operationConfig, cancellationToken).ConfigureAwait(false);
-            }
-        }
-
-        /// <summary>
-        /// Initiates the asynchronous execution of the Delete operation.
-        /// </summary>
-        /// <typeparam name="T">Type of object.</typeparam>
-        /// <param name="hashKey">Hash key element of the object to delete.</param>
-        /// <param name="cancellationToken">Token which can be used to cancel the task.</param>
-        /// <returns>A Task that can be used to poll or wait for results, or both.</returns>
-        public async Task DeleteAsync<T>(object hashKey, CancellationToken cancellationToken = default(CancellationToken))
-        {
-            using (DynamoDBTelemetry.CreateSpan(this, nameof(DeleteAsync)))
-            {
-                await DeleteHelperAsync<T>(hashKey, null, null, cancellationToken).ConfigureAwait(false);
-            }
-        }
-
-        /// <summary>
-        /// Initiates the asynchronous execution of the Delete operation.
-        /// </summary>
-        /// <typeparam name="T">Type of object.</typeparam>
-        /// <param name="hashKey">Hash key element of the object to delete.</param>
-        /// <param name="operationConfig">Config object which can be used to override that table used.</param>
-        /// <param name="cancellationToken">Token which can be used to cancel the task.</param>
-        /// <returns>A Task that can be used to poll or wait for results, or both.</returns>
-        public async Task DeleteAsync<T>(object hashKey, DynamoDBOperationConfig operationConfig, CancellationToken cancellationToken = default(CancellationToken))
-        {
-            using (DynamoDBTelemetry.CreateSpan(this, nameof(DeleteAsync)))
-            {
-                await DeleteHelperAsync<T>(hashKey, null, operationConfig, cancellationToken).ConfigureAwait(false);
-            }
-        }
-
-        /// <summary>
-        /// Initiates the asynchronous execution of the Delete operation.
-        /// </summary>
-        /// <typeparam name="T">Type of object.</typeparam>
-        /// <param name="hashKey">Hash key element of the object to delete.</param>
-        /// <param name="rangeKey">Range key element of the object to delete.</param>
-        /// <param name="cancellationToken">Token which can be used to cancel the task.</param>
-        /// <returns>A Task that can be used to poll or wait for results, or both.</returns>
-        public async Task DeleteAsync<T>(object hashKey, object rangeKey, CancellationToken cancellationToken = default(CancellationToken))
-        {
-            using (DynamoDBTelemetry.CreateSpan(this, nameof(DeleteAsync)))
-            {
-                await DeleteHelperAsync<T>(hashKey, rangeKey, null, cancellationToken).ConfigureAwait(false);
-            }
-        }
-
-        /// <summary>
-        /// Initiates the asynchronous execution of the Delete operation.
-        /// </summary>
-        /// <typeparam name="T">Type of object.</typeparam>
-        /// <param name="hashKey">Hash key element of the object to delete.</param>
-        /// <param name="rangeKey">Range key element of the object to delete.</param>
-        /// <param name="operationConfig">Config object which can be used to override that table used.</param>
-        /// <param name="cancellationToken">Token which can be used to cancel the task.</param>
-        /// <returns>A Task that can be used to poll or wait for results, or both.</returns>
-        public async Task DeleteAsync<T>(object hashKey, object rangeKey, DynamoDBOperationConfig operationConfig, CancellationToken cancellationToken = default(CancellationToken))
-        {
-            using (DynamoDBTelemetry.CreateSpan(this, nameof(DeleteAsync)))
-            {
-                await DeleteHelperAsync<T>(hashKey, rangeKey, operationConfig, cancellationToken).ConfigureAwait(false);
->>>>>>> acae479f
             }
         }
 
@@ -558,20 +266,8 @@
 
         #region BatchGet async
 
-<<<<<<< HEAD
         /// <inheritdoc/>
         public async Task ExecuteBatchGetAsync(params IBatchGet[] batches)
-=======
-        /// <summary>
-        /// Issues a batch-get request with multiple batches.
-        /// 
-        /// Results are stored in the individual batches.
-        /// </summary>
-        /// <param name="batches">
-        /// Configured BatchGet objects
-        /// </param>
-        public async Task ExecuteBatchGetAsync(params BatchGet[] batches)
->>>>>>> acae479f
         {
             using (DynamoDBTelemetry.CreateSpan(this, nameof(ExecuteBatchGetAsync)))
             {
@@ -579,23 +275,8 @@
             }
         }
 
-<<<<<<< HEAD
         /// <inheritdoc/>
         public async Task ExecuteBatchGetAsync(IBatchGet[] batches, CancellationToken cancellationToken = default(CancellationToken))
-=======
-        /// <summary>
-        /// Issues a batch-get request with multiple batches.
-        /// 
-        /// Results are stored in the individual batches.
-        /// </summary>
-        /// <param name="batches">
-        /// Configured BatchGet objects
-        /// </param>
-        /// <param name="cancellationToken">
-        ///     A cancellation token that can be used by other objects or threads to receive notice of cancellation.
-        /// </param>
-        public async Task ExecuteBatchGetAsync(BatchGet[] batches, CancellationToken cancellationToken = default(CancellationToken))
->>>>>>> acae479f
         {
             using (DynamoDBTelemetry.CreateSpan(this, nameof(ExecuteBatchGetAsync)))
             {
@@ -608,21 +289,8 @@
 
         #region BatchWrite async
 
-<<<<<<< HEAD
         /// <inheritdoc/>
         public async Task ExecuteBatchWriteAsync(IBatchWrite[] batches, CancellationToken cancellationToken = default(CancellationToken))
-=======
-        /// <summary>
-        /// Issues a batch-write request with multiple batches.
-        /// </summary>
-        /// <param name="batches">
-        /// Configured BatchWrite objects
-        /// </param>
-        /// <param name="cancellationToken">
-        ///     A cancellation token that can be used by other objects or threads to receive notice of cancellation.
-        /// </param>
-        public async Task ExecuteBatchWriteAsync(BatchWrite[] batches, CancellationToken cancellationToken = default(CancellationToken))
->>>>>>> acae479f
         {
             using (DynamoDBTelemetry.CreateSpan(this, nameof(ExecuteBatchWriteAsync)))
             {
@@ -635,19 +303,8 @@
 
         #region TransactGet async
 
-<<<<<<< HEAD
         /// <inheritdoc/>
         public async Task ExecuteTransactGetAsync(ITransactGet[] transactionParts, CancellationToken cancellationToken = default(CancellationToken))
-=======
-        /// <summary>
-        /// Issues a transactional get request with multiple TransactGet objects.
-        /// Results are stored in the individual TransactGet objects.
-        /// </summary>
-        /// <param name="transactionParts">Configured TransactGet objects.</param>
-        /// <param name="cancellationToken">Token which can be used to cancel the task.</param>
-        /// <returns>A Task that can be used to poll or wait for results, or both.</returns>
-        public async Task ExecuteTransactGetAsync(TransactGet[] transactionParts, CancellationToken cancellationToken = default(CancellationToken))
->>>>>>> acae479f
         {
             using (DynamoDBTelemetry.CreateSpan(this, nameof(ExecuteTransactGetAsync)))
             {
@@ -660,18 +317,8 @@
 
         #region TransactWrite async
 
-<<<<<<< HEAD
         /// <inheritdoc/>
         public async Task ExecuteTransactWriteAsync(ITransactWrite[] transactionParts, CancellationToken cancellationToken = default(CancellationToken))
-=======
-        /// <summary>
-        /// Issues a transactional write request with multiple TransactWrite objects.
-        /// </summary>
-        /// <param name="transactionParts">Configured TransactWrite objects.</param>
-        /// <param name="cancellationToken">Token which can be used to cancel the task.</param>
-        /// <returns>A Task that can be used to poll or wait for results, or both.</returns>
-        public async Task ExecuteTransactWriteAsync(TransactWrite[] transactionParts, CancellationToken cancellationToken = default(CancellationToken))
->>>>>>> acae479f
         {
             using (DynamoDBTelemetry.CreateSpan(this, nameof(ExecuteTransactWriteAsync)))
             {
@@ -710,11 +357,7 @@
         {
             using (DynamoDBTelemetry.CreateSpan(this, nameof(ScanAsync)))
             {
-<<<<<<< HEAD
                 var scan = ConvertScan<T>(conditions, scanConfig?.ToDynamoDBOperationConfig());
-=======
-                var scan = ConvertScan<T>(conditions, operationConfig);
->>>>>>> acae479f
                 return FromSearchAsync<T>(scan);
             }
         }
@@ -724,7 +367,6 @@
         {
             using (DynamoDBTelemetry.CreateSpan(this, nameof(FromScanAsync)))
             {
-<<<<<<< HEAD
                 if (scanConfig == null) throw new ArgumentNullException("scanConfig");
 
                 var search = ConvertFromScan<T>(scanConfig, null);
@@ -755,20 +397,12 @@
                 var search = ConvertFromScan<T>(scanConfig, fromScanConfig?.ToDynamoDBOperationConfig());
                 return FromSearchAsync<T>(search);
             }
-=======
-                if (scanConfig == null) throw new ArgumentNullException(nameof(scanConfig));
-
-                var search = ConvertFromScan<T>(scanConfig, operationConfig);
-                return FromSearchAsync<T>(search);
-            }
->>>>>>> acae479f
         }
 
         #endregion
 
         #region Query async
 
-<<<<<<< HEAD
         /// <inheritdoc/>
         public IAsyncSearch<T> QueryAsync<T>(object hashKeyValue)
         {
@@ -782,17 +416,6 @@
         /// <inheritdoc/>
         [Obsolete("Use the QueryAsync overload that takes QueryConfig instead, since DynamoDBOperationConfig contains properties that are not applicable to QueryAsync.")]
         public IAsyncSearch<T> QueryAsync<T>(object hashKeyValue, DynamoDBOperationConfig operationConfig = null)
-=======
-        /// <summary>
-        /// Configures an async Query operation against DynamoDB, finding items
-        /// that match the specified hash primary key.
-        /// </summary>
-        /// <typeparam name="T">Type of object.</typeparam>
-        /// <param name="hashKeyValue">Hash key of the items to query.</param>
-        /// <param name="operationConfig">Config object which can be used to override the table used.</param>
-        /// <returns>AsyncSearch which can be used to retrieve DynamoDB data.</returns>
-        public AsyncSearch<T> QueryAsync<T>(object hashKeyValue, DynamoDBOperationConfig operationConfig = null)
->>>>>>> acae479f
         {
             using (DynamoDBTelemetry.CreateSpan(this, nameof(QueryAsync)))
             {
@@ -801,7 +424,6 @@
             }
         }
 
-<<<<<<< HEAD
         /// <inheritdoc/>
         public IAsyncSearch<T> QueryAsync<T>(object hashKeyValue, QueryConfig queryConfig)
         {
@@ -828,47 +450,28 @@
         /// <inheritdoc/>
         [Obsolete("Use the QueryAsync overload that takes QueryConfig instead, since DynamoDBOperationConfig contains properties that are not applicable to QueryAsync.")]
         public IAsyncSearch<T> QueryAsync<T>(object hashKeyValue, QueryOperator op, IEnumerable<object> values, DynamoDBOperationConfig operationConfig = null)
-=======
-        /// <summary>
-        /// Configures an async Query operation against DynamoDB, finding items
-        /// that match the specified range element condition for a hash-and-range primary key.
-        /// </summary>
-        /// <typeparam name="T">Type of object.</typeparam>
-        /// <param name="hashKeyValue">Hash key of the items to query.</param>
-        /// <param name="op">Operation of the condition.</param>
-        /// <param name="values">
-        /// Value(s) of the condition.
-        /// For all operations except QueryOperator.Between, values should be one value.
-        /// For QueryOperator.Between, values should be two values.
-        /// </param>
-        /// <param name="operationConfig">Config object which can be used to override the table used.</param>
-        /// <returns>AsyncSearch which can be used to retrieve DynamoDB data.</returns>
-        public AsyncSearch<T> QueryAsync<T>(object hashKeyValue, QueryOperator op, IEnumerable<object> values, DynamoDBOperationConfig operationConfig = null)
->>>>>>> acae479f
-        {
-            using (DynamoDBTelemetry.CreateSpan(this, nameof(QueryAsync)))
-            {
-                if (values == null)
-<<<<<<< HEAD
-                    throw new ArgumentNullException("values");
-=======
-                    throw new ArgumentNullException(nameof(values));
->>>>>>> acae479f
-
-                var query = ConvertQueryByValue<T>(hashKeyValue, op, values, operationConfig);
-                return FromSearchAsync<T>(query);
-            }
-        }
-
-<<<<<<< HEAD
-        /// <inheritdoc/>
-        public IAsyncSearch<T> QueryAsync<T>(object hashKeyValue, QueryOperator op, IEnumerable<object> values, QueryConfig queryConfig)
         {
             using (DynamoDBTelemetry.CreateSpan(this, nameof(QueryAsync)))
             {
                 if (values == null)
                     throw new ArgumentNullException("values");
 
+                var query = ConvertQueryByValue<T>(hashKeyValue, op, values, operationConfig);
+                return FromSearchAsync<T>(query);
+            }
+                var query = ConvertQueryByValue<T>(hashKeyValue, op, values, operationConfig);
+                return FromSearchAsync<T>(query);
+            }
+        }
+
+        /// <inheritdoc/>
+        public IAsyncSearch<T> QueryAsync<T>(object hashKeyValue, QueryOperator op, IEnumerable<object> values, QueryConfig queryConfig)
+        {
+            using (DynamoDBTelemetry.CreateSpan(this, nameof(QueryAsync)))
+            {
+                if (values == null)
+                    throw new ArgumentNullException("values");
+
                 var query = ConvertQueryByValue<T>(hashKeyValue, op, values, queryConfig?.ToDynamoDBOperationConfig());
                 return FromSearchAsync<T>(query);
             }
@@ -893,26 +496,10 @@
             using (DynamoDBTelemetry.CreateSpan(this, nameof(FromQueryAsync)))
             {
                 if (queryConfig == null) throw new ArgumentNullException("queryConfig");
-=======
-        /// <summary>
-        /// Configures an async Query operation against DynamoDB, finding items
-        /// that match the specified conditions.
-        /// </summary>
-        /// <typeparam name="T">Type of object.</typeparam>
-        /// <param name="queryConfig">Query request object.</param>
-        /// <param name="operationConfig">Config object which can be used to override the table used.</param>
-        /// <returns>AsyncSearch which can be used to retrieve DynamoDB data.</returns>
-        public AsyncSearch<T> FromQueryAsync<T>(QueryOperationConfig queryConfig, DynamoDBOperationConfig operationConfig = null)
-        {
-            using (DynamoDBTelemetry.CreateSpan(this, nameof(FromQueryAsync)))
-            {
-                if (queryConfig == null) throw new ArgumentNullException(nameof(queryConfig));
->>>>>>> acae479f
 
                 var search = ConvertFromQuery<T>(queryConfig, operationConfig);
                 return FromSearchAsync<T>(search);
             }
-<<<<<<< HEAD
         }
 
         /// <inheritdoc/>
@@ -925,8 +512,6 @@
                 var search = ConvertFromQuery<T>(queryConfig, fromQueryConfig?.ToDynamoDBOperationConfig());
                 return FromSearchAsync<T>(search);
             }
-=======
->>>>>>> acae479f
         }
 
         #endregion
