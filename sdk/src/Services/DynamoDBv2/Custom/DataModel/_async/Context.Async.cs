--- conflicted
+++ resolved
@@ -16,10 +16,12 @@
 
 using System;
 using System.Collections.Generic;
-using System.Diagnostics.CodeAnalysis;
+using System.Linq;
 using System.Threading;
 using System.Threading.Tasks;
 using Amazon.DynamoDBv2.DocumentModel;
+using Amazon.DynamoDBv2.Model;
+using Amazon.Runtime.Internal;
 
 namespace Amazon.DynamoDBv2.DataModel
 {
@@ -39,9 +41,7 @@
         /// <param name="value">Object to save.</param>
         /// <param name="cancellationToken">Token which can be used to cancel the task.</param>
         /// <returns>A Task that can be used to poll or wait for results, or both.</returns>
-#pragma warning disable IL2095 // 'DynamicallyAccessedMemberTypes' on the generic parameter of method or type don't match overridden generic parameter method or type. All overridden members must have the same 'DynamicallyAccessedMembersAttribute' usage.
-        public Task SaveAsync<[DynamicallyAccessedMembers(DynamicallyAccessedMemberTypes.All)] T>(T value, CancellationToken cancellationToken = default(CancellationToken))
-#pragma warning restore IL2095 // 'DynamicallyAccessedMemberTypes' on the generic parameter of method or type don't match overridden generic parameter method or type. All overridden members must have the same 'DynamicallyAccessedMembersAttribute' usage.
+        public Task SaveAsync<T>(T value, CancellationToken cancellationToken = default(CancellationToken))
         {
             return SaveHelperAsync(value, null, cancellationToken);
         }
@@ -101,15 +101,8 @@
         /// one public field/property with DynamoDBHashKeyAttribute.</typeparam>
         /// <param name="hashKey">Hash key element of the target item.</param>
         /// <param name="cancellationToken">Token which can be used to cancel the task.</param>
-<<<<<<< HEAD
-        /// <returns>A Task that can be used to poll or wait for results, or both.</returns>
-#pragma warning disable IL2095 // 'DynamicallyAccessedMemberTypes' on the generic parameter of method or type don't match overridden generic parameter method or type. All overridden members must have the same 'DynamicallyAccessedMembersAttribute' usage.
-        public Task<T> LoadAsync<[DynamicallyAccessedMembers(DynamicallyAccessedMemberTypes.All)] T>(object hashKey, CancellationToken cancellationToken = default(CancellationToken))
-#pragma warning restore IL2095 // 'DynamicallyAccessedMemberTypes' on the generic parameter of method or type don't match overridden generic parameter method or type. All overridden members must have the same 'DynamicallyAccessedMembersAttribute' usage.
-=======
         /// <returns>Object of type T, populated with the properties of the item loaded from DynamoDB.</returns>
         public Task<T> LoadAsync<T>(object hashKey, CancellationToken cancellationToken = default(CancellationToken))
->>>>>>> 54138724
         {
             return LoadHelperAsync<T>(hashKey, null, null, cancellationToken);
         }
