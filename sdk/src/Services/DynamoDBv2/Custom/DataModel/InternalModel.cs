/*
 * Copyright Amazon.com, Inc. or its affiliates. All Rights Reserved.
 * 
 * Licensed under the Apache License, Version 2.0 (the "License").
 * You may not use this file except in compliance with the License.
 * A copy of the License is located at
 * 
 *  http://aws.amazon.com/apache2.0
 * 
 * or in the "license" file accompanying this file. This file is distributed
 * on an "AS IS" BASIS, WITHOUT WARRANTIES OR CONDITIONS OF ANY KIND, either
 * express or implied. See the License for the specific language governing
 * permissions and limitations under the License.
 */

using System;
using System.Collections;
using System.Collections.Generic;
using System.Collections.ObjectModel;
using System.Collections.Specialized;
using System.Diagnostics.CodeAnalysis;
using System.Globalization;
using System.Linq;
using System.Reflection;
using System.Text;
using System.Threading;
using Amazon.DynamoDBv2.DocumentModel;
using Amazon.DynamoDBv2.Model;
using Amazon.Runtime;
using Amazon.Runtime.Internal.Util;
using Amazon.Util;
using Amazon.Util.Internal;
using ThirdParty.RuntimeBackports;

namespace Amazon.DynamoDBv2.DataModel
{
    /// <summary>
    /// Basic property storage information
    /// </summary>
    internal class SimplePropertyStorage
    {
        // local property name
        public string PropertyName { get; protected set; }
        // DynamoDB attribute name
        public string AttributeName { get; set; }

        // MemberInfo of the property
        public MemberInfo Member { get; protected set; }
        // Type of the property

        [DynamicallyAccessedMembers(InternalConstants.DataModelModeledType)]
        public Type MemberType { get; protected set; }
        // Converter type, if one is present

        [DynamicallyAccessedMembers(DynamicallyAccessedMemberTypes.PublicConstructors | DynamicallyAccessedMemberTypes.Interfaces)]
        public Type ConverterType { get; set; }
        // Converter, if one is present
        public IPropertyConverter Converter { get; protected set; }

        public void AddDerivedType(string typeDiscriminator, Type type)
        {
            DerivedTypesDictionary[type] = typeDiscriminator;
            DerivedTypeKeysDictionary[typeDiscriminator] = type;
        }

        // derived type information used for polymorphic serialization
        public Dictionary<Type, string> DerivedTypesDictionary { get; private set; }

        // derived type information used for polymorphic deserialization
        public Dictionary<string, Type> DerivedTypeKeysDictionary { get; private set; }

        [UnconditionalSuppressMessage("ReflectionAnalysis", "IL2072",
            Justification = "The user's type has been annotated with DynamicallyAccessedMemberTypes.All with the public API into the library. At this point the type will not be trimmed.")]
        internal SimplePropertyStorage(MemberInfo member)
            : this(Utils.GetType(member))
        {
            Member = member;
            PropertyName = member.Name;
        }

        internal SimplePropertyStorage([DynamicallyAccessedMembers(InternalConstants.DataModelModeledType)] Type memberType)
        {
            MemberType = memberType;
            DerivedTypesDictionary = new Dictionary<Type, string>();
            DerivedTypeKeysDictionary = new Dictionary<string,Type>();
        }
        internal SimplePropertyStorage([DynamicallyAccessedMembers(InternalConstants.DataModelModeledType)] Type memberType, Dictionary<Type, string> derivedTypesDictionary)
        {
            MemberType = memberType;
            DerivedTypesDictionary = derivedTypesDictionary;
        }
        internal SimplePropertyStorage([DynamicallyAccessedMembers(InternalConstants.DataModelModeledType)] Type memberType, Dictionary<string, Type> derivedTypeKeysDictionary)
        {
            MemberType = memberType;
            DerivedTypeKeysDictionary = derivedTypeKeysDictionary;
        }

        public override string ToString()
        {
            return string.Format(CultureInfo.InvariantCulture,
                "{0} {1}", MemberType.FullName, PropertyName);
        }
    }

    /// <summary>
    /// DynamoDB property storage information
    /// </summary>
    internal class PropertyStorage : SimplePropertyStorage
    {
        // flags
        public bool IsHashKey { get; set; }
        public bool IsRangeKey { get; set; }
        public bool IsKey { get { return IsHashKey || IsRangeKey; } }
        public bool IsVersion { get; set; }
        public bool IsLSIRangeKey { get; set; }
        public bool IsGSIHashKey { get; set; }
        public bool IsGSIRangeKey { get; set; }
        public bool IsGSIKey { get { return IsGSIHashKey || IsGSIRangeKey; } }
        public bool IsIgnored { get; set; }

        // whether to store DateTime as epoch seconds integer
        public bool StoreAsEpoch { get; set; }

<<<<<<< HEAD
        // whether to store Type Discriminator for polymorphic serialization
        public bool PolymorphicProperty { get; set; }
=======
        // whether to store DateTime as epoch seconds integer (with support for dates AFTER 2038)
        public bool StoreAsEpochLong { get; set; }
>>>>>>> f99aaf05

        // corresponding IndexNames, if applicable
        public List<string> IndexNames { get; set; }

        public void AddIndex(DynamoDBGlobalSecondaryIndexHashKeyAttribute gsiHashKey)
        {
            AddIndex(new GSI(true, gsiHashKey.AttributeName, gsiHashKey.IndexNames));
        }
        public void AddIndex(DynamoDBGlobalSecondaryIndexRangeKeyAttribute gsiRangeKey)
        {
            AddIndex(new GSI(false, gsiRangeKey.AttributeName, gsiRangeKey.IndexNames));
        }
        public void AddIndex(DynamoDBLocalSecondaryIndexRangeKeyAttribute lsiRangeKey)
        {
            AddIndex(new LSI(lsiRangeKey.AttributeName, lsiRangeKey.IndexNames));
        }
        public void AddGsiIndex(bool isHashKey, string attributeName, params string[] indexNames)
        {
            AddIndex(new GSI(isHashKey, attributeName, indexNames));
        }
        public void AddLsiIndex(string attributeName, params string[] indexNames)
        {
            AddIndex(new LSI(attributeName, indexNames));
        }
        public void AddIndex(Index index)
        {
            Indexes.Add(index);
        }

        public List<Index> Indexes { get; private set; }

        public abstract class Index
        {
            public List<string> IndexNames { get; private set; }
            public string AttributeName { get; private set; }

            public Index(string attributeName, params string[] indexNames)
            {
                IndexNames = new List<string>(indexNames);
                AttributeName = attributeName;
            }
        }
        public class LSI : Index
        {
            public LSI(string attributeName, params string[] indexNames)
                : base(attributeName, indexNames) { }
        }
        public class GSI : Index
        {
            public bool IsHashKey { get; private set; }

            public GSI(bool isHashKey, string attributeName, params string[] indexNames)
                : base(attributeName, indexNames)
            {
                IsHashKey = isHashKey;
            }
        }

        /// <summary>
        /// Validates configurations and sets required fields
        /// </summary>
        public void Validate(DynamoDBContext context)
        {
            if (IsVersion)
                Utils.ValidateVersionType(MemberType);    // no conversion is possible, so type must be a nullable primitive

            if (IsHashKey && IsRangeKey)
                throw new InvalidOperationException("Property " + PropertyName + " cannot be both hash and range key");

            if (ConverterType != null)
            {
<<<<<<< HEAD
                if (PolymorphicProperty)
                    throw new InvalidOperationException("Converter for " + PropertyName + " must not be set at the same time as derived types.");

                if (StoreAsEpoch)
                    throw new InvalidOperationException("Converter for " + PropertyName + " must not be set at the same time as StoreAsEpoch is set to true");
=======
                if (StoreAsEpoch || StoreAsEpochLong)
                    throw new InvalidOperationException("Converter for " + PropertyName + " must not be set at the same time as StoreAsEpoch or StoreAsEpochLong is set to true");
>>>>>>> f99aaf05

                if (!Utils.CanInstantiateConverter(ConverterType) || !Utils.ImplementsInterface(ConverterType, typeof(IPropertyConverter)))
                    throw new InvalidOperationException("Converter for " + PropertyName + " must be instantiable with no parameters and must implement IPropertyConverter");

                this.Converter = Utils.InstantiateConverter(ConverterType, context) as IPropertyConverter;
            }

            if (StoreAsEpoch && StoreAsEpochLong)
                throw new InvalidOperationException(PropertyName + " must not set both StoreAsEpoch and StoreAsEpochLong as true at the same time.");

            IPropertyConverter converter;
            if (context.ConverterCache.TryGetValue(MemberType, out converter) && converter != null)
            {
                this.Converter = converter;
            }

            foreach (var index in Indexes)
                IndexNames.AddRange(index.IndexNames);
        }

        [UnconditionalSuppressMessage("ReflectionAnalysis", "IL2026",
            Justification = "The user's type has been annotated with DynamicallyAccessedMemberTypes.All with the public API into the library. At this point the type will not be trimmed.")]
        internal PropertyStorage(MemberInfo member)
            : base(member)
        {
            IndexNames = new List<string>();
            Indexes = new List<Index>();
        }

    }

    /// <summary>
    /// Storage information for a single item
    /// </summary>
    internal class ItemStorage
    {
        public Document Document { get; set; }
        public ItemStorageConfig Config { get; set; }
        public Primitive CurrentVersion { get; set; }
        public HashSet<object> ConvertedObjects { get; private set; }

        public ItemStorage(ItemStorageConfig storageConfig)
        {
            Document = new Document();
            Config = storageConfig;
            ConvertedObjects = new HashSet<object>();
        }
    }

    /// <summary>
    /// GSI info
    /// </summary>
    internal class GSIConfig
    {
        public GSIConfig(string indexName)
        {
            IndexName = indexName;
        }

        // index name
        public string IndexName { get; set; }

        // keys
        public string HashKeyPropertyName { get; set; }
        public string RangeKeyPropertyName { get; set; }
    }

    /// <summary>
    /// Storage information for a specific class
    /// </summary>
    internal class StorageConfig
    {
        // normalized PropertyStorage objects
        public List<PropertyStorage> Properties { get; private set; }

        // target type
        [DynamicallyAccessedMembers(DynamicallyAccessedMemberTypes.PublicConstructors)]
        public Type TargetType { get; private set; }

        // target type members
        public Dictionary<string, MemberInfo> TargetTypeMembers { get; private set; }

        // storage mappings
        private Dictionary<string, PropertyStorage> PropertyToPropertyStorageMapping { get; set; }

        internal void AddPropertyStorage(string propertyName, PropertyStorage propertyStorage)
        {
            PropertyToPropertyStorageMapping[propertyName] = propertyStorage;
        }
        public PropertyStorage GetPropertyStorage(string propertyName)
        {
            PropertyStorage storage;
            if (TryGetPropertyStorage(propertyName, out storage))
                return storage;
            throw new InvalidOperationException("Unable to find storage information for property [" + propertyName + "]");
        }
        public bool TryGetPropertyStorage(string propertyName, out PropertyStorage storage)
        {
            return (PropertyToPropertyStorageMapping.TryGetValue(propertyName, out storage));
        }
        
        public IEnumerable<PropertyStorage> AllPropertyStorage
        {
            get { return PropertyToPropertyStorageMapping.Values; }
        }
        public bool FindPropertyByPropertyName(string propertyName, out PropertyStorage propertyStorage)
        {
            return FindSingleProperty(
                p => string.Equals(p.PropertyName, propertyName, StringComparison.Ordinal),
                "Multiple properties configured for property " + propertyName,
                out propertyStorage);
        }
        public bool FindSinglePropertyByAttributeName(string attributeName, out PropertyStorage propertyStorage)
        {
            return FindSingleProperty(
                p => string.Equals(p.AttributeName, attributeName, StringComparison.Ordinal),
                "Multiple properties configured for attribute " + attributeName,
                out propertyStorage);
        }
        private bool FindSingleProperty(Func<PropertyStorage, bool> match, string errorMessage, out PropertyStorage propertyStorage)
        {
            var properties = Properties
                .Where(ps => !ps.IsIgnored)
                .Where(match)
                .ToList();

            if (properties.Count == 0)
            {
                propertyStorage = null;
                return false;
            }
            if (properties.Count == 1)
            {
                propertyStorage = properties[0];
                return true;
            }

            throw new InvalidOperationException(errorMessage);
        }

        private static Dictionary<string, MemberInfo> GetMembersDictionary([DynamicallyAccessedMembers(InternalConstants.DataModelModeledType)] Type type)
        {
            Dictionary<string, MemberInfo> dictionary = new Dictionary<string, MemberInfo>(StringComparer.Ordinal);

            var members = Utils.GetMembersFromType(type);
            
            foreach (var member in members)
            {
                InternalSDKUtils.AddToDictionary(dictionary, member.Name, member);
            }

            return dictionary;
        }



        // constructor
        internal StorageConfig([DynamicallyAccessedMembers(InternalConstants.DataModelModeledType)] Type targetType)
        {
            if (!Utils.CanInstantiate(targetType))
            {
                string errorMessage;
                if (InternalSDKUtils.IsRunningNativeAot())
                {
                    errorMessage = $"Type {targetType.FullName} is unsupported, it cannot be instantiated. Since the application is running in Native AOT mode the type could possibly be trimmed. " + 
                        "This can happen if the type being created is a nested type of a type being used for saving and loading DynamoDB items. " +
                        $"This can be worked around by adding the \"[DynamicDependency(DynamicallyAccessedMemberTypes.All, typeof({targetType.FullName}))]\" attribute to the constructor of the parent type." + 
                        "If the parent type can not be modified the attribute can also be used on the method invoking the DynamoDB sdk or some other method that you are sure is not being trimmed.";
                }
                else
                {
                    errorMessage = $"Type {targetType.FullName} is unsupported, it cannot be instantiated";
                }

                throw new InvalidOperationException(errorMessage);
            }

            TargetType = targetType;
            Properties = new List<PropertyStorage>();
            PropertyToPropertyStorageMapping = new Dictionary<string, PropertyStorage>(StringComparer.Ordinal);
            TargetTypeMembers = GetMembersDictionary(targetType);

            if (TargetTypeMembers.Count == 0)
                throw new InvalidOperationException(string.Format(CultureInfo.InvariantCulture,
                    "Type {0} is unsupported, it has no supported members", targetType.FullName));
        }
    }

    /// <summary>
    /// Storage information for a specific class that is associated with a table
    /// </summary>
    internal class ItemStorageConfig 
    {
        // table
        public string TableName { get; set; }

        public StorageConfig BaseTypeStorageConfig { get; private set; }

        public Dictionary<string, StorageConfig> PolymorphicTypesStorageConfig { get; private set; }

        public Dictionary<Type,string> PolymorphicConfig { get; private set; }

        public bool LowerCamelCaseProperties { get; set; }
        public HashSet<string> AttributesToStoreAsEpoch { get; set; }
        public HashSet<string> AttributesToStoreAsEpochLong { get; set; }

        // keys
        public List<string> HashKeyPropertyNames { get; private set; }
        public List<string> RangeKeyPropertyNames { get; private set; }

        // properties to get
        public List<string> AttributesToGet { get; private set; }

        // version
        public string VersionPropertyName { get; private set; }
        public bool HasVersion { get { return !string.IsNullOrEmpty(VersionPropertyName); } }

        // attribute-to-index mapping
        public Dictionary<string, List<string>> AttributeToIndexesNameMapping { get; set; }

        // indexName to LSI range key properties mapping
        public Dictionary<string, List<string>> IndexNameToLSIRangePropertiesMapping { get; set; }

        // indexName to GSIConfig mapping
        public Dictionary<string, GSIConfig> IndexNameToGSIMapping { get; set; }


        public bool StorePolymorphicTypes => this.PolymorphicTypesStorageConfig.Any();

        //public void RemovePropertyStorage(string propertyName)
        //{
        //    PropertyStorage storage;
        //    if (!TryGetPropertyStorage(propertyName, out storage))
        //        return;

        //    string attributeName = storage.AttributeName;

        //    // Remove all references
        //    if (storage.IsHashKey)
        //        HashKeyPropertyNames.Remove(propertyName);
        //    if (storage.IsRangeKey)
        //        RangeKeyPropertyNames.Remove(propertyName);
        //    if (storage.IsVersion)
        //        VersionPropertyName = null;
        //    if (storage.IsGSIHashKey)
        //        IndexNameToGSIMapping

        //    AttributesToGet.Remove(attributeName);

        //    PropertyToPropertyStorageMapping.Remove(propertyName);
        //}

        public GSIConfig GetGSIConfig(string indexName)
        {
            GSIConfig gsiConfig;
            if (!this.IndexNameToGSIMapping.TryGetValue(indexName, out gsiConfig))
                gsiConfig = null;
            return gsiConfig;
        }

        public string GetCorrectHashKeyProperty(DynamoDBFlatConfig currentConfig, string hashKeyProperty)
        {
            if (currentConfig.IsIndexOperation)
            {
                string indexName = currentConfig.IndexName;
                GSIConfig gsiConfig = this.GetGSIConfig(indexName);
                // Use GSI hash key if GSI is found AND GSI hash-key is set
                if (gsiConfig != null && !string.IsNullOrEmpty(gsiConfig.HashKeyPropertyName))
                    hashKeyProperty = gsiConfig.HashKeyPropertyName;
            }
            return hashKeyProperty;
        }
        public string GetRangeKeyByIndex(string indexName)
        {
            string rangeKeyPropertyName = null;

            // test LSI first
            List<string> rangeProperties;
            if (IndexNameToLSIRangePropertiesMapping.TryGetValue(indexName, out rangeProperties) &&
                rangeProperties != null &&
                rangeProperties.Count == 1)
            {
                rangeKeyPropertyName = rangeProperties[0];
            }

            GSIConfig gsiConfig = GetGSIConfig(indexName);
            if (gsiConfig != null)
            {
                rangeKeyPropertyName = gsiConfig.RangeKeyPropertyName;
            }

            if (string.IsNullOrEmpty(rangeKeyPropertyName))
                throw new InvalidOperationException("Unable to determine range key from index name");

            return rangeKeyPropertyName;
        }
        public PropertyStorage VersionPropertyStorage
        {
            get
            {
                if (!HasVersion) throw new InvalidOperationException("No version field defined for this type");
                return this.BaseTypeStorageConfig.GetPropertyStorage(VersionPropertyName);
            }
        }

        public void Denormalize(DynamoDBContext context, string derivedTypeAttributeName)
        {
            // analyze all PropertyStorage configs and denormalize data into other properties
            // all data must exist in PropertyStorage objects prior to denormalization

            foreach (var property in this.BaseTypeStorageConfig.Properties)
            {
                // only add non-ignored properties
                if (property.IsIgnored) continue;

                property.Validate(context);
                AddPropertyStorage(property, this.BaseTypeStorageConfig);

                string propertyName = property.PropertyName;

                AddKeyPropertyNames(property, propertyName);

                foreach (var index in property.Indexes)
                {
                    var gsi = index as PropertyStorage.GSI;
                    if (gsi != null)
                        AddGSIConfigs(gsi.IndexNames, propertyName, gsi.IsHashKey);

                    var lsi = index as PropertyStorage.LSI;
                    if (lsi != null)
                        AddLSIConfigs(lsi.IndexNames, propertyName);
                }
            }

            foreach (var polymorphicTypesProperty in this.PolymorphicTypesStorageConfig)
            {
                foreach (var polymorphicProperty in polymorphicTypesProperty.Value.Properties)
                {
                    // only add non-ignored properties
                    if (polymorphicProperty.IsIgnored) continue;

                    polymorphicProperty.Validate(context);

                    string propertyName = polymorphicProperty.PropertyName;

                    AddPropertyStorage(polymorphicProperty, polymorphicTypesProperty.Value);

                    foreach (var index in polymorphicProperty.Indexes)
                    {
                        var gsi = index as PropertyStorage.GSI;
                        if (gsi != null)
                            AddGSIConfigs(gsi.IndexNames, propertyName, gsi.IsHashKey);

                        var lsi = index as PropertyStorage.LSI;
                        if (lsi != null)
                            AddLSIConfigs(lsi.IndexNames, propertyName);
                    }
                }
            }

            if (PolymorphicTypesStorageConfig.Any())
            {
                AttributesToGet.Add(derivedTypeAttributeName);
            }

            //if (this.HashKeyPropertyNames.Count == 0)
            //    throw new InvalidOperationException("No hash key configured for type " + TargetTypeInfo.FullName);

            if (this.BaseTypeStorageConfig.Properties.Count == 0)
                throw new InvalidOperationException(string.Format(CultureInfo.InvariantCulture,
                    "Type {0} is unsupported, it has no supported members", this.BaseTypeStorageConfig.TargetType.FullName));
        }


        public void AddPolymorphicPropertyStorageConfiguration(string typeDiscriminator, Type derivedType, StorageConfig polymorphicStorageConfig)
        {
            this.PolymorphicTypesStorageConfig.Add(typeDiscriminator, polymorphicStorageConfig);
            this.PolymorphicConfig.Add(derivedType, typeDiscriminator);
        }

        private void AddPropertyStorage(PropertyStorage value, StorageConfig config)
        {
            string propertyName = value.PropertyName;
            string attributeName = value.AttributeName;

            config.AddPropertyStorage(propertyName, value);

            if (!AttributesToGet.Contains(attributeName))
                AttributesToGet.Add(attributeName);
            if (value.StoreAsEpoch)
                AttributesToStoreAsEpoch.Add(attributeName);
            if (value.StoreAsEpochLong)
                AttributesToStoreAsEpochLong.Add(attributeName);

            if (value.IsLSIRangeKey || value.IsGSIKey)
            {
                List<string> indexes;
                if (!AttributeToIndexesNameMapping.TryGetValue(attributeName, out indexes))
                {
                    indexes = new List<string>();
                    AttributeToIndexesNameMapping[attributeName] = indexes;
                }
                foreach (var index in value.IndexNames)
                {
                    if (!indexes.Contains(index))
                        indexes.Add(index);
                }
            }
        }

        private void AddKeyPropertyNames(PropertyStorage value, string propertyName)
        {
            if (value.IsHashKey)
                HashKeyPropertyNames.Add(propertyName);
            if (value.IsRangeKey)
                RangeKeyPropertyNames.Add(propertyName);
            if (!value.IsVersion) return;

            if (!string.IsNullOrEmpty(VersionPropertyName))
                throw new InvalidOperationException("Multiple version properties defined: " + VersionPropertyName + " and " + propertyName);
            VersionPropertyName = propertyName;
        }

        private void AddLSIConfigs(List<string> lsiIndexNames, string propertyName)
        {
            foreach (var index in lsiIndexNames)
            {
                List<string> properties;
                if (!this.IndexNameToLSIRangePropertiesMapping.TryGetValue(index, out properties))
                {
                    properties = new List<string>();
                    this.IndexNameToLSIRangePropertiesMapping[index] = properties;
                }
                if (!properties.Contains(propertyName, StringComparer.Ordinal))
                    properties.Add(propertyName);
            }
        }

        private void AddGSIConfigs(List<string> gsiIndexNames, string propertyName, bool isHashKey)
        {
            foreach (var index in gsiIndexNames)
            {
                GSIConfig gsiConfig = this.GetGSIConfig(index);
                if (gsiConfig == null)
                {
                    gsiConfig = new GSIConfig(index);
                    this.IndexNameToGSIMapping[index] = gsiConfig;
                }
                if (isHashKey)
                    gsiConfig.HashKeyPropertyName = propertyName;
                else
                    gsiConfig.RangeKeyPropertyName = propertyName;
            }
        }

        // constructor
        internal ItemStorageConfig([DynamicallyAccessedMembers(InternalConstants.DataModelModeledType)] Type targetType)
        {
            BaseTypeStorageConfig = new StorageConfig(targetType);
            PolymorphicTypesStorageConfig = new Dictionary<string, StorageConfig>();
            PolymorphicConfig= new Dictionary<Type, string>();
            AttributeToIndexesNameMapping = new Dictionary<string, List<string>>(StringComparer.Ordinal);
            IndexNameToLSIRangePropertiesMapping = new Dictionary<string, List<string>>(StringComparer.Ordinal);
            IndexNameToGSIMapping = new Dictionary<string, GSIConfig>(StringComparer.Ordinal);
            AttributesToGet = new List<string>();
            HashKeyPropertyNames = new List<string>();
            RangeKeyPropertyNames = new List<string>();
            AttributesToStoreAsEpoch = new HashSet<string>();
            AttributesToStoreAsEpochLong = new HashSet<string>();
        }
    }


    /// <summary>
    /// Cache of ItemStorageConfig objects
    /// </summary>
    internal class ItemStorageConfigCache : IDisposable
    {
        // Cache of ItemStorageConfig objects per table and the
        // base, table-less ItemStorageConfig
        private class ConfigTableCache
        {
            public Dictionary<string, ItemStorageConfig> Cache { get; private set; }
            public ItemStorageConfig BaseTypeConfig { get; private set; }

            public ConfigTableCache(ItemStorageConfig baseTypeConfig)
            {
                BaseTypeConfig = baseTypeConfig;
                BaseTableName = BaseTypeConfig.TableName;
                Cache = new Dictionary<string, ItemStorageConfig>(StringComparer.Ordinal);
            }
            public string BaseTableName { get; private set; }
        }

        private Dictionary<Type, ConfigTableCache> Cache;
        private DynamoDBContext Context;
        private bool disposedValue;
        private readonly ReaderWriterLockSlim _readerWriterLockSlim = new ReaderWriterLockSlim();

        public ItemStorageConfigCache(DynamoDBContext context)
        {
            Cache = new Dictionary<Type, ConfigTableCache>();
            Context = context;
        }

        public ItemStorageConfig GetConfig<[DynamicallyAccessedMembers(InternalConstants.DataModelModeledType)] T>(DynamoDBFlatConfig flatConfig, bool conversionOnly = false)
        {
            Type type = typeof(T);
            return GetConfig(type, flatConfig, conversionOnly);
        }

        public ItemStorageConfig GetConfig([DynamicallyAccessedMembers(InternalConstants.DataModelModeledType)] Type type, DynamoDBFlatConfig flatConfig, bool conversionOnly = false)
        {
            ConfigTableCache tableCache = null;
            ItemStorageConfig config;
            
            string actualTableName = null;

            try
            {
                _readerWriterLockSlim.EnterReadLock();

                Cache.TryGetValue(type, out tableCache);
                if(tableCache != null)
                {
                    // If this type is only used for conversion, do not attempt to populate the config from the table
                    if (conversionOnly)
                        return tableCache.BaseTypeConfig;

                    actualTableName = DynamoDBContext.GetTableName(tableCache.BaseTableName, flatConfig);

                    if (tableCache.Cache.TryGetValue(actualTableName, out config))
                    {
                        return config;
                    }
                }
            }
            finally
            {
                if(_readerWriterLockSlim.IsReadLockHeld)
                {
                    _readerWriterLockSlim.ExitReadLock();
                }
            }

            try
            {
                _readerWriterLockSlim.EnterWriteLock();

                if (tableCache == null)
                {
                    // Check to see if another thread go the write lock before this thread and filled the cache.
                    Cache.TryGetValue(type, out tableCache);

                    if (tableCache == null)
                    {
                        var baseStorageConfig = CreateStorageConfig(type, actualTableName: null, flatConfig);
                        tableCache = new ConfigTableCache(baseStorageConfig);
                        Cache[type] = tableCache;
                    }
                }

                // If this type is only used for conversion, do not attempt to populate the config from the table
                if (conversionOnly)
                    return tableCache.BaseTypeConfig;

                if (actualTableName == null)
                {
                    actualTableName = DynamoDBContext.GetTableName(tableCache.BaseTableName, flatConfig);
                }

                // Check to see if another thread go the write lock before this thread and filled the cache.
                if (tableCache.Cache.TryGetValue(actualTableName, out config))
                {
                    return config;
                }

                config = CreateStorageConfig(type, actualTableName, flatConfig);
                tableCache.Cache[actualTableName] = config;

                return config;
            }
            finally
            {
                if(_readerWriterLockSlim.IsWriteLockHeld)
                {
                    _readerWriterLockSlim.ExitWriteLock();
                }
            }
        }

        private static string GetAccurateCase(ItemStorageConfig config, string value)
        {
            return (config.LowerCamelCaseProperties ? Utils.ToLowerCamelCase(value) : value);
        }

        private ItemStorageConfig CreateStorageConfig([DynamicallyAccessedMembers(InternalConstants.DataModelModeledType)] Type baseType, string actualTableName, DynamoDBFlatConfig flatConfig)
        {
            if (baseType == null) 
                throw new ArgumentNullException("baseType");

            ItemStorageConfig config = new ItemStorageConfig(baseType);

            PopulateConfigFromType(config, baseType);
            PopulateConfigFromMappings(config, AWSConfigsDynamoDB.Context.TypeMappings);

            // try to populate config from table definition only if actual table name is known
            if (!string.IsNullOrEmpty(actualTableName))
            {
                Table table;
                try
                {
                    table = Context.GetUnconfiguredTable(actualTableName, flatConfig.DisableFetchingTableMetadata);
                }
                catch
                {
                    table = null;
                }

                if (table != null)
                {
                    PopulateConfigFromTable(config, table);
                }
            }

            config.Denormalize(Context, flatConfig.DerivedTypeAttributeName);

            if (flatConfig.DisableFetchingTableMetadata)
            {
                if (string.IsNullOrEmpty(actualTableName))
                {
                    actualTableName = DynamoDBContext.GetTableName(config.TableName, flatConfig);
                }
                var emptyConfig = new TableConfig(actualTableName, conversion: null, consumer: Table.DynamoDBConsumer.DataModel,
                    storeAsEpoch: null, storeAsEpochLong: null, isEmptyStringValueEnabled: false, metadataCachingMode: flatConfig.MetadataCachingMode);
                var table = Table.CreateTableFromItemStorageConfig(Context.Client, emptyConfig, config, flatConfig);

                // The table info must be cached under the actual table name exactly how it exists in the DynamoDB service.
                // This is done to mimic the caching behavior when DisableFetchingTableMetadata is set to false.
                Context.StoreUnconfiguredTable(actualTableName, table);
            }
            return config;
        }

        private static void PopulateConfigFromType(ItemStorageConfig config, [DynamicallyAccessedMembers(InternalConstants.DataModelModeledType)]  Type type)
        {
            DynamoDBTableAttribute tableAttribute = Utils.GetTableAttribute(type);
            if (tableAttribute == null)
            {
                config.TableName = type.Name;
            }
            else
            {
                if (string.IsNullOrEmpty(tableAttribute.TableName)) throw new InvalidOperationException("DynamoDBTableAttribute.Table is empty or null");
                config.TableName = tableAttribute.TableName;
                config.LowerCamelCaseProperties = tableAttribute.LowerCamelCaseProperties;
            }

            string tableAlias;
            if (AWSConfigsDynamoDB.Context.TableAliases.TryGetValue(config.TableName, out tableAlias))
                config.TableName = tableAlias;

            var members = Utils.GetMembersFromType(type);

            foreach (var member in members)
            {
                var propertyStorage = MemberInfoToPropertyStorage(config, member);

                config.BaseTypeStorageConfig.Properties.Add(propertyStorage);
            }

            DynamoDBPolymorphicTypeAttribute[] polymorphicTypeAttribute = Utils.GetPolymorphicTypesAttribute(type);

            if (polymorphicTypeAttribute is not { Length: > 0 }) return;
            {
                foreach (var attribute in polymorphicTypeAttribute)
                {
                    if (attribute.DerivedType == null)
                    {
                        throw new InvalidOperationException("Invalid polymorphic type: DerivedType is null.");
                    }

                    if (!attribute.DerivedType.IsSubclassOf(type))
                    {
<<<<<<< HEAD
                        throw new InvalidOperationException($"Invalid polymorphic type: '{attribute.DerivedType.FullName}' must be a subclass of '{type.FullName}'.");
                    }

                    var polymorphicStorageConfig = new StorageConfig(attribute.DerivedType);

                    var polymorphicTypeMembers = Utils.GetMembersFromType(attribute.DerivedType);

                    foreach (var member in polymorphicTypeMembers)
                    {
                        var propertyStorage = MemberInfoToPropertyStorage(config, member);
                        polymorphicStorageConfig.Properties.Add(propertyStorage);
                    }
=======
#pragma warning disable CS0618 // Type or member is obsolete
                        propertyStorage.StoreAsEpoch = propertyAttribute.StoreAsEpoch;
#pragma warning restore CS0618 // Type or member is obsolete
                        propertyStorage.StoreAsEpochLong = propertyAttribute.StoreAsEpochLong;
>>>>>>> f99aaf05

                    config.AddPolymorphicPropertyStorageConfiguration(attribute.TypeDiscriminator, attribute.DerivedType, polymorphicStorageConfig);

                }
            }
        }

        private static PropertyStorage MemberInfoToPropertyStorage(ItemStorageConfig config, MemberInfo member)
        {
            // prepare basic info
            PropertyStorage propertyStorage = new PropertyStorage(member);
            propertyStorage.AttributeName = GetAccurateCase(config, member.Name);

            // run through all DDB attributes
            List<DynamoDBAttribute> allAttributes = Utils.GetAttributes(member);
            foreach (var attribute in allAttributes)
            {
                // filter out ignored properties
                if (attribute is DynamoDBIgnoreAttribute)
                    propertyStorage.IsIgnored = true;

                if (attribute is DynamoDBVersionAttribute)
                    propertyStorage.IsVersion = true;

                DynamoDBRenamableAttribute renamableAttribute = attribute as DynamoDBRenamableAttribute;
                if (renamableAttribute != null && !string.IsNullOrEmpty(renamableAttribute.AttributeName))
                {
                    propertyStorage.AttributeName = GetAccurateCase(config, renamableAttribute.AttributeName);
                }

                DynamoDBPropertyAttribute propertyAttribute = attribute as DynamoDBPropertyAttribute;
                if (propertyAttribute != null)
                {
                    propertyStorage.StoreAsEpoch = propertyAttribute.StoreAsEpoch;
                       
                    if (propertyAttribute.Converter != null)
                        propertyStorage.ConverterType = propertyAttribute.Converter;
                        
                    if (propertyAttribute is DynamoDBHashKeyAttribute)
                    {
                        var gsiHashAttribute = propertyAttribute as DynamoDBGlobalSecondaryIndexHashKeyAttribute;
                        if (gsiHashAttribute != null)
                        {
                            propertyStorage.IsGSIHashKey = true;
                            propertyStorage.AddIndex(gsiHashAttribute);
                        }
                        else
                            propertyStorage.IsHashKey = true;
                    }
                    if (propertyAttribute is DynamoDBRangeKeyAttribute)
                    {
                        var gsiRangeAttribute = propertyAttribute as DynamoDBGlobalSecondaryIndexRangeKeyAttribute;
                        if (gsiRangeAttribute != null)
                        {
                            propertyStorage.IsGSIRangeKey = true;
                            propertyStorage.AddIndex(gsiRangeAttribute);
                        }
                        else
                            propertyStorage.IsRangeKey = true;
                    }

                    DynamoDBLocalSecondaryIndexRangeKeyAttribute lsiRangeKeyAttribute = propertyAttribute as DynamoDBLocalSecondaryIndexRangeKeyAttribute;
                    if (lsiRangeKeyAttribute != null)
                    {
                        propertyStorage.IsLSIRangeKey = true;
                        propertyStorage.AddIndex(lsiRangeKeyAttribute);
                    }
                }

<<<<<<< HEAD
                DynamoDBPolymorphicTypeAttribute polymorphicAttribute = attribute as DynamoDBPolymorphicTypeAttribute;
                if (polymorphicAttribute != null)
                {
                    propertyStorage.PolymorphicProperty = true;
                    propertyStorage.AddDerivedType(polymorphicAttribute.TypeDiscriminator, polymorphicAttribute.DerivedType);
                }
=======
                config.Properties.Add(propertyStorage);
>>>>>>> f99aaf05
            }

            return propertyStorage;
        }

        private static void PopulateConfigFromTable(ItemStorageConfig config, Table table)
        {
            PropertyStorage property;

            // keys
            foreach(var key in table.Keys)
            {
                var attributeName = key.Key;
                var keyDescription = key.Value;

                property = GetProperty(config, attributeName, false);

                // validate against table
                if (property.IsKey)
                    ValidateProperty(property.IsHashKey == keyDescription.IsHash,
                        property.PropertyName, "Property key definition must match table key definition");

                // populate property
                if (keyDescription.IsHash)
                    property.IsHashKey = true;
                else
                    property.IsRangeKey = true;
            }

            foreach (var kvp in table.GlobalSecondaryIndexes)
            {
                string indexName = kvp.Key;
                var gsi = kvp.Value;

                foreach (var element in gsi.KeySchema)
                {
                    string attributeName = element.AttributeName;
                    bool isHashKey = element.KeyType == KeyType.HASH;

                    property = GetProperty(config, attributeName, true);
                    if (property != null)
                    {
                        property.AddGsiIndex(isHashKey, attributeName, indexName);
                    }
                }
            }

            foreach (var kvp in table.LocalSecondaryIndexes)
            {
                string indexName = kvp.Key;
                var lsi = kvp.Value;

                foreach (var element in lsi.KeySchema)
                {
                    string attributeName = element.AttributeName;
                    bool isHashKey = element.KeyType == KeyType.HASH;

                    // only add for range keys
                    if (!isHashKey)
                    {
                        property = GetProperty(config, attributeName, true);
                        if (property != null)
                        {
                            property.AddLsiIndex(attributeName, indexName);
                        }
                    }
                }
            }

        }
        private static void PopulateConfigFromMappings(ItemStorageConfig config, Dictionary<Type, TypeMapping> typeMappings)
        {
            var baseType = config.BaseTypeStorageConfig.TargetType;
            TypeMapping typeMapping;
            if (typeMappings.TryGetValue(baseType, out typeMapping))
            {
                config.TableName = typeMapping.TargetTable;

                if (AWSConfigsDynamoDB.Context.TableAliases.TryGetValue(config.TableName, out var tableAlias))
                    config.TableName = tableAlias;

                foreach (var kvp in typeMapping.PropertyConfigs)
                {
                    PropertyConfig propertyConfig = kvp.Value;
                    string propertyName = propertyConfig.Name;

                    PropertyStorage propertyStorage;
                    if (!config.BaseTypeStorageConfig.FindPropertyByPropertyName(propertyName, out propertyStorage))
                        throw new InvalidOperationException(string.Format(CultureInfo.InvariantCulture,
                            "No matching property {0} on type {1}", propertyName, baseType.FullName));

                    if (!string.IsNullOrEmpty(propertyConfig.Attribute))
                        propertyStorage.AttributeName = propertyConfig.Attribute;
                    if (propertyConfig.Converter != null)
                        propertyStorage.ConverterType = propertyConfig.Converter;
                    propertyStorage.IsIgnored = propertyConfig.Ignore;
                    propertyStorage.IsVersion = propertyConfig.Version;
                    propertyStorage.StoreAsEpoch = propertyConfig.StoreAsEpoch;
                    propertyStorage.StoreAsEpochLong = propertyConfig.StoreAsEpochLong;
                }
            }
        }

        // Finds an existing PropertyStorage for a property by its attributeName,
        // or creates a new PropertyStorage and adds it to the config.
        // If a property is non-optional and is not present on the type, throws an exception.
        // If a property is optional and not present on the type, returns null.
        private static PropertyStorage GetProperty(ItemStorageConfig config, string attributeName, bool optional)
        {
            PropertyStorage property = null;

            bool exists = config.BaseTypeStorageConfig.FindSinglePropertyByAttributeName(attributeName, out property);
            if (!exists)
            {
                // property storage doesn't exist yet, create and populate
                MemberInfo member;

                // for optional properties/attributes, a null MemberInfo is OK
                Validate(config.BaseTypeStorageConfig.TargetTypeMembers.TryGetValue(attributeName, out member) || optional,
                    "Unable to locate property for key attribute {0}", attributeName);

                if (member != null)
                {
                    property = new PropertyStorage(member);
                    property.AttributeName = attributeName;
                    config.BaseTypeStorageConfig.Properties.Add(property);
                }
            }

            return property;
        }

        private static void Validate(bool value, string messageFormat, params object[] args)
        {
            if (!value)
            {
                StringBuilder sb = new StringBuilder();
                sb.AppendFormat(CultureInfo.InvariantCulture, messageFormat, args);
                throw new InvalidOperationException(sb.ToString());
            }
        }
        private static void ValidateProperty(bool value, string propertyName, string messageFormat, params object[] args)
        {
            if (!value)
            {
                StringBuilder sb = new StringBuilder();
                sb.AppendFormat(CultureInfo.InvariantCulture, "Error with property [{0}]: ", propertyName);
                sb.AppendFormat(CultureInfo.InvariantCulture, messageFormat, args);
                throw new InvalidOperationException(sb.ToString());
            }
        }

        protected virtual void Dispose(bool disposing)
        {
            if (!disposedValue)
            {
                if (disposing)
                {
                    _readerWriterLockSlim.Dispose();
                }

                disposedValue = true;
            }
        }

        public void Dispose()
        {
            // Do not change this code. Put cleanup code in 'Dispose(bool disposing)' method
            Dispose(disposing: true);
            GC.SuppressFinalize(this);
        }
    }
}<|MERGE_RESOLUTION|>--- conflicted
+++ resolved
@@ -121,13 +121,11 @@
         // whether to store DateTime as epoch seconds integer
         public bool StoreAsEpoch { get; set; }
 
-<<<<<<< HEAD
+        // whether to store DateTime as epoch seconds integer (with support for dates AFTER 2038)
+        public bool StoreAsEpochLong { get; set; }
+
         // whether to store Type Discriminator for polymorphic serialization
         public bool PolymorphicProperty { get; set; }
-=======
-        // whether to store DateTime as epoch seconds integer (with support for dates AFTER 2038)
-        public bool StoreAsEpochLong { get; set; }
->>>>>>> f99aaf05
 
         // corresponding IndexNames, if applicable
         public List<string> IndexNames { get; set; }
@@ -199,16 +197,11 @@
 
             if (ConverterType != null)
             {
-<<<<<<< HEAD
                 if (PolymorphicProperty)
                     throw new InvalidOperationException("Converter for " + PropertyName + " must not be set at the same time as derived types.");
 
-                if (StoreAsEpoch)
-                    throw new InvalidOperationException("Converter for " + PropertyName + " must not be set at the same time as StoreAsEpoch is set to true");
-=======
                 if (StoreAsEpoch || StoreAsEpochLong)
                     throw new InvalidOperationException("Converter for " + PropertyName + " must not be set at the same time as StoreAsEpoch or StoreAsEpochLong is set to true");
->>>>>>> f99aaf05
 
                 if (!Utils.CanInstantiateConverter(ConverterType) || !Utils.ImplementsInterface(ConverterType, typeof(IPropertyConverter)))
                     throw new InvalidOperationException("Converter for " + PropertyName + " must be instantiable with no parameters and must implement IPropertyConverter");
@@ -893,7 +886,6 @@
 
                     if (!attribute.DerivedType.IsSubclassOf(type))
                     {
-<<<<<<< HEAD
                         throw new InvalidOperationException($"Invalid polymorphic type: '{attribute.DerivedType.FullName}' must be a subclass of '{type.FullName}'.");
                     }
 
@@ -906,12 +898,6 @@
                         var propertyStorage = MemberInfoToPropertyStorage(config, member);
                         polymorphicStorageConfig.Properties.Add(propertyStorage);
                     }
-=======
-#pragma warning disable CS0618 // Type or member is obsolete
-                        propertyStorage.StoreAsEpoch = propertyAttribute.StoreAsEpoch;
-#pragma warning restore CS0618 // Type or member is obsolete
-                        propertyStorage.StoreAsEpochLong = propertyAttribute.StoreAsEpochLong;
->>>>>>> f99aaf05
 
                     config.AddPolymorphicPropertyStorageConfiguration(attribute.TypeDiscriminator, attribute.DerivedType, polymorphicStorageConfig);
 
@@ -945,8 +931,11 @@
                 DynamoDBPropertyAttribute propertyAttribute = attribute as DynamoDBPropertyAttribute;
                 if (propertyAttribute != null)
                 {
+#pragma warning disable CS0618 // Type or member is obsolete
                     propertyStorage.StoreAsEpoch = propertyAttribute.StoreAsEpoch;
-                       
+#pragma warning restore CS0618 // Type or member is obsolete
+                    propertyStorage.StoreAsEpochLong = propertyAttribute.StoreAsEpochLong;
+
                     if (propertyAttribute.Converter != null)
                         propertyStorage.ConverterType = propertyAttribute.Converter;
                         
@@ -981,16 +970,12 @@
                     }
                 }
 
-<<<<<<< HEAD
                 DynamoDBPolymorphicTypeAttribute polymorphicAttribute = attribute as DynamoDBPolymorphicTypeAttribute;
                 if (polymorphicAttribute != null)
                 {
                     propertyStorage.PolymorphicProperty = true;
                     propertyStorage.AddDerivedType(polymorphicAttribute.TypeDiscriminator, polymorphicAttribute.DerivedType);
                 }
-=======
-                config.Properties.Add(propertyStorage);
->>>>>>> f99aaf05
             }
 
             return propertyStorage;
