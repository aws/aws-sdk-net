--- conflicted
+++ resolved
@@ -124,12 +124,9 @@
         // whether to store DateTime as epoch seconds integer (with support for dates AFTER 2038)
         public bool StoreAsEpochLong { get; set; }
 
-<<<<<<< HEAD
         // whether to store Type Discriminator for polymorphic serialization
         public bool PolymorphicProperty { get; set; }
 
-=======
->>>>>>> b6da6ace
         // corresponding IndexNames, if applicable
         public List<string> IndexNames { get; set; }
 
@@ -200,12 +197,9 @@
 
             if (ConverterType != null)
             {
-<<<<<<< HEAD
                 if (PolymorphicProperty)
                     throw new InvalidOperationException("Converter for " + PropertyName + " must not be set at the same time as derived types.");
 
-=======
->>>>>>> b6da6ace
                 if (StoreAsEpoch || StoreAsEpochLong)
                     throw new InvalidOperationException("Converter for " + PropertyName + " must not be set at the same time as StoreAsEpoch or StoreAsEpochLong is set to true");
 
@@ -214,9 +208,6 @@
 
                 this.Converter = Utils.InstantiateConverter(ConverterType, context) as IPropertyConverter;
             }
-
-            if (StoreAsEpoch && StoreAsEpochLong)
-                throw new InvalidOperationException(PropertyName + " must not set both StoreAsEpoch and StoreAsEpochLong as true at the same time.");
 
             IPropertyConverter converter;
             if (context.ConverterCache.TryGetValue(MemberType, out converter) && converter != null)
@@ -918,7 +909,6 @@
 
                     foreach (var member in polymorphicTypeMembers)
                     {
-<<<<<<< HEAD
                         var propertyStorage = MemberInfoToPropertyStorage(config, member);
                         polymorphicStorageConfig.Properties.Add(propertyStorage);
                     }
@@ -951,12 +941,6 @@
                 {
                     propertyStorage.AttributeName = GetAccurateCase(config, renamableAttribute.AttributeName);
                 }
-=======
-#pragma warning disable CS0618 // Type or member is obsolete
-                        propertyStorage.StoreAsEpoch = propertyAttribute.StoreAsEpoch;
-#pragma warning restore CS0618 // Type or member is obsolete
-                        propertyStorage.StoreAsEpochLong = propertyAttribute.StoreAsEpochLong;
->>>>>>> b6da6ace
 
                 DynamoDBPropertyAttribute propertyAttribute = attribute as DynamoDBPropertyAttribute;
                 if (propertyAttribute != null)
@@ -1000,16 +984,12 @@
                     }
                 }
 
-<<<<<<< HEAD
                 DynamoDBPolymorphicTypeAttribute polymorphicAttribute = attribute as DynamoDBPolymorphicTypeAttribute;
                 if (polymorphicAttribute != null)
                 {
                     propertyStorage.PolymorphicProperty = true;
                     propertyStorage.AddDerivedType(polymorphicAttribute.TypeDiscriminator, polymorphicAttribute.DerivedType);
                 }
-=======
-                config.Properties.Add(propertyStorage);
->>>>>>> b6da6ace
             }
 
             return propertyStorage;
