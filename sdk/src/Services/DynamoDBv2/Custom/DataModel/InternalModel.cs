--- conflicted
+++ resolved
@@ -155,15 +155,13 @@
         // corresponding IndexNames, if applicable
         public List<string> IndexNames { get; set; }
 
-<<<<<<< HEAD
         public List<PropertyStorage> FlattenProperties { get; set; }
-=======
+
         public bool IsCounter { get; set; }
 
         public long CounterDelta { get; set; }
 
         public long CounterStartValue { get; set; }
->>>>>>> cc0b3c64
 
         public void AddIndex(DynamoDBGlobalSecondaryIndexHashKeyAttribute gsiHashKey)
         {
@@ -554,6 +552,9 @@
 
         public void Denormalize(DynamoDBContext context, string derivedTypeAttributeName)
         {
+            // analyze all PropertyStorage configs and denormalize data into other properties
+            // all data must exist in PropertyStorage objects prior to denormalization
+
             foreach (var property in this.BaseTypeStorageConfig.Properties)
             {
                 ProcessProperty(property, this.BaseTypeStorageConfig, true);
