--- conflicted
+++ resolved
@@ -33,11 +33,7 @@
     /// A shard iterator expires 15 minutes after it is retrieved using the <code>GetShardIterator</code>
     /// action.
     /// </summary>
-<<<<<<< HEAD
-#if !NETSTANDARD
-=======
-    #if !PCL && !NETSTANDARD
->>>>>>> 1327e649
+    #if !NETSTANDARD
     [Serializable]
     #endif
     public partial class ExpiredIteratorException : AmazonDynamoDBException
