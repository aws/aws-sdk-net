--- conflicted
+++ resolved
@@ -32,11 +32,7 @@
     /// There is another ongoing conflicting backup control plane operation on the table.
     /// The backup is either being created, deleted or restored to a table.
     /// </summary>
-<<<<<<< HEAD
-#if !NETSTANDARD
-=======
-    #if !PCL && !NETSTANDARD
->>>>>>> 1327e649
+    #if !NETSTANDARD
     [Serializable]
     #endif
     public partial class BackupInUseException : AmazonDynamoDBException
