/*
 * Copyright 2010-2014 Amazon.com, Inc. or its affiliates. All Rights Reserved.
 * 
 * Licensed under the Apache License, Version 2.0 (the "License").
 * You may not use this file except in compliance with the License.
 * A copy of the License is located at
 * 
 *  http://aws.amazon.com/apache2.0
 * 
 * or in the "license" file accompanying this file. This file is distributed
 * on an "AS IS" BASIS, WITHOUT WARRANTIES OR CONDITIONS OF ANY KIND, either
 * express or implied. See the License for the specific language governing
 * permissions and limitations under the License.
 */

/*
 * Do not modify this file. This file is generated from the dynamodb-2012-08-10.normal.json service model.
 */
using System;
using System.Collections.Generic;
using System.Xml.Serialization;
using System.Text;
using System.IO;
using System.Net;

using Amazon.Runtime;
using Amazon.Runtime.Internal;

namespace Amazon.DynamoDBv2.Model
{
    /// <summary>
    /// Throughput exceeds the current throughput limit for your account. Please contact AWS
    /// Support at <a href="https://aws.amazon.com/support">AWS Support</a> to request a limit
    /// increase.
    /// </summary>
<<<<<<< HEAD
#if !NETSTANDARD
=======
    #if !PCL && !NETSTANDARD
>>>>>>> 1327e649
    [Serializable]
    #endif
    public partial class RequestLimitExceededException : AmazonDynamoDBException
    {

        /// <summary>
        /// Constructs a new RequestLimitExceededException with the specified error
        /// message.
        /// </summary>
        /// <param name="message">
        /// Describes the error encountered.
        /// </param>
        public RequestLimitExceededException(string message) 
            : base(message) {}

        /// <summary>
        /// Construct instance of RequestLimitExceededException
        /// </summary>
        /// <param name="message"></param>
        /// <param name="innerException"></param>
        public RequestLimitExceededException(string message, Exception innerException) 
            : base(message, innerException) {}

        /// <summary>
        /// Construct instance of RequestLimitExceededException
        /// </summary>
        /// <param name="innerException"></param>
        public RequestLimitExceededException(Exception innerException) 
            : base(innerException) {}

        /// <summary>
        /// Construct instance of RequestLimitExceededException
        /// </summary>
        /// <param name="message"></param>
        /// <param name="innerException"></param>
        /// <param name="errorType"></param>
        /// <param name="errorCode"></param>
        /// <param name="requestId"></param>
        /// <param name="statusCode"></param>
        public RequestLimitExceededException(string message, Exception innerException, ErrorType errorType, string errorCode, string requestId, HttpStatusCode statusCode) 
            : base(message, innerException, errorType, errorCode, requestId, statusCode) {}

        /// <summary>
        /// Construct instance of RequestLimitExceededException
        /// </summary>
        /// <param name="message"></param>
        /// <param name="errorType"></param>
        /// <param name="errorCode"></param>
        /// <param name="requestId"></param>
        /// <param name="statusCode"></param>
        public RequestLimitExceededException(string message, ErrorType errorType, string errorCode, string requestId, HttpStatusCode statusCode) 
            : base(message, errorType, errorCode, requestId, statusCode) {}


#if !NETSTANDARD
        /// <summary>
        /// Constructs a new instance of the RequestLimitExceededException class with serialized data.
        /// </summary>
        /// <param name="info">The <see cref="T:System.Runtime.Serialization.SerializationInfo" /> that holds the serialized object data about the exception being thrown.</param>
        /// <param name="context">The <see cref="T:System.Runtime.Serialization.StreamingContext" /> that contains contextual information about the source or destination.</param>
        /// <exception cref="T:System.ArgumentNullException">The <paramref name="info" /> parameter is null. </exception>
        /// <exception cref="T:System.Runtime.Serialization.SerializationException">The class name is null or <see cref="P:System.Exception.HResult" /> is zero (0). </exception>
        protected RequestLimitExceededException(System.Runtime.Serialization.SerializationInfo info, System.Runtime.Serialization.StreamingContext context)
            : base(info, context)
        {
        }

        /// <summary>
        /// Sets the <see cref="T:System.Runtime.Serialization.SerializationInfo" /> with information about the exception.
        /// </summary>
        /// <param name="info">The <see cref="T:System.Runtime.Serialization.SerializationInfo" /> that holds the serialized object data about the exception being thrown.</param>
        /// <param name="context">The <see cref="T:System.Runtime.Serialization.StreamingContext" /> that contains contextual information about the source or destination.</param>
        /// <exception cref="T:System.ArgumentNullException">The <paramref name="info" /> parameter is a null reference (Nothing in Visual Basic). </exception>
#if BCL35
        [System.Security.Permissions.SecurityPermission(
            System.Security.Permissions.SecurityAction.LinkDemand,
            Flags = System.Security.Permissions.SecurityPermissionFlag.SerializationFormatter)]
#endif
        [System.Security.SecurityCritical]
        // These FxCop rules are giving false-positives for this method
        [System.Diagnostics.CodeAnalysis.SuppressMessage("Microsoft.Security", "CA2123:OverrideLinkDemandsShouldBeIdenticalToBase")]
        [System.Diagnostics.CodeAnalysis.SuppressMessage("Microsoft.Security", "CA2134:MethodsMustOverrideWithConsistentTransparencyFxCopRule")]
        public override void GetObjectData(System.Runtime.Serialization.SerializationInfo info, System.Runtime.Serialization.StreamingContext context)
        {
            base.GetObjectData(info, context);
        }
#endif

    }
}<|MERGE_RESOLUTION|>--- conflicted
+++ resolved
@@ -33,11 +33,7 @@
     /// Support at <a href="https://aws.amazon.com/support">AWS Support</a> to request a limit
     /// increase.
     /// </summary>
-<<<<<<< HEAD
-#if !NETSTANDARD
-=======
-    #if !PCL && !NETSTANDARD
->>>>>>> 1327e649
+    #if !NETSTANDARD
     [Serializable]
     #endif
     public partial class RequestLimitExceededException : AmazonDynamoDBException
