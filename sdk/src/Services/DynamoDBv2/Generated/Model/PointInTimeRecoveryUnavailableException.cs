--- conflicted
+++ resolved
@@ -31,11 +31,7 @@
     /// <summary>
     /// Point in time recovery has not yet been enabled for this source table.
     /// </summary>
-<<<<<<< HEAD
-#if !NETSTANDARD
-=======
-    #if !PCL && !NETSTANDARD
->>>>>>> 1327e649
+    #if !NETSTANDARD
     [Serializable]
     #endif
     public partial class PointInTimeRecoveryUnavailableException : AmazonDynamoDBException
