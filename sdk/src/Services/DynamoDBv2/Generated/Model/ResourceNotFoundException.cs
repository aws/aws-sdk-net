--- conflicted
+++ resolved
@@ -32,11 +32,7 @@
     /// The operation tried to access a nonexistent table or index. The resource might not
     /// be specified correctly, or its status might not be <code>ACTIVE</code>.
     /// </summary>
-<<<<<<< HEAD
-#if !NETSTANDARD
-=======
-    #if !PCL && !NETSTANDARD
->>>>>>> 1327e649
+    #if !NETSTANDARD
     [Serializable]
     #endif
     public partial class ResourceNotFoundException : AmazonDynamoDBException
