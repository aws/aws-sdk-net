--- conflicted
+++ resolved
@@ -10,19 +10,9 @@
 #if BCL35
 [assembly: AssemblyDescription("The Amazon Web Services SDK for .NET (3.5) - Amazon DynamoDB Streams. Amazon DynamoDB Streams")]
 #elif BCL45
-<<<<<<< HEAD
 [assembly: AssemblyDescription("The Amazon Web Services SDK for .NET (4.5) - Amazon DynamoDB Streams. Amazon DynamoDB Streams")]
-#elif (WIN_RT && WINDOWS_PHONE)
-[assembly: AssemblyDescription("The Amazon Web Services SDK for .NET (Portable)- Amazon DynamoDB Streams. Amazon DynamoDB Streams")]
-#elif WIN_RT
-[assembly: AssemblyDescription("The Amazon Web Services SDK for .NET (Windows RT) - Amazon DynamoDB Streams. Amazon DynamoDB Streams")]
-#elif WINDOWS_PHONE
-[assembly: AssemblyDescription("The Amazon Web Services SDK for .NET (Windows Phone 8)- Amazon DynamoDB Streams. Amazon DynamoDB Streams")]
-=======
-[assembly: AssemblyDescription("The Amazon Web Services SDK for .NET (4.5) - Amazon DynamoDB. Amazon DynamoDB is a fast and flexible NoSQL database service for all applications that need consistent, single-digit millisecond latency at any scale.")]
 #elif PCL
 [assembly: AssemblyDescription("The Amazon Web Services SDK for .NET (PCL)- Core Runtime")]
->>>>>>> 64c89550
 #else
 #error Unknown platform constant - unable to set correct AssemblyDescription
 #endif
