--- conflicted
+++ resolved
@@ -32,11 +32,7 @@
     /// The identity type specified isn't supported. Supported identity types include <code>IAM</code>
     /// and <code>QUICKSIGHT</code>.
     /// </summary>
-<<<<<<< HEAD
-#if !NETSTANDARD
-=======
-    #if !PCL && !NETSTANDARD
->>>>>>> 1327e649
+    #if !NETSTANDARD
     [Serializable]
     #endif
     public partial class IdentityTypeNotSupportedException : AmazonQuickSightException
