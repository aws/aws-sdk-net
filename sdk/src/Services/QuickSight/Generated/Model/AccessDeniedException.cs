--- conflicted
+++ resolved
@@ -34,11 +34,7 @@
     /// is authorized to use the Amazon QuickSight service, that your policies have the correct
     /// permissions, and that you are using the correct access keys.
     /// </summary>
-<<<<<<< HEAD
-#if !NETSTANDARD
-=======
-    #if !PCL && !NETSTANDARD
->>>>>>> 1327e649
+    #if !NETSTANDARD
     [Serializable]
     #endif
     public partial class AccessDeniedException : AmazonQuickSightException
