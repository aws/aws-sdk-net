--- conflicted
+++ resolved
@@ -32,11 +32,7 @@
     /// You exceeded your service quota. Delete some resources or request an increase in your
     /// service quota.
     /// </summary>
-<<<<<<< HEAD
-#if !NETSTANDARD
-=======
-    #if !PCL && !NETSTANDARD
->>>>>>> 1327e649
+    #if !NETSTANDARD
     [Serializable]
     #endif
     public partial class ServiceQuotaExceededException : AmazonAugmentedAIRuntimeException
