<?xml version="1.0" encoding="utf-8"?>
<package> 
  <metadata> 
    <id>AWSSDK.ConfigService</id>
    <title>AWSSDK - AWS Config</title>
<<<<<<< HEAD
    <version>3.0.0.5-preview</version> 
=======
    <version>3.0.1.0-preview</version> 
>>>>>>> d676323b
    <authors>Amazon Web Services</authors>
    <description>AWS Config is a fully managed service that provides you with an AWS resource inventory, configuration history, and configuration change notifications to enable security and governance.</description> 
    <language>en-US</language>
    <licenseUrl>http://aws.amazon.com/apache2.0/</licenseUrl>    
    <projectUrl>https://github.com/aws/aws-sdk-net/tree/modularization/</projectUrl>
    <tags>AWS Amazon cloud ConfigService</tags>
    <iconUrl>http://media.amazonwebservices.com/aws_singlebox_01.png</iconUrl>
    <dependencies>
      <group targetFramework="portable-net45+netcore45+wpa81+wp8+MonoAndroid10+xamarinios10+MonoTouch10">
      <dependency id="AWSSDK.Core" version="[3.0.0.6-preview, 3.1-preview)" />
      </group>
      <group>
        <dependency id="AWSSDK.Core" version="[3.0.0.6-preview, 3.1-preview)" />
      </group>
    </dependencies>
  </metadata> 
  <files>

    <file src="..\..\..\nuget-content\install.ps1" target="tools\net35" />
    <file src="..\..\..\nuget-content\install.ps1" target="tools\net45" />

    <file src=".\bin\Release\net35\AWSSDK.ConfigService.dll" target="lib\net35" />
    <file src=".\bin\Release\net35\AWSSDK.ConfigService.xml" target="lib\net35" />
    <file src=".\bin\Release\net35\AWSSDK.ConfigService.pdb" target="lib\net35" />

    <file src=".\bin\Release\net45\AWSSDK.ConfigService.dll" target="lib\net45" />
    <file src=".\bin\Release\net45\AWSSDK.ConfigService.xml" target="lib\net45" />
    <file src=".\bin\Release\net45\AWSSDK.ConfigService.pdb" target="lib\net45" />

    <file src=".\bin\Release\pcl\AWSSDK.ConfigService.dll" target="lib\portable-net45+netcore45+wpa81+wp8+MonoAndroid10+xamarinios10+MonoTouch10" />
    <file src=".\bin\Release\pcl\AWSSDK.ConfigService.xml" target="lib\portable-net45+netcore45+wpa81+wp8+MonoAndroid10+xamarinios10+MonoTouch10" />
    <file src=".\bin\Release\pcl\AWSSDK.ConfigService.pdb" target="lib\portable-net45+netcore45+wpa81+wp8+MonoAndroid10+xamarinios10+MonoTouch10" />
  </files>
</package><|MERGE_RESOLUTION|>--- conflicted
+++ resolved
@@ -3,11 +3,7 @@
   <metadata> 
     <id>AWSSDK.ConfigService</id>
     <title>AWSSDK - AWS Config</title>
-<<<<<<< HEAD
-    <version>3.0.0.5-preview</version> 
-=======
     <version>3.0.1.0-preview</version> 
->>>>>>> d676323b
     <authors>Amazon Web Services</authors>
     <description>AWS Config is a fully managed service that provides you with an AWS resource inventory, configuration history, and configuration change notifications to enable security and governance.</description> 
     <language>en-US</language>
