--- conflicted
+++ resolved
@@ -31,11 +31,7 @@
     /// <summary>
     /// The syntax of the query is incorrect.
     /// </summary>
-<<<<<<< HEAD
-#if !NETSTANDARD
-=======
-    #if !PCL && !NETSTANDARD
->>>>>>> 1327e649
+    #if !NETSTANDARD
     [Serializable]
     #endif
     public partial class InvalidExpressionException : AmazonConfigServiceException
