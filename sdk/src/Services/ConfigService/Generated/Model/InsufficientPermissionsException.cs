/*
 * Copyright 2010-2014 Amazon.com, Inc. or its affiliates. All Rights Reserved.
 * 
 * Licensed under the Apache License, Version 2.0 (the "License").
 * You may not use this file except in compliance with the License.
 * A copy of the License is located at
 * 
 *  http://aws.amazon.com/apache2.0
 * 
 * or in the "license" file accompanying this file. This file is distributed
 * on an "AS IS" BASIS, WITHOUT WARRANTIES OR CONDITIONS OF ANY KIND, either
 * express or implied. See the License for the specific language governing
 * permissions and limitations under the License.
 */

/*
 * Do not modify this file. This file is generated from the config-2014-11-12.normal.json service model.
 */
using System;
using System.Collections.Generic;
using System.Xml.Serialization;
using System.Text;
using System.IO;
using System.Net;

using Amazon.Runtime;
using Amazon.Runtime.Internal;

namespace Amazon.ConfigService.Model
{
    /// <summary>
    /// Indicates one of the following errors:
    /// 
    ///  <ul> <li> 
    /// <para>
    /// For PutConfigRule, the rule cannot be created because the IAM role assigned to AWS
    /// Config lacks permissions to perform the config:Put* action.
    /// </para>
    ///  </li> <li> 
    /// <para>
    /// For PutConfigRule, the AWS Lambda function cannot be invoked. Check the function ARN,
    /// and check the function's permissions.
    /// </para>
    ///  </li> <li> 
    /// <para>
    /// For PutOrganizationConfigRule, organization config rule cannot be created because
    /// you do not have permissions to call IAM <code>GetRole</code> action or create a service
    /// linked role.
    /// </para>
    ///  </li> <li> 
    /// <para>
    /// For PutConformancePack and PutOrganizationConformancePack, a conformance pack cannot
    /// be created because you do not have permissions: 
    /// </para>
    ///  <ul> <li> 
    /// <para>
    /// To call IAM <code>GetRole</code> action or create a service linked role.
    /// </para>
    ///  </li> <li> 
    /// <para>
    /// To read Amazon S3 bucket.
    /// </para>
    ///  </li> </ul> </li> </ul>
    /// </summary>
<<<<<<< HEAD
#if !NETSTANDARD
=======
    #if !PCL && !NETSTANDARD
>>>>>>> 1327e649
    [Serializable]
    #endif
    public partial class InsufficientPermissionsException : AmazonConfigServiceException
    {

        /// <summary>
        /// Constructs a new InsufficientPermissionsException with the specified error
        /// message.
        /// </summary>
        /// <param name="message">
        /// Describes the error encountered.
        /// </param>
        public InsufficientPermissionsException(string message) 
            : base(message) {}

        /// <summary>
        /// Construct instance of InsufficientPermissionsException
        /// </summary>
        /// <param name="message"></param>
        /// <param name="innerException"></param>
        public InsufficientPermissionsException(string message, Exception innerException) 
            : base(message, innerException) {}

        /// <summary>
        /// Construct instance of InsufficientPermissionsException
        /// </summary>
        /// <param name="innerException"></param>
        public InsufficientPermissionsException(Exception innerException) 
            : base(innerException) {}

        /// <summary>
        /// Construct instance of InsufficientPermissionsException
        /// </summary>
        /// <param name="message"></param>
        /// <param name="innerException"></param>
        /// <param name="errorType"></param>
        /// <param name="errorCode"></param>
        /// <param name="requestId"></param>
        /// <param name="statusCode"></param>
        public InsufficientPermissionsException(string message, Exception innerException, ErrorType errorType, string errorCode, string requestId, HttpStatusCode statusCode) 
            : base(message, innerException, errorType, errorCode, requestId, statusCode) {}

        /// <summary>
        /// Construct instance of InsufficientPermissionsException
        /// </summary>
        /// <param name="message"></param>
        /// <param name="errorType"></param>
        /// <param name="errorCode"></param>
        /// <param name="requestId"></param>
        /// <param name="statusCode"></param>
        public InsufficientPermissionsException(string message, ErrorType errorType, string errorCode, string requestId, HttpStatusCode statusCode) 
            : base(message, errorType, errorCode, requestId, statusCode) {}


#if !NETSTANDARD
        /// <summary>
        /// Constructs a new instance of the InsufficientPermissionsException class with serialized data.
        /// </summary>
        /// <param name="info">The <see cref="T:System.Runtime.Serialization.SerializationInfo" /> that holds the serialized object data about the exception being thrown.</param>
        /// <param name="context">The <see cref="T:System.Runtime.Serialization.StreamingContext" /> that contains contextual information about the source or destination.</param>
        /// <exception cref="T:System.ArgumentNullException">The <paramref name="info" /> parameter is null. </exception>
        /// <exception cref="T:System.Runtime.Serialization.SerializationException">The class name is null or <see cref="P:System.Exception.HResult" /> is zero (0). </exception>
        protected InsufficientPermissionsException(System.Runtime.Serialization.SerializationInfo info, System.Runtime.Serialization.StreamingContext context)
            : base(info, context)
        {
        }

        /// <summary>
        /// Sets the <see cref="T:System.Runtime.Serialization.SerializationInfo" /> with information about the exception.
        /// </summary>
        /// <param name="info">The <see cref="T:System.Runtime.Serialization.SerializationInfo" /> that holds the serialized object data about the exception being thrown.</param>
        /// <param name="context">The <see cref="T:System.Runtime.Serialization.StreamingContext" /> that contains contextual information about the source or destination.</param>
        /// <exception cref="T:System.ArgumentNullException">The <paramref name="info" /> parameter is a null reference (Nothing in Visual Basic). </exception>
#if BCL35
        [System.Security.Permissions.SecurityPermission(
            System.Security.Permissions.SecurityAction.LinkDemand,
            Flags = System.Security.Permissions.SecurityPermissionFlag.SerializationFormatter)]
#endif
        [System.Security.SecurityCritical]
        // These FxCop rules are giving false-positives for this method
        [System.Diagnostics.CodeAnalysis.SuppressMessage("Microsoft.Security", "CA2123:OverrideLinkDemandsShouldBeIdenticalToBase")]
        [System.Diagnostics.CodeAnalysis.SuppressMessage("Microsoft.Security", "CA2134:MethodsMustOverrideWithConsistentTransparencyFxCopRule")]
        public override void GetObjectData(System.Runtime.Serialization.SerializationInfo info, System.Runtime.Serialization.StreamingContext context)
        {
            base.GetObjectData(info, context);
        }
#endif

    }
}<|MERGE_RESOLUTION|>--- conflicted
+++ resolved
@@ -62,11 +62,7 @@
     /// </para>
     ///  </li> </ul> </li> </ul>
     /// </summary>
-<<<<<<< HEAD
-#if !NETSTANDARD
-=======
-    #if !PCL && !NETSTANDARD
->>>>>>> 1327e649
+    #if !NETSTANDARD
     [Serializable]
     #endif
     public partial class InsufficientPermissionsException : AmazonConfigServiceException
