/*
 * Copyright 2010-2014 Amazon.com, Inc. or its affiliates. All Rights Reserved.
 * 
 * Licensed under the Apache License, Version 2.0 (the "License").
 * You may not use this file except in compliance with the License.
 * A copy of the License is located at
 * 
 *  http://aws.amazon.com/apache2.0
 * 
 * or in the "license" file accompanying this file. This file is distributed
 * on an "AS IS" BASIS, WITHOUT WARRANTIES OR CONDITIONS OF ANY KIND, either
 * express or implied. See the License for the specific language governing
 * permissions and limitations under the License.
 */

/*
 * Do not modify this file. This file is generated from the config-2014-11-12.normal.json service model.
 */
using System;
using System.Collections.Generic;
using System.Xml.Serialization;
using System.Text;
using System.IO;
using System.Net;

using Amazon.Runtime;
using Amazon.Runtime.Internal;

namespace Amazon.ConfigService.Model
{
    /// <summary>
    /// The specified next token is invalid. Specify the <code>nextToken</code> string that
    /// was returned in the previous response to get the next page of results.
    /// </summary>
<<<<<<< HEAD
#if !NETSTANDARD
=======
    #if !PCL && !NETSTANDARD
>>>>>>> 1327e649
    [Serializable]
    #endif
    public partial class InvalidNextTokenException : AmazonConfigServiceException
    {

        /// <summary>
        /// Constructs a new InvalidNextTokenException with the specified error
        /// message.
        /// </summary>
        /// <param name="message">
        /// Describes the error encountered.
        /// </param>
        public InvalidNextTokenException(string message) 
            : base(message) {}

        /// <summary>
        /// Construct instance of InvalidNextTokenException
        /// </summary>
        /// <param name="message"></param>
        /// <param name="innerException"></param>
        public InvalidNextTokenException(string message, Exception innerException) 
            : base(message, innerException) {}

        /// <summary>
        /// Construct instance of InvalidNextTokenException
        /// </summary>
        /// <param name="innerException"></param>
        public InvalidNextTokenException(Exception innerException) 
            : base(innerException) {}

        /// <summary>
        /// Construct instance of InvalidNextTokenException
        /// </summary>
        /// <param name="message"></param>
        /// <param name="innerException"></param>
        /// <param name="errorType"></param>
        /// <param name="errorCode"></param>
        /// <param name="requestId"></param>
        /// <param name="statusCode"></param>
        public InvalidNextTokenException(string message, Exception innerException, ErrorType errorType, string errorCode, string requestId, HttpStatusCode statusCode) 
            : base(message, innerException, errorType, errorCode, requestId, statusCode) {}

        /// <summary>
        /// Construct instance of InvalidNextTokenException
        /// </summary>
        /// <param name="message"></param>
        /// <param name="errorType"></param>
        /// <param name="errorCode"></param>
        /// <param name="requestId"></param>
        /// <param name="statusCode"></param>
        public InvalidNextTokenException(string message, ErrorType errorType, string errorCode, string requestId, HttpStatusCode statusCode) 
            : base(message, errorType, errorCode, requestId, statusCode) {}


#if !NETSTANDARD
        /// <summary>
        /// Constructs a new instance of the InvalidNextTokenException class with serialized data.
        /// </summary>
        /// <param name="info">The <see cref="T:System.Runtime.Serialization.SerializationInfo" /> that holds the serialized object data about the exception being thrown.</param>
        /// <param name="context">The <see cref="T:System.Runtime.Serialization.StreamingContext" /> that contains contextual information about the source or destination.</param>
        /// <exception cref="T:System.ArgumentNullException">The <paramref name="info" /> parameter is null. </exception>
        /// <exception cref="T:System.Runtime.Serialization.SerializationException">The class name is null or <see cref="P:System.Exception.HResult" /> is zero (0). </exception>
        protected InvalidNextTokenException(System.Runtime.Serialization.SerializationInfo info, System.Runtime.Serialization.StreamingContext context)
            : base(info, context)
        {
        }

        /// <summary>
        /// Sets the <see cref="T:System.Runtime.Serialization.SerializationInfo" /> with information about the exception.
        /// </summary>
        /// <param name="info">The <see cref="T:System.Runtime.Serialization.SerializationInfo" /> that holds the serialized object data about the exception being thrown.</param>
        /// <param name="context">The <see cref="T:System.Runtime.Serialization.StreamingContext" /> that contains contextual information about the source or destination.</param>
        /// <exception cref="T:System.ArgumentNullException">The <paramref name="info" /> parameter is a null reference (Nothing in Visual Basic). </exception>
#if BCL35
        [System.Security.Permissions.SecurityPermission(
            System.Security.Permissions.SecurityAction.LinkDemand,
            Flags = System.Security.Permissions.SecurityPermissionFlag.SerializationFormatter)]
#endif
        [System.Security.SecurityCritical]
        // These FxCop rules are giving false-positives for this method
        [System.Diagnostics.CodeAnalysis.SuppressMessage("Microsoft.Security", "CA2123:OverrideLinkDemandsShouldBeIdenticalToBase")]
        [System.Diagnostics.CodeAnalysis.SuppressMessage("Microsoft.Security", "CA2134:MethodsMustOverrideWithConsistentTransparencyFxCopRule")]
        public override void GetObjectData(System.Runtime.Serialization.SerializationInfo info, System.Runtime.Serialization.StreamingContext context)
        {
            base.GetObjectData(info, context);
        }
#endif

    }
}<|MERGE_RESOLUTION|>--- conflicted
+++ resolved
@@ -32,11 +32,7 @@
     /// The specified next token is invalid. Specify the <code>nextToken</code> string that
     /// was returned in the previous response to get the next page of results.
     /// </summary>
-<<<<<<< HEAD
-#if !NETSTANDARD
-=======
-    #if !PCL && !NETSTANDARD
->>>>>>> 1327e649
+    #if !NETSTANDARD
     [Serializable]
     #endif
     public partial class InvalidNextTokenException : AmazonConfigServiceException
