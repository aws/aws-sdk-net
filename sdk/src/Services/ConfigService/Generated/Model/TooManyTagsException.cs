/*
 * Copyright 2010-2014 Amazon.com, Inc. or its affiliates. All Rights Reserved.
 * 
 * Licensed under the Apache License, Version 2.0 (the "License").
 * You may not use this file except in compliance with the License.
 * A copy of the License is located at
 * 
 *  http://aws.amazon.com/apache2.0
 * 
 * or in the "license" file accompanying this file. This file is distributed
 * on an "AS IS" BASIS, WITHOUT WARRANTIES OR CONDITIONS OF ANY KIND, either
 * express or implied. See the License for the specific language governing
 * permissions and limitations under the License.
 */

/*
 * Do not modify this file. This file is generated from the config-2014-11-12.normal.json service model.
 */
using System;
using System.Collections.Generic;
using System.Xml.Serialization;
using System.Text;
using System.IO;
using System.Net;

using Amazon.Runtime;
using Amazon.Runtime.Internal;

namespace Amazon.ConfigService.Model
{
    /// <summary>
    /// You have reached the limit of the number of tags you can use. You have more than 50
    /// tags.
    /// </summary>
<<<<<<< HEAD
#if !NETSTANDARD
=======
    #if !PCL && !NETSTANDARD
>>>>>>> 1327e649
    [Serializable]
    #endif
    public partial class TooManyTagsException : AmazonConfigServiceException
    {

        /// <summary>
        /// Constructs a new TooManyTagsException with the specified error
        /// message.
        /// </summary>
        /// <param name="message">
        /// Describes the error encountered.
        /// </param>
        public TooManyTagsException(string message) 
            : base(message) {}

        /// <summary>
        /// Construct instance of TooManyTagsException
        /// </summary>
        /// <param name="message"></param>
        /// <param name="innerException"></param>
        public TooManyTagsException(string message, Exception innerException) 
            : base(message, innerException) {}

        /// <summary>
        /// Construct instance of TooManyTagsException
        /// </summary>
        /// <param name="innerException"></param>
        public TooManyTagsException(Exception innerException) 
            : base(innerException) {}

        /// <summary>
        /// Construct instance of TooManyTagsException
        /// </summary>
        /// <param name="message"></param>
        /// <param name="innerException"></param>
        /// <param name="errorType"></param>
        /// <param name="errorCode"></param>
        /// <param name="requestId"></param>
        /// <param name="statusCode"></param>
        public TooManyTagsException(string message, Exception innerException, ErrorType errorType, string errorCode, string requestId, HttpStatusCode statusCode) 
            : base(message, innerException, errorType, errorCode, requestId, statusCode) {}

        /// <summary>
        /// Construct instance of TooManyTagsException
        /// </summary>
        /// <param name="message"></param>
        /// <param name="errorType"></param>
        /// <param name="errorCode"></param>
        /// <param name="requestId"></param>
        /// <param name="statusCode"></param>
        public TooManyTagsException(string message, ErrorType errorType, string errorCode, string requestId, HttpStatusCode statusCode) 
            : base(message, errorType, errorCode, requestId, statusCode) {}


#if !NETSTANDARD
        /// <summary>
        /// Constructs a new instance of the TooManyTagsException class with serialized data.
        /// </summary>
        /// <param name="info">The <see cref="T:System.Runtime.Serialization.SerializationInfo" /> that holds the serialized object data about the exception being thrown.</param>
        /// <param name="context">The <see cref="T:System.Runtime.Serialization.StreamingContext" /> that contains contextual information about the source or destination.</param>
        /// <exception cref="T:System.ArgumentNullException">The <paramref name="info" /> parameter is null. </exception>
        /// <exception cref="T:System.Runtime.Serialization.SerializationException">The class name is null or <see cref="P:System.Exception.HResult" /> is zero (0). </exception>
        protected TooManyTagsException(System.Runtime.Serialization.SerializationInfo info, System.Runtime.Serialization.StreamingContext context)
            : base(info, context)
        {
        }

        /// <summary>
        /// Sets the <see cref="T:System.Runtime.Serialization.SerializationInfo" /> with information about the exception.
        /// </summary>
        /// <param name="info">The <see cref="T:System.Runtime.Serialization.SerializationInfo" /> that holds the serialized object data about the exception being thrown.</param>
        /// <param name="context">The <see cref="T:System.Runtime.Serialization.StreamingContext" /> that contains contextual information about the source or destination.</param>
        /// <exception cref="T:System.ArgumentNullException">The <paramref name="info" /> parameter is a null reference (Nothing in Visual Basic). </exception>
#if BCL35
        [System.Security.Permissions.SecurityPermission(
            System.Security.Permissions.SecurityAction.LinkDemand,
            Flags = System.Security.Permissions.SecurityPermissionFlag.SerializationFormatter)]
#endif
        [System.Security.SecurityCritical]
        // These FxCop rules are giving false-positives for this method
        [System.Diagnostics.CodeAnalysis.SuppressMessage("Microsoft.Security", "CA2123:OverrideLinkDemandsShouldBeIdenticalToBase")]
        [System.Diagnostics.CodeAnalysis.SuppressMessage("Microsoft.Security", "CA2134:MethodsMustOverrideWithConsistentTransparencyFxCopRule")]
        public override void GetObjectData(System.Runtime.Serialization.SerializationInfo info, System.Runtime.Serialization.StreamingContext context)
        {
            base.GetObjectData(info, context);
        }
#endif

    }
}<|MERGE_RESOLUTION|>--- conflicted
+++ resolved
@@ -32,11 +32,7 @@
     /// You have reached the limit of the number of tags you can use. You have more than 50
     /// tags.
     /// </summary>
-<<<<<<< HEAD
-#if !NETSTANDARD
-=======
-    #if !PCL && !NETSTANDARD
->>>>>>> 1327e649
+    #if !NETSTANDARD
     [Serializable]
     #endif
     public partial class TooManyTagsException : AmazonConfigServiceException
