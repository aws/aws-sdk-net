/*
 * Copyright 2010-2014 Amazon.com, Inc. or its affiliates. All Rights Reserved.
 * 
 * Licensed under the Apache License, Version 2.0 (the "License").
 * You may not use this file except in compliance with the License.
 * A copy of the License is located at
 * 
 *  http://aws.amazon.com/apache2.0
 * 
 * or in the "license" file accompanying this file. This file is distributed
 * on an "AS IS" BASIS, WITHOUT WARRANTIES OR CONDITIONS OF ANY KIND, either
 * express or implied. See the License for the specific language governing
 * permissions and limitations under the License.
 */

/*
 * Do not modify this file. This file is generated from the config-2014-11-12.normal.json service model.
 */
using System;
using System.Collections.Generic;
using System.Xml.Serialization;
using System.Text;
using System.IO;
using System.Net;

using Amazon.Runtime;
using Amazon.Runtime.Internal;

namespace Amazon.ConfigService.Model
{
    /// <summary>
    /// There are no configuration recorders available to provide the role needed to describe
    /// your resources. Create a configuration recorder.
    /// </summary>
<<<<<<< HEAD
#if !NETSTANDARD
=======
    #if !PCL && !NETSTANDARD
>>>>>>> 1327e649
    [Serializable]
    #endif
    public partial class NoAvailableConfigurationRecorderException : AmazonConfigServiceException
    {

        /// <summary>
        /// Constructs a new NoAvailableConfigurationRecorderException with the specified error
        /// message.
        /// </summary>
        /// <param name="message">
        /// Describes the error encountered.
        /// </param>
        public NoAvailableConfigurationRecorderException(string message) 
            : base(message) {}

        /// <summary>
        /// Construct instance of NoAvailableConfigurationRecorderException
        /// </summary>
        /// <param name="message"></param>
        /// <param name="innerException"></param>
        public NoAvailableConfigurationRecorderException(string message, Exception innerException) 
            : base(message, innerException) {}

        /// <summary>
        /// Construct instance of NoAvailableConfigurationRecorderException
        /// </summary>
        /// <param name="innerException"></param>
        public NoAvailableConfigurationRecorderException(Exception innerException) 
            : base(innerException) {}

        /// <summary>
        /// Construct instance of NoAvailableConfigurationRecorderException
        /// </summary>
        /// <param name="message"></param>
        /// <param name="innerException"></param>
        /// <param name="errorType"></param>
        /// <param name="errorCode"></param>
        /// <param name="requestId"></param>
        /// <param name="statusCode"></param>
        public NoAvailableConfigurationRecorderException(string message, Exception innerException, ErrorType errorType, string errorCode, string requestId, HttpStatusCode statusCode) 
            : base(message, innerException, errorType, errorCode, requestId, statusCode) {}

        /// <summary>
        /// Construct instance of NoAvailableConfigurationRecorderException
        /// </summary>
        /// <param name="message"></param>
        /// <param name="errorType"></param>
        /// <param name="errorCode"></param>
        /// <param name="requestId"></param>
        /// <param name="statusCode"></param>
        public NoAvailableConfigurationRecorderException(string message, ErrorType errorType, string errorCode, string requestId, HttpStatusCode statusCode) 
            : base(message, errorType, errorCode, requestId, statusCode) {}


#if !NETSTANDARD
        /// <summary>
        /// Constructs a new instance of the NoAvailableConfigurationRecorderException class with serialized data.
        /// </summary>
        /// <param name="info">The <see cref="T:System.Runtime.Serialization.SerializationInfo" /> that holds the serialized object data about the exception being thrown.</param>
        /// <param name="context">The <see cref="T:System.Runtime.Serialization.StreamingContext" /> that contains contextual information about the source or destination.</param>
        /// <exception cref="T:System.ArgumentNullException">The <paramref name="info" /> parameter is null. </exception>
        /// <exception cref="T:System.Runtime.Serialization.SerializationException">The class name is null or <see cref="P:System.Exception.HResult" /> is zero (0). </exception>
        protected NoAvailableConfigurationRecorderException(System.Runtime.Serialization.SerializationInfo info, System.Runtime.Serialization.StreamingContext context)
            : base(info, context)
        {
        }

        /// <summary>
        /// Sets the <see cref="T:System.Runtime.Serialization.SerializationInfo" /> with information about the exception.
        /// </summary>
        /// <param name="info">The <see cref="T:System.Runtime.Serialization.SerializationInfo" /> that holds the serialized object data about the exception being thrown.</param>
        /// <param name="context">The <see cref="T:System.Runtime.Serialization.StreamingContext" /> that contains contextual information about the source or destination.</param>
        /// <exception cref="T:System.ArgumentNullException">The <paramref name="info" /> parameter is a null reference (Nothing in Visual Basic). </exception>
#if BCL35
        [System.Security.Permissions.SecurityPermission(
            System.Security.Permissions.SecurityAction.LinkDemand,
            Flags = System.Security.Permissions.SecurityPermissionFlag.SerializationFormatter)]
#endif
        [System.Security.SecurityCritical]
        // These FxCop rules are giving false-positives for this method
        [System.Diagnostics.CodeAnalysis.SuppressMessage("Microsoft.Security", "CA2123:OverrideLinkDemandsShouldBeIdenticalToBase")]
        [System.Diagnostics.CodeAnalysis.SuppressMessage("Microsoft.Security", "CA2134:MethodsMustOverrideWithConsistentTransparencyFxCopRule")]
        public override void GetObjectData(System.Runtime.Serialization.SerializationInfo info, System.Runtime.Serialization.StreamingContext context)
        {
            base.GetObjectData(info, context);
        }
#endif

    }
}<|MERGE_RESOLUTION|>--- conflicted
+++ resolved
@@ -32,11 +32,7 @@
     /// There are no configuration recorders available to provide the role needed to describe
     /// your resources. Create a configuration recorder.
     /// </summary>
-<<<<<<< HEAD
-#if !NETSTANDARD
-=======
-    #if !PCL && !NETSTANDARD
->>>>>>> 1327e649
+    #if !NETSTANDARD
     [Serializable]
     #endif
     public partial class NoAvailableConfigurationRecorderException : AmazonConfigServiceException
