/*
 * Copyright 2010-2014 Amazon.com, Inc. or its affiliates. All Rights Reserved.
 * 
 * Licensed under the Apache License, Version 2.0 (the "License").
 * You may not use this file except in compliance with the License.
 * A copy of the License is located at
 * 
 *  http://aws.amazon.com/apache2.0
 * 
 * or in the "license" file accompanying this file. This file is distributed
 * on an "AS IS" BASIS, WITHOUT WARRANTIES OR CONDITIONS OF ANY KIND, either
 * express or implied. See the License for the specific language governing
 * permissions and limitations under the License.
 */

/*
 * Do not modify this file. This file is generated from the config-2014-11-12.normal.json service model.
 */
using System;
using System.Collections.Generic;
using System.Xml.Serialization;
using System.Text;
using System.IO;
using System.Net;

using Amazon.Runtime;
using Amazon.Runtime.Internal;

namespace Amazon.ConfigService.Model
{
    /// <summary>
    /// One or more of the specified parameters are invalid. Verify that your parameters are
    /// valid and try again.
    /// </summary>
<<<<<<< HEAD
#if !NETSTANDARD
=======
    #if !PCL && !NETSTANDARD
>>>>>>> 1327e649
    [Serializable]
    #endif
    public partial class InvalidParameterValueException : AmazonConfigServiceException
    {

        /// <summary>
        /// Constructs a new InvalidParameterValueException with the specified error
        /// message.
        /// </summary>
        /// <param name="message">
        /// Describes the error encountered.
        /// </param>
        public InvalidParameterValueException(string message) 
            : base(message) {}

        /// <summary>
        /// Construct instance of InvalidParameterValueException
        /// </summary>
        /// <param name="message"></param>
        /// <param name="innerException"></param>
        public InvalidParameterValueException(string message, Exception innerException) 
            : base(message, innerException) {}

        /// <summary>
        /// Construct instance of InvalidParameterValueException
        /// </summary>
        /// <param name="innerException"></param>
        public InvalidParameterValueException(Exception innerException) 
            : base(innerException) {}

        /// <summary>
        /// Construct instance of InvalidParameterValueException
        /// </summary>
        /// <param name="message"></param>
        /// <param name="innerException"></param>
        /// <param name="errorType"></param>
        /// <param name="errorCode"></param>
        /// <param name="requestId"></param>
        /// <param name="statusCode"></param>
        public InvalidParameterValueException(string message, Exception innerException, ErrorType errorType, string errorCode, string requestId, HttpStatusCode statusCode) 
            : base(message, innerException, errorType, errorCode, requestId, statusCode) {}

        /// <summary>
        /// Construct instance of InvalidParameterValueException
        /// </summary>
        /// <param name="message"></param>
        /// <param name="errorType"></param>
        /// <param name="errorCode"></param>
        /// <param name="requestId"></param>
        /// <param name="statusCode"></param>
        public InvalidParameterValueException(string message, ErrorType errorType, string errorCode, string requestId, HttpStatusCode statusCode) 
            : base(message, errorType, errorCode, requestId, statusCode) {}


#if !NETSTANDARD
        /// <summary>
        /// Constructs a new instance of the InvalidParameterValueException class with serialized data.
        /// </summary>
        /// <param name="info">The <see cref="T:System.Runtime.Serialization.SerializationInfo" /> that holds the serialized object data about the exception being thrown.</param>
        /// <param name="context">The <see cref="T:System.Runtime.Serialization.StreamingContext" /> that contains contextual information about the source or destination.</param>
        /// <exception cref="T:System.ArgumentNullException">The <paramref name="info" /> parameter is null. </exception>
        /// <exception cref="T:System.Runtime.Serialization.SerializationException">The class name is null or <see cref="P:System.Exception.HResult" /> is zero (0). </exception>
        protected InvalidParameterValueException(System.Runtime.Serialization.SerializationInfo info, System.Runtime.Serialization.StreamingContext context)
            : base(info, context)
        {
        }

        /// <summary>
        /// Sets the <see cref="T:System.Runtime.Serialization.SerializationInfo" /> with information about the exception.
        /// </summary>
        /// <param name="info">The <see cref="T:System.Runtime.Serialization.SerializationInfo" /> that holds the serialized object data about the exception being thrown.</param>
        /// <param name="context">The <see cref="T:System.Runtime.Serialization.StreamingContext" /> that contains contextual information about the source or destination.</param>
        /// <exception cref="T:System.ArgumentNullException">The <paramref name="info" /> parameter is a null reference (Nothing in Visual Basic). </exception>
#if BCL35
        [System.Security.Permissions.SecurityPermission(
            System.Security.Permissions.SecurityAction.LinkDemand,
            Flags = System.Security.Permissions.SecurityPermissionFlag.SerializationFormatter)]
#endif
        [System.Security.SecurityCritical]
        // These FxCop rules are giving false-positives for this method
        [System.Diagnostics.CodeAnalysis.SuppressMessage("Microsoft.Security", "CA2123:OverrideLinkDemandsShouldBeIdenticalToBase")]
        [System.Diagnostics.CodeAnalysis.SuppressMessage("Microsoft.Security", "CA2134:MethodsMustOverrideWithConsistentTransparencyFxCopRule")]
        public override void GetObjectData(System.Runtime.Serialization.SerializationInfo info, System.Runtime.Serialization.StreamingContext context)
        {
            base.GetObjectData(info, context);
        }
#endif

    }
}<|MERGE_RESOLUTION|>--- conflicted
+++ resolved
@@ -32,11 +32,7 @@
     /// One or more of the specified parameters are invalid. Verify that your parameters are
     /// valid and try again.
     /// </summary>
-<<<<<<< HEAD
-#if !NETSTANDARD
-=======
-    #if !PCL && !NETSTANDARD
->>>>>>> 1327e649
+    #if !NETSTANDARD
     [Serializable]
     #endif
     public partial class InvalidParameterValueException : AmazonConfigServiceException
