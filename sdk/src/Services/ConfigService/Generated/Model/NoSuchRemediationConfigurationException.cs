--- conflicted
+++ resolved
@@ -31,11 +31,7 @@
     /// <summary>
     /// You specified an AWS Config rule without a remediation configuration.
     /// </summary>
-<<<<<<< HEAD
-#if !NETSTANDARD
-=======
-    #if !PCL && !NETSTANDARD
->>>>>>> 1327e649
+    #if !NETSTANDARD
     [Serializable]
     #endif
     public partial class NoSuchRemediationConfigurationException : AmazonConfigServiceException
