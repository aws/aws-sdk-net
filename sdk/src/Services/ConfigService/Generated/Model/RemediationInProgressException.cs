--- conflicted
+++ resolved
@@ -32,11 +32,7 @@
     /// Remediation action is in progress. You can either cancel execution in AWS Systems
     /// Manager or wait and try again later.
     /// </summary>
-<<<<<<< HEAD
-#if !NETSTANDARD
-=======
-    #if !PCL && !NETSTANDARD
->>>>>>> 1327e649
+    #if !NETSTANDARD
     [Serializable]
     #endif
     public partial class RemediationInProgressException : AmazonConfigServiceException
