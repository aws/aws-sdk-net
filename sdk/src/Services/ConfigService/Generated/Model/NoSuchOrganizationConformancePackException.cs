--- conflicted
+++ resolved
@@ -37,11 +37,7 @@
     /// pack that does not exist.
     /// </para>
     /// </summary>
-<<<<<<< HEAD
-#if !NETSTANDARD
-=======
-    #if !PCL && !NETSTANDARD
->>>>>>> 1327e649
+    #if !NETSTANDARD
     [Serializable]
     #endif
     public partial class NoSuchOrganizationConformancePackException : AmazonConfigServiceException
