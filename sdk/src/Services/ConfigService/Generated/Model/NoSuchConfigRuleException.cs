/*
 * Copyright 2010-2014 Amazon.com, Inc. or its affiliates. All Rights Reserved.
 * 
 * Licensed under the Apache License, Version 2.0 (the "License").
 * You may not use this file except in compliance with the License.
 * A copy of the License is located at
 * 
 *  http://aws.amazon.com/apache2.0
 * 
 * or in the "license" file accompanying this file. This file is distributed
 * on an "AS IS" BASIS, WITHOUT WARRANTIES OR CONDITIONS OF ANY KIND, either
 * express or implied. See the License for the specific language governing
 * permissions and limitations under the License.
 */

/*
 * Do not modify this file. This file is generated from the config-2014-11-12.normal.json service model.
 */
using System;
using System.Collections.Generic;
using System.Xml.Serialization;
using System.Text;
using System.IO;
using System.Net;

using Amazon.Runtime;
using Amazon.Runtime.Internal;

namespace Amazon.ConfigService.Model
{
    /// <summary>
    /// One or more AWS Config rules in the request are invalid. Verify that the rule names
    /// are correct and try again.
    /// </summary>
<<<<<<< HEAD
#if !NETSTANDARD
=======
    #if !PCL && !NETSTANDARD
>>>>>>> 1327e649
    [Serializable]
    #endif
    public partial class NoSuchConfigRuleException : AmazonConfigServiceException
    {

        /// <summary>
        /// Constructs a new NoSuchConfigRuleException with the specified error
        /// message.
        /// </summary>
        /// <param name="message">
        /// Describes the error encountered.
        /// </param>
        public NoSuchConfigRuleException(string message) 
            : base(message) {}

        /// <summary>
        /// Construct instance of NoSuchConfigRuleException
        /// </summary>
        /// <param name="message"></param>
        /// <param name="innerException"></param>
        public NoSuchConfigRuleException(string message, Exception innerException) 
            : base(message, innerException) {}

        /// <summary>
        /// Construct instance of NoSuchConfigRuleException
        /// </summary>
        /// <param name="innerException"></param>
        public NoSuchConfigRuleException(Exception innerException) 
            : base(innerException) {}

        /// <summary>
        /// Construct instance of NoSuchConfigRuleException
        /// </summary>
        /// <param name="message"></param>
        /// <param name="innerException"></param>
        /// <param name="errorType"></param>
        /// <param name="errorCode"></param>
        /// <param name="requestId"></param>
        /// <param name="statusCode"></param>
        public NoSuchConfigRuleException(string message, Exception innerException, ErrorType errorType, string errorCode, string requestId, HttpStatusCode statusCode) 
            : base(message, innerException, errorType, errorCode, requestId, statusCode) {}

        /// <summary>
        /// Construct instance of NoSuchConfigRuleException
        /// </summary>
        /// <param name="message"></param>
        /// <param name="errorType"></param>
        /// <param name="errorCode"></param>
        /// <param name="requestId"></param>
        /// <param name="statusCode"></param>
        public NoSuchConfigRuleException(string message, ErrorType errorType, string errorCode, string requestId, HttpStatusCode statusCode) 
            : base(message, errorType, errorCode, requestId, statusCode) {}


#if !NETSTANDARD
        /// <summary>
        /// Constructs a new instance of the NoSuchConfigRuleException class with serialized data.
        /// </summary>
        /// <param name="info">The <see cref="T:System.Runtime.Serialization.SerializationInfo" /> that holds the serialized object data about the exception being thrown.</param>
        /// <param name="context">The <see cref="T:System.Runtime.Serialization.StreamingContext" /> that contains contextual information about the source or destination.</param>
        /// <exception cref="T:System.ArgumentNullException">The <paramref name="info" /> parameter is null. </exception>
        /// <exception cref="T:System.Runtime.Serialization.SerializationException">The class name is null or <see cref="P:System.Exception.HResult" /> is zero (0). </exception>
        protected NoSuchConfigRuleException(System.Runtime.Serialization.SerializationInfo info, System.Runtime.Serialization.StreamingContext context)
            : base(info, context)
        {
        }

        /// <summary>
        /// Sets the <see cref="T:System.Runtime.Serialization.SerializationInfo" /> with information about the exception.
        /// </summary>
        /// <param name="info">The <see cref="T:System.Runtime.Serialization.SerializationInfo" /> that holds the serialized object data about the exception being thrown.</param>
        /// <param name="context">The <see cref="T:System.Runtime.Serialization.StreamingContext" /> that contains contextual information about the source or destination.</param>
        /// <exception cref="T:System.ArgumentNullException">The <paramref name="info" /> parameter is a null reference (Nothing in Visual Basic). </exception>
#if BCL35
        [System.Security.Permissions.SecurityPermission(
            System.Security.Permissions.SecurityAction.LinkDemand,
            Flags = System.Security.Permissions.SecurityPermissionFlag.SerializationFormatter)]
#endif
        [System.Security.SecurityCritical]
        // These FxCop rules are giving false-positives for this method
        [System.Diagnostics.CodeAnalysis.SuppressMessage("Microsoft.Security", "CA2123:OverrideLinkDemandsShouldBeIdenticalToBase")]
        [System.Diagnostics.CodeAnalysis.SuppressMessage("Microsoft.Security", "CA2134:MethodsMustOverrideWithConsistentTransparencyFxCopRule")]
        public override void GetObjectData(System.Runtime.Serialization.SerializationInfo info, System.Runtime.Serialization.StreamingContext context)
        {
            base.GetObjectData(info, context);
        }
#endif

    }
}<|MERGE_RESOLUTION|>--- conflicted
+++ resolved
@@ -32,11 +32,7 @@
     /// One or more AWS Config rules in the request are invalid. Verify that the rule names
     /// are correct and try again.
     /// </summary>
-<<<<<<< HEAD
-#if !NETSTANDARD
-=======
-    #if !PCL && !NETSTANDARD
->>>>>>> 1327e649
+    #if !NETSTANDARD
     [Serializable]
     #endif
     public partial class NoSuchConfigRuleException : AmazonConfigServiceException
