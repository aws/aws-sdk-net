/*
 * Copyright 2010-2014 Amazon.com, Inc. or its affiliates. All Rights Reserved.
 * 
 * Licensed under the Apache License, Version 2.0 (the "License").
 * You may not use this file except in compliance with the License.
 * A copy of the License is located at
 * 
 *  http://aws.amazon.com/apache2.0
 * 
 * or in the "license" file accompanying this file. This file is distributed
 * on an "AS IS" BASIS, WITHOUT WARRANTIES OR CONDITIONS OF ANY KIND, either
 * express or implied. See the License for the specific language governing
 * permissions and limitations under the License.
 */

/*
 * Do not modify this file. This file is generated from the cloudformation-2010-05-15.normal.json service model.
 */
using System;
using System.Collections.Generic;
using System.Xml.Serialization;
using System.Text;
using System.IO;
using System.Net;

using Amazon.Runtime;
using Amazon.Runtime.Internal;

namespace Amazon.CloudFormation.Model
{
    /// <summary>
    /// Another operation is currently in progress for this stack set. Only one operation
    /// can be performed for a stack set at a given time.
    /// </summary>
<<<<<<< HEAD
#if !NETSTANDARD
=======
    #if !PCL && !NETSTANDARD
>>>>>>> 1327e649
    [Serializable]
    #endif
    public partial class OperationInProgressException : AmazonCloudFormationException
    {

        /// <summary>
        /// Constructs a new OperationInProgressException with the specified error
        /// message.
        /// </summary>
        /// <param name="message">
        /// Describes the error encountered.
        /// </param>
        public OperationInProgressException(string message) 
            : base(message) {}

        /// <summary>
        /// Construct instance of OperationInProgressException
        /// </summary>
        /// <param name="message"></param>
        /// <param name="innerException"></param>
        public OperationInProgressException(string message, Exception innerException) 
            : base(message, innerException) {}

        /// <summary>
        /// Construct instance of OperationInProgressException
        /// </summary>
        /// <param name="innerException"></param>
        public OperationInProgressException(Exception innerException) 
            : base(innerException) {}

        /// <summary>
        /// Construct instance of OperationInProgressException
        /// </summary>
        /// <param name="message"></param>
        /// <param name="innerException"></param>
        /// <param name="errorType"></param>
        /// <param name="errorCode"></param>
        /// <param name="requestId"></param>
        /// <param name="statusCode"></param>
        public OperationInProgressException(string message, Exception innerException, ErrorType errorType, string errorCode, string requestId, HttpStatusCode statusCode) 
            : base(message, innerException, errorType, errorCode, requestId, statusCode) {}

        /// <summary>
        /// Construct instance of OperationInProgressException
        /// </summary>
        /// <param name="message"></param>
        /// <param name="errorType"></param>
        /// <param name="errorCode"></param>
        /// <param name="requestId"></param>
        /// <param name="statusCode"></param>
        public OperationInProgressException(string message, ErrorType errorType, string errorCode, string requestId, HttpStatusCode statusCode) 
            : base(message, errorType, errorCode, requestId, statusCode) {}


#if !NETSTANDARD
        /// <summary>
        /// Constructs a new instance of the OperationInProgressException class with serialized data.
        /// </summary>
        /// <param name="info">The <see cref="T:System.Runtime.Serialization.SerializationInfo" /> that holds the serialized object data about the exception being thrown.</param>
        /// <param name="context">The <see cref="T:System.Runtime.Serialization.StreamingContext" /> that contains contextual information about the source or destination.</param>
        /// <exception cref="T:System.ArgumentNullException">The <paramref name="info" /> parameter is null. </exception>
        /// <exception cref="T:System.Runtime.Serialization.SerializationException">The class name is null or <see cref="P:System.Exception.HResult" /> is zero (0). </exception>
        protected OperationInProgressException(System.Runtime.Serialization.SerializationInfo info, System.Runtime.Serialization.StreamingContext context)
            : base(info, context)
        {
        }

        /// <summary>
        /// Sets the <see cref="T:System.Runtime.Serialization.SerializationInfo" /> with information about the exception.
        /// </summary>
        /// <param name="info">The <see cref="T:System.Runtime.Serialization.SerializationInfo" /> that holds the serialized object data about the exception being thrown.</param>
        /// <param name="context">The <see cref="T:System.Runtime.Serialization.StreamingContext" /> that contains contextual information about the source or destination.</param>
        /// <exception cref="T:System.ArgumentNullException">The <paramref name="info" /> parameter is a null reference (Nothing in Visual Basic). </exception>
#if BCL35
        [System.Security.Permissions.SecurityPermission(
            System.Security.Permissions.SecurityAction.LinkDemand,
            Flags = System.Security.Permissions.SecurityPermissionFlag.SerializationFormatter)]
#endif
        [System.Security.SecurityCritical]
        // These FxCop rules are giving false-positives for this method
        [System.Diagnostics.CodeAnalysis.SuppressMessage("Microsoft.Security", "CA2123:OverrideLinkDemandsShouldBeIdenticalToBase")]
        [System.Diagnostics.CodeAnalysis.SuppressMessage("Microsoft.Security", "CA2134:MethodsMustOverrideWithConsistentTransparencyFxCopRule")]
        public override void GetObjectData(System.Runtime.Serialization.SerializationInfo info, System.Runtime.Serialization.StreamingContext context)
        {
            base.GetObjectData(info, context);
        }
#endif

    }
}<|MERGE_RESOLUTION|>--- conflicted
+++ resolved
@@ -32,11 +32,7 @@
     /// Another operation is currently in progress for this stack set. Only one operation
     /// can be performed for a stack set at a given time.
     /// </summary>
-<<<<<<< HEAD
-#if !NETSTANDARD
-=======
-    #if !PCL && !NETSTANDARD
->>>>>>> 1327e649
+    #if !NETSTANDARD
     [Serializable]
     #endif
     public partial class OperationInProgressException : AmazonCloudFormationException
