/*
 * Copyright 2010-2014 Amazon.com, Inc. or its affiliates. All Rights Reserved.
 * 
 * Licensed under the Apache License, Version 2.0 (the "License").
 * You may not use this file except in compliance with the License.
 * A copy of the License is located at
 * 
 *  http://aws.amazon.com/apache2.0
 * 
 * or in the "license" file accompanying this file. This file is distributed
 * on an "AS IS" BASIS, WITHOUT WARRANTIES OR CONDITIONS OF ANY KIND, either
 * express or implied. See the License for the specific language governing
 * permissions and limitations under the License.
 */

/*
 * Do not modify this file. This file is generated from the cloudformation-2010-05-15.normal.json service model.
 */
using System;
using System.Collections.Generic;
using System.Xml.Serialization;
using System.Text;
using System.IO;
using System.Net;

using Amazon.Runtime;
using Amazon.Runtime.Internal;

namespace Amazon.CloudFormation.Model
{
    /// <summary>
    /// You can't yet delete this stack set, because it still contains one or more stack instances.
    /// Delete all stack instances from the stack set before deleting the stack set.
    /// </summary>
<<<<<<< HEAD
#if !NETSTANDARD
=======
    #if !PCL && !NETSTANDARD
>>>>>>> 1327e649
    [Serializable]
    #endif
    public partial class StackSetNotEmptyException : AmazonCloudFormationException
    {

        /// <summary>
        /// Constructs a new StackSetNotEmptyException with the specified error
        /// message.
        /// </summary>
        /// <param name="message">
        /// Describes the error encountered.
        /// </param>
        public StackSetNotEmptyException(string message) 
            : base(message) {}

        /// <summary>
        /// Construct instance of StackSetNotEmptyException
        /// </summary>
        /// <param name="message"></param>
        /// <param name="innerException"></param>
        public StackSetNotEmptyException(string message, Exception innerException) 
            : base(message, innerException) {}

        /// <summary>
        /// Construct instance of StackSetNotEmptyException
        /// </summary>
        /// <param name="innerException"></param>
        public StackSetNotEmptyException(Exception innerException) 
            : base(innerException) {}

        /// <summary>
        /// Construct instance of StackSetNotEmptyException
        /// </summary>
        /// <param name="message"></param>
        /// <param name="innerException"></param>
        /// <param name="errorType"></param>
        /// <param name="errorCode"></param>
        /// <param name="requestId"></param>
        /// <param name="statusCode"></param>
        public StackSetNotEmptyException(string message, Exception innerException, ErrorType errorType, string errorCode, string requestId, HttpStatusCode statusCode) 
            : base(message, innerException, errorType, errorCode, requestId, statusCode) {}

        /// <summary>
        /// Construct instance of StackSetNotEmptyException
        /// </summary>
        /// <param name="message"></param>
        /// <param name="errorType"></param>
        /// <param name="errorCode"></param>
        /// <param name="requestId"></param>
        /// <param name="statusCode"></param>
        public StackSetNotEmptyException(string message, ErrorType errorType, string errorCode, string requestId, HttpStatusCode statusCode) 
            : base(message, errorType, errorCode, requestId, statusCode) {}


#if !NETSTANDARD
        /// <summary>
        /// Constructs a new instance of the StackSetNotEmptyException class with serialized data.
        /// </summary>
        /// <param name="info">The <see cref="T:System.Runtime.Serialization.SerializationInfo" /> that holds the serialized object data about the exception being thrown.</param>
        /// <param name="context">The <see cref="T:System.Runtime.Serialization.StreamingContext" /> that contains contextual information about the source or destination.</param>
        /// <exception cref="T:System.ArgumentNullException">The <paramref name="info" /> parameter is null. </exception>
        /// <exception cref="T:System.Runtime.Serialization.SerializationException">The class name is null or <see cref="P:System.Exception.HResult" /> is zero (0). </exception>
        protected StackSetNotEmptyException(System.Runtime.Serialization.SerializationInfo info, System.Runtime.Serialization.StreamingContext context)
            : base(info, context)
        {
        }

        /// <summary>
        /// Sets the <see cref="T:System.Runtime.Serialization.SerializationInfo" /> with information about the exception.
        /// </summary>
        /// <param name="info">The <see cref="T:System.Runtime.Serialization.SerializationInfo" /> that holds the serialized object data about the exception being thrown.</param>
        /// <param name="context">The <see cref="T:System.Runtime.Serialization.StreamingContext" /> that contains contextual information about the source or destination.</param>
        /// <exception cref="T:System.ArgumentNullException">The <paramref name="info" /> parameter is a null reference (Nothing in Visual Basic). </exception>
#if BCL35
        [System.Security.Permissions.SecurityPermission(
            System.Security.Permissions.SecurityAction.LinkDemand,
            Flags = System.Security.Permissions.SecurityPermissionFlag.SerializationFormatter)]
#endif
        [System.Security.SecurityCritical]
        // These FxCop rules are giving false-positives for this method
        [System.Diagnostics.CodeAnalysis.SuppressMessage("Microsoft.Security", "CA2123:OverrideLinkDemandsShouldBeIdenticalToBase")]
        [System.Diagnostics.CodeAnalysis.SuppressMessage("Microsoft.Security", "CA2134:MethodsMustOverrideWithConsistentTransparencyFxCopRule")]
        public override void GetObjectData(System.Runtime.Serialization.SerializationInfo info, System.Runtime.Serialization.StreamingContext context)
        {
            base.GetObjectData(info, context);
        }
#endif

    }
}<|MERGE_RESOLUTION|>--- conflicted
+++ resolved
@@ -32,11 +32,7 @@
     /// You can't yet delete this stack set, because it still contains one or more stack instances.
     /// Delete all stack instances from the stack set before deleting the stack set.
     /// </summary>
-<<<<<<< HEAD
-#if !NETSTANDARD
-=======
-    #if !PCL && !NETSTANDARD
->>>>>>> 1327e649
+    #if !NETSTANDARD
     [Serializable]
     #endif
     public partial class StackSetNotEmptyException : AmazonCloudFormationException
