--- conflicted
+++ resolved
@@ -12,15 +12,11 @@
 #elif BCL45
 [assembly: AssemblyDescription("The Amazon Web Services SDK for .NET (4.5) - AWS CloudFormation. AWS CloudFormation gives developers and systems administrators an easy way to create and manage a collection of related AWS resources, provisioning and updating them in an orderly and predictable fashion.")]
 #elif PCL
-<<<<<<< HEAD
-[assembly: AssemblyDescription("The Amazon Web Services SDK for .NET (PCL)- AWS CloudFormation. AWS CloudFormation gives developers and systems administrators an easy way to create and manage a collection of related AWS resources, provisioning and updating them in an orderly and predictable fashion.")]
-#elif DNX
-[assembly: AssemblyDescription("The Amazon Web Services SDK for .NET (DNX)- AWS CloudFormation. AWS CloudFormation gives developers and systems administrators an easy way to create and manage a collection of related AWS resources, provisioning and updating them in an orderly and predictable fashion.")]
-=======
 [assembly: AssemblyDescription("The Amazon Web Services SDK for .NET (PCL) -  AWS CloudFormation. AWS CloudFormation gives developers and systems administrators an easy way to create and manage a collection of related AWS resources, provisioning and updating them in an orderly and predictable fashion.")]
 #elif UNITY
 [assembly: AssemblyDescription("The Amazon Web Services SDK for .NET (Unity) - AWS CloudFormation. AWS CloudFormation gives developers and systems administrators an easy way to create and manage a collection of related AWS resources, provisioning and updating them in an orderly and predictable fashion.")]
->>>>>>> 66295a90
+#elif DNX
+[assembly: AssemblyDescription("The Amazon Web Services SDK for .NET (DNX)- AWS CloudFormation. AWS CloudFormation gives developers and systems administrators an easy way to create and manage a collection of related AWS resources, provisioning and updating them in an orderly and predictable fashion.")]
 #else
 #error Unknown platform constant - unable to set correct AssemblyDescription
 #endif
@@ -47,13 +43,8 @@
 // You can specify all the values or you can default the Build and Revision Numbers 
 // by using the '*' as shown below:
 // [assembly: AssemblyVersion("1.0.*")]
-<<<<<<< HEAD
 [assembly: AssemblyVersion("3.2")]
 [assembly: AssemblyFileVersion("3.2.2.0")]
-=======
-[assembly: AssemblyVersion("3.1")]
-[assembly: AssemblyFileVersion("3.1.3.0")]
->>>>>>> 66295a90
 
 #if WINDOWS_PHONE || UNITY
 [assembly: System.CLSCompliant(false)]
