--- conflicted
+++ resolved
@@ -32,11 +32,7 @@
     /// Returned when a transaction cannot be written to the journal due to a failure in the
     /// verification phase of <i>optimistic concurrency control</i> (OCC).
     /// </summary>
-<<<<<<< HEAD
-#if !NETSTANDARD
-=======
-    #if !PCL && !NETSTANDARD
->>>>>>> 1327e649
+    #if !NETSTANDARD
     [Serializable]
     #endif
     public partial class OccConflictException : AmazonQLDBSessionException
