/*
 * Copyright 2010-2014 Amazon.com, Inc. or its affiliates. All Rights Reserved.
 * 
 * Licensed under the Apache License, Version 2.0 (the "License").
 * You may not use this file except in compliance with the License.
 * A copy of the License is located at
 * 
 *  http://aws.amazon.com/apache2.0
 * 
 * or in the "license" file accompanying this file. This file is distributed
 * on an "AS IS" BASIS, WITHOUT WARRANTIES OR CONDITIONS OF ANY KIND, either
 * express or implied. See the License for the specific language governing
 * permissions and limitations under the License.
 */

/*
 * Do not modify this file. This file is generated from the sms-2016-10-24.normal.json service model.
 */
using System;
using System.Collections.Generic;
using System.Xml.Serialization;
using System.Text;
using System.IO;
using System.Net;

using Amazon.Runtime;
using Amazon.Runtime.Internal;

namespace Amazon.ServerMigrationService.Model
{
    /// <summary>
    /// You lack permissions needed to perform this operation. Check your IAM policies, and
    /// ensure that you are using the correct access keys.
    /// </summary>
<<<<<<< HEAD
#if !NETSTANDARD
=======
    #if !PCL && !NETSTANDARD
>>>>>>> 1327e649
    [Serializable]
    #endif
    public partial class UnauthorizedOperationException : AmazonServerMigrationServiceException
    {

        /// <summary>
        /// Constructs a new UnauthorizedOperationException with the specified error
        /// message.
        /// </summary>
        /// <param name="message">
        /// Describes the error encountered.
        /// </param>
        public UnauthorizedOperationException(string message) 
            : base(message) {}

        /// <summary>
        /// Construct instance of UnauthorizedOperationException
        /// </summary>
        /// <param name="message"></param>
        /// <param name="innerException"></param>
        public UnauthorizedOperationException(string message, Exception innerException) 
            : base(message, innerException) {}

        /// <summary>
        /// Construct instance of UnauthorizedOperationException
        /// </summary>
        /// <param name="innerException"></param>
        public UnauthorizedOperationException(Exception innerException) 
            : base(innerException) {}

        /// <summary>
        /// Construct instance of UnauthorizedOperationException
        /// </summary>
        /// <param name="message"></param>
        /// <param name="innerException"></param>
        /// <param name="errorType"></param>
        /// <param name="errorCode"></param>
        /// <param name="requestId"></param>
        /// <param name="statusCode"></param>
        public UnauthorizedOperationException(string message, Exception innerException, ErrorType errorType, string errorCode, string requestId, HttpStatusCode statusCode) 
            : base(message, innerException, errorType, errorCode, requestId, statusCode) {}

        /// <summary>
        /// Construct instance of UnauthorizedOperationException
        /// </summary>
        /// <param name="message"></param>
        /// <param name="errorType"></param>
        /// <param name="errorCode"></param>
        /// <param name="requestId"></param>
        /// <param name="statusCode"></param>
        public UnauthorizedOperationException(string message, ErrorType errorType, string errorCode, string requestId, HttpStatusCode statusCode) 
            : base(message, errorType, errorCode, requestId, statusCode) {}


#if !NETSTANDARD
        /// <summary>
        /// Constructs a new instance of the UnauthorizedOperationException class with serialized data.
        /// </summary>
        /// <param name="info">The <see cref="T:System.Runtime.Serialization.SerializationInfo" /> that holds the serialized object data about the exception being thrown.</param>
        /// <param name="context">The <see cref="T:System.Runtime.Serialization.StreamingContext" /> that contains contextual information about the source or destination.</param>
        /// <exception cref="T:System.ArgumentNullException">The <paramref name="info" /> parameter is null. </exception>
        /// <exception cref="T:System.Runtime.Serialization.SerializationException">The class name is null or <see cref="P:System.Exception.HResult" /> is zero (0). </exception>
        protected UnauthorizedOperationException(System.Runtime.Serialization.SerializationInfo info, System.Runtime.Serialization.StreamingContext context)
            : base(info, context)
        {
        }

        /// <summary>
        /// Sets the <see cref="T:System.Runtime.Serialization.SerializationInfo" /> with information about the exception.
        /// </summary>
        /// <param name="info">The <see cref="T:System.Runtime.Serialization.SerializationInfo" /> that holds the serialized object data about the exception being thrown.</param>
        /// <param name="context">The <see cref="T:System.Runtime.Serialization.StreamingContext" /> that contains contextual information about the source or destination.</param>
        /// <exception cref="T:System.ArgumentNullException">The <paramref name="info" /> parameter is a null reference (Nothing in Visual Basic). </exception>
#if BCL35
        [System.Security.Permissions.SecurityPermission(
            System.Security.Permissions.SecurityAction.LinkDemand,
            Flags = System.Security.Permissions.SecurityPermissionFlag.SerializationFormatter)]
#endif
        [System.Security.SecurityCritical]
        // These FxCop rules are giving false-positives for this method
        [System.Diagnostics.CodeAnalysis.SuppressMessage("Microsoft.Security", "CA2123:OverrideLinkDemandsShouldBeIdenticalToBase")]
        [System.Diagnostics.CodeAnalysis.SuppressMessage("Microsoft.Security", "CA2134:MethodsMustOverrideWithConsistentTransparencyFxCopRule")]
        public override void GetObjectData(System.Runtime.Serialization.SerializationInfo info, System.Runtime.Serialization.StreamingContext context)
        {
            base.GetObjectData(info, context);
        }
#endif

    }
}<|MERGE_RESOLUTION|>--- conflicted
+++ resolved
@@ -32,11 +32,7 @@
     /// You lack permissions needed to perform this operation. Check your IAM policies, and
     /// ensure that you are using the correct access keys.
     /// </summary>
-<<<<<<< HEAD
-#if !NETSTANDARD
-=======
-    #if !PCL && !NETSTANDARD
->>>>>>> 1327e649
+    #if !NETSTANDARD
     [Serializable]
     #endif
     public partial class UnauthorizedOperationException : AmazonServerMigrationServiceException
