--- conflicted
+++ resolved
@@ -33,11 +33,7 @@
     /// resource associated with the request. Resolve the conflict before retrying this request.
     /// See the accompanying error message for details.
     /// </summary>
-<<<<<<< HEAD
-#if !NETSTANDARD
-=======
-    #if !PCL && !NETSTANDARD
->>>>>>> 1327e649
+    #if !NETSTANDARD
     [Serializable]
     #endif
     public partial class ConflictException : AmazonApiGatewayV2Exception
