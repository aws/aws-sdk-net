--- conflicted
+++ resolved
@@ -31,11 +31,7 @@
     /// <summary>
     /// One or more resources specified in the request do not exist.
     /// </summary>
-<<<<<<< HEAD
-#if !NETSTANDARD
-=======
-    #if !PCL && !NETSTANDARD
->>>>>>> 1327e649
+    #if !NETSTANDARD
     [Serializable]
     #endif
     public partial class NotFoundException : AmazonResourceGroupsException
