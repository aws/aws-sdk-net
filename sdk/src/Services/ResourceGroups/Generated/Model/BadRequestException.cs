/*
 * Copyright 2010-2014 Amazon.com, Inc. or its affiliates. All Rights Reserved.
 * 
 * Licensed under the Apache License, Version 2.0 (the "License").
 * You may not use this file except in compliance with the License.
 * A copy of the License is located at
 * 
 *  http://aws.amazon.com/apache2.0
 * 
 * or in the "license" file accompanying this file. This file is distributed
 * on an "AS IS" BASIS, WITHOUT WARRANTIES OR CONDITIONS OF ANY KIND, either
 * express or implied. See the License for the specific language governing
 * permissions and limitations under the License.
 */

/*
 * Do not modify this file. This file is generated from the resource-groups-2017-11-27.normal.json service model.
 */
using System;
using System.Collections.Generic;
using System.Xml.Serialization;
using System.Text;
using System.IO;
using System.Net;

using Amazon.Runtime;
using Amazon.Runtime.Internal;

namespace Amazon.ResourceGroups.Model
{
    /// <summary>
    /// The request does not comply with validation rules that are defined for the request
    /// parameters.
    /// </summary>
<<<<<<< HEAD
#if !NETSTANDARD
=======
    #if !PCL && !NETSTANDARD
>>>>>>> 1327e649
    [Serializable]
    #endif
    public partial class BadRequestException : AmazonResourceGroupsException
    {

        /// <summary>
        /// Constructs a new BadRequestException with the specified error
        /// message.
        /// </summary>
        /// <param name="message">
        /// Describes the error encountered.
        /// </param>
        public BadRequestException(string message) 
            : base(message) {}

        /// <summary>
        /// Construct instance of BadRequestException
        /// </summary>
        /// <param name="message"></param>
        /// <param name="innerException"></param>
        public BadRequestException(string message, Exception innerException) 
            : base(message, innerException) {}

        /// <summary>
        /// Construct instance of BadRequestException
        /// </summary>
        /// <param name="innerException"></param>
        public BadRequestException(Exception innerException) 
            : base(innerException) {}

        /// <summary>
        /// Construct instance of BadRequestException
        /// </summary>
        /// <param name="message"></param>
        /// <param name="innerException"></param>
        /// <param name="errorType"></param>
        /// <param name="errorCode"></param>
        /// <param name="requestId"></param>
        /// <param name="statusCode"></param>
        public BadRequestException(string message, Exception innerException, ErrorType errorType, string errorCode, string requestId, HttpStatusCode statusCode) 
            : base(message, innerException, errorType, errorCode, requestId, statusCode) {}

        /// <summary>
        /// Construct instance of BadRequestException
        /// </summary>
        /// <param name="message"></param>
        /// <param name="errorType"></param>
        /// <param name="errorCode"></param>
        /// <param name="requestId"></param>
        /// <param name="statusCode"></param>
        public BadRequestException(string message, ErrorType errorType, string errorCode, string requestId, HttpStatusCode statusCode) 
            : base(message, errorType, errorCode, requestId, statusCode) {}


#if !NETSTANDARD
        /// <summary>
        /// Constructs a new instance of the BadRequestException class with serialized data.
        /// </summary>
        /// <param name="info">The <see cref="T:System.Runtime.Serialization.SerializationInfo" /> that holds the serialized object data about the exception being thrown.</param>
        /// <param name="context">The <see cref="T:System.Runtime.Serialization.StreamingContext" /> that contains contextual information about the source or destination.</param>
        /// <exception cref="T:System.ArgumentNullException">The <paramref name="info" /> parameter is null. </exception>
        /// <exception cref="T:System.Runtime.Serialization.SerializationException">The class name is null or <see cref="P:System.Exception.HResult" /> is zero (0). </exception>
        protected BadRequestException(System.Runtime.Serialization.SerializationInfo info, System.Runtime.Serialization.StreamingContext context)
            : base(info, context)
        {
        }

        /// <summary>
        /// Sets the <see cref="T:System.Runtime.Serialization.SerializationInfo" /> with information about the exception.
        /// </summary>
        /// <param name="info">The <see cref="T:System.Runtime.Serialization.SerializationInfo" /> that holds the serialized object data about the exception being thrown.</param>
        /// <param name="context">The <see cref="T:System.Runtime.Serialization.StreamingContext" /> that contains contextual information about the source or destination.</param>
        /// <exception cref="T:System.ArgumentNullException">The <paramref name="info" /> parameter is a null reference (Nothing in Visual Basic). </exception>
#if BCL35
        [System.Security.Permissions.SecurityPermission(
            System.Security.Permissions.SecurityAction.LinkDemand,
            Flags = System.Security.Permissions.SecurityPermissionFlag.SerializationFormatter)]
#endif
        [System.Security.SecurityCritical]
        // These FxCop rules are giving false-positives for this method
        [System.Diagnostics.CodeAnalysis.SuppressMessage("Microsoft.Security", "CA2123:OverrideLinkDemandsShouldBeIdenticalToBase")]
        [System.Diagnostics.CodeAnalysis.SuppressMessage("Microsoft.Security", "CA2134:MethodsMustOverrideWithConsistentTransparencyFxCopRule")]
        public override void GetObjectData(System.Runtime.Serialization.SerializationInfo info, System.Runtime.Serialization.StreamingContext context)
        {
            base.GetObjectData(info, context);
        }
#endif

    }
}<|MERGE_RESOLUTION|>--- conflicted
+++ resolved
@@ -32,11 +32,7 @@
     /// The request does not comply with validation rules that are defined for the request
     /// parameters.
     /// </summary>
-<<<<<<< HEAD
-#if !NETSTANDARD
-=======
-    #if !PCL && !NETSTANDARD
->>>>>>> 1327e649
+    #if !NETSTANDARD
     [Serializable]
     #endif
     public partial class BadRequestException : AmazonResourceGroupsException
