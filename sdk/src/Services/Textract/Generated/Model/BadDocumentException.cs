/*
 * Copyright 2010-2014 Amazon.com, Inc. or its affiliates. All Rights Reserved.
 * 
 * Licensed under the Apache License, Version 2.0 (the "License").
 * You may not use this file except in compliance with the License.
 * A copy of the License is located at
 * 
 *  http://aws.amazon.com/apache2.0
 * 
 * or in the "license" file accompanying this file. This file is distributed
 * on an "AS IS" BASIS, WITHOUT WARRANTIES OR CONDITIONS OF ANY KIND, either
 * express or implied. See the License for the specific language governing
 * permissions and limitations under the License.
 */

/*
 * Do not modify this file. This file is generated from the textract-2018-06-27.normal.json service model.
 */
using System;
using System.Collections.Generic;
using System.Xml.Serialization;
using System.Text;
using System.IO;
using System.Net;

using Amazon.Runtime;
using Amazon.Runtime.Internal;

namespace Amazon.Textract.Model
{
    /// <summary>
    /// Amazon Textract isn't able to read the document.
    /// </summary>
<<<<<<< HEAD
#if !NETSTANDARD
=======
    #if !PCL && !NETSTANDARD
>>>>>>> 1327e649
    [Serializable]
    #endif
    public partial class BadDocumentException : AmazonTextractException
    {

        /// <summary>
        /// Constructs a new BadDocumentException with the specified error
        /// message.
        /// </summary>
        /// <param name="message">
        /// Describes the error encountered.
        /// </param>
        public BadDocumentException(string message) 
            : base(message) {}

        /// <summary>
        /// Construct instance of BadDocumentException
        /// </summary>
        /// <param name="message"></param>
        /// <param name="innerException"></param>
        public BadDocumentException(string message, Exception innerException) 
            : base(message, innerException) {}

        /// <summary>
        /// Construct instance of BadDocumentException
        /// </summary>
        /// <param name="innerException"></param>
        public BadDocumentException(Exception innerException) 
            : base(innerException) {}

        /// <summary>
        /// Construct instance of BadDocumentException
        /// </summary>
        /// <param name="message"></param>
        /// <param name="innerException"></param>
        /// <param name="errorType"></param>
        /// <param name="errorCode"></param>
        /// <param name="requestId"></param>
        /// <param name="statusCode"></param>
        public BadDocumentException(string message, Exception innerException, ErrorType errorType, string errorCode, string requestId, HttpStatusCode statusCode) 
            : base(message, innerException, errorType, errorCode, requestId, statusCode) {}

        /// <summary>
        /// Construct instance of BadDocumentException
        /// </summary>
        /// <param name="message"></param>
        /// <param name="errorType"></param>
        /// <param name="errorCode"></param>
        /// <param name="requestId"></param>
        /// <param name="statusCode"></param>
        public BadDocumentException(string message, ErrorType errorType, string errorCode, string requestId, HttpStatusCode statusCode) 
            : base(message, errorType, errorCode, requestId, statusCode) {}


#if !NETSTANDARD
        /// <summary>
        /// Constructs a new instance of the BadDocumentException class with serialized data.
        /// </summary>
        /// <param name="info">The <see cref="T:System.Runtime.Serialization.SerializationInfo" /> that holds the serialized object data about the exception being thrown.</param>
        /// <param name="context">The <see cref="T:System.Runtime.Serialization.StreamingContext" /> that contains contextual information about the source or destination.</param>
        /// <exception cref="T:System.ArgumentNullException">The <paramref name="info" /> parameter is null. </exception>
        /// <exception cref="T:System.Runtime.Serialization.SerializationException">The class name is null or <see cref="P:System.Exception.HResult" /> is zero (0). </exception>
        protected BadDocumentException(System.Runtime.Serialization.SerializationInfo info, System.Runtime.Serialization.StreamingContext context)
            : base(info, context)
        {
        }

        /// <summary>
        /// Sets the <see cref="T:System.Runtime.Serialization.SerializationInfo" /> with information about the exception.
        /// </summary>
        /// <param name="info">The <see cref="T:System.Runtime.Serialization.SerializationInfo" /> that holds the serialized object data about the exception being thrown.</param>
        /// <param name="context">The <see cref="T:System.Runtime.Serialization.StreamingContext" /> that contains contextual information about the source or destination.</param>
        /// <exception cref="T:System.ArgumentNullException">The <paramref name="info" /> parameter is a null reference (Nothing in Visual Basic). </exception>
#if BCL35
        [System.Security.Permissions.SecurityPermission(
            System.Security.Permissions.SecurityAction.LinkDemand,
            Flags = System.Security.Permissions.SecurityPermissionFlag.SerializationFormatter)]
#endif
        [System.Security.SecurityCritical]
        // These FxCop rules are giving false-positives for this method
        [System.Diagnostics.CodeAnalysis.SuppressMessage("Microsoft.Security", "CA2123:OverrideLinkDemandsShouldBeIdenticalToBase")]
        [System.Diagnostics.CodeAnalysis.SuppressMessage("Microsoft.Security", "CA2134:MethodsMustOverrideWithConsistentTransparencyFxCopRule")]
        public override void GetObjectData(System.Runtime.Serialization.SerializationInfo info, System.Runtime.Serialization.StreamingContext context)
        {
            base.GetObjectData(info, context);
        }
#endif

    }
}<|MERGE_RESOLUTION|>--- conflicted
+++ resolved
@@ -31,11 +31,7 @@
     /// <summary>
     /// Amazon Textract isn't able to read the document.
     /// </summary>
-<<<<<<< HEAD
-#if !NETSTANDARD
-=======
-    #if !PCL && !NETSTANDARD
->>>>>>> 1327e649
+    #if !NETSTANDARD
     [Serializable]
     #endif
     public partial class BadDocumentException : AmazonTextractException
