/*
 * Copyright 2010-2014 Amazon.com, Inc. or its affiliates. All Rights Reserved.
 * 
 * Licensed under the Apache License, Version 2.0 (the "License").
 * You may not use this file except in compliance with the License.
 * A copy of the License is located at
 * 
 *  http://aws.amazon.com/apache2.0
 * 
 * or in the "license" file accompanying this file. This file is distributed
 * on an "AS IS" BASIS, WITHOUT WARRANTIES OR CONDITIONS OF ANY KIND, either
 * express or implied. See the License for the specific language governing
 * permissions and limitations under the License.
 */

/*
 * Do not modify this file. This file is generated from the textract-2018-06-27.normal.json service model.
 */
using System;
using System.Collections.Generic;
using System.Xml.Serialization;
using System.Text;
using System.IO;
using System.Net;

using Amazon.Runtime;
using Amazon.Runtime.Internal;

namespace Amazon.Textract.Model
{
    /// <summary>
    /// The format of the input document isn't supported. Documents for synchronous operations
    /// can be in PNG or JPEG format. Documents for asynchronous operations can also be in
    /// PDF format.
    /// </summary>
<<<<<<< HEAD
#if !NETSTANDARD
=======
    #if !PCL && !NETSTANDARD
>>>>>>> 1327e649
    [Serializable]
    #endif
    public partial class UnsupportedDocumentException : AmazonTextractException
    {

        /// <summary>
        /// Constructs a new UnsupportedDocumentException with the specified error
        /// message.
        /// </summary>
        /// <param name="message">
        /// Describes the error encountered.
        /// </param>
        public UnsupportedDocumentException(string message) 
            : base(message) {}

        /// <summary>
        /// Construct instance of UnsupportedDocumentException
        /// </summary>
        /// <param name="message"></param>
        /// <param name="innerException"></param>
        public UnsupportedDocumentException(string message, Exception innerException) 
            : base(message, innerException) {}

        /// <summary>
        /// Construct instance of UnsupportedDocumentException
        /// </summary>
        /// <param name="innerException"></param>
        public UnsupportedDocumentException(Exception innerException) 
            : base(innerException) {}

        /// <summary>
        /// Construct instance of UnsupportedDocumentException
        /// </summary>
        /// <param name="message"></param>
        /// <param name="innerException"></param>
        /// <param name="errorType"></param>
        /// <param name="errorCode"></param>
        /// <param name="requestId"></param>
        /// <param name="statusCode"></param>
        public UnsupportedDocumentException(string message, Exception innerException, ErrorType errorType, string errorCode, string requestId, HttpStatusCode statusCode) 
            : base(message, innerException, errorType, errorCode, requestId, statusCode) {}

        /// <summary>
        /// Construct instance of UnsupportedDocumentException
        /// </summary>
        /// <param name="message"></param>
        /// <param name="errorType"></param>
        /// <param name="errorCode"></param>
        /// <param name="requestId"></param>
        /// <param name="statusCode"></param>
        public UnsupportedDocumentException(string message, ErrorType errorType, string errorCode, string requestId, HttpStatusCode statusCode) 
            : base(message, errorType, errorCode, requestId, statusCode) {}


#if !NETSTANDARD
        /// <summary>
        /// Constructs a new instance of the UnsupportedDocumentException class with serialized data.
        /// </summary>
        /// <param name="info">The <see cref="T:System.Runtime.Serialization.SerializationInfo" /> that holds the serialized object data about the exception being thrown.</param>
        /// <param name="context">The <see cref="T:System.Runtime.Serialization.StreamingContext" /> that contains contextual information about the source or destination.</param>
        /// <exception cref="T:System.ArgumentNullException">The <paramref name="info" /> parameter is null. </exception>
        /// <exception cref="T:System.Runtime.Serialization.SerializationException">The class name is null or <see cref="P:System.Exception.HResult" /> is zero (0). </exception>
        protected UnsupportedDocumentException(System.Runtime.Serialization.SerializationInfo info, System.Runtime.Serialization.StreamingContext context)
            : base(info, context)
        {
        }

        /// <summary>
        /// Sets the <see cref="T:System.Runtime.Serialization.SerializationInfo" /> with information about the exception.
        /// </summary>
        /// <param name="info">The <see cref="T:System.Runtime.Serialization.SerializationInfo" /> that holds the serialized object data about the exception being thrown.</param>
        /// <param name="context">The <see cref="T:System.Runtime.Serialization.StreamingContext" /> that contains contextual information about the source or destination.</param>
        /// <exception cref="T:System.ArgumentNullException">The <paramref name="info" /> parameter is a null reference (Nothing in Visual Basic). </exception>
#if BCL35
        [System.Security.Permissions.SecurityPermission(
            System.Security.Permissions.SecurityAction.LinkDemand,
            Flags = System.Security.Permissions.SecurityPermissionFlag.SerializationFormatter)]
#endif
        [System.Security.SecurityCritical]
        // These FxCop rules are giving false-positives for this method
        [System.Diagnostics.CodeAnalysis.SuppressMessage("Microsoft.Security", "CA2123:OverrideLinkDemandsShouldBeIdenticalToBase")]
        [System.Diagnostics.CodeAnalysis.SuppressMessage("Microsoft.Security", "CA2134:MethodsMustOverrideWithConsistentTransparencyFxCopRule")]
        public override void GetObjectData(System.Runtime.Serialization.SerializationInfo info, System.Runtime.Serialization.StreamingContext context)
        {
            base.GetObjectData(info, context);
        }
#endif

    }
}<|MERGE_RESOLUTION|>--- conflicted
+++ resolved
@@ -33,11 +33,7 @@
     /// can be in PNG or JPEG format. Documents for asynchronous operations can also be in
     /// PDF format.
     /// </summary>
-<<<<<<< HEAD
-#if !NETSTANDARD
-=======
-    #if !PCL && !NETSTANDARD
->>>>>>> 1327e649
+    #if !NETSTANDARD
     [Serializable]
     #endif
     public partial class UnsupportedDocumentException : AmazonTextractException
