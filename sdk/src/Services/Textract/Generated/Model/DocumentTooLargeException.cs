--- conflicted
+++ resolved
@@ -33,11 +33,7 @@
     /// for synchronous operations 5 MB. The maximum document size for asynchronous operations
     /// is 500 MB for PDF files.
     /// </summary>
-<<<<<<< HEAD
-#if !NETSTANDARD
-=======
-    #if !PCL && !NETSTANDARD
->>>>>>> 1327e649
+    #if !NETSTANDARD
     [Serializable]
     #endif
     public partial class DocumentTooLargeException : AmazonTextractException
