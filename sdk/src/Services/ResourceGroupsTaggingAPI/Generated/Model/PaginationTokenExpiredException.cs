--- conflicted
+++ resolved
@@ -32,11 +32,7 @@
     /// A <code>PaginationToken</code> is valid for a maximum of 15 minutes. Your request
     /// was denied because the specified <code>PaginationToken</code> has expired.
     /// </summary>
-<<<<<<< HEAD
-#if !NETSTANDARD
-=======
-    #if !PCL && !NETSTANDARD
->>>>>>> 1327e649
+    #if !NETSTANDARD
     [Serializable]
     #endif
     public partial class PaginationTokenExpiredException : AmazonResourceGroupsTaggingAPIException
