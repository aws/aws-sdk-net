using System;
using System.Reflection;
using System.Runtime.InteropServices;
using System.Runtime.CompilerServices;

// General Information about an assembly is controlled through the following 
// set of attributes. Change these attribute values to modify the information
// associated with an assembly.
[assembly: AssemblyTitle("AWSSDK.DataPipeline")]
#if BCL35
[assembly: AssemblyDescription("The Amazon Web Services SDK for .NET (3.5) - AWS Data Pipeline. AWS Data Pipeline is a managed extract-transform-load (ETL) service that helps you reliably and cost-effectively move and process data across your on-premise data stores and AWS services.")]
#elif BCL45
[assembly: AssemblyDescription("The Amazon Web Services SDK for .NET (4.5) - AWS Data Pipeline. AWS Data Pipeline is a managed extract-transform-load (ETL) service that helps you reliably and cost-effectively move and process data across your on-premise data stores and AWS services.")]
#elif PCL
<<<<<<< HEAD
[assembly: AssemblyDescription("The Amazon Web Services SDK for .NET (PCL)- AWS Data Pipeline. AWS Data Pipeline is a managed extract-transform-load (ETL) service that helps you reliably and cost-effectively move and process data across your on-premise data stores and AWS services.")]
#elif DNX
[assembly: AssemblyDescription("The Amazon Web Services SDK for .NET (DNX)- AWS Data Pipeline. AWS Data Pipeline is a managed extract-transform-load (ETL) service that helps you reliably and cost-effectively move and process data across your on-premise data stores and AWS services.")]
=======
[assembly: AssemblyDescription("The Amazon Web Services SDK for .NET (PCL) -  AWS Data Pipeline. AWS Data Pipeline is a managed extract-transform-load (ETL) service that helps you reliably and cost-effectively move and process data across your on-premise data stores and AWS services.")]
#elif UNITY
[assembly: AssemblyDescription("The Amazon Web Services SDK for .NET (Unity) - AWS Data Pipeline. AWS Data Pipeline is a managed extract-transform-load (ETL) service that helps you reliably and cost-effectively move and process data across your on-premise data stores and AWS services.")]
>>>>>>> 66295a90
#else
#error Unknown platform constant - unable to set correct AssemblyDescription
#endif

[assembly: AssemblyConfiguration("")]
[assembly: AssemblyProduct("Amazon Web Services SDK for .NET")]
[assembly: AssemblyCompany("Amazon.com, Inc")]
[assembly: AssemblyCopyright("Copyright 2009-2016 Amazon.com, Inc. or its affiliates. All Rights Reserved.")]
[assembly: AssemblyTrademark("")]
[assembly: AssemblyCulture("")]

// Setting ComVisible to false makes the types in this assembly not visible 
// to COM components.  If you need to access a type in this assembly from 
// COM, set the ComVisible attribute to true on that type.
[assembly: ComVisible(false)]

// Version information for an assembly consists of the following four values:
//
//      Major Version
//      Minor Version 
//      Build Number
//      Revision
//
// You can specify all the values or you can default the Build and Revision Numbers 
// by using the '*' as shown below:
// [assembly: AssemblyVersion("1.0.*")]
[assembly: AssemblyVersion("3.2")]
[assembly: AssemblyFileVersion("3.2.2.0")]

#if WINDOWS_PHONE || UNITY
[assembly: System.CLSCompliant(false)]
# else
[assembly: System.CLSCompliant(true)]
#endif

#if BCL
[assembly: System.Security.AllowPartiallyTrustedCallers]
#endif<|MERGE_RESOLUTION|>--- conflicted
+++ resolved
@@ -12,15 +12,11 @@
 #elif BCL45
 [assembly: AssemblyDescription("The Amazon Web Services SDK for .NET (4.5) - AWS Data Pipeline. AWS Data Pipeline is a managed extract-transform-load (ETL) service that helps you reliably and cost-effectively move and process data across your on-premise data stores and AWS services.")]
 #elif PCL
-<<<<<<< HEAD
-[assembly: AssemblyDescription("The Amazon Web Services SDK for .NET (PCL)- AWS Data Pipeline. AWS Data Pipeline is a managed extract-transform-load (ETL) service that helps you reliably and cost-effectively move and process data across your on-premise data stores and AWS services.")]
-#elif DNX
-[assembly: AssemblyDescription("The Amazon Web Services SDK for .NET (DNX)- AWS Data Pipeline. AWS Data Pipeline is a managed extract-transform-load (ETL) service that helps you reliably and cost-effectively move and process data across your on-premise data stores and AWS services.")]
-=======
 [assembly: AssemblyDescription("The Amazon Web Services SDK for .NET (PCL) -  AWS Data Pipeline. AWS Data Pipeline is a managed extract-transform-load (ETL) service that helps you reliably and cost-effectively move and process data across your on-premise data stores and AWS services.")]
 #elif UNITY
 [assembly: AssemblyDescription("The Amazon Web Services SDK for .NET (Unity) - AWS Data Pipeline. AWS Data Pipeline is a managed extract-transform-load (ETL) service that helps you reliably and cost-effectively move and process data across your on-premise data stores and AWS services.")]
->>>>>>> 66295a90
+#elif DNX
+[assembly: AssemblyDescription("The Amazon Web Services SDK for .NET (DNX)- AWS Data Pipeline. AWS Data Pipeline is a managed extract-transform-load (ETL) service that helps you reliably and cost-effectively move and process data across your on-premise data stores and AWS services.")]
 #else
 #error Unknown platform constant - unable to set correct AssemblyDescription
 #endif
