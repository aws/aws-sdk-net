/*
 * Copyright 2010-2014 Amazon.com, Inc. or its affiliates. All Rights Reserved.
 * 
 * Licensed under the Apache License, Version 2.0 (the "License").
 * You may not use this file except in compliance with the License.
 * A copy of the License is located at
 * 
 *  http://aws.amazon.com/apache2.0
 * 
 * or in the "license" file accompanying this file. This file is distributed
 * on an "AS IS" BASIS, WITHOUT WARRANTIES OR CONDITIONS OF ANY KIND, either
 * express or implied. See the License for the specific language governing
 * permissions and limitations under the License.
 */

/*
 * Do not modify this file. This file is generated from the datapipeline-2012-10-29.normal.json service model.
 */
using System;
using System.Collections.Generic;
using System.Xml.Serialization;
using System.Text;
using System.IO;
using System.Net;

using Amazon.Runtime;
using Amazon.Runtime.Internal;

namespace Amazon.DataPipeline.Model
{
    /// <summary>
    /// The request was not valid. Verify that your request was properly formatted, that the
    /// signature was generated with the correct credentials, and that you haven't exceeded
    /// any of the service limits for your account.
    /// </summary>
<<<<<<< HEAD
#if !NETSTANDARD
=======
    #if !PCL && !NETSTANDARD
>>>>>>> 1327e649
    [Serializable]
    #endif
    public partial class InvalidRequestException : AmazonDataPipelineException
    {

        /// <summary>
        /// Constructs a new InvalidRequestException with the specified error
        /// message.
        /// </summary>
        /// <param name="message">
        /// Describes the error encountered.
        /// </param>
        public InvalidRequestException(string message) 
            : base(message) {}

        /// <summary>
        /// Construct instance of InvalidRequestException
        /// </summary>
        /// <param name="message"></param>
        /// <param name="innerException"></param>
        public InvalidRequestException(string message, Exception innerException) 
            : base(message, innerException) {}

        /// <summary>
        /// Construct instance of InvalidRequestException
        /// </summary>
        /// <param name="innerException"></param>
        public InvalidRequestException(Exception innerException) 
            : base(innerException) {}

        /// <summary>
        /// Construct instance of InvalidRequestException
        /// </summary>
        /// <param name="message"></param>
        /// <param name="innerException"></param>
        /// <param name="errorType"></param>
        /// <param name="errorCode"></param>
        /// <param name="requestId"></param>
        /// <param name="statusCode"></param>
        public InvalidRequestException(string message, Exception innerException, ErrorType errorType, string errorCode, string requestId, HttpStatusCode statusCode) 
            : base(message, innerException, errorType, errorCode, requestId, statusCode) {}

        /// <summary>
        /// Construct instance of InvalidRequestException
        /// </summary>
        /// <param name="message"></param>
        /// <param name="errorType"></param>
        /// <param name="errorCode"></param>
        /// <param name="requestId"></param>
        /// <param name="statusCode"></param>
        public InvalidRequestException(string message, ErrorType errorType, string errorCode, string requestId, HttpStatusCode statusCode) 
            : base(message, errorType, errorCode, requestId, statusCode) {}


#if !NETSTANDARD
        /// <summary>
        /// Constructs a new instance of the InvalidRequestException class with serialized data.
        /// </summary>
        /// <param name="info">The <see cref="T:System.Runtime.Serialization.SerializationInfo" /> that holds the serialized object data about the exception being thrown.</param>
        /// <param name="context">The <see cref="T:System.Runtime.Serialization.StreamingContext" /> that contains contextual information about the source or destination.</param>
        /// <exception cref="T:System.ArgumentNullException">The <paramref name="info" /> parameter is null. </exception>
        /// <exception cref="T:System.Runtime.Serialization.SerializationException">The class name is null or <see cref="P:System.Exception.HResult" /> is zero (0). </exception>
        protected InvalidRequestException(System.Runtime.Serialization.SerializationInfo info, System.Runtime.Serialization.StreamingContext context)
            : base(info, context)
        {
        }

        /// <summary>
        /// Sets the <see cref="T:System.Runtime.Serialization.SerializationInfo" /> with information about the exception.
        /// </summary>
        /// <param name="info">The <see cref="T:System.Runtime.Serialization.SerializationInfo" /> that holds the serialized object data about the exception being thrown.</param>
        /// <param name="context">The <see cref="T:System.Runtime.Serialization.StreamingContext" /> that contains contextual information about the source or destination.</param>
        /// <exception cref="T:System.ArgumentNullException">The <paramref name="info" /> parameter is a null reference (Nothing in Visual Basic). </exception>
#if BCL35
        [System.Security.Permissions.SecurityPermission(
            System.Security.Permissions.SecurityAction.LinkDemand,
            Flags = System.Security.Permissions.SecurityPermissionFlag.SerializationFormatter)]
#endif
        [System.Security.SecurityCritical]
        // These FxCop rules are giving false-positives for this method
        [System.Diagnostics.CodeAnalysis.SuppressMessage("Microsoft.Security", "CA2123:OverrideLinkDemandsShouldBeIdenticalToBase")]
        [System.Diagnostics.CodeAnalysis.SuppressMessage("Microsoft.Security", "CA2134:MethodsMustOverrideWithConsistentTransparencyFxCopRule")]
        public override void GetObjectData(System.Runtime.Serialization.SerializationInfo info, System.Runtime.Serialization.StreamingContext context)
        {
            base.GetObjectData(info, context);
        }
#endif

    }
}<|MERGE_RESOLUTION|>--- conflicted
+++ resolved
@@ -33,11 +33,7 @@
     /// signature was generated with the correct credentials, and that you haven't exceeded
     /// any of the service limits for your account.
     /// </summary>
-<<<<<<< HEAD
-#if !NETSTANDARD
-=======
-    #if !PCL && !NETSTANDARD
->>>>>>> 1327e649
+    #if !NETSTANDARD
     [Serializable]
     #endif
     public partial class InvalidRequestException : AmazonDataPipelineException
