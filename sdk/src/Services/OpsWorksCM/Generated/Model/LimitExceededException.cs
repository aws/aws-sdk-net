/*
 * Copyright 2010-2014 Amazon.com, Inc. or its affiliates. All Rights Reserved.
 * 
 * Licensed under the Apache License, Version 2.0 (the "License").
 * You may not use this file except in compliance with the License.
 * A copy of the License is located at
 * 
 *  http://aws.amazon.com/apache2.0
 * 
 * or in the "license" file accompanying this file. This file is distributed
 * on an "AS IS" BASIS, WITHOUT WARRANTIES OR CONDITIONS OF ANY KIND, either
 * express or implied. See the License for the specific language governing
 * permissions and limitations under the License.
 */

/*
 * Do not modify this file. This file is generated from the opsworkscm-2016-11-01.normal.json service model.
 */
using System;
using System.Collections.Generic;
using System.Xml.Serialization;
using System.Text;
using System.IO;
using System.Net;

using Amazon.Runtime;
using Amazon.Runtime.Internal;

namespace Amazon.OpsWorksCM.Model
{
    /// <summary>
    /// The limit of servers or backups has been reached.
    /// </summary>
<<<<<<< HEAD
#if !NETSTANDARD
=======
    #if !PCL && !NETSTANDARD
>>>>>>> 1327e649
    [Serializable]
    #endif
    public partial class LimitExceededException : AmazonOpsWorksCMException
    {

        /// <summary>
        /// Constructs a new LimitExceededException with the specified error
        /// message.
        /// </summary>
        /// <param name="message">
        /// Describes the error encountered.
        /// </param>
        public LimitExceededException(string message) 
            : base(message) {}

        /// <summary>
        /// Construct instance of LimitExceededException
        /// </summary>
        /// <param name="message"></param>
        /// <param name="innerException"></param>
        public LimitExceededException(string message, Exception innerException) 
            : base(message, innerException) {}

        /// <summary>
        /// Construct instance of LimitExceededException
        /// </summary>
        /// <param name="innerException"></param>
        public LimitExceededException(Exception innerException) 
            : base(innerException) {}

        /// <summary>
        /// Construct instance of LimitExceededException
        /// </summary>
        /// <param name="message"></param>
        /// <param name="innerException"></param>
        /// <param name="errorType"></param>
        /// <param name="errorCode"></param>
        /// <param name="requestId"></param>
        /// <param name="statusCode"></param>
        public LimitExceededException(string message, Exception innerException, ErrorType errorType, string errorCode, string requestId, HttpStatusCode statusCode) 
            : base(message, innerException, errorType, errorCode, requestId, statusCode) {}

        /// <summary>
        /// Construct instance of LimitExceededException
        /// </summary>
        /// <param name="message"></param>
        /// <param name="errorType"></param>
        /// <param name="errorCode"></param>
        /// <param name="requestId"></param>
        /// <param name="statusCode"></param>
        public LimitExceededException(string message, ErrorType errorType, string errorCode, string requestId, HttpStatusCode statusCode) 
            : base(message, errorType, errorCode, requestId, statusCode) {}


#if !NETSTANDARD
        /// <summary>
        /// Constructs a new instance of the LimitExceededException class with serialized data.
        /// </summary>
        /// <param name="info">The <see cref="T:System.Runtime.Serialization.SerializationInfo" /> that holds the serialized object data about the exception being thrown.</param>
        /// <param name="context">The <see cref="T:System.Runtime.Serialization.StreamingContext" /> that contains contextual information about the source or destination.</param>
        /// <exception cref="T:System.ArgumentNullException">The <paramref name="info" /> parameter is null. </exception>
        /// <exception cref="T:System.Runtime.Serialization.SerializationException">The class name is null or <see cref="P:System.Exception.HResult" /> is zero (0). </exception>
        protected LimitExceededException(System.Runtime.Serialization.SerializationInfo info, System.Runtime.Serialization.StreamingContext context)
            : base(info, context)
        {
        }

        /// <summary>
        /// Sets the <see cref="T:System.Runtime.Serialization.SerializationInfo" /> with information about the exception.
        /// </summary>
        /// <param name="info">The <see cref="T:System.Runtime.Serialization.SerializationInfo" /> that holds the serialized object data about the exception being thrown.</param>
        /// <param name="context">The <see cref="T:System.Runtime.Serialization.StreamingContext" /> that contains contextual information about the source or destination.</param>
        /// <exception cref="T:System.ArgumentNullException">The <paramref name="info" /> parameter is a null reference (Nothing in Visual Basic). </exception>
#if BCL35
        [System.Security.Permissions.SecurityPermission(
            System.Security.Permissions.SecurityAction.LinkDemand,
            Flags = System.Security.Permissions.SecurityPermissionFlag.SerializationFormatter)]
#endif
        [System.Security.SecurityCritical]
        // These FxCop rules are giving false-positives for this method
        [System.Diagnostics.CodeAnalysis.SuppressMessage("Microsoft.Security", "CA2123:OverrideLinkDemandsShouldBeIdenticalToBase")]
        [System.Diagnostics.CodeAnalysis.SuppressMessage("Microsoft.Security", "CA2134:MethodsMustOverrideWithConsistentTransparencyFxCopRule")]
        public override void GetObjectData(System.Runtime.Serialization.SerializationInfo info, System.Runtime.Serialization.StreamingContext context)
        {
            base.GetObjectData(info, context);
        }
#endif

    }
}<|MERGE_RESOLUTION|>--- conflicted
+++ resolved
@@ -31,11 +31,7 @@
     /// <summary>
     /// The limit of servers or backups has been reached.
     /// </summary>
-<<<<<<< HEAD
-#if !NETSTANDARD
-=======
-    #if !PCL && !NETSTANDARD
->>>>>>> 1327e649
+    #if !NETSTANDARD
     [Serializable]
     #endif
     public partial class LimitExceededException : AmazonOpsWorksCMException
