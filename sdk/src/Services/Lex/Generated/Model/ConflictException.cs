/*
 * Copyright 2010-2014 Amazon.com, Inc. or its affiliates. All Rights Reserved.
 * 
 * Licensed under the Apache License, Version 2.0 (the "License").
 * You may not use this file except in compliance with the License.
 * A copy of the License is located at
 * 
 *  http://aws.amazon.com/apache2.0
 * 
 * or in the "license" file accompanying this file. This file is distributed
 * on an "AS IS" BASIS, WITHOUT WARRANTIES OR CONDITIONS OF ANY KIND, either
 * express or implied. See the License for the specific language governing
 * permissions and limitations under the License.
 */

/*
 * Do not modify this file. This file is generated from the runtime.lex-2016-11-28.normal.json service model.
 */
using System;
using System.Collections.Generic;
using System.Xml.Serialization;
using System.Text;
using System.IO;
using System.Net;

using Amazon.Runtime;
using Amazon.Runtime.Internal;

namespace Amazon.Lex.Model
{
    /// <summary>
    /// Two clients are using the same AWS account, Amazon Lex bot, and user ID.
    /// </summary>
<<<<<<< HEAD
#if !NETSTANDARD
=======
    #if !PCL && !NETSTANDARD
>>>>>>> 1327e649
    [Serializable]
    #endif
    public partial class ConflictException : AmazonLexException
    {

        /// <summary>
        /// Constructs a new ConflictException with the specified error
        /// message.
        /// </summary>
        /// <param name="message">
        /// Describes the error encountered.
        /// </param>
        public ConflictException(string message) 
            : base(message) {}

        /// <summary>
        /// Construct instance of ConflictException
        /// </summary>
        /// <param name="message"></param>
        /// <param name="innerException"></param>
        public ConflictException(string message, Exception innerException) 
            : base(message, innerException) {}

        /// <summary>
        /// Construct instance of ConflictException
        /// </summary>
        /// <param name="innerException"></param>
        public ConflictException(Exception innerException) 
            : base(innerException) {}

        /// <summary>
        /// Construct instance of ConflictException
        /// </summary>
        /// <param name="message"></param>
        /// <param name="innerException"></param>
        /// <param name="errorType"></param>
        /// <param name="errorCode"></param>
        /// <param name="requestId"></param>
        /// <param name="statusCode"></param>
        public ConflictException(string message, Exception innerException, ErrorType errorType, string errorCode, string requestId, HttpStatusCode statusCode) 
            : base(message, innerException, errorType, errorCode, requestId, statusCode) {}

        /// <summary>
        /// Construct instance of ConflictException
        /// </summary>
        /// <param name="message"></param>
        /// <param name="errorType"></param>
        /// <param name="errorCode"></param>
        /// <param name="requestId"></param>
        /// <param name="statusCode"></param>
        public ConflictException(string message, ErrorType errorType, string errorCode, string requestId, HttpStatusCode statusCode) 
            : base(message, errorType, errorCode, requestId, statusCode) {}


#if !NETSTANDARD
        /// <summary>
        /// Constructs a new instance of the ConflictException class with serialized data.
        /// </summary>
        /// <param name="info">The <see cref="T:System.Runtime.Serialization.SerializationInfo" /> that holds the serialized object data about the exception being thrown.</param>
        /// <param name="context">The <see cref="T:System.Runtime.Serialization.StreamingContext" /> that contains contextual information about the source or destination.</param>
        /// <exception cref="T:System.ArgumentNullException">The <paramref name="info" /> parameter is null. </exception>
        /// <exception cref="T:System.Runtime.Serialization.SerializationException">The class name is null or <see cref="P:System.Exception.HResult" /> is zero (0). </exception>
        protected ConflictException(System.Runtime.Serialization.SerializationInfo info, System.Runtime.Serialization.StreamingContext context)
            : base(info, context)
        {
        }

        /// <summary>
        /// Sets the <see cref="T:System.Runtime.Serialization.SerializationInfo" /> with information about the exception.
        /// </summary>
        /// <param name="info">The <see cref="T:System.Runtime.Serialization.SerializationInfo" /> that holds the serialized object data about the exception being thrown.</param>
        /// <param name="context">The <see cref="T:System.Runtime.Serialization.StreamingContext" /> that contains contextual information about the source or destination.</param>
        /// <exception cref="T:System.ArgumentNullException">The <paramref name="info" /> parameter is a null reference (Nothing in Visual Basic). </exception>
#if BCL35
        [System.Security.Permissions.SecurityPermission(
            System.Security.Permissions.SecurityAction.LinkDemand,
            Flags = System.Security.Permissions.SecurityPermissionFlag.SerializationFormatter)]
#endif
        [System.Security.SecurityCritical]
        // These FxCop rules are giving false-positives for this method
        [System.Diagnostics.CodeAnalysis.SuppressMessage("Microsoft.Security", "CA2123:OverrideLinkDemandsShouldBeIdenticalToBase")]
        [System.Diagnostics.CodeAnalysis.SuppressMessage("Microsoft.Security", "CA2134:MethodsMustOverrideWithConsistentTransparencyFxCopRule")]
        public override void GetObjectData(System.Runtime.Serialization.SerializationInfo info, System.Runtime.Serialization.StreamingContext context)
        {
            base.GetObjectData(info, context);
        }
#endif

    }
}<|MERGE_RESOLUTION|>--- conflicted
+++ resolved
@@ -31,11 +31,7 @@
     /// <summary>
     /// Two clients are using the same AWS account, Amazon Lex bot, and user ID.
     /// </summary>
-<<<<<<< HEAD
-#if !NETSTANDARD
-=======
-    #if !PCL && !NETSTANDARD
->>>>>>> 1327e649
+    #if !NETSTANDARD
     [Serializable]
     #endif
     public partial class ConflictException : AmazonLexException
