--- conflicted
+++ resolved
@@ -32,11 +32,7 @@
     /// Request validation failed, there is no usable message in the context, or the bot
     /// build failed, is still in progress, or contains unbuilt changes.
     /// </summary>
-<<<<<<< HEAD
-#if !NETSTANDARD
-=======
-    #if !PCL && !NETSTANDARD
->>>>>>> 1327e649
+    #if !NETSTANDARD
     [Serializable]
     #endif
     public partial class BadRequestException : AmazonLexException
