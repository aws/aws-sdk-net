using System;
using System.Reflection;
using System.Runtime.InteropServices;
using System.Runtime.CompilerServices;

// General Information about an assembly is controlled through the following 
// set of attributes. Change these attribute values to modify the information
// associated with an assembly.
[assembly: AssemblyTitle("AWSSDK.CodeCommit")]
#if BCL35
[assembly: AssemblyDescription("The Amazon Web Services SDK for .NET (3.5) - AWS CodeCommit. AWS CodeCommit is a fully-managed source control service that makes it easy for companies to host secure and highly scalable private Git repositories.")]
#elif BCL45
[assembly: AssemblyDescription("The Amazon Web Services SDK for .NET (4.5) - AWS CodeCommit. AWS CodeCommit is a fully-managed source control service that makes it easy for companies to host secure and highly scalable private Git repositories.")]
#elif PCL
<<<<<<< HEAD
[assembly: AssemblyDescription("The Amazon Web Services SDK for .NET (PCL)- AWS CodeCommit. AWS CodeCommit is a fully-managed source control service that makes it easy for companies to host secure and highly scalable private Git repositories.")]
#elif DNX
[assembly: AssemblyDescription("The Amazon Web Services SDK for .NET (DNX)- AWS CodeCommit. AWS CodeCommit is a fully-managed source control service that makes it easy for companies to host secure and highly scalable private Git repositories.")]
=======
[assembly: AssemblyDescription("The Amazon Web Services SDK for .NET (PCL) -  AWS CodeCommit. AWS CodeCommit is a fully-managed source control service that makes it easy for companies to host secure and highly scalable private Git repositories.")]
#elif UNITY
[assembly: AssemblyDescription("The Amazon Web Services SDK for .NET (Unity) - AWS CodeCommit. AWS CodeCommit is a fully-managed source control service that makes it easy for companies to host secure and highly scalable private Git repositories.")]
>>>>>>> 66295a90
#else
#error Unknown platform constant - unable to set correct AssemblyDescription
#endif

[assembly: AssemblyConfiguration("")]
[assembly: AssemblyProduct("Amazon Web Services SDK for .NET")]
[assembly: AssemblyCompany("Amazon.com, Inc")]
[assembly: AssemblyCopyright("Copyright 2009-2016 Amazon.com, Inc. or its affiliates. All Rights Reserved.")]
[assembly: AssemblyTrademark("")]
[assembly: AssemblyCulture("")]

// Setting ComVisible to false makes the types in this assembly not visible 
// to COM components.  If you need to access a type in this assembly from 
// COM, set the ComVisible attribute to true on that type.
[assembly: ComVisible(false)]

// Version information for an assembly consists of the following four values:
//
//      Major Version
//      Minor Version 
//      Build Number
//      Revision
//
// You can specify all the values or you can default the Build and Revision Numbers 
// by using the '*' as shown below:
// [assembly: AssemblyVersion("1.0.*")]
[assembly: AssemblyVersion("3.2")]
[assembly: AssemblyFileVersion("3.2.2.0")]

#if WINDOWS_PHONE || UNITY
[assembly: System.CLSCompliant(false)]
# else
[assembly: System.CLSCompliant(true)]
#endif

#if BCL
[assembly: System.Security.AllowPartiallyTrustedCallers]
#endif<|MERGE_RESOLUTION|>--- conflicted
+++ resolved
@@ -12,15 +12,11 @@
 #elif BCL45
 [assembly: AssemblyDescription("The Amazon Web Services SDK for .NET (4.5) - AWS CodeCommit. AWS CodeCommit is a fully-managed source control service that makes it easy for companies to host secure and highly scalable private Git repositories.")]
 #elif PCL
-<<<<<<< HEAD
-[assembly: AssemblyDescription("The Amazon Web Services SDK for .NET (PCL)- AWS CodeCommit. AWS CodeCommit is a fully-managed source control service that makes it easy for companies to host secure and highly scalable private Git repositories.")]
-#elif DNX
-[assembly: AssemblyDescription("The Amazon Web Services SDK for .NET (DNX)- AWS CodeCommit. AWS CodeCommit is a fully-managed source control service that makes it easy for companies to host secure and highly scalable private Git repositories.")]
-=======
 [assembly: AssemblyDescription("The Amazon Web Services SDK for .NET (PCL) -  AWS CodeCommit. AWS CodeCommit is a fully-managed source control service that makes it easy for companies to host secure and highly scalable private Git repositories.")]
 #elif UNITY
 [assembly: AssemblyDescription("The Amazon Web Services SDK for .NET (Unity) - AWS CodeCommit. AWS CodeCommit is a fully-managed source control service that makes it easy for companies to host secure and highly scalable private Git repositories.")]
->>>>>>> 66295a90
+#elif DNX
+[assembly: AssemblyDescription("The Amazon Web Services SDK for .NET (DNX)- AWS CodeCommit. AWS CodeCommit is a fully-managed source control service that makes it easy for companies to host secure and highly scalable private Git repositories.")]
 #else
 #error Unknown platform constant - unable to set correct AssemblyDescription
 #endif
