/*
 * Copyright 2010-2014 Amazon.com, Inc. or its affiliates. All Rights Reserved.
 * 
 * Licensed under the Apache License, Version 2.0 (the "License").
 * You may not use this file except in compliance with the License.
 * A copy of the License is located at
 * 
 *  http://aws.amazon.com/apache2.0
 * 
 * or in the "license" file accompanying this file. This file is distributed
 * on an "AS IS" BASIS, WITHOUT WARRANTIES OR CONDITIONS OF ANY KIND, either
 * express or implied. See the License for the specific language governing
 * permissions and limitations under the License.
 */

/*
 * Do not modify this file. This file is generated from the codecommit-2015-04-13.normal.json service model.
 */
using System;
using System.Collections.Generic;
using System.Xml.Serialization;
using System.Text;
using System.IO;
using System.Net;

using Amazon.Runtime;
using Amazon.Runtime.Internal;

namespace Amazon.CodeCommit.Model
{
    /// <summary>
    /// The revision ID provided in the request does not match the current revision ID. Use
    /// GetPullRequest to retrieve the current revision ID.
    /// </summary>
<<<<<<< HEAD
#if !NETSTANDARD
=======
    #if !PCL && !NETSTANDARD
>>>>>>> 1327e649
    [Serializable]
    #endif
    public partial class RevisionNotCurrentException : AmazonCodeCommitException
    {

        /// <summary>
        /// Constructs a new RevisionNotCurrentException with the specified error
        /// message.
        /// </summary>
        /// <param name="message">
        /// Describes the error encountered.
        /// </param>
        public RevisionNotCurrentException(string message) 
            : base(message) {}

        /// <summary>
        /// Construct instance of RevisionNotCurrentException
        /// </summary>
        /// <param name="message"></param>
        /// <param name="innerException"></param>
        public RevisionNotCurrentException(string message, Exception innerException) 
            : base(message, innerException) {}

        /// <summary>
        /// Construct instance of RevisionNotCurrentException
        /// </summary>
        /// <param name="innerException"></param>
        public RevisionNotCurrentException(Exception innerException) 
            : base(innerException) {}

        /// <summary>
        /// Construct instance of RevisionNotCurrentException
        /// </summary>
        /// <param name="message"></param>
        /// <param name="innerException"></param>
        /// <param name="errorType"></param>
        /// <param name="errorCode"></param>
        /// <param name="requestId"></param>
        /// <param name="statusCode"></param>
        public RevisionNotCurrentException(string message, Exception innerException, ErrorType errorType, string errorCode, string requestId, HttpStatusCode statusCode) 
            : base(message, innerException, errorType, errorCode, requestId, statusCode) {}

        /// <summary>
        /// Construct instance of RevisionNotCurrentException
        /// </summary>
        /// <param name="message"></param>
        /// <param name="errorType"></param>
        /// <param name="errorCode"></param>
        /// <param name="requestId"></param>
        /// <param name="statusCode"></param>
        public RevisionNotCurrentException(string message, ErrorType errorType, string errorCode, string requestId, HttpStatusCode statusCode) 
            : base(message, errorType, errorCode, requestId, statusCode) {}


#if !NETSTANDARD
        /// <summary>
        /// Constructs a new instance of the RevisionNotCurrentException class with serialized data.
        /// </summary>
        /// <param name="info">The <see cref="T:System.Runtime.Serialization.SerializationInfo" /> that holds the serialized object data about the exception being thrown.</param>
        /// <param name="context">The <see cref="T:System.Runtime.Serialization.StreamingContext" /> that contains contextual information about the source or destination.</param>
        /// <exception cref="T:System.ArgumentNullException">The <paramref name="info" /> parameter is null. </exception>
        /// <exception cref="T:System.Runtime.Serialization.SerializationException">The class name is null or <see cref="P:System.Exception.HResult" /> is zero (0). </exception>
        protected RevisionNotCurrentException(System.Runtime.Serialization.SerializationInfo info, System.Runtime.Serialization.StreamingContext context)
            : base(info, context)
        {
        }

        /// <summary>
        /// Sets the <see cref="T:System.Runtime.Serialization.SerializationInfo" /> with information about the exception.
        /// </summary>
        /// <param name="info">The <see cref="T:System.Runtime.Serialization.SerializationInfo" /> that holds the serialized object data about the exception being thrown.</param>
        /// <param name="context">The <see cref="T:System.Runtime.Serialization.StreamingContext" /> that contains contextual information about the source or destination.</param>
        /// <exception cref="T:System.ArgumentNullException">The <paramref name="info" /> parameter is a null reference (Nothing in Visual Basic). </exception>
#if BCL35
        [System.Security.Permissions.SecurityPermission(
            System.Security.Permissions.SecurityAction.LinkDemand,
            Flags = System.Security.Permissions.SecurityPermissionFlag.SerializationFormatter)]
#endif
        [System.Security.SecurityCritical]
        // These FxCop rules are giving false-positives for this method
        [System.Diagnostics.CodeAnalysis.SuppressMessage("Microsoft.Security", "CA2123:OverrideLinkDemandsShouldBeIdenticalToBase")]
        [System.Diagnostics.CodeAnalysis.SuppressMessage("Microsoft.Security", "CA2134:MethodsMustOverrideWithConsistentTransparencyFxCopRule")]
        public override void GetObjectData(System.Runtime.Serialization.SerializationInfo info, System.Runtime.Serialization.StreamingContext context)
        {
            base.GetObjectData(info, context);
        }
#endif

    }
}<|MERGE_RESOLUTION|>--- conflicted
+++ resolved
@@ -32,11 +32,7 @@
     /// The revision ID provided in the request does not match the current revision ID. Use
     /// GetPullRequest to retrieve the current revision ID.
     /// </summary>
-<<<<<<< HEAD
-#if !NETSTANDARD
-=======
-    #if !PCL && !NETSTANDARD
->>>>>>> 1327e649
+    #if !NETSTANDARD
     [Serializable]
     #endif
     public partial class RevisionNotCurrentException : AmazonCodeCommitException
