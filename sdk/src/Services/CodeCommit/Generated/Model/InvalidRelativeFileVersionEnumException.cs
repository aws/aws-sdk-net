--- conflicted
+++ resolved
@@ -32,11 +32,7 @@
     /// Either the enum is not in a valid format, or the specified file version enum is not
     /// valid in respect to the current file version.
     /// </summary>
-<<<<<<< HEAD
-#if !NETSTANDARD
-=======
-    #if !PCL && !NETSTANDARD
->>>>>>> 1327e649
+    #if !NETSTANDARD
     [Serializable]
     #endif
     public partial class InvalidRelativeFileVersionEnumException : AmazonCodeCommitException
