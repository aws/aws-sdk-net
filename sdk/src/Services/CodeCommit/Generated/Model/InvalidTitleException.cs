/*
 * Copyright 2010-2014 Amazon.com, Inc. or its affiliates. All Rights Reserved.
 * 
 * Licensed under the Apache License, Version 2.0 (the "License").
 * You may not use this file except in compliance with the License.
 * A copy of the License is located at
 * 
 *  http://aws.amazon.com/apache2.0
 * 
 * or in the "license" file accompanying this file. This file is distributed
 * on an "AS IS" BASIS, WITHOUT WARRANTIES OR CONDITIONS OF ANY KIND, either
 * express or implied. See the License for the specific language governing
 * permissions and limitations under the License.
 */

/*
 * Do not modify this file. This file is generated from the codecommit-2015-04-13.normal.json service model.
 */
using System;
using System.Collections.Generic;
using System.Xml.Serialization;
using System.Text;
using System.IO;
using System.Net;

using Amazon.Runtime;
using Amazon.Runtime.Internal;

namespace Amazon.CodeCommit.Model
{
    /// <summary>
    /// The title of the pull request is not valid. Pull request titles cannot exceed 100
    /// characters in length.
    /// </summary>
<<<<<<< HEAD
#if !NETSTANDARD
=======
    #if !PCL && !NETSTANDARD
>>>>>>> 1327e649
    [Serializable]
    #endif
    public partial class InvalidTitleException : AmazonCodeCommitException
    {

        /// <summary>
        /// Constructs a new InvalidTitleException with the specified error
        /// message.
        /// </summary>
        /// <param name="message">
        /// Describes the error encountered.
        /// </param>
        public InvalidTitleException(string message) 
            : base(message) {}

        /// <summary>
        /// Construct instance of InvalidTitleException
        /// </summary>
        /// <param name="message"></param>
        /// <param name="innerException"></param>
        public InvalidTitleException(string message, Exception innerException) 
            : base(message, innerException) {}

        /// <summary>
        /// Construct instance of InvalidTitleException
        /// </summary>
        /// <param name="innerException"></param>
        public InvalidTitleException(Exception innerException) 
            : base(innerException) {}

        /// <summary>
        /// Construct instance of InvalidTitleException
        /// </summary>
        /// <param name="message"></param>
        /// <param name="innerException"></param>
        /// <param name="errorType"></param>
        /// <param name="errorCode"></param>
        /// <param name="requestId"></param>
        /// <param name="statusCode"></param>
        public InvalidTitleException(string message, Exception innerException, ErrorType errorType, string errorCode, string requestId, HttpStatusCode statusCode) 
            : base(message, innerException, errorType, errorCode, requestId, statusCode) {}

        /// <summary>
        /// Construct instance of InvalidTitleException
        /// </summary>
        /// <param name="message"></param>
        /// <param name="errorType"></param>
        /// <param name="errorCode"></param>
        /// <param name="requestId"></param>
        /// <param name="statusCode"></param>
        public InvalidTitleException(string message, ErrorType errorType, string errorCode, string requestId, HttpStatusCode statusCode) 
            : base(message, errorType, errorCode, requestId, statusCode) {}


#if !NETSTANDARD
        /// <summary>
        /// Constructs a new instance of the InvalidTitleException class with serialized data.
        /// </summary>
        /// <param name="info">The <see cref="T:System.Runtime.Serialization.SerializationInfo" /> that holds the serialized object data about the exception being thrown.</param>
        /// <param name="context">The <see cref="T:System.Runtime.Serialization.StreamingContext" /> that contains contextual information about the source or destination.</param>
        /// <exception cref="T:System.ArgumentNullException">The <paramref name="info" /> parameter is null. </exception>
        /// <exception cref="T:System.Runtime.Serialization.SerializationException">The class name is null or <see cref="P:System.Exception.HResult" /> is zero (0). </exception>
        protected InvalidTitleException(System.Runtime.Serialization.SerializationInfo info, System.Runtime.Serialization.StreamingContext context)
            : base(info, context)
        {
        }

        /// <summary>
        /// Sets the <see cref="T:System.Runtime.Serialization.SerializationInfo" /> with information about the exception.
        /// </summary>
        /// <param name="info">The <see cref="T:System.Runtime.Serialization.SerializationInfo" /> that holds the serialized object data about the exception being thrown.</param>
        /// <param name="context">The <see cref="T:System.Runtime.Serialization.StreamingContext" /> that contains contextual information about the source or destination.</param>
        /// <exception cref="T:System.ArgumentNullException">The <paramref name="info" /> parameter is a null reference (Nothing in Visual Basic). </exception>
#if BCL35
        [System.Security.Permissions.SecurityPermission(
            System.Security.Permissions.SecurityAction.LinkDemand,
            Flags = System.Security.Permissions.SecurityPermissionFlag.SerializationFormatter)]
#endif
        [System.Security.SecurityCritical]
        // These FxCop rules are giving false-positives for this method
        [System.Diagnostics.CodeAnalysis.SuppressMessage("Microsoft.Security", "CA2123:OverrideLinkDemandsShouldBeIdenticalToBase")]
        [System.Diagnostics.CodeAnalysis.SuppressMessage("Microsoft.Security", "CA2134:MethodsMustOverrideWithConsistentTransparencyFxCopRule")]
        public override void GetObjectData(System.Runtime.Serialization.SerializationInfo info, System.Runtime.Serialization.StreamingContext context)
        {
            base.GetObjectData(info, context);
        }
#endif

    }
}<|MERGE_RESOLUTION|>--- conflicted
+++ resolved
@@ -32,11 +32,7 @@
     /// The title of the pull request is not valid. Pull request titles cannot exceed 100
     /// characters in length.
     /// </summary>
-<<<<<<< HEAD
-#if !NETSTANDARD
-=======
-    #if !PCL && !NETSTANDARD
->>>>>>> 1327e649
+    #if !NETSTANDARD
     [Serializable]
     #endif
     public partial class InvalidTitleException : AmazonCodeCommitException
