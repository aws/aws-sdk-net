/*
 * Copyright 2010-2014 Amazon.com, Inc. or its affiliates. All Rights Reserved.
 * 
 * Licensed under the Apache License, Version 2.0 (the "License").
 * You may not use this file except in compliance with the License.
 * A copy of the License is located at
 * 
 *  http://aws.amazon.com/apache2.0
 * 
 * or in the "license" file accompanying this file. This file is distributed
 * on an "AS IS" BASIS, WITHOUT WARRANTIES OR CONDITIONS OF ANY KIND, either
 * express or implied. See the License for the specific language governing
 * permissions and limitations under the License.
 */

/*
 * Do not modify this file. This file is generated from the codecommit-2015-04-13.normal.json service model.
 */
using System;
using System.Collections.Generic;
using System.Xml.Serialization;
using System.Text;
using System.IO;
using System.Net;

using Amazon.Runtime;
using Amazon.Runtime.Internal;

namespace Amazon.CodeCommit.Model
{
    /// <summary>
    /// The approval rule cannot be modified for the pull request because it was created by
    /// an approval rule template and applied to the pull request automatically.
    /// </summary>
<<<<<<< HEAD
#if !NETSTANDARD
=======
    #if !PCL && !NETSTANDARD
>>>>>>> 1327e649
    [Serializable]
    #endif
    public partial class CannotModifyApprovalRuleFromTemplateException : AmazonCodeCommitException
    {

        /// <summary>
        /// Constructs a new CannotModifyApprovalRuleFromTemplateException with the specified error
        /// message.
        /// </summary>
        /// <param name="message">
        /// Describes the error encountered.
        /// </param>
        public CannotModifyApprovalRuleFromTemplateException(string message) 
            : base(message) {}

        /// <summary>
        /// Construct instance of CannotModifyApprovalRuleFromTemplateException
        /// </summary>
        /// <param name="message"></param>
        /// <param name="innerException"></param>
        public CannotModifyApprovalRuleFromTemplateException(string message, Exception innerException) 
            : base(message, innerException) {}

        /// <summary>
        /// Construct instance of CannotModifyApprovalRuleFromTemplateException
        /// </summary>
        /// <param name="innerException"></param>
        public CannotModifyApprovalRuleFromTemplateException(Exception innerException) 
            : base(innerException) {}

        /// <summary>
        /// Construct instance of CannotModifyApprovalRuleFromTemplateException
        /// </summary>
        /// <param name="message"></param>
        /// <param name="innerException"></param>
        /// <param name="errorType"></param>
        /// <param name="errorCode"></param>
        /// <param name="requestId"></param>
        /// <param name="statusCode"></param>
        public CannotModifyApprovalRuleFromTemplateException(string message, Exception innerException, ErrorType errorType, string errorCode, string requestId, HttpStatusCode statusCode) 
            : base(message, innerException, errorType, errorCode, requestId, statusCode) {}

        /// <summary>
        /// Construct instance of CannotModifyApprovalRuleFromTemplateException
        /// </summary>
        /// <param name="message"></param>
        /// <param name="errorType"></param>
        /// <param name="errorCode"></param>
        /// <param name="requestId"></param>
        /// <param name="statusCode"></param>
        public CannotModifyApprovalRuleFromTemplateException(string message, ErrorType errorType, string errorCode, string requestId, HttpStatusCode statusCode) 
            : base(message, errorType, errorCode, requestId, statusCode) {}


#if !NETSTANDARD
        /// <summary>
        /// Constructs a new instance of the CannotModifyApprovalRuleFromTemplateException class with serialized data.
        /// </summary>
        /// <param name="info">The <see cref="T:System.Runtime.Serialization.SerializationInfo" /> that holds the serialized object data about the exception being thrown.</param>
        /// <param name="context">The <see cref="T:System.Runtime.Serialization.StreamingContext" /> that contains contextual information about the source or destination.</param>
        /// <exception cref="T:System.ArgumentNullException">The <paramref name="info" /> parameter is null. </exception>
        /// <exception cref="T:System.Runtime.Serialization.SerializationException">The class name is null or <see cref="P:System.Exception.HResult" /> is zero (0). </exception>
        protected CannotModifyApprovalRuleFromTemplateException(System.Runtime.Serialization.SerializationInfo info, System.Runtime.Serialization.StreamingContext context)
            : base(info, context)
        {
        }

        /// <summary>
        /// Sets the <see cref="T:System.Runtime.Serialization.SerializationInfo" /> with information about the exception.
        /// </summary>
        /// <param name="info">The <see cref="T:System.Runtime.Serialization.SerializationInfo" /> that holds the serialized object data about the exception being thrown.</param>
        /// <param name="context">The <see cref="T:System.Runtime.Serialization.StreamingContext" /> that contains contextual information about the source or destination.</param>
        /// <exception cref="T:System.ArgumentNullException">The <paramref name="info" /> parameter is a null reference (Nothing in Visual Basic). </exception>
#if BCL35
        [System.Security.Permissions.SecurityPermission(
            System.Security.Permissions.SecurityAction.LinkDemand,
            Flags = System.Security.Permissions.SecurityPermissionFlag.SerializationFormatter)]
#endif
        [System.Security.SecurityCritical]
        // These FxCop rules are giving false-positives for this method
        [System.Diagnostics.CodeAnalysis.SuppressMessage("Microsoft.Security", "CA2123:OverrideLinkDemandsShouldBeIdenticalToBase")]
        [System.Diagnostics.CodeAnalysis.SuppressMessage("Microsoft.Security", "CA2134:MethodsMustOverrideWithConsistentTransparencyFxCopRule")]
        public override void GetObjectData(System.Runtime.Serialization.SerializationInfo info, System.Runtime.Serialization.StreamingContext context)
        {
            base.GetObjectData(info, context);
        }
#endif

    }
}<|MERGE_RESOLUTION|>--- conflicted
+++ resolved
@@ -32,11 +32,7 @@
     /// The approval rule cannot be modified for the pull request because it was created by
     /// an approval rule template and applied to the pull request automatically.
     /// </summary>
-<<<<<<< HEAD
-#if !NETSTANDARD
-=======
-    #if !PCL && !NETSTANDARD
->>>>>>> 1327e649
+    #if !NETSTANDARD
     [Serializable]
     #endif
     public partial class CannotModifyApprovalRuleFromTemplateException : AmazonCodeCommitException
