/*
 * Copyright 2010-2014 Amazon.com, Inc. or its affiliates. All Rights Reserved.
 * 
 * Licensed under the Apache License, Version 2.0 (the "License").
 * You may not use this file except in compliance with the License.
 * A copy of the License is located at
 * 
 *  http://aws.amazon.com/apache2.0
 * 
 * or in the "license" file accompanying this file. This file is distributed
 * on an "AS IS" BASIS, WITHOUT WARRANTIES OR CONDITIONS OF ANY KIND, either
 * express or implied. See the License for the specific language governing
 * permissions and limitations under the License.
 */

/*
 * Do not modify this file. This file is generated from the codecommit-2015-04-13.normal.json service model.
 */
using System;
using System.Collections.Generic;
using System.Xml.Serialization;
using System.Text;
using System.IO;
using System.Net;

using Amazon.Runtime;
using Amazon.Runtime.Internal;

namespace Amazon.CodeCommit.Model
{
    /// <summary>
    /// The divergence between the tips of the provided commit specifiers is too great to
    /// determine whether there might be any merge conflicts. Locally compare the specifiers
    /// using <code>git diff</code> or a diff tool.
    /// </summary>
<<<<<<< HEAD
#if !NETSTANDARD
=======
    #if !PCL && !NETSTANDARD
>>>>>>> 1327e649
    [Serializable]
    #endif
    public partial class TipsDivergenceExceededException : AmazonCodeCommitException
    {

        /// <summary>
        /// Constructs a new TipsDivergenceExceededException with the specified error
        /// message.
        /// </summary>
        /// <param name="message">
        /// Describes the error encountered.
        /// </param>
        public TipsDivergenceExceededException(string message) 
            : base(message) {}

        /// <summary>
        /// Construct instance of TipsDivergenceExceededException
        /// </summary>
        /// <param name="message"></param>
        /// <param name="innerException"></param>
        public TipsDivergenceExceededException(string message, Exception innerException) 
            : base(message, innerException) {}

        /// <summary>
        /// Construct instance of TipsDivergenceExceededException
        /// </summary>
        /// <param name="innerException"></param>
        public TipsDivergenceExceededException(Exception innerException) 
            : base(innerException) {}

        /// <summary>
        /// Construct instance of TipsDivergenceExceededException
        /// </summary>
        /// <param name="message"></param>
        /// <param name="innerException"></param>
        /// <param name="errorType"></param>
        /// <param name="errorCode"></param>
        /// <param name="requestId"></param>
        /// <param name="statusCode"></param>
        public TipsDivergenceExceededException(string message, Exception innerException, ErrorType errorType, string errorCode, string requestId, HttpStatusCode statusCode) 
            : base(message, innerException, errorType, errorCode, requestId, statusCode) {}

        /// <summary>
        /// Construct instance of TipsDivergenceExceededException
        /// </summary>
        /// <param name="message"></param>
        /// <param name="errorType"></param>
        /// <param name="errorCode"></param>
        /// <param name="requestId"></param>
        /// <param name="statusCode"></param>
        public TipsDivergenceExceededException(string message, ErrorType errorType, string errorCode, string requestId, HttpStatusCode statusCode) 
            : base(message, errorType, errorCode, requestId, statusCode) {}


#if !NETSTANDARD
        /// <summary>
        /// Constructs a new instance of the TipsDivergenceExceededException class with serialized data.
        /// </summary>
        /// <param name="info">The <see cref="T:System.Runtime.Serialization.SerializationInfo" /> that holds the serialized object data about the exception being thrown.</param>
        /// <param name="context">The <see cref="T:System.Runtime.Serialization.StreamingContext" /> that contains contextual information about the source or destination.</param>
        /// <exception cref="T:System.ArgumentNullException">The <paramref name="info" /> parameter is null. </exception>
        /// <exception cref="T:System.Runtime.Serialization.SerializationException">The class name is null or <see cref="P:System.Exception.HResult" /> is zero (0). </exception>
        protected TipsDivergenceExceededException(System.Runtime.Serialization.SerializationInfo info, System.Runtime.Serialization.StreamingContext context)
            : base(info, context)
        {
        }

        /// <summary>
        /// Sets the <see cref="T:System.Runtime.Serialization.SerializationInfo" /> with information about the exception.
        /// </summary>
        /// <param name="info">The <see cref="T:System.Runtime.Serialization.SerializationInfo" /> that holds the serialized object data about the exception being thrown.</param>
        /// <param name="context">The <see cref="T:System.Runtime.Serialization.StreamingContext" /> that contains contextual information about the source or destination.</param>
        /// <exception cref="T:System.ArgumentNullException">The <paramref name="info" /> parameter is a null reference (Nothing in Visual Basic). </exception>
#if BCL35
        [System.Security.Permissions.SecurityPermission(
            System.Security.Permissions.SecurityAction.LinkDemand,
            Flags = System.Security.Permissions.SecurityPermissionFlag.SerializationFormatter)]
#endif
        [System.Security.SecurityCritical]
        // These FxCop rules are giving false-positives for this method
        [System.Diagnostics.CodeAnalysis.SuppressMessage("Microsoft.Security", "CA2123:OverrideLinkDemandsShouldBeIdenticalToBase")]
        [System.Diagnostics.CodeAnalysis.SuppressMessage("Microsoft.Security", "CA2134:MethodsMustOverrideWithConsistentTransparencyFxCopRule")]
        public override void GetObjectData(System.Runtime.Serialization.SerializationInfo info, System.Runtime.Serialization.StreamingContext context)
        {
            base.GetObjectData(info, context);
        }
#endif

    }
}<|MERGE_RESOLUTION|>--- conflicted
+++ resolved
@@ -33,11 +33,7 @@
     /// determine whether there might be any merge conflicts. Locally compare the specifiers
     /// using <code>git diff</code> or a diff tool.
     /// </summary>
-<<<<<<< HEAD
-#if !NETSTANDARD
-=======
-    #if !PCL && !NETSTANDARD
->>>>>>> 1327e649
+    #if !NETSTANDARD
     [Serializable]
     #endif
     public partial class TipsDivergenceExceededException : AmazonCodeCommitException
