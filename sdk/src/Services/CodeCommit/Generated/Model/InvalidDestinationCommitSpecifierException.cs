/*
 * Copyright 2010-2014 Amazon.com, Inc. or its affiliates. All Rights Reserved.
 * 
 * Licensed under the Apache License, Version 2.0 (the "License").
 * You may not use this file except in compliance with the License.
 * A copy of the License is located at
 * 
 *  http://aws.amazon.com/apache2.0
 * 
 * or in the "license" file accompanying this file. This file is distributed
 * on an "AS IS" BASIS, WITHOUT WARRANTIES OR CONDITIONS OF ANY KIND, either
 * express or implied. See the License for the specific language governing
 * permissions and limitations under the License.
 */

/*
 * Do not modify this file. This file is generated from the codecommit-2015-04-13.normal.json service model.
 */
using System;
using System.Collections.Generic;
using System.Xml.Serialization;
using System.Text;
using System.IO;
using System.Net;

using Amazon.Runtime;
using Amazon.Runtime.Internal;

namespace Amazon.CodeCommit.Model
{
    /// <summary>
    /// The destination commit specifier is not valid. You must provide a valid branch name,
    /// tag, or full commit ID.
    /// </summary>
<<<<<<< HEAD
#if !NETSTANDARD
=======
    #if !PCL && !NETSTANDARD
>>>>>>> 1327e649
    [Serializable]
    #endif
    public partial class InvalidDestinationCommitSpecifierException : AmazonCodeCommitException
    {

        /// <summary>
        /// Constructs a new InvalidDestinationCommitSpecifierException with the specified error
        /// message.
        /// </summary>
        /// <param name="message">
        /// Describes the error encountered.
        /// </param>
        public InvalidDestinationCommitSpecifierException(string message) 
            : base(message) {}

        /// <summary>
        /// Construct instance of InvalidDestinationCommitSpecifierException
        /// </summary>
        /// <param name="message"></param>
        /// <param name="innerException"></param>
        public InvalidDestinationCommitSpecifierException(string message, Exception innerException) 
            : base(message, innerException) {}

        /// <summary>
        /// Construct instance of InvalidDestinationCommitSpecifierException
        /// </summary>
        /// <param name="innerException"></param>
        public InvalidDestinationCommitSpecifierException(Exception innerException) 
            : base(innerException) {}

        /// <summary>
        /// Construct instance of InvalidDestinationCommitSpecifierException
        /// </summary>
        /// <param name="message"></param>
        /// <param name="innerException"></param>
        /// <param name="errorType"></param>
        /// <param name="errorCode"></param>
        /// <param name="requestId"></param>
        /// <param name="statusCode"></param>
        public InvalidDestinationCommitSpecifierException(string message, Exception innerException, ErrorType errorType, string errorCode, string requestId, HttpStatusCode statusCode) 
            : base(message, innerException, errorType, errorCode, requestId, statusCode) {}

        /// <summary>
        /// Construct instance of InvalidDestinationCommitSpecifierException
        /// </summary>
        /// <param name="message"></param>
        /// <param name="errorType"></param>
        /// <param name="errorCode"></param>
        /// <param name="requestId"></param>
        /// <param name="statusCode"></param>
        public InvalidDestinationCommitSpecifierException(string message, ErrorType errorType, string errorCode, string requestId, HttpStatusCode statusCode) 
            : base(message, errorType, errorCode, requestId, statusCode) {}


#if !NETSTANDARD
        /// <summary>
        /// Constructs a new instance of the InvalidDestinationCommitSpecifierException class with serialized data.
        /// </summary>
        /// <param name="info">The <see cref="T:System.Runtime.Serialization.SerializationInfo" /> that holds the serialized object data about the exception being thrown.</param>
        /// <param name="context">The <see cref="T:System.Runtime.Serialization.StreamingContext" /> that contains contextual information about the source or destination.</param>
        /// <exception cref="T:System.ArgumentNullException">The <paramref name="info" /> parameter is null. </exception>
        /// <exception cref="T:System.Runtime.Serialization.SerializationException">The class name is null or <see cref="P:System.Exception.HResult" /> is zero (0). </exception>
        protected InvalidDestinationCommitSpecifierException(System.Runtime.Serialization.SerializationInfo info, System.Runtime.Serialization.StreamingContext context)
            : base(info, context)
        {
        }

        /// <summary>
        /// Sets the <see cref="T:System.Runtime.Serialization.SerializationInfo" /> with information about the exception.
        /// </summary>
        /// <param name="info">The <see cref="T:System.Runtime.Serialization.SerializationInfo" /> that holds the serialized object data about the exception being thrown.</param>
        /// <param name="context">The <see cref="T:System.Runtime.Serialization.StreamingContext" /> that contains contextual information about the source or destination.</param>
        /// <exception cref="T:System.ArgumentNullException">The <paramref name="info" /> parameter is a null reference (Nothing in Visual Basic). </exception>
#if BCL35
        [System.Security.Permissions.SecurityPermission(
            System.Security.Permissions.SecurityAction.LinkDemand,
            Flags = System.Security.Permissions.SecurityPermissionFlag.SerializationFormatter)]
#endif
        [System.Security.SecurityCritical]
        // These FxCop rules are giving false-positives for this method
        [System.Diagnostics.CodeAnalysis.SuppressMessage("Microsoft.Security", "CA2123:OverrideLinkDemandsShouldBeIdenticalToBase")]
        [System.Diagnostics.CodeAnalysis.SuppressMessage("Microsoft.Security", "CA2134:MethodsMustOverrideWithConsistentTransparencyFxCopRule")]
        public override void GetObjectData(System.Runtime.Serialization.SerializationInfo info, System.Runtime.Serialization.StreamingContext context)
        {
            base.GetObjectData(info, context);
        }
#endif

    }
}<|MERGE_RESOLUTION|>--- conflicted
+++ resolved
@@ -32,11 +32,7 @@
     /// The destination commit specifier is not valid. You must provide a valid branch name,
     /// tag, or full commit ID.
     /// </summary>
-<<<<<<< HEAD
-#if !NETSTANDARD
-=======
-    #if !PCL && !NETSTANDARD
->>>>>>> 1327e649
+    #if !NETSTANDARD
     [Serializable]
     #endif
     public partial class InvalidDestinationCommitSpecifierException : AmazonCodeCommitException
