/*
 * Copyright 2010-2014 Amazon.com, Inc. or its affiliates. All Rights Reserved.
 * 
 * Licensed under the Apache License, Version 2.0 (the "License").
 * You may not use this file except in compliance with the License.
 * A copy of the License is located at
 * 
 *  http://aws.amazon.com/apache2.0
 * 
 * or in the "license" file accompanying this file. This file is distributed
 * on an "AS IS" BASIS, WITHOUT WARRANTIES OR CONDITIONS OF ANY KIND, either
 * express or implied. See the License for the specific language governing
 * permissions and limitations under the License.
 */

/*
 * Do not modify this file. This file is generated from the codecommit-2015-04-13.normal.json service model.
 */
using System;
using System.Collections.Generic;
using System.Xml.Serialization;
using System.Text;
using System.IO;
using System.Net;

using Amazon.Runtime;
using Amazon.Runtime.Internal;

namespace Amazon.CodeCommit.Model
{
    /// <summary>
    /// The comment is empty. You must provide some content for a comment. The content cannot
    /// be null.
    /// </summary>
<<<<<<< HEAD
#if !NETSTANDARD
=======
    #if !PCL && !NETSTANDARD
>>>>>>> 1327e649
    [Serializable]
    #endif
    public partial class CommentContentRequiredException : AmazonCodeCommitException
    {

        /// <summary>
        /// Constructs a new CommentContentRequiredException with the specified error
        /// message.
        /// </summary>
        /// <param name="message">
        /// Describes the error encountered.
        /// </param>
        public CommentContentRequiredException(string message) 
            : base(message) {}

        /// <summary>
        /// Construct instance of CommentContentRequiredException
        /// </summary>
        /// <param name="message"></param>
        /// <param name="innerException"></param>
        public CommentContentRequiredException(string message, Exception innerException) 
            : base(message, innerException) {}

        /// <summary>
        /// Construct instance of CommentContentRequiredException
        /// </summary>
        /// <param name="innerException"></param>
        public CommentContentRequiredException(Exception innerException) 
            : base(innerException) {}

        /// <summary>
        /// Construct instance of CommentContentRequiredException
        /// </summary>
        /// <param name="message"></param>
        /// <param name="innerException"></param>
        /// <param name="errorType"></param>
        /// <param name="errorCode"></param>
        /// <param name="requestId"></param>
        /// <param name="statusCode"></param>
        public CommentContentRequiredException(string message, Exception innerException, ErrorType errorType, string errorCode, string requestId, HttpStatusCode statusCode) 
            : base(message, innerException, errorType, errorCode, requestId, statusCode) {}

        /// <summary>
        /// Construct instance of CommentContentRequiredException
        /// </summary>
        /// <param name="message"></param>
        /// <param name="errorType"></param>
        /// <param name="errorCode"></param>
        /// <param name="requestId"></param>
        /// <param name="statusCode"></param>
        public CommentContentRequiredException(string message, ErrorType errorType, string errorCode, string requestId, HttpStatusCode statusCode) 
            : base(message, errorType, errorCode, requestId, statusCode) {}


#if !NETSTANDARD
        /// <summary>
        /// Constructs a new instance of the CommentContentRequiredException class with serialized data.
        /// </summary>
        /// <param name="info">The <see cref="T:System.Runtime.Serialization.SerializationInfo" /> that holds the serialized object data about the exception being thrown.</param>
        /// <param name="context">The <see cref="T:System.Runtime.Serialization.StreamingContext" /> that contains contextual information about the source or destination.</param>
        /// <exception cref="T:System.ArgumentNullException">The <paramref name="info" /> parameter is null. </exception>
        /// <exception cref="T:System.Runtime.Serialization.SerializationException">The class name is null or <see cref="P:System.Exception.HResult" /> is zero (0). </exception>
        protected CommentContentRequiredException(System.Runtime.Serialization.SerializationInfo info, System.Runtime.Serialization.StreamingContext context)
            : base(info, context)
        {
        }

        /// <summary>
        /// Sets the <see cref="T:System.Runtime.Serialization.SerializationInfo" /> with information about the exception.
        /// </summary>
        /// <param name="info">The <see cref="T:System.Runtime.Serialization.SerializationInfo" /> that holds the serialized object data about the exception being thrown.</param>
        /// <param name="context">The <see cref="T:System.Runtime.Serialization.StreamingContext" /> that contains contextual information about the source or destination.</param>
        /// <exception cref="T:System.ArgumentNullException">The <paramref name="info" /> parameter is a null reference (Nothing in Visual Basic). </exception>
#if BCL35
        [System.Security.Permissions.SecurityPermission(
            System.Security.Permissions.SecurityAction.LinkDemand,
            Flags = System.Security.Permissions.SecurityPermissionFlag.SerializationFormatter)]
#endif
        [System.Security.SecurityCritical]
        // These FxCop rules are giving false-positives for this method
        [System.Diagnostics.CodeAnalysis.SuppressMessage("Microsoft.Security", "CA2123:OverrideLinkDemandsShouldBeIdenticalToBase")]
        [System.Diagnostics.CodeAnalysis.SuppressMessage("Microsoft.Security", "CA2134:MethodsMustOverrideWithConsistentTransparencyFxCopRule")]
        public override void GetObjectData(System.Runtime.Serialization.SerializationInfo info, System.Runtime.Serialization.StreamingContext context)
        {
            base.GetObjectData(info, context);
        }
#endif

    }
}<|MERGE_RESOLUTION|>--- conflicted
+++ resolved
@@ -32,11 +32,7 @@
     /// The comment is empty. You must provide some content for a comment. The content cannot
     /// be null.
     /// </summary>
-<<<<<<< HEAD
-#if !NETSTANDARD
-=======
-    #if !PCL && !NETSTANDARD
->>>>>>> 1327e649
+    #if !NETSTANDARD
     [Serializable]
     #endif
     public partial class CommentContentRequiredException : AmazonCodeCommitException
