--- conflicted
+++ resolved
@@ -32,11 +32,7 @@
     /// The specified file does not exist. Verify that you have used the correct file name,
     /// full path, and extension.
     /// </summary>
-<<<<<<< HEAD
-#if !NETSTANDARD
-=======
-    #if !PCL && !NETSTANDARD
->>>>>>> 1327e649
+    #if !NETSTANDARD
     [Serializable]
     #endif
     public partial class FileDoesNotExistException : AmazonCodeCommitException
