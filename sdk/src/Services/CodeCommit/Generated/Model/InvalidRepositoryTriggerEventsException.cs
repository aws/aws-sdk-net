--- conflicted
+++ resolved
@@ -32,11 +32,7 @@
     /// One or more events specified for the trigger is not valid. Check to make sure that
     /// all events specified match the requirements for allowed events.
     /// </summary>
-<<<<<<< HEAD
-#if !NETSTANDARD
-=======
-    #if !PCL && !NETSTANDARD
->>>>>>> 1327e649
+    #if !NETSTANDARD
     [Serializable]
     #endif
     public partial class InvalidRepositoryTriggerEventsException : AmazonCodeCommitException
