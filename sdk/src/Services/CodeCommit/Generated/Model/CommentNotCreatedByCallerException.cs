/*
 * Copyright 2010-2014 Amazon.com, Inc. or its affiliates. All Rights Reserved.
 * 
 * Licensed under the Apache License, Version 2.0 (the "License").
 * You may not use this file except in compliance with the License.
 * A copy of the License is located at
 * 
 *  http://aws.amazon.com/apache2.0
 * 
 * or in the "license" file accompanying this file. This file is distributed
 * on an "AS IS" BASIS, WITHOUT WARRANTIES OR CONDITIONS OF ANY KIND, either
 * express or implied. See the License for the specific language governing
 * permissions and limitations under the License.
 */

/*
 * Do not modify this file. This file is generated from the codecommit-2015-04-13.normal.json service model.
 */
using System;
using System.Collections.Generic;
using System.Xml.Serialization;
using System.Text;
using System.IO;
using System.Net;

using Amazon.Runtime;
using Amazon.Runtime.Internal;

namespace Amazon.CodeCommit.Model
{
    /// <summary>
    /// You cannot modify or delete this comment. Only comment authors can modify or delete
    /// their comments.
    /// </summary>
<<<<<<< HEAD
#if !NETSTANDARD
=======
    #if !PCL && !NETSTANDARD
>>>>>>> 1327e649
    [Serializable]
    #endif
    public partial class CommentNotCreatedByCallerException : AmazonCodeCommitException
    {

        /// <summary>
        /// Constructs a new CommentNotCreatedByCallerException with the specified error
        /// message.
        /// </summary>
        /// <param name="message">
        /// Describes the error encountered.
        /// </param>
        public CommentNotCreatedByCallerException(string message) 
            : base(message) {}

        /// <summary>
        /// Construct instance of CommentNotCreatedByCallerException
        /// </summary>
        /// <param name="message"></param>
        /// <param name="innerException"></param>
        public CommentNotCreatedByCallerException(string message, Exception innerException) 
            : base(message, innerException) {}

        /// <summary>
        /// Construct instance of CommentNotCreatedByCallerException
        /// </summary>
        /// <param name="innerException"></param>
        public CommentNotCreatedByCallerException(Exception innerException) 
            : base(innerException) {}

        /// <summary>
        /// Construct instance of CommentNotCreatedByCallerException
        /// </summary>
        /// <param name="message"></param>
        /// <param name="innerException"></param>
        /// <param name="errorType"></param>
        /// <param name="errorCode"></param>
        /// <param name="requestId"></param>
        /// <param name="statusCode"></param>
        public CommentNotCreatedByCallerException(string message, Exception innerException, ErrorType errorType, string errorCode, string requestId, HttpStatusCode statusCode) 
            : base(message, innerException, errorType, errorCode, requestId, statusCode) {}

        /// <summary>
        /// Construct instance of CommentNotCreatedByCallerException
        /// </summary>
        /// <param name="message"></param>
        /// <param name="errorType"></param>
        /// <param name="errorCode"></param>
        /// <param name="requestId"></param>
        /// <param name="statusCode"></param>
        public CommentNotCreatedByCallerException(string message, ErrorType errorType, string errorCode, string requestId, HttpStatusCode statusCode) 
            : base(message, errorType, errorCode, requestId, statusCode) {}


#if !NETSTANDARD
        /// <summary>
        /// Constructs a new instance of the CommentNotCreatedByCallerException class with serialized data.
        /// </summary>
        /// <param name="info">The <see cref="T:System.Runtime.Serialization.SerializationInfo" /> that holds the serialized object data about the exception being thrown.</param>
        /// <param name="context">The <see cref="T:System.Runtime.Serialization.StreamingContext" /> that contains contextual information about the source or destination.</param>
        /// <exception cref="T:System.ArgumentNullException">The <paramref name="info" /> parameter is null. </exception>
        /// <exception cref="T:System.Runtime.Serialization.SerializationException">The class name is null or <see cref="P:System.Exception.HResult" /> is zero (0). </exception>
        protected CommentNotCreatedByCallerException(System.Runtime.Serialization.SerializationInfo info, System.Runtime.Serialization.StreamingContext context)
            : base(info, context)
        {
        }

        /// <summary>
        /// Sets the <see cref="T:System.Runtime.Serialization.SerializationInfo" /> with information about the exception.
        /// </summary>
        /// <param name="info">The <see cref="T:System.Runtime.Serialization.SerializationInfo" /> that holds the serialized object data about the exception being thrown.</param>
        /// <param name="context">The <see cref="T:System.Runtime.Serialization.StreamingContext" /> that contains contextual information about the source or destination.</param>
        /// <exception cref="T:System.ArgumentNullException">The <paramref name="info" /> parameter is a null reference (Nothing in Visual Basic). </exception>
#if BCL35
        [System.Security.Permissions.SecurityPermission(
            System.Security.Permissions.SecurityAction.LinkDemand,
            Flags = System.Security.Permissions.SecurityPermissionFlag.SerializationFormatter)]
#endif
        [System.Security.SecurityCritical]
        // These FxCop rules are giving false-positives for this method
        [System.Diagnostics.CodeAnalysis.SuppressMessage("Microsoft.Security", "CA2123:OverrideLinkDemandsShouldBeIdenticalToBase")]
        [System.Diagnostics.CodeAnalysis.SuppressMessage("Microsoft.Security", "CA2134:MethodsMustOverrideWithConsistentTransparencyFxCopRule")]
        public override void GetObjectData(System.Runtime.Serialization.SerializationInfo info, System.Runtime.Serialization.StreamingContext context)
        {
            base.GetObjectData(info, context);
        }
#endif

    }
}<|MERGE_RESOLUTION|>--- conflicted
+++ resolved
@@ -32,11 +32,7 @@
     /// You cannot modify or delete this comment. Only comment authors can modify or delete
     /// their comments.
     /// </summary>
-<<<<<<< HEAD
-#if !NETSTANDARD
-=======
-    #if !PCL && !NETSTANDARD
->>>>>>> 1327e649
+    #if !NETSTANDARD
     [Serializable]
     #endif
     public partial class CommentNotCreatedByCallerException : AmazonCodeCommitException
