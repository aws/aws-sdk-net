--- conflicted
+++ resolved
@@ -33,11 +33,7 @@
     /// results in a folder whose contents exceed the limit of 6 MB. Either reduce the number
     /// and size of your changes, or split the changes across multiple folders.
     /// </summary>
-<<<<<<< HEAD
-#if !NETSTANDARD
-=======
-    #if !PCL && !NETSTANDARD
->>>>>>> 1327e649
+    #if !NETSTANDARD
     [Serializable]
     #endif
     public partial class FolderContentSizeLimitExceededException : AmazonCodeCommitException
