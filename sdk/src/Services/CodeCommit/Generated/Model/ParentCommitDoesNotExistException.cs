--- conflicted
+++ resolved
@@ -32,11 +32,7 @@
     /// The parent commit ID is not valid because it does not exist. The specified parent
     /// commit ID does not exist in the specified branch of the repository.
     /// </summary>
-<<<<<<< HEAD
-#if !NETSTANDARD
-=======
-    #if !PCL && !NETSTANDARD
->>>>>>> 1327e649
+    #if !NETSTANDARD
     [Serializable]
     #endif
     public partial class ParentCommitDoesNotExistException : AmazonCodeCommitException
