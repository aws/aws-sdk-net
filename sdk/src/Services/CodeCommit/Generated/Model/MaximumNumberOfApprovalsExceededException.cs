/*
 * Copyright 2010-2014 Amazon.com, Inc. or its affiliates. All Rights Reserved.
 * 
 * Licensed under the Apache License, Version 2.0 (the "License").
 * You may not use this file except in compliance with the License.
 * A copy of the License is located at
 * 
 *  http://aws.amazon.com/apache2.0
 * 
 * or in the "license" file accompanying this file. This file is distributed
 * on an "AS IS" BASIS, WITHOUT WARRANTIES OR CONDITIONS OF ANY KIND, either
 * express or implied. See the License for the specific language governing
 * permissions and limitations under the License.
 */

/*
 * Do not modify this file. This file is generated from the codecommit-2015-04-13.normal.json service model.
 */
using System;
using System.Collections.Generic;
using System.Xml.Serialization;
using System.Text;
using System.IO;
using System.Net;

using Amazon.Runtime;
using Amazon.Runtime.Internal;

namespace Amazon.CodeCommit.Model
{
    /// <summary>
    /// The number of approvals required for the approval rule exceeds the maximum number
    /// allowed.
    /// </summary>
<<<<<<< HEAD
#if !NETSTANDARD
=======
    #if !PCL && !NETSTANDARD
>>>>>>> 1327e649
    [Serializable]
    #endif
    public partial class MaximumNumberOfApprovalsExceededException : AmazonCodeCommitException
    {

        /// <summary>
        /// Constructs a new MaximumNumberOfApprovalsExceededException with the specified error
        /// message.
        /// </summary>
        /// <param name="message">
        /// Describes the error encountered.
        /// </param>
        public MaximumNumberOfApprovalsExceededException(string message) 
            : base(message) {}

        /// <summary>
        /// Construct instance of MaximumNumberOfApprovalsExceededException
        /// </summary>
        /// <param name="message"></param>
        /// <param name="innerException"></param>
        public MaximumNumberOfApprovalsExceededException(string message, Exception innerException) 
            : base(message, innerException) {}

        /// <summary>
        /// Construct instance of MaximumNumberOfApprovalsExceededException
        /// </summary>
        /// <param name="innerException"></param>
        public MaximumNumberOfApprovalsExceededException(Exception innerException) 
            : base(innerException) {}

        /// <summary>
        /// Construct instance of MaximumNumberOfApprovalsExceededException
        /// </summary>
        /// <param name="message"></param>
        /// <param name="innerException"></param>
        /// <param name="errorType"></param>
        /// <param name="errorCode"></param>
        /// <param name="requestId"></param>
        /// <param name="statusCode"></param>
        public MaximumNumberOfApprovalsExceededException(string message, Exception innerException, ErrorType errorType, string errorCode, string requestId, HttpStatusCode statusCode) 
            : base(message, innerException, errorType, errorCode, requestId, statusCode) {}

        /// <summary>
        /// Construct instance of MaximumNumberOfApprovalsExceededException
        /// </summary>
        /// <param name="message"></param>
        /// <param name="errorType"></param>
        /// <param name="errorCode"></param>
        /// <param name="requestId"></param>
        /// <param name="statusCode"></param>
        public MaximumNumberOfApprovalsExceededException(string message, ErrorType errorType, string errorCode, string requestId, HttpStatusCode statusCode) 
            : base(message, errorType, errorCode, requestId, statusCode) {}


#if !NETSTANDARD
        /// <summary>
        /// Constructs a new instance of the MaximumNumberOfApprovalsExceededException class with serialized data.
        /// </summary>
        /// <param name="info">The <see cref="T:System.Runtime.Serialization.SerializationInfo" /> that holds the serialized object data about the exception being thrown.</param>
        /// <param name="context">The <see cref="T:System.Runtime.Serialization.StreamingContext" /> that contains contextual information about the source or destination.</param>
        /// <exception cref="T:System.ArgumentNullException">The <paramref name="info" /> parameter is null. </exception>
        /// <exception cref="T:System.Runtime.Serialization.SerializationException">The class name is null or <see cref="P:System.Exception.HResult" /> is zero (0). </exception>
        protected MaximumNumberOfApprovalsExceededException(System.Runtime.Serialization.SerializationInfo info, System.Runtime.Serialization.StreamingContext context)
            : base(info, context)
        {
        }

        /// <summary>
        /// Sets the <see cref="T:System.Runtime.Serialization.SerializationInfo" /> with information about the exception.
        /// </summary>
        /// <param name="info">The <see cref="T:System.Runtime.Serialization.SerializationInfo" /> that holds the serialized object data about the exception being thrown.</param>
        /// <param name="context">The <see cref="T:System.Runtime.Serialization.StreamingContext" /> that contains contextual information about the source or destination.</param>
        /// <exception cref="T:System.ArgumentNullException">The <paramref name="info" /> parameter is a null reference (Nothing in Visual Basic). </exception>
#if BCL35
        [System.Security.Permissions.SecurityPermission(
            System.Security.Permissions.SecurityAction.LinkDemand,
            Flags = System.Security.Permissions.SecurityPermissionFlag.SerializationFormatter)]
#endif
        [System.Security.SecurityCritical]
        // These FxCop rules are giving false-positives for this method
        [System.Diagnostics.CodeAnalysis.SuppressMessage("Microsoft.Security", "CA2123:OverrideLinkDemandsShouldBeIdenticalToBase")]
        [System.Diagnostics.CodeAnalysis.SuppressMessage("Microsoft.Security", "CA2134:MethodsMustOverrideWithConsistentTransparencyFxCopRule")]
        public override void GetObjectData(System.Runtime.Serialization.SerializationInfo info, System.Runtime.Serialization.StreamingContext context)
        {
            base.GetObjectData(info, context);
        }
#endif

    }
}<|MERGE_RESOLUTION|>--- conflicted
+++ resolved
@@ -32,11 +32,7 @@
     /// The number of approvals required for the approval rule exceeds the maximum number
     /// allowed.
     /// </summary>
-<<<<<<< HEAD
-#if !NETSTANDARD
-=======
-    #if !PCL && !NETSTANDARD
->>>>>>> 1327e649
+    #if !NETSTANDARD
     [Serializable]
     #endif
     public partial class MaximumNumberOfApprovalsExceededException : AmazonCodeCommitException
