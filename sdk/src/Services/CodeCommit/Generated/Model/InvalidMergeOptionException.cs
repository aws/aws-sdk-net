/*
 * Copyright 2010-2014 Amazon.com, Inc. or its affiliates. All Rights Reserved.
 * 
 * Licensed under the Apache License, Version 2.0 (the "License").
 * You may not use this file except in compliance with the License.
 * A copy of the License is located at
 * 
 *  http://aws.amazon.com/apache2.0
 * 
 * or in the "license" file accompanying this file. This file is distributed
 * on an "AS IS" BASIS, WITHOUT WARRANTIES OR CONDITIONS OF ANY KIND, either
 * express or implied. See the License for the specific language governing
 * permissions and limitations under the License.
 */

/*
 * Do not modify this file. This file is generated from the codecommit-2015-04-13.normal.json service model.
 */
using System;
using System.Collections.Generic;
using System.Xml.Serialization;
using System.Text;
using System.IO;
using System.Net;

using Amazon.Runtime;
using Amazon.Runtime.Internal;

namespace Amazon.CodeCommit.Model
{
    /// <summary>
    /// The specified merge option is not valid for this operation. Not all merge strategies
    /// are supported for all operations.
    /// </summary>
<<<<<<< HEAD
#if !NETSTANDARD
=======
    #if !PCL && !NETSTANDARD
>>>>>>> 1327e649
    [Serializable]
    #endif
    public partial class InvalidMergeOptionException : AmazonCodeCommitException
    {

        /// <summary>
        /// Constructs a new InvalidMergeOptionException with the specified error
        /// message.
        /// </summary>
        /// <param name="message">
        /// Describes the error encountered.
        /// </param>
        public InvalidMergeOptionException(string message) 
            : base(message) {}

        /// <summary>
        /// Construct instance of InvalidMergeOptionException
        /// </summary>
        /// <param name="message"></param>
        /// <param name="innerException"></param>
        public InvalidMergeOptionException(string message, Exception innerException) 
            : base(message, innerException) {}

        /// <summary>
        /// Construct instance of InvalidMergeOptionException
        /// </summary>
        /// <param name="innerException"></param>
        public InvalidMergeOptionException(Exception innerException) 
            : base(innerException) {}

        /// <summary>
        /// Construct instance of InvalidMergeOptionException
        /// </summary>
        /// <param name="message"></param>
        /// <param name="innerException"></param>
        /// <param name="errorType"></param>
        /// <param name="errorCode"></param>
        /// <param name="requestId"></param>
        /// <param name="statusCode"></param>
        public InvalidMergeOptionException(string message, Exception innerException, ErrorType errorType, string errorCode, string requestId, HttpStatusCode statusCode) 
            : base(message, innerException, errorType, errorCode, requestId, statusCode) {}

        /// <summary>
        /// Construct instance of InvalidMergeOptionException
        /// </summary>
        /// <param name="message"></param>
        /// <param name="errorType"></param>
        /// <param name="errorCode"></param>
        /// <param name="requestId"></param>
        /// <param name="statusCode"></param>
        public InvalidMergeOptionException(string message, ErrorType errorType, string errorCode, string requestId, HttpStatusCode statusCode) 
            : base(message, errorType, errorCode, requestId, statusCode) {}


#if !NETSTANDARD
        /// <summary>
        /// Constructs a new instance of the InvalidMergeOptionException class with serialized data.
        /// </summary>
        /// <param name="info">The <see cref="T:System.Runtime.Serialization.SerializationInfo" /> that holds the serialized object data about the exception being thrown.</param>
        /// <param name="context">The <see cref="T:System.Runtime.Serialization.StreamingContext" /> that contains contextual information about the source or destination.</param>
        /// <exception cref="T:System.ArgumentNullException">The <paramref name="info" /> parameter is null. </exception>
        /// <exception cref="T:System.Runtime.Serialization.SerializationException">The class name is null or <see cref="P:System.Exception.HResult" /> is zero (0). </exception>
        protected InvalidMergeOptionException(System.Runtime.Serialization.SerializationInfo info, System.Runtime.Serialization.StreamingContext context)
            : base(info, context)
        {
        }

        /// <summary>
        /// Sets the <see cref="T:System.Runtime.Serialization.SerializationInfo" /> with information about the exception.
        /// </summary>
        /// <param name="info">The <see cref="T:System.Runtime.Serialization.SerializationInfo" /> that holds the serialized object data about the exception being thrown.</param>
        /// <param name="context">The <see cref="T:System.Runtime.Serialization.StreamingContext" /> that contains contextual information about the source or destination.</param>
        /// <exception cref="T:System.ArgumentNullException">The <paramref name="info" /> parameter is a null reference (Nothing in Visual Basic). </exception>
#if BCL35
        [System.Security.Permissions.SecurityPermission(
            System.Security.Permissions.SecurityAction.LinkDemand,
            Flags = System.Security.Permissions.SecurityPermissionFlag.SerializationFormatter)]
#endif
        [System.Security.SecurityCritical]
        // These FxCop rules are giving false-positives for this method
        [System.Diagnostics.CodeAnalysis.SuppressMessage("Microsoft.Security", "CA2123:OverrideLinkDemandsShouldBeIdenticalToBase")]
        [System.Diagnostics.CodeAnalysis.SuppressMessage("Microsoft.Security", "CA2134:MethodsMustOverrideWithConsistentTransparencyFxCopRule")]
        public override void GetObjectData(System.Runtime.Serialization.SerializationInfo info, System.Runtime.Serialization.StreamingContext context)
        {
            base.GetObjectData(info, context);
        }
#endif

    }
}<|MERGE_RESOLUTION|>--- conflicted
+++ resolved
@@ -32,11 +32,7 @@
     /// The specified merge option is not valid for this operation. Not all merge strategies
     /// are supported for all operations.
     /// </summary>
-<<<<<<< HEAD
-#if !NETSTANDARD
-=======
-    #if !PCL && !NETSTANDARD
->>>>>>> 1327e649
+    #if !NETSTANDARD
     [Serializable]
     #endif
     public partial class InvalidMergeOptionException : AmazonCodeCommitException
