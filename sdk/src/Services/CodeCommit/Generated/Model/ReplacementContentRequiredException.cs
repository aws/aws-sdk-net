--- conflicted
+++ resolved
@@ -31,11 +31,7 @@
     /// <summary>
     /// USE_NEW_CONTENT was specified, but no replacement content has been provided.
     /// </summary>
-<<<<<<< HEAD
-#if !NETSTANDARD
-=======
-    #if !PCL && !NETSTANDARD
->>>>>>> 1327e649
+    #if !NETSTANDARD
     [Serializable]
     #endif
     public partial class ReplacementContentRequiredException : AmazonCodeCommitException
