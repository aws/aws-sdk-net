--- conflicted
+++ resolved
@@ -32,11 +32,7 @@
     /// The pull request ID could not be found. Make sure that you have specified the correct
     /// repository name and pull request ID, and then try again.
     /// </summary>
-<<<<<<< HEAD
-#if !NETSTANDARD
-=======
-    #if !PCL && !NETSTANDARD
->>>>>>> 1327e649
+    #if !NETSTANDARD
     [Serializable]
     #endif
     public partial class PullRequestDoesNotExistException : AmazonCodeCommitException
