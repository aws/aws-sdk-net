--- conflicted
+++ resolved
@@ -32,11 +32,7 @@
     /// A parent commit ID is required. To view the full commit ID of a branch in a repository,
     /// use <a>GetBranch</a> or a Git command (for example, git pull or git log).
     /// </summary>
-<<<<<<< HEAD
-#if !NETSTANDARD
-=======
-    #if !PCL && !NETSTANDARD
->>>>>>> 1327e649
+    #if !NETSTANDARD
     [Serializable]
     #endif
     public partial class ParentCommitIdRequiredException : AmazonCodeCommitException
