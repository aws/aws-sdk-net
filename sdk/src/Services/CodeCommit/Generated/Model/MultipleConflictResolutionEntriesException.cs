--- conflicted
+++ resolved
@@ -32,11 +32,7 @@
     /// More than one conflict resolution entries exists for the conflict. A conflict can
     /// have only one conflict resolution entry.
     /// </summary>
-<<<<<<< HEAD
-#if !NETSTANDARD
-=======
-    #if !PCL && !NETSTANDARD
->>>>>>> 1327e649
+    #if !NETSTANDARD
     [Serializable]
     #endif
     public partial class MultipleConflictResolutionEntriesException : AmazonCodeCommitException
