--- conflicted
+++ resolved
@@ -32,11 +32,7 @@
     /// The target for the pull request is not valid. A target must contain the full values
     /// for the repository name, source branch, and destination branch for the pull request.
     /// </summary>
-<<<<<<< HEAD
-#if !NETSTANDARD
-=======
-    #if !PCL && !NETSTANDARD
->>>>>>> 1327e649
+    #if !NETSTANDARD
     [Serializable]
     #endif
     public partial class InvalidTargetException : AmazonCodeCommitException
