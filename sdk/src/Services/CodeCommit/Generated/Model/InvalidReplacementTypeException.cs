/*
 * Copyright 2010-2014 Amazon.com, Inc. or its affiliates. All Rights Reserved.
 * 
 * Licensed under the Apache License, Version 2.0 (the "License").
 * You may not use this file except in compliance with the License.
 * A copy of the License is located at
 * 
 *  http://aws.amazon.com/apache2.0
 * 
 * or in the "license" file accompanying this file. This file is distributed
 * on an "AS IS" BASIS, WITHOUT WARRANTIES OR CONDITIONS OF ANY KIND, either
 * express or implied. See the License for the specific language governing
 * permissions and limitations under the License.
 */

/*
 * Do not modify this file. This file is generated from the codecommit-2015-04-13.normal.json service model.
 */
using System;
using System.Collections.Generic;
using System.Xml.Serialization;
using System.Text;
using System.IO;
using System.Net;

using Amazon.Runtime;
using Amazon.Runtime.Internal;

namespace Amazon.CodeCommit.Model
{
    /// <summary>
    /// Automerge was specified for resolving the conflict, but the specified replacement
    /// type is not valid.
    /// </summary>
<<<<<<< HEAD
#if !NETSTANDARD
=======
    #if !PCL && !NETSTANDARD
>>>>>>> 1327e649
    [Serializable]
    #endif
    public partial class InvalidReplacementTypeException : AmazonCodeCommitException
    {

        /// <summary>
        /// Constructs a new InvalidReplacementTypeException with the specified error
        /// message.
        /// </summary>
        /// <param name="message">
        /// Describes the error encountered.
        /// </param>
        public InvalidReplacementTypeException(string message) 
            : base(message) {}

        /// <summary>
        /// Construct instance of InvalidReplacementTypeException
        /// </summary>
        /// <param name="message"></param>
        /// <param name="innerException"></param>
        public InvalidReplacementTypeException(string message, Exception innerException) 
            : base(message, innerException) {}

        /// <summary>
        /// Construct instance of InvalidReplacementTypeException
        /// </summary>
        /// <param name="innerException"></param>
        public InvalidReplacementTypeException(Exception innerException) 
            : base(innerException) {}

        /// <summary>
        /// Construct instance of InvalidReplacementTypeException
        /// </summary>
        /// <param name="message"></param>
        /// <param name="innerException"></param>
        /// <param name="errorType"></param>
        /// <param name="errorCode"></param>
        /// <param name="requestId"></param>
        /// <param name="statusCode"></param>
        public InvalidReplacementTypeException(string message, Exception innerException, ErrorType errorType, string errorCode, string requestId, HttpStatusCode statusCode) 
            : base(message, innerException, errorType, errorCode, requestId, statusCode) {}

        /// <summary>
        /// Construct instance of InvalidReplacementTypeException
        /// </summary>
        /// <param name="message"></param>
        /// <param name="errorType"></param>
        /// <param name="errorCode"></param>
        /// <param name="requestId"></param>
        /// <param name="statusCode"></param>
        public InvalidReplacementTypeException(string message, ErrorType errorType, string errorCode, string requestId, HttpStatusCode statusCode) 
            : base(message, errorType, errorCode, requestId, statusCode) {}


#if !NETSTANDARD
        /// <summary>
        /// Constructs a new instance of the InvalidReplacementTypeException class with serialized data.
        /// </summary>
        /// <param name="info">The <see cref="T:System.Runtime.Serialization.SerializationInfo" /> that holds the serialized object data about the exception being thrown.</param>
        /// <param name="context">The <see cref="T:System.Runtime.Serialization.StreamingContext" /> that contains contextual information about the source or destination.</param>
        /// <exception cref="T:System.ArgumentNullException">The <paramref name="info" /> parameter is null. </exception>
        /// <exception cref="T:System.Runtime.Serialization.SerializationException">The class name is null or <see cref="P:System.Exception.HResult" /> is zero (0). </exception>
        protected InvalidReplacementTypeException(System.Runtime.Serialization.SerializationInfo info, System.Runtime.Serialization.StreamingContext context)
            : base(info, context)
        {
        }

        /// <summary>
        /// Sets the <see cref="T:System.Runtime.Serialization.SerializationInfo" /> with information about the exception.
        /// </summary>
        /// <param name="info">The <see cref="T:System.Runtime.Serialization.SerializationInfo" /> that holds the serialized object data about the exception being thrown.</param>
        /// <param name="context">The <see cref="T:System.Runtime.Serialization.StreamingContext" /> that contains contextual information about the source or destination.</param>
        /// <exception cref="T:System.ArgumentNullException">The <paramref name="info" /> parameter is a null reference (Nothing in Visual Basic). </exception>
#if BCL35
        [System.Security.Permissions.SecurityPermission(
            System.Security.Permissions.SecurityAction.LinkDemand,
            Flags = System.Security.Permissions.SecurityPermissionFlag.SerializationFormatter)]
#endif
        [System.Security.SecurityCritical]
        // These FxCop rules are giving false-positives for this method
        [System.Diagnostics.CodeAnalysis.SuppressMessage("Microsoft.Security", "CA2123:OverrideLinkDemandsShouldBeIdenticalToBase")]
        [System.Diagnostics.CodeAnalysis.SuppressMessage("Microsoft.Security", "CA2134:MethodsMustOverrideWithConsistentTransparencyFxCopRule")]
        public override void GetObjectData(System.Runtime.Serialization.SerializationInfo info, System.Runtime.Serialization.StreamingContext context)
        {
            base.GetObjectData(info, context);
        }
#endif

    }
}<|MERGE_RESOLUTION|>--- conflicted
+++ resolved
@@ -32,11 +32,7 @@
     /// Automerge was specified for resolving the conflict, but the specified replacement
     /// type is not valid.
     /// </summary>
-<<<<<<< HEAD
-#if !NETSTANDARD
-=======
-    #if !PCL && !NETSTANDARD
->>>>>>> 1327e649
+    #if !NETSTANDARD
     [Serializable]
     #endif
     public partial class InvalidReplacementTypeException : AmazonCodeCommitException
