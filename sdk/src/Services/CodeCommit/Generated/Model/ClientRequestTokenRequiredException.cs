--- conflicted
+++ resolved
@@ -35,11 +35,7 @@
     /// and a token is included, the request returns information about the initial request
     /// that used that token.
     /// </summary>
-<<<<<<< HEAD
-#if !NETSTANDARD
-=======
-    #if !PCL && !NETSTANDARD
->>>>>>> 1327e649
+    #if !NETSTANDARD
     [Serializable]
     #endif
     public partial class ClientRequestTokenRequiredException : AmazonCodeCommitException
