--- conflicted
+++ resolved
@@ -32,11 +32,7 @@
     /// The pull request ID is not valid. Make sure that you have provided the full ID and
     /// that the pull request is in the specified repository, and then try again.
     /// </summary>
-<<<<<<< HEAD
-#if !NETSTANDARD
-=======
-    #if !PCL && !NETSTANDARD
->>>>>>> 1327e649
+    #if !NETSTANDARD
     [Serializable]
     #endif
     public partial class InvalidPullRequestIdException : AmazonCodeCommitException
