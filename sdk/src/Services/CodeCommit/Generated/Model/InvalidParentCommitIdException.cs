--- conflicted
+++ resolved
@@ -33,11 +33,7 @@
     /// head commit ID for the branch of the repository where you want to add or update a
     /// file.
     /// </summary>
-<<<<<<< HEAD
-#if !NETSTANDARD
-=======
-    #if !PCL && !NETSTANDARD
->>>>>>> 1327e649
+    #if !NETSTANDARD
     [Serializable]
     #endif
     public partial class InvalidParentCommitIdException : AmazonCodeCommitException
