/*
 * Copyright 2010-2014 Amazon.com, Inc. or its affiliates. All Rights Reserved.
 * 
 * Licensed under the Apache License, Version 2.0 (the "License").
 * You may not use this file except in compliance with the License.
 * A copy of the License is located at
 * 
 *  http://aws.amazon.com/apache2.0
 * 
 * or in the "license" file accompanying this file. This file is distributed
 * on an "AS IS" BASIS, WITHOUT WARRANTIES OR CONDITIONS OF ANY KIND, either
 * express or implied. See the License for the specific language governing
 * permissions and limitations under the License.
 */

/*
 * Do not modify this file. This file is generated from the codecommit-2015-04-13.normal.json service model.
 */
using System;
using System.Collections.Generic;
using System.Xml.Serialization;
using System.Text;
using System.IO;
using System.Net;

using Amazon.Runtime;
using Amazon.Runtime.Internal;

namespace Amazon.CodeCommit.Model
{
    /// <summary>
    /// The specified reference does not exist. You must provide a full commit ID.
    /// </summary>
<<<<<<< HEAD
#if !NETSTANDARD
=======
    #if !PCL && !NETSTANDARD
>>>>>>> 1327e649
    [Serializable]
    #endif
    public partial class ReferenceDoesNotExistException : AmazonCodeCommitException
    {

        /// <summary>
        /// Constructs a new ReferenceDoesNotExistException with the specified error
        /// message.
        /// </summary>
        /// <param name="message">
        /// Describes the error encountered.
        /// </param>
        public ReferenceDoesNotExistException(string message) 
            : base(message) {}

        /// <summary>
        /// Construct instance of ReferenceDoesNotExistException
        /// </summary>
        /// <param name="message"></param>
        /// <param name="innerException"></param>
        public ReferenceDoesNotExistException(string message, Exception innerException) 
            : base(message, innerException) {}

        /// <summary>
        /// Construct instance of ReferenceDoesNotExistException
        /// </summary>
        /// <param name="innerException"></param>
        public ReferenceDoesNotExistException(Exception innerException) 
            : base(innerException) {}

        /// <summary>
        /// Construct instance of ReferenceDoesNotExistException
        /// </summary>
        /// <param name="message"></param>
        /// <param name="innerException"></param>
        /// <param name="errorType"></param>
        /// <param name="errorCode"></param>
        /// <param name="requestId"></param>
        /// <param name="statusCode"></param>
        public ReferenceDoesNotExistException(string message, Exception innerException, ErrorType errorType, string errorCode, string requestId, HttpStatusCode statusCode) 
            : base(message, innerException, errorType, errorCode, requestId, statusCode) {}

        /// <summary>
        /// Construct instance of ReferenceDoesNotExistException
        /// </summary>
        /// <param name="message"></param>
        /// <param name="errorType"></param>
        /// <param name="errorCode"></param>
        /// <param name="requestId"></param>
        /// <param name="statusCode"></param>
        public ReferenceDoesNotExistException(string message, ErrorType errorType, string errorCode, string requestId, HttpStatusCode statusCode) 
            : base(message, errorType, errorCode, requestId, statusCode) {}


#if !NETSTANDARD
        /// <summary>
        /// Constructs a new instance of the ReferenceDoesNotExistException class with serialized data.
        /// </summary>
        /// <param name="info">The <see cref="T:System.Runtime.Serialization.SerializationInfo" /> that holds the serialized object data about the exception being thrown.</param>
        /// <param name="context">The <see cref="T:System.Runtime.Serialization.StreamingContext" /> that contains contextual information about the source or destination.</param>
        /// <exception cref="T:System.ArgumentNullException">The <paramref name="info" /> parameter is null. </exception>
        /// <exception cref="T:System.Runtime.Serialization.SerializationException">The class name is null or <see cref="P:System.Exception.HResult" /> is zero (0). </exception>
        protected ReferenceDoesNotExistException(System.Runtime.Serialization.SerializationInfo info, System.Runtime.Serialization.StreamingContext context)
            : base(info, context)
        {
        }

        /// <summary>
        /// Sets the <see cref="T:System.Runtime.Serialization.SerializationInfo" /> with information about the exception.
        /// </summary>
        /// <param name="info">The <see cref="T:System.Runtime.Serialization.SerializationInfo" /> that holds the serialized object data about the exception being thrown.</param>
        /// <param name="context">The <see cref="T:System.Runtime.Serialization.StreamingContext" /> that contains contextual information about the source or destination.</param>
        /// <exception cref="T:System.ArgumentNullException">The <paramref name="info" /> parameter is a null reference (Nothing in Visual Basic). </exception>
#if BCL35
        [System.Security.Permissions.SecurityPermission(
            System.Security.Permissions.SecurityAction.LinkDemand,
            Flags = System.Security.Permissions.SecurityPermissionFlag.SerializationFormatter)]
#endif
        [System.Security.SecurityCritical]
        // These FxCop rules are giving false-positives for this method
        [System.Diagnostics.CodeAnalysis.SuppressMessage("Microsoft.Security", "CA2123:OverrideLinkDemandsShouldBeIdenticalToBase")]
        [System.Diagnostics.CodeAnalysis.SuppressMessage("Microsoft.Security", "CA2134:MethodsMustOverrideWithConsistentTransparencyFxCopRule")]
        public override void GetObjectData(System.Runtime.Serialization.SerializationInfo info, System.Runtime.Serialization.StreamingContext context)
        {
            base.GetObjectData(info, context);
        }
#endif

    }
}<|MERGE_RESOLUTION|>--- conflicted
+++ resolved
@@ -31,11 +31,7 @@
     /// <summary>
     /// The specified reference does not exist. You must provide a full commit ID.
     /// </summary>
-<<<<<<< HEAD
-#if !NETSTANDARD
-=======
-    #if !PCL && !NETSTANDARD
->>>>>>> 1327e649
+    #if !NETSTANDARD
     [Serializable]
     #endif
     public partial class ReferenceDoesNotExistException : AmazonCodeCommitException
