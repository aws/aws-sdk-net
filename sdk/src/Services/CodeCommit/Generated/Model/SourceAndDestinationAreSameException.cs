/*
 * Copyright 2010-2014 Amazon.com, Inc. or its affiliates. All Rights Reserved.
 * 
 * Licensed under the Apache License, Version 2.0 (the "License").
 * You may not use this file except in compliance with the License.
 * A copy of the License is located at
 * 
 *  http://aws.amazon.com/apache2.0
 * 
 * or in the "license" file accompanying this file. This file is distributed
 * on an "AS IS" BASIS, WITHOUT WARRANTIES OR CONDITIONS OF ANY KIND, either
 * express or implied. See the License for the specific language governing
 * permissions and limitations under the License.
 */

/*
 * Do not modify this file. This file is generated from the codecommit-2015-04-13.normal.json service model.
 */
using System;
using System.Collections.Generic;
using System.Xml.Serialization;
using System.Text;
using System.IO;
using System.Net;

using Amazon.Runtime;
using Amazon.Runtime.Internal;

namespace Amazon.CodeCommit.Model
{
    /// <summary>
    /// The source branch and destination branch for the pull request are the same. You must
    /// specify different branches for the source and destination.
    /// </summary>
<<<<<<< HEAD
#if !NETSTANDARD
=======
    #if !PCL && !NETSTANDARD
>>>>>>> 1327e649
    [Serializable]
    #endif
    public partial class SourceAndDestinationAreSameException : AmazonCodeCommitException
    {

        /// <summary>
        /// Constructs a new SourceAndDestinationAreSameException with the specified error
        /// message.
        /// </summary>
        /// <param name="message">
        /// Describes the error encountered.
        /// </param>
        public SourceAndDestinationAreSameException(string message) 
            : base(message) {}

        /// <summary>
        /// Construct instance of SourceAndDestinationAreSameException
        /// </summary>
        /// <param name="message"></param>
        /// <param name="innerException"></param>
        public SourceAndDestinationAreSameException(string message, Exception innerException) 
            : base(message, innerException) {}

        /// <summary>
        /// Construct instance of SourceAndDestinationAreSameException
        /// </summary>
        /// <param name="innerException"></param>
        public SourceAndDestinationAreSameException(Exception innerException) 
            : base(innerException) {}

        /// <summary>
        /// Construct instance of SourceAndDestinationAreSameException
        /// </summary>
        /// <param name="message"></param>
        /// <param name="innerException"></param>
        /// <param name="errorType"></param>
        /// <param name="errorCode"></param>
        /// <param name="requestId"></param>
        /// <param name="statusCode"></param>
        public SourceAndDestinationAreSameException(string message, Exception innerException, ErrorType errorType, string errorCode, string requestId, HttpStatusCode statusCode) 
            : base(message, innerException, errorType, errorCode, requestId, statusCode) {}

        /// <summary>
        /// Construct instance of SourceAndDestinationAreSameException
        /// </summary>
        /// <param name="message"></param>
        /// <param name="errorType"></param>
        /// <param name="errorCode"></param>
        /// <param name="requestId"></param>
        /// <param name="statusCode"></param>
        public SourceAndDestinationAreSameException(string message, ErrorType errorType, string errorCode, string requestId, HttpStatusCode statusCode) 
            : base(message, errorType, errorCode, requestId, statusCode) {}


#if !NETSTANDARD
        /// <summary>
        /// Constructs a new instance of the SourceAndDestinationAreSameException class with serialized data.
        /// </summary>
        /// <param name="info">The <see cref="T:System.Runtime.Serialization.SerializationInfo" /> that holds the serialized object data about the exception being thrown.</param>
        /// <param name="context">The <see cref="T:System.Runtime.Serialization.StreamingContext" /> that contains contextual information about the source or destination.</param>
        /// <exception cref="T:System.ArgumentNullException">The <paramref name="info" /> parameter is null. </exception>
        /// <exception cref="T:System.Runtime.Serialization.SerializationException">The class name is null or <see cref="P:System.Exception.HResult" /> is zero (0). </exception>
        protected SourceAndDestinationAreSameException(System.Runtime.Serialization.SerializationInfo info, System.Runtime.Serialization.StreamingContext context)
            : base(info, context)
        {
        }

        /// <summary>
        /// Sets the <see cref="T:System.Runtime.Serialization.SerializationInfo" /> with information about the exception.
        /// </summary>
        /// <param name="info">The <see cref="T:System.Runtime.Serialization.SerializationInfo" /> that holds the serialized object data about the exception being thrown.</param>
        /// <param name="context">The <see cref="T:System.Runtime.Serialization.StreamingContext" /> that contains contextual information about the source or destination.</param>
        /// <exception cref="T:System.ArgumentNullException">The <paramref name="info" /> parameter is a null reference (Nothing in Visual Basic). </exception>
#if BCL35
        [System.Security.Permissions.SecurityPermission(
            System.Security.Permissions.SecurityAction.LinkDemand,
            Flags = System.Security.Permissions.SecurityPermissionFlag.SerializationFormatter)]
#endif
        [System.Security.SecurityCritical]
        // These FxCop rules are giving false-positives for this method
        [System.Diagnostics.CodeAnalysis.SuppressMessage("Microsoft.Security", "CA2123:OverrideLinkDemandsShouldBeIdenticalToBase")]
        [System.Diagnostics.CodeAnalysis.SuppressMessage("Microsoft.Security", "CA2134:MethodsMustOverrideWithConsistentTransparencyFxCopRule")]
        public override void GetObjectData(System.Runtime.Serialization.SerializationInfo info, System.Runtime.Serialization.StreamingContext context)
        {
            base.GetObjectData(info, context);
        }
#endif

    }
}<|MERGE_RESOLUTION|>--- conflicted
+++ resolved
@@ -32,11 +32,7 @@
     /// The source branch and destination branch for the pull request are the same. You must
     /// specify different branches for the source and destination.
     /// </summary>
-<<<<<<< HEAD
-#if !NETSTANDARD
-=======
-    #if !PCL && !NETSTANDARD
->>>>>>> 1327e649
+    #if !NETSTANDARD
     [Serializable]
     #endif
     public partial class SourceAndDestinationAreSameException : AmazonCodeCommitException
