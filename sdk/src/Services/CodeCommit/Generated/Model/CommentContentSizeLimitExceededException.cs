/*
 * Copyright 2010-2014 Amazon.com, Inc. or its affiliates. All Rights Reserved.
 * 
 * Licensed under the Apache License, Version 2.0 (the "License").
 * You may not use this file except in compliance with the License.
 * A copy of the License is located at
 * 
 *  http://aws.amazon.com/apache2.0
 * 
 * or in the "license" file accompanying this file. This file is distributed
 * on an "AS IS" BASIS, WITHOUT WARRANTIES OR CONDITIONS OF ANY KIND, either
 * express or implied. See the License for the specific language governing
 * permissions and limitations under the License.
 */

/*
 * Do not modify this file. This file is generated from the codecommit-2015-04-13.normal.json service model.
 */
using System;
using System.Collections.Generic;
using System.Xml.Serialization;
using System.Text;
using System.IO;
using System.Net;

using Amazon.Runtime;
using Amazon.Runtime.Internal;

namespace Amazon.CodeCommit.Model
{
    /// <summary>
    /// The comment is too large. Comments are limited to 1,000 characters.
    /// </summary>
<<<<<<< HEAD
#if !NETSTANDARD
=======
    #if !PCL && !NETSTANDARD
>>>>>>> 1327e649
    [Serializable]
    #endif
    public partial class CommentContentSizeLimitExceededException : AmazonCodeCommitException
    {

        /// <summary>
        /// Constructs a new CommentContentSizeLimitExceededException with the specified error
        /// message.
        /// </summary>
        /// <param name="message">
        /// Describes the error encountered.
        /// </param>
        public CommentContentSizeLimitExceededException(string message) 
            : base(message) {}

        /// <summary>
        /// Construct instance of CommentContentSizeLimitExceededException
        /// </summary>
        /// <param name="message"></param>
        /// <param name="innerException"></param>
        public CommentContentSizeLimitExceededException(string message, Exception innerException) 
            : base(message, innerException) {}

        /// <summary>
        /// Construct instance of CommentContentSizeLimitExceededException
        /// </summary>
        /// <param name="innerException"></param>
        public CommentContentSizeLimitExceededException(Exception innerException) 
            : base(innerException) {}

        /// <summary>
        /// Construct instance of CommentContentSizeLimitExceededException
        /// </summary>
        /// <param name="message"></param>
        /// <param name="innerException"></param>
        /// <param name="errorType"></param>
        /// <param name="errorCode"></param>
        /// <param name="requestId"></param>
        /// <param name="statusCode"></param>
        public CommentContentSizeLimitExceededException(string message, Exception innerException, ErrorType errorType, string errorCode, string requestId, HttpStatusCode statusCode) 
            : base(message, innerException, errorType, errorCode, requestId, statusCode) {}

        /// <summary>
        /// Construct instance of CommentContentSizeLimitExceededException
        /// </summary>
        /// <param name="message"></param>
        /// <param name="errorType"></param>
        /// <param name="errorCode"></param>
        /// <param name="requestId"></param>
        /// <param name="statusCode"></param>
        public CommentContentSizeLimitExceededException(string message, ErrorType errorType, string errorCode, string requestId, HttpStatusCode statusCode) 
            : base(message, errorType, errorCode, requestId, statusCode) {}


#if !NETSTANDARD
        /// <summary>
        /// Constructs a new instance of the CommentContentSizeLimitExceededException class with serialized data.
        /// </summary>
        /// <param name="info">The <see cref="T:System.Runtime.Serialization.SerializationInfo" /> that holds the serialized object data about the exception being thrown.</param>
        /// <param name="context">The <see cref="T:System.Runtime.Serialization.StreamingContext" /> that contains contextual information about the source or destination.</param>
        /// <exception cref="T:System.ArgumentNullException">The <paramref name="info" /> parameter is null. </exception>
        /// <exception cref="T:System.Runtime.Serialization.SerializationException">The class name is null or <see cref="P:System.Exception.HResult" /> is zero (0). </exception>
        protected CommentContentSizeLimitExceededException(System.Runtime.Serialization.SerializationInfo info, System.Runtime.Serialization.StreamingContext context)
            : base(info, context)
        {
        }

        /// <summary>
        /// Sets the <see cref="T:System.Runtime.Serialization.SerializationInfo" /> with information about the exception.
        /// </summary>
        /// <param name="info">The <see cref="T:System.Runtime.Serialization.SerializationInfo" /> that holds the serialized object data about the exception being thrown.</param>
        /// <param name="context">The <see cref="T:System.Runtime.Serialization.StreamingContext" /> that contains contextual information about the source or destination.</param>
        /// <exception cref="T:System.ArgumentNullException">The <paramref name="info" /> parameter is a null reference (Nothing in Visual Basic). </exception>
#if BCL35
        [System.Security.Permissions.SecurityPermission(
            System.Security.Permissions.SecurityAction.LinkDemand,
            Flags = System.Security.Permissions.SecurityPermissionFlag.SerializationFormatter)]
#endif
        [System.Security.SecurityCritical]
        // These FxCop rules are giving false-positives for this method
        [System.Diagnostics.CodeAnalysis.SuppressMessage("Microsoft.Security", "CA2123:OverrideLinkDemandsShouldBeIdenticalToBase")]
        [System.Diagnostics.CodeAnalysis.SuppressMessage("Microsoft.Security", "CA2134:MethodsMustOverrideWithConsistentTransparencyFxCopRule")]
        public override void GetObjectData(System.Runtime.Serialization.SerializationInfo info, System.Runtime.Serialization.StreamingContext context)
        {
            base.GetObjectData(info, context);
        }
#endif

    }
}<|MERGE_RESOLUTION|>--- conflicted
+++ resolved
@@ -31,11 +31,7 @@
     /// <summary>
     /// The comment is too large. Comments are limited to 1,000 characters.
     /// </summary>
-<<<<<<< HEAD
-#if !NETSTANDARD
-=======
-    #if !PCL && !NETSTANDARD
->>>>>>> 1327e649
+    #if !NETSTANDARD
     [Serializable]
     #endif
     public partial class CommentContentSizeLimitExceededException : AmazonCodeCommitException
