--- conflicted
+++ resolved
@@ -32,11 +32,7 @@
     /// The file was not added or updated because the content of the file is exactly the same
     /// as the content of that file in the repository and branch that you specified.
     /// </summary>
-<<<<<<< HEAD
-#if !NETSTANDARD
-=======
-    #if !PCL && !NETSTANDARD
->>>>>>> 1327e649
+    #if !NETSTANDARD
     [Serializable]
     #endif
     public partial class SameFileContentException : AmazonCodeCommitException
