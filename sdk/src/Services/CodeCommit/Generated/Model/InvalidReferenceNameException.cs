--- conflicted
+++ resolved
@@ -34,11 +34,7 @@
     /// see <a href="https://git-scm.com/book/en/v2/Git-Internals-Git-References">Git Internals
     /// - Git References</a> or consult your Git documentation.
     /// </summary>
-<<<<<<< HEAD
-#if !NETSTANDARD
-=======
-    #if !PCL && !NETSTANDARD
->>>>>>> 1327e649
+    #if !NETSTANDARD
     [Serializable]
     #endif
     public partial class InvalidReferenceNameException : AmazonCodeCommitException
