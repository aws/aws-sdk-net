/*
 * Copyright 2010-2014 Amazon.com, Inc. or its affiliates. All Rights Reserved.
 * 
 * Licensed under the Apache License, Version 2.0 (the "License").
 * You may not use this file except in compliance with the License.
 * A copy of the License is located at
 * 
 *  http://aws.amazon.com/apache2.0
 * 
 * or in the "license" file accompanying this file. This file is distributed
 * on an "AS IS" BASIS, WITHOUT WARRANTIES OR CONDITIONS OF ANY KIND, either
 * express or implied. See the License for the specific language governing
 * permissions and limitations under the License.
 */

/*
 * Do not modify this file. This file is generated from the codecommit-2015-04-13.normal.json service model.
 */
using System;
using System.Collections.Generic;
using System.Xml.Serialization;
using System.Text;
using System.IO;
using System.Net;

using Amazon.Runtime;
using Amazon.Runtime.Internal;

namespace Amazon.CodeCommit.Model
{
    /// <summary>
    /// The approval rule template is associated with one or more repositories. You cannot
    /// delete a template that is associated with a repository. Remove all associations, and
    /// then try again.
    /// </summary>
<<<<<<< HEAD
#if !NETSTANDARD
=======
    #if !PCL && !NETSTANDARD
>>>>>>> 1327e649
    [Serializable]
    #endif
    public partial class ApprovalRuleTemplateInUseException : AmazonCodeCommitException
    {

        /// <summary>
        /// Constructs a new ApprovalRuleTemplateInUseException with the specified error
        /// message.
        /// </summary>
        /// <param name="message">
        /// Describes the error encountered.
        /// </param>
        public ApprovalRuleTemplateInUseException(string message) 
            : base(message) {}

        /// <summary>
        /// Construct instance of ApprovalRuleTemplateInUseException
        /// </summary>
        /// <param name="message"></param>
        /// <param name="innerException"></param>
        public ApprovalRuleTemplateInUseException(string message, Exception innerException) 
            : base(message, innerException) {}

        /// <summary>
        /// Construct instance of ApprovalRuleTemplateInUseException
        /// </summary>
        /// <param name="innerException"></param>
        public ApprovalRuleTemplateInUseException(Exception innerException) 
            : base(innerException) {}

        /// <summary>
        /// Construct instance of ApprovalRuleTemplateInUseException
        /// </summary>
        /// <param name="message"></param>
        /// <param name="innerException"></param>
        /// <param name="errorType"></param>
        /// <param name="errorCode"></param>
        /// <param name="requestId"></param>
        /// <param name="statusCode"></param>
        public ApprovalRuleTemplateInUseException(string message, Exception innerException, ErrorType errorType, string errorCode, string requestId, HttpStatusCode statusCode) 
            : base(message, innerException, errorType, errorCode, requestId, statusCode) {}

        /// <summary>
        /// Construct instance of ApprovalRuleTemplateInUseException
        /// </summary>
        /// <param name="message"></param>
        /// <param name="errorType"></param>
        /// <param name="errorCode"></param>
        /// <param name="requestId"></param>
        /// <param name="statusCode"></param>
        public ApprovalRuleTemplateInUseException(string message, ErrorType errorType, string errorCode, string requestId, HttpStatusCode statusCode) 
            : base(message, errorType, errorCode, requestId, statusCode) {}


#if !NETSTANDARD
        /// <summary>
        /// Constructs a new instance of the ApprovalRuleTemplateInUseException class with serialized data.
        /// </summary>
        /// <param name="info">The <see cref="T:System.Runtime.Serialization.SerializationInfo" /> that holds the serialized object data about the exception being thrown.</param>
        /// <param name="context">The <see cref="T:System.Runtime.Serialization.StreamingContext" /> that contains contextual information about the source or destination.</param>
        /// <exception cref="T:System.ArgumentNullException">The <paramref name="info" /> parameter is null. </exception>
        /// <exception cref="T:System.Runtime.Serialization.SerializationException">The class name is null or <see cref="P:System.Exception.HResult" /> is zero (0). </exception>
        protected ApprovalRuleTemplateInUseException(System.Runtime.Serialization.SerializationInfo info, System.Runtime.Serialization.StreamingContext context)
            : base(info, context)
        {
        }

        /// <summary>
        /// Sets the <see cref="T:System.Runtime.Serialization.SerializationInfo" /> with information about the exception.
        /// </summary>
        /// <param name="info">The <see cref="T:System.Runtime.Serialization.SerializationInfo" /> that holds the serialized object data about the exception being thrown.</param>
        /// <param name="context">The <see cref="T:System.Runtime.Serialization.StreamingContext" /> that contains contextual information about the source or destination.</param>
        /// <exception cref="T:System.ArgumentNullException">The <paramref name="info" /> parameter is a null reference (Nothing in Visual Basic). </exception>
#if BCL35
        [System.Security.Permissions.SecurityPermission(
            System.Security.Permissions.SecurityAction.LinkDemand,
            Flags = System.Security.Permissions.SecurityPermissionFlag.SerializationFormatter)]
#endif
        [System.Security.SecurityCritical]
        // These FxCop rules are giving false-positives for this method
        [System.Diagnostics.CodeAnalysis.SuppressMessage("Microsoft.Security", "CA2123:OverrideLinkDemandsShouldBeIdenticalToBase")]
        [System.Diagnostics.CodeAnalysis.SuppressMessage("Microsoft.Security", "CA2134:MethodsMustOverrideWithConsistentTransparencyFxCopRule")]
        public override void GetObjectData(System.Runtime.Serialization.SerializationInfo info, System.Runtime.Serialization.StreamingContext context)
        {
            base.GetObjectData(info, context);
        }
#endif

    }
}<|MERGE_RESOLUTION|>--- conflicted
+++ resolved
@@ -33,11 +33,7 @@
     /// delete a template that is associated with a repository. Remove all associations, and
     /// then try again.
     /// </summary>
-<<<<<<< HEAD
-#if !NETSTANDARD
-=======
-    #if !PCL && !NETSTANDARD
->>>>>>> 1327e649
+    #if !NETSTANDARD
     [Serializable]
     #endif
     public partial class ApprovalRuleTemplateInUseException : AmazonCodeCommitException
