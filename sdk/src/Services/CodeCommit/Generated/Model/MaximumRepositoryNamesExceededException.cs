/*
 * Copyright 2010-2014 Amazon.com, Inc. or its affiliates. All Rights Reserved.
 * 
 * Licensed under the Apache License, Version 2.0 (the "License").
 * You may not use this file except in compliance with the License.
 * A copy of the License is located at
 * 
 *  http://aws.amazon.com/apache2.0
 * 
 * or in the "license" file accompanying this file. This file is distributed
 * on an "AS IS" BASIS, WITHOUT WARRANTIES OR CONDITIONS OF ANY KIND, either
 * express or implied. See the License for the specific language governing
 * permissions and limitations under the License.
 */

/*
 * Do not modify this file. This file is generated from the codecommit-2015-04-13.normal.json service model.
 */
using System;
using System.Collections.Generic;
using System.Xml.Serialization;
using System.Text;
using System.IO;
using System.Net;

using Amazon.Runtime;
using Amazon.Runtime.Internal;

namespace Amazon.CodeCommit.Model
{
    /// <summary>
    /// The maximum number of allowed repository names was exceeded. Currently, this number
    /// is 100.
    /// </summary>
<<<<<<< HEAD
#if !NETSTANDARD
=======
    #if !PCL && !NETSTANDARD
>>>>>>> 1327e649
    [Serializable]
    #endif
    public partial class MaximumRepositoryNamesExceededException : AmazonCodeCommitException
    {

        /// <summary>
        /// Constructs a new MaximumRepositoryNamesExceededException with the specified error
        /// message.
        /// </summary>
        /// <param name="message">
        /// Describes the error encountered.
        /// </param>
        public MaximumRepositoryNamesExceededException(string message) 
            : base(message) {}

        /// <summary>
        /// Construct instance of MaximumRepositoryNamesExceededException
        /// </summary>
        /// <param name="message"></param>
        /// <param name="innerException"></param>
        public MaximumRepositoryNamesExceededException(string message, Exception innerException) 
            : base(message, innerException) {}

        /// <summary>
        /// Construct instance of MaximumRepositoryNamesExceededException
        /// </summary>
        /// <param name="innerException"></param>
        public MaximumRepositoryNamesExceededException(Exception innerException) 
            : base(innerException) {}

        /// <summary>
        /// Construct instance of MaximumRepositoryNamesExceededException
        /// </summary>
        /// <param name="message"></param>
        /// <param name="innerException"></param>
        /// <param name="errorType"></param>
        /// <param name="errorCode"></param>
        /// <param name="requestId"></param>
        /// <param name="statusCode"></param>
        public MaximumRepositoryNamesExceededException(string message, Exception innerException, ErrorType errorType, string errorCode, string requestId, HttpStatusCode statusCode) 
            : base(message, innerException, errorType, errorCode, requestId, statusCode) {}

        /// <summary>
        /// Construct instance of MaximumRepositoryNamesExceededException
        /// </summary>
        /// <param name="message"></param>
        /// <param name="errorType"></param>
        /// <param name="errorCode"></param>
        /// <param name="requestId"></param>
        /// <param name="statusCode"></param>
        public MaximumRepositoryNamesExceededException(string message, ErrorType errorType, string errorCode, string requestId, HttpStatusCode statusCode) 
            : base(message, errorType, errorCode, requestId, statusCode) {}


#if !NETSTANDARD
        /// <summary>
        /// Constructs a new instance of the MaximumRepositoryNamesExceededException class with serialized data.
        /// </summary>
        /// <param name="info">The <see cref="T:System.Runtime.Serialization.SerializationInfo" /> that holds the serialized object data about the exception being thrown.</param>
        /// <param name="context">The <see cref="T:System.Runtime.Serialization.StreamingContext" /> that contains contextual information about the source or destination.</param>
        /// <exception cref="T:System.ArgumentNullException">The <paramref name="info" /> parameter is null. </exception>
        /// <exception cref="T:System.Runtime.Serialization.SerializationException">The class name is null or <see cref="P:System.Exception.HResult" /> is zero (0). </exception>
        protected MaximumRepositoryNamesExceededException(System.Runtime.Serialization.SerializationInfo info, System.Runtime.Serialization.StreamingContext context)
            : base(info, context)
        {
        }

        /// <summary>
        /// Sets the <see cref="T:System.Runtime.Serialization.SerializationInfo" /> with information about the exception.
        /// </summary>
        /// <param name="info">The <see cref="T:System.Runtime.Serialization.SerializationInfo" /> that holds the serialized object data about the exception being thrown.</param>
        /// <param name="context">The <see cref="T:System.Runtime.Serialization.StreamingContext" /> that contains contextual information about the source or destination.</param>
        /// <exception cref="T:System.ArgumentNullException">The <paramref name="info" /> parameter is a null reference (Nothing in Visual Basic). </exception>
#if BCL35
        [System.Security.Permissions.SecurityPermission(
            System.Security.Permissions.SecurityAction.LinkDemand,
            Flags = System.Security.Permissions.SecurityPermissionFlag.SerializationFormatter)]
#endif
        [System.Security.SecurityCritical]
        // These FxCop rules are giving false-positives for this method
        [System.Diagnostics.CodeAnalysis.SuppressMessage("Microsoft.Security", "CA2123:OverrideLinkDemandsShouldBeIdenticalToBase")]
        [System.Diagnostics.CodeAnalysis.SuppressMessage("Microsoft.Security", "CA2134:MethodsMustOverrideWithConsistentTransparencyFxCopRule")]
        public override void GetObjectData(System.Runtime.Serialization.SerializationInfo info, System.Runtime.Serialization.StreamingContext context)
        {
            base.GetObjectData(info, context);
        }
#endif

    }
}<|MERGE_RESOLUTION|>--- conflicted
+++ resolved
@@ -32,11 +32,7 @@
     /// The maximum number of allowed repository names was exceeded. Currently, this number
     /// is 100.
     /// </summary>
-<<<<<<< HEAD
-#if !NETSTANDARD
-=======
-    #if !PCL && !NETSTANDARD
->>>>>>> 1327e649
+    #if !NETSTANDARD
     [Serializable]
     #endif
     public partial class MaximumRepositoryNamesExceededException : AmazonCodeCommitException
