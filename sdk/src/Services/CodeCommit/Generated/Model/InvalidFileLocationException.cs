--- conflicted
+++ resolved
@@ -32,11 +32,7 @@
     /// The location of the file is not valid. Make sure that you include the file name and
     /// extension.
     /// </summary>
-<<<<<<< HEAD
-#if !NETSTANDARD
-=======
-    #if !PCL && !NETSTANDARD
->>>>>>> 1327e649
+    #if !NETSTANDARD
     [Serializable]
     #endif
     public partial class InvalidFileLocationException : AmazonCodeCommitException
