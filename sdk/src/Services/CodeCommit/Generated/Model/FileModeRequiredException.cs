/*
 * Copyright 2010-2014 Amazon.com, Inc. or its affiliates. All Rights Reserved.
 * 
 * Licensed under the Apache License, Version 2.0 (the "License").
 * You may not use this file except in compliance with the License.
 * A copy of the License is located at
 * 
 *  http://aws.amazon.com/apache2.0
 * 
 * or in the "license" file accompanying this file. This file is distributed
 * on an "AS IS" BASIS, WITHOUT WARRANTIES OR CONDITIONS OF ANY KIND, either
 * express or implied. See the License for the specific language governing
 * permissions and limitations under the License.
 */

/*
 * Do not modify this file. This file is generated from the codecommit-2015-04-13.normal.json service model.
 */
using System;
using System.Collections.Generic;
using System.Xml.Serialization;
using System.Text;
using System.IO;
using System.Net;

using Amazon.Runtime;
using Amazon.Runtime.Internal;

namespace Amazon.CodeCommit.Model
{
    /// <summary>
    /// The commit cannot be created because no file mode has been specified. A file mode
    /// is required to update mode permissions for a file.
    /// </summary>
<<<<<<< HEAD
#if !NETSTANDARD
=======
    #if !PCL && !NETSTANDARD
>>>>>>> 1327e649
    [Serializable]
    #endif
    public partial class FileModeRequiredException : AmazonCodeCommitException
    {

        /// <summary>
        /// Constructs a new FileModeRequiredException with the specified error
        /// message.
        /// </summary>
        /// <param name="message">
        /// Describes the error encountered.
        /// </param>
        public FileModeRequiredException(string message) 
            : base(message) {}

        /// <summary>
        /// Construct instance of FileModeRequiredException
        /// </summary>
        /// <param name="message"></param>
        /// <param name="innerException"></param>
        public FileModeRequiredException(string message, Exception innerException) 
            : base(message, innerException) {}

        /// <summary>
        /// Construct instance of FileModeRequiredException
        /// </summary>
        /// <param name="innerException"></param>
        public FileModeRequiredException(Exception innerException) 
            : base(innerException) {}

        /// <summary>
        /// Construct instance of FileModeRequiredException
        /// </summary>
        /// <param name="message"></param>
        /// <param name="innerException"></param>
        /// <param name="errorType"></param>
        /// <param name="errorCode"></param>
        /// <param name="requestId"></param>
        /// <param name="statusCode"></param>
        public FileModeRequiredException(string message, Exception innerException, ErrorType errorType, string errorCode, string requestId, HttpStatusCode statusCode) 
            : base(message, innerException, errorType, errorCode, requestId, statusCode) {}

        /// <summary>
        /// Construct instance of FileModeRequiredException
        /// </summary>
        /// <param name="message"></param>
        /// <param name="errorType"></param>
        /// <param name="errorCode"></param>
        /// <param name="requestId"></param>
        /// <param name="statusCode"></param>
        public FileModeRequiredException(string message, ErrorType errorType, string errorCode, string requestId, HttpStatusCode statusCode) 
            : base(message, errorType, errorCode, requestId, statusCode) {}


#if !NETSTANDARD
        /// <summary>
        /// Constructs a new instance of the FileModeRequiredException class with serialized data.
        /// </summary>
        /// <param name="info">The <see cref="T:System.Runtime.Serialization.SerializationInfo" /> that holds the serialized object data about the exception being thrown.</param>
        /// <param name="context">The <see cref="T:System.Runtime.Serialization.StreamingContext" /> that contains contextual information about the source or destination.</param>
        /// <exception cref="T:System.ArgumentNullException">The <paramref name="info" /> parameter is null. </exception>
        /// <exception cref="T:System.Runtime.Serialization.SerializationException">The class name is null or <see cref="P:System.Exception.HResult" /> is zero (0). </exception>
        protected FileModeRequiredException(System.Runtime.Serialization.SerializationInfo info, System.Runtime.Serialization.StreamingContext context)
            : base(info, context)
        {
        }

        /// <summary>
        /// Sets the <see cref="T:System.Runtime.Serialization.SerializationInfo" /> with information about the exception.
        /// </summary>
        /// <param name="info">The <see cref="T:System.Runtime.Serialization.SerializationInfo" /> that holds the serialized object data about the exception being thrown.</param>
        /// <param name="context">The <see cref="T:System.Runtime.Serialization.StreamingContext" /> that contains contextual information about the source or destination.</param>
        /// <exception cref="T:System.ArgumentNullException">The <paramref name="info" /> parameter is a null reference (Nothing in Visual Basic). </exception>
#if BCL35
        [System.Security.Permissions.SecurityPermission(
            System.Security.Permissions.SecurityAction.LinkDemand,
            Flags = System.Security.Permissions.SecurityPermissionFlag.SerializationFormatter)]
#endif
        [System.Security.SecurityCritical]
        // These FxCop rules are giving false-positives for this method
        [System.Diagnostics.CodeAnalysis.SuppressMessage("Microsoft.Security", "CA2123:OverrideLinkDemandsShouldBeIdenticalToBase")]
        [System.Diagnostics.CodeAnalysis.SuppressMessage("Microsoft.Security", "CA2134:MethodsMustOverrideWithConsistentTransparencyFxCopRule")]
        public override void GetObjectData(System.Runtime.Serialization.SerializationInfo info, System.Runtime.Serialization.StreamingContext context)
        {
            base.GetObjectData(info, context);
        }
#endif

    }
}<|MERGE_RESOLUTION|>--- conflicted
+++ resolved
@@ -32,11 +32,7 @@
     /// The commit cannot be created because no file mode has been specified. A file mode
     /// is required to update mode permissions for a file.
     /// </summary>
-<<<<<<< HEAD
-#if !NETSTANDARD
-=======
-    #if !PCL && !NETSTANDARD
->>>>>>> 1327e649
+    #if !NETSTANDARD
     [Serializable]
     #endif
     public partial class FileModeRequiredException : AmazonCodeCommitException
