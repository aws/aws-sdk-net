/*
 * Copyright 2010-2014 Amazon.com, Inc. or its affiliates. All Rights Reserved.
 * 
 * Licensed under the Apache License, Version 2.0 (the "License").
 * You may not use this file except in compliance with the License.
 * A copy of the License is located at
 * 
 *  http://aws.amazon.com/apache2.0
 * 
 * or in the "license" file accompanying this file. This file is distributed
 * on an "AS IS" BASIS, WITHOUT WARRANTIES OR CONDITIONS OF ANY KIND, either
 * express or implied. See the License for the specific language governing
 * permissions and limitations under the License.
 */

/*
 * Do not modify this file. This file is generated from the codecommit-2015-04-13.normal.json service model.
 */
using System;
using System.Collections.Generic;
using System.Xml.Serialization;
using System.Text;
using System.IO;
using System.Net;

using Amazon.Runtime;
using Amazon.Runtime.Internal;

namespace Amazon.CodeCommit.Model
{
    /// <summary>
    /// A file cannot be added to the repository because the specified file name has the same
    /// name as a directory in this repository. Either provide another name for the file,
    /// or add the file in a directory that does not match the file name.
    /// </summary>
<<<<<<< HEAD
#if !NETSTANDARD
=======
    #if !PCL && !NETSTANDARD
>>>>>>> 1327e649
    [Serializable]
    #endif
    public partial class FileNameConflictsWithDirectoryNameException : AmazonCodeCommitException
    {

        /// <summary>
        /// Constructs a new FileNameConflictsWithDirectoryNameException with the specified error
        /// message.
        /// </summary>
        /// <param name="message">
        /// Describes the error encountered.
        /// </param>
        public FileNameConflictsWithDirectoryNameException(string message) 
            : base(message) {}

        /// <summary>
        /// Construct instance of FileNameConflictsWithDirectoryNameException
        /// </summary>
        /// <param name="message"></param>
        /// <param name="innerException"></param>
        public FileNameConflictsWithDirectoryNameException(string message, Exception innerException) 
            : base(message, innerException) {}

        /// <summary>
        /// Construct instance of FileNameConflictsWithDirectoryNameException
        /// </summary>
        /// <param name="innerException"></param>
        public FileNameConflictsWithDirectoryNameException(Exception innerException) 
            : base(innerException) {}

        /// <summary>
        /// Construct instance of FileNameConflictsWithDirectoryNameException
        /// </summary>
        /// <param name="message"></param>
        /// <param name="innerException"></param>
        /// <param name="errorType"></param>
        /// <param name="errorCode"></param>
        /// <param name="requestId"></param>
        /// <param name="statusCode"></param>
        public FileNameConflictsWithDirectoryNameException(string message, Exception innerException, ErrorType errorType, string errorCode, string requestId, HttpStatusCode statusCode) 
            : base(message, innerException, errorType, errorCode, requestId, statusCode) {}

        /// <summary>
        /// Construct instance of FileNameConflictsWithDirectoryNameException
        /// </summary>
        /// <param name="message"></param>
        /// <param name="errorType"></param>
        /// <param name="errorCode"></param>
        /// <param name="requestId"></param>
        /// <param name="statusCode"></param>
        public FileNameConflictsWithDirectoryNameException(string message, ErrorType errorType, string errorCode, string requestId, HttpStatusCode statusCode) 
            : base(message, errorType, errorCode, requestId, statusCode) {}


#if !NETSTANDARD
        /// <summary>
        /// Constructs a new instance of the FileNameConflictsWithDirectoryNameException class with serialized data.
        /// </summary>
        /// <param name="info">The <see cref="T:System.Runtime.Serialization.SerializationInfo" /> that holds the serialized object data about the exception being thrown.</param>
        /// <param name="context">The <see cref="T:System.Runtime.Serialization.StreamingContext" /> that contains contextual information about the source or destination.</param>
        /// <exception cref="T:System.ArgumentNullException">The <paramref name="info" /> parameter is null. </exception>
        /// <exception cref="T:System.Runtime.Serialization.SerializationException">The class name is null or <see cref="P:System.Exception.HResult" /> is zero (0). </exception>
        protected FileNameConflictsWithDirectoryNameException(System.Runtime.Serialization.SerializationInfo info, System.Runtime.Serialization.StreamingContext context)
            : base(info, context)
        {
        }

        /// <summary>
        /// Sets the <see cref="T:System.Runtime.Serialization.SerializationInfo" /> with information about the exception.
        /// </summary>
        /// <param name="info">The <see cref="T:System.Runtime.Serialization.SerializationInfo" /> that holds the serialized object data about the exception being thrown.</param>
        /// <param name="context">The <see cref="T:System.Runtime.Serialization.StreamingContext" /> that contains contextual information about the source or destination.</param>
        /// <exception cref="T:System.ArgumentNullException">The <paramref name="info" /> parameter is a null reference (Nothing in Visual Basic). </exception>
#if BCL35
        [System.Security.Permissions.SecurityPermission(
            System.Security.Permissions.SecurityAction.LinkDemand,
            Flags = System.Security.Permissions.SecurityPermissionFlag.SerializationFormatter)]
#endif
        [System.Security.SecurityCritical]
        // These FxCop rules are giving false-positives for this method
        [System.Diagnostics.CodeAnalysis.SuppressMessage("Microsoft.Security", "CA2123:OverrideLinkDemandsShouldBeIdenticalToBase")]
        [System.Diagnostics.CodeAnalysis.SuppressMessage("Microsoft.Security", "CA2134:MethodsMustOverrideWithConsistentTransparencyFxCopRule")]
        public override void GetObjectData(System.Runtime.Serialization.SerializationInfo info, System.Runtime.Serialization.StreamingContext context)
        {
            base.GetObjectData(info, context);
        }
#endif

    }
}<|MERGE_RESOLUTION|>--- conflicted
+++ resolved
@@ -33,11 +33,7 @@
     /// name as a directory in this repository. Either provide another name for the file,
     /// or add the file in a directory that does not match the file name.
     /// </summary>
-<<<<<<< HEAD
-#if !NETSTANDARD
-=======
-    #if !PCL && !NETSTANDARD
->>>>>>> 1327e649
+    #if !NETSTANDARD
     [Serializable]
     #endif
     public partial class FileNameConflictsWithDirectoryNameException : AmazonCodeCommitException
