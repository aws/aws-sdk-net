/*
 * Copyright 2010-2014 Amazon.com, Inc. or its affiliates. All Rights Reserved.
 * 
 * Licensed under the Apache License, Version 2.0 (the "License").
 * You may not use this file except in compliance with the License.
 * A copy of the License is located at
 * 
 *  http://aws.amazon.com/apache2.0
 * 
 * or in the "license" file accompanying this file. This file is distributed
 * on an "AS IS" BASIS, WITHOUT WARRANTIES OR CONDITIONS OF ANY KIND, either
 * express or implied. See the License for the specific language governing
 * permissions and limitations under the License.
 */

/*
 * Do not modify this file. This file is generated from the codecommit-2015-04-13.normal.json service model.
 */
using System;
using System.Collections.Generic;
using System.Xml.Serialization;
using System.Text;
using System.IO;
using System.Net;

using Amazon.Runtime;
using Amazon.Runtime.Internal;

namespace Amazon.CodeCommit.Model
{
    /// <summary>
    /// A list of commit IDs is required, but was either not specified or the list was empty.
    /// </summary>
<<<<<<< HEAD
#if !NETSTANDARD
=======
    #if !PCL && !NETSTANDARD
>>>>>>> 1327e649
    [Serializable]
    #endif
    public partial class CommitIdsListRequiredException : AmazonCodeCommitException
    {

        /// <summary>
        /// Constructs a new CommitIdsListRequiredException with the specified error
        /// message.
        /// </summary>
        /// <param name="message">
        /// Describes the error encountered.
        /// </param>
        public CommitIdsListRequiredException(string message) 
            : base(message) {}

        /// <summary>
        /// Construct instance of CommitIdsListRequiredException
        /// </summary>
        /// <param name="message"></param>
        /// <param name="innerException"></param>
        public CommitIdsListRequiredException(string message, Exception innerException) 
            : base(message, innerException) {}

        /// <summary>
        /// Construct instance of CommitIdsListRequiredException
        /// </summary>
        /// <param name="innerException"></param>
        public CommitIdsListRequiredException(Exception innerException) 
            : base(innerException) {}

        /// <summary>
        /// Construct instance of CommitIdsListRequiredException
        /// </summary>
        /// <param name="message"></param>
        /// <param name="innerException"></param>
        /// <param name="errorType"></param>
        /// <param name="errorCode"></param>
        /// <param name="requestId"></param>
        /// <param name="statusCode"></param>
        public CommitIdsListRequiredException(string message, Exception innerException, ErrorType errorType, string errorCode, string requestId, HttpStatusCode statusCode) 
            : base(message, innerException, errorType, errorCode, requestId, statusCode) {}

        /// <summary>
        /// Construct instance of CommitIdsListRequiredException
        /// </summary>
        /// <param name="message"></param>
        /// <param name="errorType"></param>
        /// <param name="errorCode"></param>
        /// <param name="requestId"></param>
        /// <param name="statusCode"></param>
        public CommitIdsListRequiredException(string message, ErrorType errorType, string errorCode, string requestId, HttpStatusCode statusCode) 
            : base(message, errorType, errorCode, requestId, statusCode) {}


#if !NETSTANDARD
        /// <summary>
        /// Constructs a new instance of the CommitIdsListRequiredException class with serialized data.
        /// </summary>
        /// <param name="info">The <see cref="T:System.Runtime.Serialization.SerializationInfo" /> that holds the serialized object data about the exception being thrown.</param>
        /// <param name="context">The <see cref="T:System.Runtime.Serialization.StreamingContext" /> that contains contextual information about the source or destination.</param>
        /// <exception cref="T:System.ArgumentNullException">The <paramref name="info" /> parameter is null. </exception>
        /// <exception cref="T:System.Runtime.Serialization.SerializationException">The class name is null or <see cref="P:System.Exception.HResult" /> is zero (0). </exception>
        protected CommitIdsListRequiredException(System.Runtime.Serialization.SerializationInfo info, System.Runtime.Serialization.StreamingContext context)
            : base(info, context)
        {
        }

        /// <summary>
        /// Sets the <see cref="T:System.Runtime.Serialization.SerializationInfo" /> with information about the exception.
        /// </summary>
        /// <param name="info">The <see cref="T:System.Runtime.Serialization.SerializationInfo" /> that holds the serialized object data about the exception being thrown.</param>
        /// <param name="context">The <see cref="T:System.Runtime.Serialization.StreamingContext" /> that contains contextual information about the source or destination.</param>
        /// <exception cref="T:System.ArgumentNullException">The <paramref name="info" /> parameter is a null reference (Nothing in Visual Basic). </exception>
#if BCL35
        [System.Security.Permissions.SecurityPermission(
            System.Security.Permissions.SecurityAction.LinkDemand,
            Flags = System.Security.Permissions.SecurityPermissionFlag.SerializationFormatter)]
#endif
        [System.Security.SecurityCritical]
        // These FxCop rules are giving false-positives for this method
        [System.Diagnostics.CodeAnalysis.SuppressMessage("Microsoft.Security", "CA2123:OverrideLinkDemandsShouldBeIdenticalToBase")]
        [System.Diagnostics.CodeAnalysis.SuppressMessage("Microsoft.Security", "CA2134:MethodsMustOverrideWithConsistentTransparencyFxCopRule")]
        public override void GetObjectData(System.Runtime.Serialization.SerializationInfo info, System.Runtime.Serialization.StreamingContext context)
        {
            base.GetObjectData(info, context);
        }
#endif

    }
}<|MERGE_RESOLUTION|>--- conflicted
+++ resolved
@@ -31,11 +31,7 @@
     /// <summary>
     /// A list of commit IDs is required, but was either not specified or the list was empty.
     /// </summary>
-<<<<<<< HEAD
-#if !NETSTANDARD
-=======
-    #if !PCL && !NETSTANDARD
->>>>>>> 1327e649
+    #if !NETSTANDARD
     [Serializable]
     #endif
     public partial class CommitIdsListRequiredException : AmazonCodeCommitException
