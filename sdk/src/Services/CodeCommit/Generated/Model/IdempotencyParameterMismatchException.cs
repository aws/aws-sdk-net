--- conflicted
+++ resolved
@@ -32,11 +32,7 @@
     /// The client request token is not valid. Either the token is not in a valid format,
     /// or the token has been used in a previous request and cannot be reused.
     /// </summary>
-<<<<<<< HEAD
-#if !NETSTANDARD
-=======
-    #if !PCL && !NETSTANDARD
->>>>>>> 1327e649
+    #if !NETSTANDARD
     [Serializable]
     #endif
     public partial class IdempotencyParameterMismatchException : AmazonCodeCommitException
