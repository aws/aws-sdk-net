/*
 * Copyright 2010-2014 Amazon.com, Inc. or its affiliates. All Rights Reserved.
 * 
 * Licensed under the Apache License, Version 2.0 (the "License").
 * You may not use this file except in compliance with the License.
 * A copy of the License is located at
 * 
 *  http://aws.amazon.com/apache2.0
 * 
 * or in the "license" file accompanying this file. This file is distributed
 * on an "AS IS" BASIS, WITHOUT WARRANTIES OR CONDITIONS OF ANY KIND, either
 * express or implied. See the License for the specific language governing
 * permissions and limitations under the License.
 */

/*
 * Do not modify this file. This file is generated from the codecommit-2015-04-13.normal.json service model.
 */
using System;
using System.Collections.Generic;
using System.Xml.Serialization;
using System.Text;
using System.IO;
using System.Net;

using Amazon.Runtime;
using Amazon.Runtime.Internal;

namespace Amazon.CodeCommit.Model
{
    /// <summary>
    /// The user name is not valid because it has exceeded the character limit for author
    /// names.
    /// </summary>
<<<<<<< HEAD
#if !NETSTANDARD
=======
    #if !PCL && !NETSTANDARD
>>>>>>> 1327e649
    [Serializable]
    #endif
    public partial class NameLengthExceededException : AmazonCodeCommitException
    {

        /// <summary>
        /// Constructs a new NameLengthExceededException with the specified error
        /// message.
        /// </summary>
        /// <param name="message">
        /// Describes the error encountered.
        /// </param>
        public NameLengthExceededException(string message) 
            : base(message) {}

        /// <summary>
        /// Construct instance of NameLengthExceededException
        /// </summary>
        /// <param name="message"></param>
        /// <param name="innerException"></param>
        public NameLengthExceededException(string message, Exception innerException) 
            : base(message, innerException) {}

        /// <summary>
        /// Construct instance of NameLengthExceededException
        /// </summary>
        /// <param name="innerException"></param>
        public NameLengthExceededException(Exception innerException) 
            : base(innerException) {}

        /// <summary>
        /// Construct instance of NameLengthExceededException
        /// </summary>
        /// <param name="message"></param>
        /// <param name="innerException"></param>
        /// <param name="errorType"></param>
        /// <param name="errorCode"></param>
        /// <param name="requestId"></param>
        /// <param name="statusCode"></param>
        public NameLengthExceededException(string message, Exception innerException, ErrorType errorType, string errorCode, string requestId, HttpStatusCode statusCode) 
            : base(message, innerException, errorType, errorCode, requestId, statusCode) {}

        /// <summary>
        /// Construct instance of NameLengthExceededException
        /// </summary>
        /// <param name="message"></param>
        /// <param name="errorType"></param>
        /// <param name="errorCode"></param>
        /// <param name="requestId"></param>
        /// <param name="statusCode"></param>
        public NameLengthExceededException(string message, ErrorType errorType, string errorCode, string requestId, HttpStatusCode statusCode) 
            : base(message, errorType, errorCode, requestId, statusCode) {}


#if !NETSTANDARD
        /// <summary>
        /// Constructs a new instance of the NameLengthExceededException class with serialized data.
        /// </summary>
        /// <param name="info">The <see cref="T:System.Runtime.Serialization.SerializationInfo" /> that holds the serialized object data about the exception being thrown.</param>
        /// <param name="context">The <see cref="T:System.Runtime.Serialization.StreamingContext" /> that contains contextual information about the source or destination.</param>
        /// <exception cref="T:System.ArgumentNullException">The <paramref name="info" /> parameter is null. </exception>
        /// <exception cref="T:System.Runtime.Serialization.SerializationException">The class name is null or <see cref="P:System.Exception.HResult" /> is zero (0). </exception>
        protected NameLengthExceededException(System.Runtime.Serialization.SerializationInfo info, System.Runtime.Serialization.StreamingContext context)
            : base(info, context)
        {
        }

        /// <summary>
        /// Sets the <see cref="T:System.Runtime.Serialization.SerializationInfo" /> with information about the exception.
        /// </summary>
        /// <param name="info">The <see cref="T:System.Runtime.Serialization.SerializationInfo" /> that holds the serialized object data about the exception being thrown.</param>
        /// <param name="context">The <see cref="T:System.Runtime.Serialization.StreamingContext" /> that contains contextual information about the source or destination.</param>
        /// <exception cref="T:System.ArgumentNullException">The <paramref name="info" /> parameter is a null reference (Nothing in Visual Basic). </exception>
#if BCL35
        [System.Security.Permissions.SecurityPermission(
            System.Security.Permissions.SecurityAction.LinkDemand,
            Flags = System.Security.Permissions.SecurityPermissionFlag.SerializationFormatter)]
#endif
        [System.Security.SecurityCritical]
        // These FxCop rules are giving false-positives for this method
        [System.Diagnostics.CodeAnalysis.SuppressMessage("Microsoft.Security", "CA2123:OverrideLinkDemandsShouldBeIdenticalToBase")]
        [System.Diagnostics.CodeAnalysis.SuppressMessage("Microsoft.Security", "CA2134:MethodsMustOverrideWithConsistentTransparencyFxCopRule")]
        public override void GetObjectData(System.Runtime.Serialization.SerializationInfo info, System.Runtime.Serialization.StreamingContext context)
        {
            base.GetObjectData(info, context);
        }
#endif

    }
}<|MERGE_RESOLUTION|>--- conflicted
+++ resolved
@@ -32,11 +32,7 @@
     /// The user name is not valid because it has exceeded the character limit for author
     /// names.
     /// </summary>
-<<<<<<< HEAD
-#if !NETSTANDARD
-=======
-    #if !PCL && !NETSTANDARD
->>>>>>> 1327e649
+    #if !NETSTANDARD
     [Serializable]
     #endif
     public partial class NameLengthExceededException : AmazonCodeCommitException
