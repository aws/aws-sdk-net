--- conflicted
+++ resolved
@@ -32,11 +32,7 @@
     /// An approval rule with that name already exists. Approval rule names must be unique
     /// within the scope of a pull request.
     /// </summary>
-<<<<<<< HEAD
-#if !NETSTANDARD
-=======
-    #if !PCL && !NETSTANDARD
->>>>>>> 1327e649
+    #if !NETSTANDARD
     [Serializable]
     #endif
     public partial class ApprovalRuleNameAlreadyExistsException : AmazonCodeCommitException
