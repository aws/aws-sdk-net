/*
 * Copyright 2010-2014 Amazon.com, Inc. or its affiliates. All Rights Reserved.
 * 
 * Licensed under the Apache License, Version 2.0 (the "License").
 * You may not use this file except in compliance with the License.
 * A copy of the License is located at
 * 
 *  http://aws.amazon.com/apache2.0
 * 
 * or in the "license" file accompanying this file. This file is distributed
 * on an "AS IS" BASIS, WITHOUT WARRANTIES OR CONDITIONS OF ANY KIND, either
 * express or implied. See the License for the specific language governing
 * permissions and limitations under the License.
 */

/*
 * Do not modify this file. This file is generated from the codecommit-2015-04-13.normal.json service model.
 */
using System;
using System.Collections.Generic;
using System.Xml.Serialization;
using System.Text;
using System.IO;
using System.Net;

using Amazon.Runtime;
using Amazon.Runtime.Internal;

namespace Amazon.CodeCommit.Model
{
    /// <summary>
    /// The position is not valid. Make sure that the line number exists in the version of
    /// the file you want to comment on.
    /// </summary>
<<<<<<< HEAD
#if !NETSTANDARD
=======
    #if !PCL && !NETSTANDARD
>>>>>>> 1327e649
    [Serializable]
    #endif
    public partial class InvalidFilePositionException : AmazonCodeCommitException
    {

        /// <summary>
        /// Constructs a new InvalidFilePositionException with the specified error
        /// message.
        /// </summary>
        /// <param name="message">
        /// Describes the error encountered.
        /// </param>
        public InvalidFilePositionException(string message) 
            : base(message) {}

        /// <summary>
        /// Construct instance of InvalidFilePositionException
        /// </summary>
        /// <param name="message"></param>
        /// <param name="innerException"></param>
        public InvalidFilePositionException(string message, Exception innerException) 
            : base(message, innerException) {}

        /// <summary>
        /// Construct instance of InvalidFilePositionException
        /// </summary>
        /// <param name="innerException"></param>
        public InvalidFilePositionException(Exception innerException) 
            : base(innerException) {}

        /// <summary>
        /// Construct instance of InvalidFilePositionException
        /// </summary>
        /// <param name="message"></param>
        /// <param name="innerException"></param>
        /// <param name="errorType"></param>
        /// <param name="errorCode"></param>
        /// <param name="requestId"></param>
        /// <param name="statusCode"></param>
        public InvalidFilePositionException(string message, Exception innerException, ErrorType errorType, string errorCode, string requestId, HttpStatusCode statusCode) 
            : base(message, innerException, errorType, errorCode, requestId, statusCode) {}

        /// <summary>
        /// Construct instance of InvalidFilePositionException
        /// </summary>
        /// <param name="message"></param>
        /// <param name="errorType"></param>
        /// <param name="errorCode"></param>
        /// <param name="requestId"></param>
        /// <param name="statusCode"></param>
        public InvalidFilePositionException(string message, ErrorType errorType, string errorCode, string requestId, HttpStatusCode statusCode) 
            : base(message, errorType, errorCode, requestId, statusCode) {}


#if !NETSTANDARD
        /// <summary>
        /// Constructs a new instance of the InvalidFilePositionException class with serialized data.
        /// </summary>
        /// <param name="info">The <see cref="T:System.Runtime.Serialization.SerializationInfo" /> that holds the serialized object data about the exception being thrown.</param>
        /// <param name="context">The <see cref="T:System.Runtime.Serialization.StreamingContext" /> that contains contextual information about the source or destination.</param>
        /// <exception cref="T:System.ArgumentNullException">The <paramref name="info" /> parameter is null. </exception>
        /// <exception cref="T:System.Runtime.Serialization.SerializationException">The class name is null or <see cref="P:System.Exception.HResult" /> is zero (0). </exception>
        protected InvalidFilePositionException(System.Runtime.Serialization.SerializationInfo info, System.Runtime.Serialization.StreamingContext context)
            : base(info, context)
        {
        }

        /// <summary>
        /// Sets the <see cref="T:System.Runtime.Serialization.SerializationInfo" /> with information about the exception.
        /// </summary>
        /// <param name="info">The <see cref="T:System.Runtime.Serialization.SerializationInfo" /> that holds the serialized object data about the exception being thrown.</param>
        /// <param name="context">The <see cref="T:System.Runtime.Serialization.StreamingContext" /> that contains contextual information about the source or destination.</param>
        /// <exception cref="T:System.ArgumentNullException">The <paramref name="info" /> parameter is a null reference (Nothing in Visual Basic). </exception>
#if BCL35
        [System.Security.Permissions.SecurityPermission(
            System.Security.Permissions.SecurityAction.LinkDemand,
            Flags = System.Security.Permissions.SecurityPermissionFlag.SerializationFormatter)]
#endif
        [System.Security.SecurityCritical]
        // These FxCop rules are giving false-positives for this method
        [System.Diagnostics.CodeAnalysis.SuppressMessage("Microsoft.Security", "CA2123:OverrideLinkDemandsShouldBeIdenticalToBase")]
        [System.Diagnostics.CodeAnalysis.SuppressMessage("Microsoft.Security", "CA2134:MethodsMustOverrideWithConsistentTransparencyFxCopRule")]
        public override void GetObjectData(System.Runtime.Serialization.SerializationInfo info, System.Runtime.Serialization.StreamingContext context)
        {
            base.GetObjectData(info, context);
        }
#endif

    }
}<|MERGE_RESOLUTION|>--- conflicted
+++ resolved
@@ -32,11 +32,7 @@
     /// The position is not valid. Make sure that the line number exists in the version of
     /// the file you want to comment on.
     /// </summary>
-<<<<<<< HEAD
-#if !NETSTANDARD
-=======
-    #if !PCL && !NETSTANDARD
->>>>>>> 1327e649
+    #if !NETSTANDARD
     [Serializable]
     #endif
     public partial class InvalidFilePositionException : AmazonCodeCommitException
