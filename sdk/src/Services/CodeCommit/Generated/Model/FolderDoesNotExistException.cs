--- conflicted
+++ resolved
@@ -32,11 +32,7 @@
     /// The specified folder does not exist. Either the folder name is not correct, or you
     /// did not enter the full path to the folder.
     /// </summary>
-<<<<<<< HEAD
-#if !NETSTANDARD
-=======
-    #if !PCL && !NETSTANDARD
->>>>>>> 1327e649
+    #if !NETSTANDARD
     [Serializable]
     #endif
     public partial class FolderDoesNotExistException : AmazonCodeCommitException
