/*
 * Copyright 2010-2014 Amazon.com, Inc. or its affiliates. All Rights Reserved.
 * 
 * Licensed under the Apache License, Version 2.0 (the "License").
 * You may not use this file except in compliance with the License.
 * A copy of the License is located at
 * 
 *  http://aws.amazon.com/apache2.0
 * 
 * or in the "license" file accompanying this file. This file is distributed
 * on an "AS IS" BASIS, WITHOUT WARRANTIES OR CONDITIONS OF ANY KIND, either
 * express or implied. See the License for the specific language governing
 * permissions and limitations under the License.
 */

/*
 * Do not modify this file. This file is generated from the codecommit-2015-04-13.normal.json service model.
 */
using System;
using System.Collections.Generic;
using System.Xml.Serialization;
using System.Text;
using System.IO;
using System.Net;

using Amazon.Runtime;
using Amazon.Runtime.Internal;

namespace Amazon.CodeCommit.Model
{
    /// <summary>
    /// The specified approval rule template does not exist. Verify that the name is correct
    /// and that you are signed in to the AWS Region where the template was created, and then
    /// try again.
    /// </summary>
<<<<<<< HEAD
#if !NETSTANDARD
=======
    #if !PCL && !NETSTANDARD
>>>>>>> 1327e649
    [Serializable]
    #endif
    public partial class ApprovalRuleTemplateDoesNotExistException : AmazonCodeCommitException
    {

        /// <summary>
        /// Constructs a new ApprovalRuleTemplateDoesNotExistException with the specified error
        /// message.
        /// </summary>
        /// <param name="message">
        /// Describes the error encountered.
        /// </param>
        public ApprovalRuleTemplateDoesNotExistException(string message) 
            : base(message) {}

        /// <summary>
        /// Construct instance of ApprovalRuleTemplateDoesNotExistException
        /// </summary>
        /// <param name="message"></param>
        /// <param name="innerException"></param>
        public ApprovalRuleTemplateDoesNotExistException(string message, Exception innerException) 
            : base(message, innerException) {}

        /// <summary>
        /// Construct instance of ApprovalRuleTemplateDoesNotExistException
        /// </summary>
        /// <param name="innerException"></param>
        public ApprovalRuleTemplateDoesNotExistException(Exception innerException) 
            : base(innerException) {}

        /// <summary>
        /// Construct instance of ApprovalRuleTemplateDoesNotExistException
        /// </summary>
        /// <param name="message"></param>
        /// <param name="innerException"></param>
        /// <param name="errorType"></param>
        /// <param name="errorCode"></param>
        /// <param name="requestId"></param>
        /// <param name="statusCode"></param>
        public ApprovalRuleTemplateDoesNotExistException(string message, Exception innerException, ErrorType errorType, string errorCode, string requestId, HttpStatusCode statusCode) 
            : base(message, innerException, errorType, errorCode, requestId, statusCode) {}

        /// <summary>
        /// Construct instance of ApprovalRuleTemplateDoesNotExistException
        /// </summary>
        /// <param name="message"></param>
        /// <param name="errorType"></param>
        /// <param name="errorCode"></param>
        /// <param name="requestId"></param>
        /// <param name="statusCode"></param>
        public ApprovalRuleTemplateDoesNotExistException(string message, ErrorType errorType, string errorCode, string requestId, HttpStatusCode statusCode) 
            : base(message, errorType, errorCode, requestId, statusCode) {}


#if !NETSTANDARD
        /// <summary>
        /// Constructs a new instance of the ApprovalRuleTemplateDoesNotExistException class with serialized data.
        /// </summary>
        /// <param name="info">The <see cref="T:System.Runtime.Serialization.SerializationInfo" /> that holds the serialized object data about the exception being thrown.</param>
        /// <param name="context">The <see cref="T:System.Runtime.Serialization.StreamingContext" /> that contains contextual information about the source or destination.</param>
        /// <exception cref="T:System.ArgumentNullException">The <paramref name="info" /> parameter is null. </exception>
        /// <exception cref="T:System.Runtime.Serialization.SerializationException">The class name is null or <see cref="P:System.Exception.HResult" /> is zero (0). </exception>
        protected ApprovalRuleTemplateDoesNotExistException(System.Runtime.Serialization.SerializationInfo info, System.Runtime.Serialization.StreamingContext context)
            : base(info, context)
        {
        }

        /// <summary>
        /// Sets the <see cref="T:System.Runtime.Serialization.SerializationInfo" /> with information about the exception.
        /// </summary>
        /// <param name="info">The <see cref="T:System.Runtime.Serialization.SerializationInfo" /> that holds the serialized object data about the exception being thrown.</param>
        /// <param name="context">The <see cref="T:System.Runtime.Serialization.StreamingContext" /> that contains contextual information about the source or destination.</param>
        /// <exception cref="T:System.ArgumentNullException">The <paramref name="info" /> parameter is a null reference (Nothing in Visual Basic). </exception>
#if BCL35
        [System.Security.Permissions.SecurityPermission(
            System.Security.Permissions.SecurityAction.LinkDemand,
            Flags = System.Security.Permissions.SecurityPermissionFlag.SerializationFormatter)]
#endif
        [System.Security.SecurityCritical]
        // These FxCop rules are giving false-positives for this method
        [System.Diagnostics.CodeAnalysis.SuppressMessage("Microsoft.Security", "CA2123:OverrideLinkDemandsShouldBeIdenticalToBase")]
        [System.Diagnostics.CodeAnalysis.SuppressMessage("Microsoft.Security", "CA2134:MethodsMustOverrideWithConsistentTransparencyFxCopRule")]
        public override void GetObjectData(System.Runtime.Serialization.SerializationInfo info, System.Runtime.Serialization.StreamingContext context)
        {
            base.GetObjectData(info, context);
        }
#endif

    }
}<|MERGE_RESOLUTION|>--- conflicted
+++ resolved
@@ -33,11 +33,7 @@
     /// and that you are signed in to the AWS Region where the template was created, and then
     /// try again.
     /// </summary>
-<<<<<<< HEAD
-#if !NETSTANDARD
-=======
-    #if !PCL && !NETSTANDARD
->>>>>>> 1327e649
+    #if !NETSTANDARD
     [Serializable]
     #endif
     public partial class ApprovalRuleTemplateDoesNotExistException : AmazonCodeCommitException
