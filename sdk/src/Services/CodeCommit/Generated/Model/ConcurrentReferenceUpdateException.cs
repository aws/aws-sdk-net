/*
 * Copyright 2010-2014 Amazon.com, Inc. or its affiliates. All Rights Reserved.
 * 
 * Licensed under the Apache License, Version 2.0 (the "License").
 * You may not use this file except in compliance with the License.
 * A copy of the License is located at
 * 
 *  http://aws.amazon.com/apache2.0
 * 
 * or in the "license" file accompanying this file. This file is distributed
 * on an "AS IS" BASIS, WITHOUT WARRANTIES OR CONDITIONS OF ANY KIND, either
 * express or implied. See the License for the specific language governing
 * permissions and limitations under the License.
 */

/*
 * Do not modify this file. This file is generated from the codecommit-2015-04-13.normal.json service model.
 */
using System;
using System.Collections.Generic;
using System.Xml.Serialization;
using System.Text;
using System.IO;
using System.Net;

using Amazon.Runtime;
using Amazon.Runtime.Internal;

namespace Amazon.CodeCommit.Model
{
    /// <summary>
    /// The merge cannot be completed because the target branch has been modified. Another
    /// user might have modified the target branch while the merge was in progress. Wait a
    /// few minutes, and then try again.
    /// </summary>
<<<<<<< HEAD
#if !NETSTANDARD
=======
    #if !PCL && !NETSTANDARD
>>>>>>> 1327e649
    [Serializable]
    #endif
    public partial class ConcurrentReferenceUpdateException : AmazonCodeCommitException
    {

        /// <summary>
        /// Constructs a new ConcurrentReferenceUpdateException with the specified error
        /// message.
        /// </summary>
        /// <param name="message">
        /// Describes the error encountered.
        /// </param>
        public ConcurrentReferenceUpdateException(string message) 
            : base(message) {}

        /// <summary>
        /// Construct instance of ConcurrentReferenceUpdateException
        /// </summary>
        /// <param name="message"></param>
        /// <param name="innerException"></param>
        public ConcurrentReferenceUpdateException(string message, Exception innerException) 
            : base(message, innerException) {}

        /// <summary>
        /// Construct instance of ConcurrentReferenceUpdateException
        /// </summary>
        /// <param name="innerException"></param>
        public ConcurrentReferenceUpdateException(Exception innerException) 
            : base(innerException) {}

        /// <summary>
        /// Construct instance of ConcurrentReferenceUpdateException
        /// </summary>
        /// <param name="message"></param>
        /// <param name="innerException"></param>
        /// <param name="errorType"></param>
        /// <param name="errorCode"></param>
        /// <param name="requestId"></param>
        /// <param name="statusCode"></param>
        public ConcurrentReferenceUpdateException(string message, Exception innerException, ErrorType errorType, string errorCode, string requestId, HttpStatusCode statusCode) 
            : base(message, innerException, errorType, errorCode, requestId, statusCode) {}

        /// <summary>
        /// Construct instance of ConcurrentReferenceUpdateException
        /// </summary>
        /// <param name="message"></param>
        /// <param name="errorType"></param>
        /// <param name="errorCode"></param>
        /// <param name="requestId"></param>
        /// <param name="statusCode"></param>
        public ConcurrentReferenceUpdateException(string message, ErrorType errorType, string errorCode, string requestId, HttpStatusCode statusCode) 
            : base(message, errorType, errorCode, requestId, statusCode) {}


#if !NETSTANDARD
        /// <summary>
        /// Constructs a new instance of the ConcurrentReferenceUpdateException class with serialized data.
        /// </summary>
        /// <param name="info">The <see cref="T:System.Runtime.Serialization.SerializationInfo" /> that holds the serialized object data about the exception being thrown.</param>
        /// <param name="context">The <see cref="T:System.Runtime.Serialization.StreamingContext" /> that contains contextual information about the source or destination.</param>
        /// <exception cref="T:System.ArgumentNullException">The <paramref name="info" /> parameter is null. </exception>
        /// <exception cref="T:System.Runtime.Serialization.SerializationException">The class name is null or <see cref="P:System.Exception.HResult" /> is zero (0). </exception>
        protected ConcurrentReferenceUpdateException(System.Runtime.Serialization.SerializationInfo info, System.Runtime.Serialization.StreamingContext context)
            : base(info, context)
        {
        }

        /// <summary>
        /// Sets the <see cref="T:System.Runtime.Serialization.SerializationInfo" /> with information about the exception.
        /// </summary>
        /// <param name="info">The <see cref="T:System.Runtime.Serialization.SerializationInfo" /> that holds the serialized object data about the exception being thrown.</param>
        /// <param name="context">The <see cref="T:System.Runtime.Serialization.StreamingContext" /> that contains contextual information about the source or destination.</param>
        /// <exception cref="T:System.ArgumentNullException">The <paramref name="info" /> parameter is a null reference (Nothing in Visual Basic). </exception>
#if BCL35
        [System.Security.Permissions.SecurityPermission(
            System.Security.Permissions.SecurityAction.LinkDemand,
            Flags = System.Security.Permissions.SecurityPermissionFlag.SerializationFormatter)]
#endif
        [System.Security.SecurityCritical]
        // These FxCop rules are giving false-positives for this method
        [System.Diagnostics.CodeAnalysis.SuppressMessage("Microsoft.Security", "CA2123:OverrideLinkDemandsShouldBeIdenticalToBase")]
        [System.Diagnostics.CodeAnalysis.SuppressMessage("Microsoft.Security", "CA2134:MethodsMustOverrideWithConsistentTransparencyFxCopRule")]
        public override void GetObjectData(System.Runtime.Serialization.SerializationInfo info, System.Runtime.Serialization.StreamingContext context)
        {
            base.GetObjectData(info, context);
        }
#endif

    }
}<|MERGE_RESOLUTION|>--- conflicted
+++ resolved
@@ -33,11 +33,7 @@
     /// user might have modified the target branch while the merge was in progress. Wait a
     /// few minutes, and then try again.
     /// </summary>
-<<<<<<< HEAD
-#if !NETSTANDARD
-=======
-    #if !PCL && !NETSTANDARD
->>>>>>> 1327e649
+    #if !NETSTANDARD
     [Serializable]
     #endif
     public partial class ConcurrentReferenceUpdateException : AmazonCodeCommitException
