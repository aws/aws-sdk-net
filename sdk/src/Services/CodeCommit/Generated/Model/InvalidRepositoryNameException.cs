--- conflicted
+++ resolved
@@ -39,11 +39,7 @@
     /// </para>
     ///  </note>
     /// </summary>
-<<<<<<< HEAD
-#if !NETSTANDARD
-=======
-    #if !PCL && !NETSTANDARD
->>>>>>> 1327e649
+    #if !NETSTANDARD
     [Serializable]
     #endif
     public partial class InvalidRepositoryNameException : AmazonCodeCommitException
