--- conflicted
+++ resolved
@@ -31,11 +31,7 @@
     /// <summary>
     /// At least one branch name is required, but was not specified in the trigger configuration.
     /// </summary>
-<<<<<<< HEAD
-#if !NETSTANDARD
-=======
-    #if !PCL && !NETSTANDARD
->>>>>>> 1327e649
+    #if !NETSTANDARD
     [Serializable]
     #endif
     public partial class RepositoryTriggerBranchNameListRequiredException : AmazonCodeCommitException
