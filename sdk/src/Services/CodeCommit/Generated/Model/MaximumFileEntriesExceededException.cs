/*
 * Copyright 2010-2014 Amazon.com, Inc. or its affiliates. All Rights Reserved.
 * 
 * Licensed under the Apache License, Version 2.0 (the "License").
 * You may not use this file except in compliance with the License.
 * A copy of the License is located at
 * 
 *  http://aws.amazon.com/apache2.0
 * 
 * or in the "license" file accompanying this file. This file is distributed
 * on an "AS IS" BASIS, WITHOUT WARRANTIES OR CONDITIONS OF ANY KIND, either
 * express or implied. See the License for the specific language governing
 * permissions and limitations under the License.
 */

/*
 * Do not modify this file. This file is generated from the codecommit-2015-04-13.normal.json service model.
 */
using System;
using System.Collections.Generic;
using System.Xml.Serialization;
using System.Text;
using System.IO;
using System.Net;

using Amazon.Runtime;
using Amazon.Runtime.Internal;

namespace Amazon.CodeCommit.Model
{
    /// <summary>
    /// The number of specified files to change as part of this commit exceeds the maximum
    /// number of files that can be changed in a single commit. Consider using a Git client
    /// for these changes.
    /// </summary>
<<<<<<< HEAD
#if !NETSTANDARD
=======
    #if !PCL && !NETSTANDARD
>>>>>>> 1327e649
    [Serializable]
    #endif
    public partial class MaximumFileEntriesExceededException : AmazonCodeCommitException
    {

        /// <summary>
        /// Constructs a new MaximumFileEntriesExceededException with the specified error
        /// message.
        /// </summary>
        /// <param name="message">
        /// Describes the error encountered.
        /// </param>
        public MaximumFileEntriesExceededException(string message) 
            : base(message) {}

        /// <summary>
        /// Construct instance of MaximumFileEntriesExceededException
        /// </summary>
        /// <param name="message"></param>
        /// <param name="innerException"></param>
        public MaximumFileEntriesExceededException(string message, Exception innerException) 
            : base(message, innerException) {}

        /// <summary>
        /// Construct instance of MaximumFileEntriesExceededException
        /// </summary>
        /// <param name="innerException"></param>
        public MaximumFileEntriesExceededException(Exception innerException) 
            : base(innerException) {}

        /// <summary>
        /// Construct instance of MaximumFileEntriesExceededException
        /// </summary>
        /// <param name="message"></param>
        /// <param name="innerException"></param>
        /// <param name="errorType"></param>
        /// <param name="errorCode"></param>
        /// <param name="requestId"></param>
        /// <param name="statusCode"></param>
        public MaximumFileEntriesExceededException(string message, Exception innerException, ErrorType errorType, string errorCode, string requestId, HttpStatusCode statusCode) 
            : base(message, innerException, errorType, errorCode, requestId, statusCode) {}

        /// <summary>
        /// Construct instance of MaximumFileEntriesExceededException
        /// </summary>
        /// <param name="message"></param>
        /// <param name="errorType"></param>
        /// <param name="errorCode"></param>
        /// <param name="requestId"></param>
        /// <param name="statusCode"></param>
        public MaximumFileEntriesExceededException(string message, ErrorType errorType, string errorCode, string requestId, HttpStatusCode statusCode) 
            : base(message, errorType, errorCode, requestId, statusCode) {}


#if !NETSTANDARD
        /// <summary>
        /// Constructs a new instance of the MaximumFileEntriesExceededException class with serialized data.
        /// </summary>
        /// <param name="info">The <see cref="T:System.Runtime.Serialization.SerializationInfo" /> that holds the serialized object data about the exception being thrown.</param>
        /// <param name="context">The <see cref="T:System.Runtime.Serialization.StreamingContext" /> that contains contextual information about the source or destination.</param>
        /// <exception cref="T:System.ArgumentNullException">The <paramref name="info" /> parameter is null. </exception>
        /// <exception cref="T:System.Runtime.Serialization.SerializationException">The class name is null or <see cref="P:System.Exception.HResult" /> is zero (0). </exception>
        protected MaximumFileEntriesExceededException(System.Runtime.Serialization.SerializationInfo info, System.Runtime.Serialization.StreamingContext context)
            : base(info, context)
        {
        }

        /// <summary>
        /// Sets the <see cref="T:System.Runtime.Serialization.SerializationInfo" /> with information about the exception.
        /// </summary>
        /// <param name="info">The <see cref="T:System.Runtime.Serialization.SerializationInfo" /> that holds the serialized object data about the exception being thrown.</param>
        /// <param name="context">The <see cref="T:System.Runtime.Serialization.StreamingContext" /> that contains contextual information about the source or destination.</param>
        /// <exception cref="T:System.ArgumentNullException">The <paramref name="info" /> parameter is a null reference (Nothing in Visual Basic). </exception>
#if BCL35
        [System.Security.Permissions.SecurityPermission(
            System.Security.Permissions.SecurityAction.LinkDemand,
            Flags = System.Security.Permissions.SecurityPermissionFlag.SerializationFormatter)]
#endif
        [System.Security.SecurityCritical]
        // These FxCop rules are giving false-positives for this method
        [System.Diagnostics.CodeAnalysis.SuppressMessage("Microsoft.Security", "CA2123:OverrideLinkDemandsShouldBeIdenticalToBase")]
        [System.Diagnostics.CodeAnalysis.SuppressMessage("Microsoft.Security", "CA2134:MethodsMustOverrideWithConsistentTransparencyFxCopRule")]
        public override void GetObjectData(System.Runtime.Serialization.SerializationInfo info, System.Runtime.Serialization.StreamingContext context)
        {
            base.GetObjectData(info, context);
        }
#endif

    }
}<|MERGE_RESOLUTION|>--- conflicted
+++ resolved
@@ -33,11 +33,7 @@
     /// number of files that can be changed in a single commit. Consider using a Git client
     /// for these changes.
     /// </summary>
-<<<<<<< HEAD
-#if !NETSTANDARD
-=======
-    #if !PCL && !NETSTANDARD
->>>>>>> 1327e649
+    #if !NETSTANDARD
     [Serializable]
     #endif
     public partial class MaximumFileEntriesExceededException : AmazonCodeCommitException
