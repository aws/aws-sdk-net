--- conflicted
+++ resolved
@@ -32,11 +32,7 @@
     /// The specified file mode permission is not valid. For a list of valid file mode permissions,
     /// see <a>PutFile</a>.
     /// </summary>
-<<<<<<< HEAD
-#if !NETSTANDARD
-=======
-    #if !PCL && !NETSTANDARD
->>>>>>> 1327e649
+    #if !NETSTANDARD
     [Serializable]
     #endif
     public partial class InvalidFileModeException : AmazonCodeCommitException
