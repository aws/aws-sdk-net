/*
 * Copyright 2010-2014 Amazon.com, Inc. or its affiliates. All Rights Reserved.
 * 
 * Licensed under the Apache License, Version 2.0 (the "License").
 * You may not use this file except in compliance with the License.
 * A copy of the License is located at
 * 
 *  http://aws.amazon.com/apache2.0
 * 
 * or in the "license" file accompanying this file. This file is distributed
 * on an "AS IS" BASIS, WITHOUT WARRANTIES OR CONDITIONS OF ANY KIND, either
 * express or implied. See the License for the specific language governing
 * permissions and limitations under the License.
 */

/*
 * Do not modify this file. This file is generated from the codecommit-2015-04-13.normal.json service model.
 */
using System;
using System.Collections.Generic;
using System.Xml.Serialization;
using System.Text;
using System.IO;
using System.Net;

using Amazon.Runtime;
using Amazon.Runtime.Internal;

namespace Amazon.CodeCommit.Model
{
    /// <summary>
    /// A destination ARN for the target service for the trigger is required, but was not
    /// specified.
    /// </summary>
<<<<<<< HEAD
#if !NETSTANDARD
=======
    #if !PCL && !NETSTANDARD
>>>>>>> 1327e649
    [Serializable]
    #endif
    public partial class RepositoryTriggerDestinationArnRequiredException : AmazonCodeCommitException
    {

        /// <summary>
        /// Constructs a new RepositoryTriggerDestinationArnRequiredException with the specified error
        /// message.
        /// </summary>
        /// <param name="message">
        /// Describes the error encountered.
        /// </param>
        public RepositoryTriggerDestinationArnRequiredException(string message) 
            : base(message) {}

        /// <summary>
        /// Construct instance of RepositoryTriggerDestinationArnRequiredException
        /// </summary>
        /// <param name="message"></param>
        /// <param name="innerException"></param>
        public RepositoryTriggerDestinationArnRequiredException(string message, Exception innerException) 
            : base(message, innerException) {}

        /// <summary>
        /// Construct instance of RepositoryTriggerDestinationArnRequiredException
        /// </summary>
        /// <param name="innerException"></param>
        public RepositoryTriggerDestinationArnRequiredException(Exception innerException) 
            : base(innerException) {}

        /// <summary>
        /// Construct instance of RepositoryTriggerDestinationArnRequiredException
        /// </summary>
        /// <param name="message"></param>
        /// <param name="innerException"></param>
        /// <param name="errorType"></param>
        /// <param name="errorCode"></param>
        /// <param name="requestId"></param>
        /// <param name="statusCode"></param>
        public RepositoryTriggerDestinationArnRequiredException(string message, Exception innerException, ErrorType errorType, string errorCode, string requestId, HttpStatusCode statusCode) 
            : base(message, innerException, errorType, errorCode, requestId, statusCode) {}

        /// <summary>
        /// Construct instance of RepositoryTriggerDestinationArnRequiredException
        /// </summary>
        /// <param name="message"></param>
        /// <param name="errorType"></param>
        /// <param name="errorCode"></param>
        /// <param name="requestId"></param>
        /// <param name="statusCode"></param>
        public RepositoryTriggerDestinationArnRequiredException(string message, ErrorType errorType, string errorCode, string requestId, HttpStatusCode statusCode) 
            : base(message, errorType, errorCode, requestId, statusCode) {}


#if !NETSTANDARD
        /// <summary>
        /// Constructs a new instance of the RepositoryTriggerDestinationArnRequiredException class with serialized data.
        /// </summary>
        /// <param name="info">The <see cref="T:System.Runtime.Serialization.SerializationInfo" /> that holds the serialized object data about the exception being thrown.</param>
        /// <param name="context">The <see cref="T:System.Runtime.Serialization.StreamingContext" /> that contains contextual information about the source or destination.</param>
        /// <exception cref="T:System.ArgumentNullException">The <paramref name="info" /> parameter is null. </exception>
        /// <exception cref="T:System.Runtime.Serialization.SerializationException">The class name is null or <see cref="P:System.Exception.HResult" /> is zero (0). </exception>
        protected RepositoryTriggerDestinationArnRequiredException(System.Runtime.Serialization.SerializationInfo info, System.Runtime.Serialization.StreamingContext context)
            : base(info, context)
        {
        }

        /// <summary>
        /// Sets the <see cref="T:System.Runtime.Serialization.SerializationInfo" /> with information about the exception.
        /// </summary>
        /// <param name="info">The <see cref="T:System.Runtime.Serialization.SerializationInfo" /> that holds the serialized object data about the exception being thrown.</param>
        /// <param name="context">The <see cref="T:System.Runtime.Serialization.StreamingContext" /> that contains contextual information about the source or destination.</param>
        /// <exception cref="T:System.ArgumentNullException">The <paramref name="info" /> parameter is a null reference (Nothing in Visual Basic). </exception>
#if BCL35
        [System.Security.Permissions.SecurityPermission(
            System.Security.Permissions.SecurityAction.LinkDemand,
            Flags = System.Security.Permissions.SecurityPermissionFlag.SerializationFormatter)]
#endif
        [System.Security.SecurityCritical]
        // These FxCop rules are giving false-positives for this method
        [System.Diagnostics.CodeAnalysis.SuppressMessage("Microsoft.Security", "CA2123:OverrideLinkDemandsShouldBeIdenticalToBase")]
        [System.Diagnostics.CodeAnalysis.SuppressMessage("Microsoft.Security", "CA2134:MethodsMustOverrideWithConsistentTransparencyFxCopRule")]
        public override void GetObjectData(System.Runtime.Serialization.SerializationInfo info, System.Runtime.Serialization.StreamingContext context)
        {
            base.GetObjectData(info, context);
        }
#endif

    }
}<|MERGE_RESOLUTION|>--- conflicted
+++ resolved
@@ -32,11 +32,7 @@
     /// A destination ARN for the target service for the trigger is required, but was not
     /// specified.
     /// </summary>
-<<<<<<< HEAD
-#if !NETSTANDARD
-=======
-    #if !PCL && !NETSTANDARD
->>>>>>> 1327e649
+    #if !NETSTANDARD
     [Serializable]
     #endif
     public partial class RepositoryTriggerDestinationArnRequiredException : AmazonCodeCommitException
