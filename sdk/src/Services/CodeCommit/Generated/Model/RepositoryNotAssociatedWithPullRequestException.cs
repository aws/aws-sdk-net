--- conflicted
+++ resolved
@@ -32,11 +32,7 @@
     /// The repository does not contain any pull requests with that pull request ID. Use GetPullRequest
     /// to verify the correct repository name for the pull request ID.
     /// </summary>
-<<<<<<< HEAD
-#if !NETSTANDARD
-=======
-    #if !PCL && !NETSTANDARD
->>>>>>> 1327e649
+    #if !NETSTANDARD
     [Serializable]
     #endif
     public partial class RepositoryNotAssociatedWithPullRequestException : AmazonCodeCommitException
