--- conflicted
+++ resolved
@@ -31,11 +31,7 @@
     /// <summary>
     /// One or more branch names specified for the trigger is not valid.
     /// </summary>
-<<<<<<< HEAD
-#if !NETSTANDARD
-=======
-    #if !PCL && !NETSTANDARD
->>>>>>> 1327e649
+    #if !NETSTANDARD
     [Serializable]
     #endif
     public partial class InvalidRepositoryTriggerBranchNameException : AmazonCodeCommitException
