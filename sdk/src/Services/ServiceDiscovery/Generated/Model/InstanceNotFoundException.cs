/*
 * Copyright 2010-2014 Amazon.com, Inc. or its affiliates. All Rights Reserved.
 * 
 * Licensed under the Apache License, Version 2.0 (the "License").
 * You may not use this file except in compliance with the License.
 * A copy of the License is located at
 * 
 *  http://aws.amazon.com/apache2.0
 * 
 * or in the "license" file accompanying this file. This file is distributed
 * on an "AS IS" BASIS, WITHOUT WARRANTIES OR CONDITIONS OF ANY KIND, either
 * express or implied. See the License for the specific language governing
 * permissions and limitations under the License.
 */

/*
 * Do not modify this file. This file is generated from the servicediscovery-2017-03-14.normal.json service model.
 */
using System;
using System.Collections.Generic;
using System.Xml.Serialization;
using System.Text;
using System.IO;
using System.Net;

using Amazon.Runtime;
using Amazon.Runtime.Internal;

namespace Amazon.ServiceDiscovery.Model
{
    /// <summary>
    /// No instance exists with the specified ID, or the instance was recently registered,
    /// and information about the instance hasn't propagated yet.
    /// </summary>
<<<<<<< HEAD
#if !NETSTANDARD
=======
    #if !PCL && !NETSTANDARD
>>>>>>> 1327e649
    [Serializable]
    #endif
    public partial class InstanceNotFoundException : AmazonServiceDiscoveryException
    {

        /// <summary>
        /// Constructs a new InstanceNotFoundException with the specified error
        /// message.
        /// </summary>
        /// <param name="message">
        /// Describes the error encountered.
        /// </param>
        public InstanceNotFoundException(string message) 
            : base(message) {}

        /// <summary>
        /// Construct instance of InstanceNotFoundException
        /// </summary>
        /// <param name="message"></param>
        /// <param name="innerException"></param>
        public InstanceNotFoundException(string message, Exception innerException) 
            : base(message, innerException) {}

        /// <summary>
        /// Construct instance of InstanceNotFoundException
        /// </summary>
        /// <param name="innerException"></param>
        public InstanceNotFoundException(Exception innerException) 
            : base(innerException) {}

        /// <summary>
        /// Construct instance of InstanceNotFoundException
        /// </summary>
        /// <param name="message"></param>
        /// <param name="innerException"></param>
        /// <param name="errorType"></param>
        /// <param name="errorCode"></param>
        /// <param name="requestId"></param>
        /// <param name="statusCode"></param>
        public InstanceNotFoundException(string message, Exception innerException, ErrorType errorType, string errorCode, string requestId, HttpStatusCode statusCode) 
            : base(message, innerException, errorType, errorCode, requestId, statusCode) {}

        /// <summary>
        /// Construct instance of InstanceNotFoundException
        /// </summary>
        /// <param name="message"></param>
        /// <param name="errorType"></param>
        /// <param name="errorCode"></param>
        /// <param name="requestId"></param>
        /// <param name="statusCode"></param>
        public InstanceNotFoundException(string message, ErrorType errorType, string errorCode, string requestId, HttpStatusCode statusCode) 
            : base(message, errorType, errorCode, requestId, statusCode) {}


#if !NETSTANDARD
        /// <summary>
        /// Constructs a new instance of the InstanceNotFoundException class with serialized data.
        /// </summary>
        /// <param name="info">The <see cref="T:System.Runtime.Serialization.SerializationInfo" /> that holds the serialized object data about the exception being thrown.</param>
        /// <param name="context">The <see cref="T:System.Runtime.Serialization.StreamingContext" /> that contains contextual information about the source or destination.</param>
        /// <exception cref="T:System.ArgumentNullException">The <paramref name="info" /> parameter is null. </exception>
        /// <exception cref="T:System.Runtime.Serialization.SerializationException">The class name is null or <see cref="P:System.Exception.HResult" /> is zero (0). </exception>
        protected InstanceNotFoundException(System.Runtime.Serialization.SerializationInfo info, System.Runtime.Serialization.StreamingContext context)
            : base(info, context)
        {
        }

        /// <summary>
        /// Sets the <see cref="T:System.Runtime.Serialization.SerializationInfo" /> with information about the exception.
        /// </summary>
        /// <param name="info">The <see cref="T:System.Runtime.Serialization.SerializationInfo" /> that holds the serialized object data about the exception being thrown.</param>
        /// <param name="context">The <see cref="T:System.Runtime.Serialization.StreamingContext" /> that contains contextual information about the source or destination.</param>
        /// <exception cref="T:System.ArgumentNullException">The <paramref name="info" /> parameter is a null reference (Nothing in Visual Basic). </exception>
#if BCL35
        [System.Security.Permissions.SecurityPermission(
            System.Security.Permissions.SecurityAction.LinkDemand,
            Flags = System.Security.Permissions.SecurityPermissionFlag.SerializationFormatter)]
#endif
        [System.Security.SecurityCritical]
        // These FxCop rules are giving false-positives for this method
        [System.Diagnostics.CodeAnalysis.SuppressMessage("Microsoft.Security", "CA2123:OverrideLinkDemandsShouldBeIdenticalToBase")]
        [System.Diagnostics.CodeAnalysis.SuppressMessage("Microsoft.Security", "CA2134:MethodsMustOverrideWithConsistentTransparencyFxCopRule")]
        public override void GetObjectData(System.Runtime.Serialization.SerializationInfo info, System.Runtime.Serialization.StreamingContext context)
        {
            base.GetObjectData(info, context);
        }
#endif

    }
}<|MERGE_RESOLUTION|>--- conflicted
+++ resolved
@@ -32,11 +32,7 @@
     /// No instance exists with the specified ID, or the instance was recently registered,
     /// and information about the instance hasn't propagated yet.
     /// </summary>
-<<<<<<< HEAD
-#if !NETSTANDARD
-=======
-    #if !PCL && !NETSTANDARD
->>>>>>> 1327e649
+    #if !NETSTANDARD
     [Serializable]
     #endif
     public partial class InstanceNotFoundException : AmazonServiceDiscoveryException
