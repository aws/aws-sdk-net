/*
 * Copyright 2010-2014 Amazon.com, Inc. or its affiliates. All Rights Reserved.
 * 
 * Licensed under the Apache License, Version 2.0 (the "License").
 * You may not use this file except in compliance with the License.
 * A copy of the License is located at
 * 
 *  http://aws.amazon.com/apache2.0
 * 
 * or in the "license" file accompanying this file. This file is distributed
 * on an "AS IS" BASIS, WITHOUT WARRANTIES OR CONDITIONS OF ANY KIND, either
 * express or implied. See the License for the specific language governing
 * permissions and limitations under the License.
 */

/*
 * Do not modify this file. This file is generated from the servicediscovery-2017-03-14.normal.json service model.
 */
using System;
using System.Collections.Generic;
using System.Xml.Serialization;
using System.Text;
using System.IO;
using System.Net;

using Amazon.Runtime;
using Amazon.Runtime.Internal;

namespace Amazon.ServiceDiscovery.Model
{
    /// <summary>
    /// The health check for the instance that is specified by <code>ServiceId</code> and
    /// <code>InstanceId</code> is not a custom health check.
    /// </summary>
<<<<<<< HEAD
#if !NETSTANDARD
=======
    #if !PCL && !NETSTANDARD
>>>>>>> 1327e649
    [Serializable]
    #endif
    public partial class CustomHealthNotFoundException : AmazonServiceDiscoveryException
    {

        /// <summary>
        /// Constructs a new CustomHealthNotFoundException with the specified error
        /// message.
        /// </summary>
        /// <param name="message">
        /// Describes the error encountered.
        /// </param>
        public CustomHealthNotFoundException(string message) 
            : base(message) {}

        /// <summary>
        /// Construct instance of CustomHealthNotFoundException
        /// </summary>
        /// <param name="message"></param>
        /// <param name="innerException"></param>
        public CustomHealthNotFoundException(string message, Exception innerException) 
            : base(message, innerException) {}

        /// <summary>
        /// Construct instance of CustomHealthNotFoundException
        /// </summary>
        /// <param name="innerException"></param>
        public CustomHealthNotFoundException(Exception innerException) 
            : base(innerException) {}

        /// <summary>
        /// Construct instance of CustomHealthNotFoundException
        /// </summary>
        /// <param name="message"></param>
        /// <param name="innerException"></param>
        /// <param name="errorType"></param>
        /// <param name="errorCode"></param>
        /// <param name="requestId"></param>
        /// <param name="statusCode"></param>
        public CustomHealthNotFoundException(string message, Exception innerException, ErrorType errorType, string errorCode, string requestId, HttpStatusCode statusCode) 
            : base(message, innerException, errorType, errorCode, requestId, statusCode) {}

        /// <summary>
        /// Construct instance of CustomHealthNotFoundException
        /// </summary>
        /// <param name="message"></param>
        /// <param name="errorType"></param>
        /// <param name="errorCode"></param>
        /// <param name="requestId"></param>
        /// <param name="statusCode"></param>
        public CustomHealthNotFoundException(string message, ErrorType errorType, string errorCode, string requestId, HttpStatusCode statusCode) 
            : base(message, errorType, errorCode, requestId, statusCode) {}


#if !NETSTANDARD
        /// <summary>
        /// Constructs a new instance of the CustomHealthNotFoundException class with serialized data.
        /// </summary>
        /// <param name="info">The <see cref="T:System.Runtime.Serialization.SerializationInfo" /> that holds the serialized object data about the exception being thrown.</param>
        /// <param name="context">The <see cref="T:System.Runtime.Serialization.StreamingContext" /> that contains contextual information about the source or destination.</param>
        /// <exception cref="T:System.ArgumentNullException">The <paramref name="info" /> parameter is null. </exception>
        /// <exception cref="T:System.Runtime.Serialization.SerializationException">The class name is null or <see cref="P:System.Exception.HResult" /> is zero (0). </exception>
        protected CustomHealthNotFoundException(System.Runtime.Serialization.SerializationInfo info, System.Runtime.Serialization.StreamingContext context)
            : base(info, context)
        {
        }

        /// <summary>
        /// Sets the <see cref="T:System.Runtime.Serialization.SerializationInfo" /> with information about the exception.
        /// </summary>
        /// <param name="info">The <see cref="T:System.Runtime.Serialization.SerializationInfo" /> that holds the serialized object data about the exception being thrown.</param>
        /// <param name="context">The <see cref="T:System.Runtime.Serialization.StreamingContext" /> that contains contextual information about the source or destination.</param>
        /// <exception cref="T:System.ArgumentNullException">The <paramref name="info" /> parameter is a null reference (Nothing in Visual Basic). </exception>
#if BCL35
        [System.Security.Permissions.SecurityPermission(
            System.Security.Permissions.SecurityAction.LinkDemand,
            Flags = System.Security.Permissions.SecurityPermissionFlag.SerializationFormatter)]
#endif
        [System.Security.SecurityCritical]
        // These FxCop rules are giving false-positives for this method
        [System.Diagnostics.CodeAnalysis.SuppressMessage("Microsoft.Security", "CA2123:OverrideLinkDemandsShouldBeIdenticalToBase")]
        [System.Diagnostics.CodeAnalysis.SuppressMessage("Microsoft.Security", "CA2134:MethodsMustOverrideWithConsistentTransparencyFxCopRule")]
        public override void GetObjectData(System.Runtime.Serialization.SerializationInfo info, System.Runtime.Serialization.StreamingContext context)
        {
            base.GetObjectData(info, context);
        }
#endif

    }
}<|MERGE_RESOLUTION|>--- conflicted
+++ resolved
@@ -32,11 +32,7 @@
     /// The health check for the instance that is specified by <code>ServiceId</code> and
     /// <code>InstanceId</code> is not a custom health check.
     /// </summary>
-<<<<<<< HEAD
-#if !NETSTANDARD
-=======
-    #if !PCL && !NETSTANDARD
->>>>>>> 1327e649
+    #if !NETSTANDARD
     [Serializable]
     #endif
     public partial class CustomHealthNotFoundException : AmazonServiceDiscoveryException
