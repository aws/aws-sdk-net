--- conflicted
+++ resolved
@@ -31,11 +31,7 @@
     /// <summary>
     /// Provide a valid value for the field or parameter.
     /// </summary>
-<<<<<<< HEAD
-#if !NETSTANDARD
-=======
-    #if !PCL && !NETSTANDARD
->>>>>>> 1327e649
+    #if !NETSTANDARD
     [Serializable]
     #endif
     public partial class InvalidInputException : AmazonPersonalizeException
