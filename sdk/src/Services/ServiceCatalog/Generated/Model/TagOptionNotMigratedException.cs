--- conflicted
+++ resolved
@@ -33,11 +33,7 @@
     /// has not been performed for this account. Please use the AWS console to perform the
     /// migration process before retrying the operation.
     /// </summary>
-<<<<<<< HEAD
-#if !NETSTANDARD
-=======
-    #if !PCL && !NETSTANDARD
->>>>>>> 1327e649
+    #if !NETSTANDARD
     [Serializable]
     #endif
     public partial class TagOptionNotMigratedException : AmazonServiceCatalogException
