/*
 * Copyright 2010-2014 Amazon.com, Inc. or its affiliates. All Rights Reserved.
 * 
 * Licensed under the Apache License, Version 2.0 (the "License").
 * You may not use this file except in compliance with the License.
 * A copy of the License is located at
 * 
 *  http://aws.amazon.com/apache2.0
 * 
 * or in the "license" file accompanying this file. This file is distributed
 * on an "AS IS" BASIS, WITHOUT WARRANTIES OR CONDITIONS OF ANY KIND, either
 * express or implied. See the License for the specific language governing
 * permissions and limitations under the License.
 */

/*
 * Do not modify this file. This file is generated from the servicecatalog-2015-12-10.normal.json service model.
 */
using System;
using System.Collections.Generic;
using System.Xml.Serialization;
using System.Text;
using System.IO;
using System.Net;

using Amazon.Runtime;
using Amazon.Runtime.Internal;

namespace Amazon.ServiceCatalog.Model
{
    /// <summary>
    /// An attempt was made to modify a resource that is in a state that is not valid. Check
    /// your resources to ensure that they are in valid states before retrying the operation.
    /// </summary>
<<<<<<< HEAD
#if !NETSTANDARD
=======
    #if !PCL && !NETSTANDARD
>>>>>>> 1327e649
    [Serializable]
    #endif
    public partial class InvalidStateException : AmazonServiceCatalogException
    {

        /// <summary>
        /// Constructs a new InvalidStateException with the specified error
        /// message.
        /// </summary>
        /// <param name="message">
        /// Describes the error encountered.
        /// </param>
        public InvalidStateException(string message) 
            : base(message) {}

        /// <summary>
        /// Construct instance of InvalidStateException
        /// </summary>
        /// <param name="message"></param>
        /// <param name="innerException"></param>
        public InvalidStateException(string message, Exception innerException) 
            : base(message, innerException) {}

        /// <summary>
        /// Construct instance of InvalidStateException
        /// </summary>
        /// <param name="innerException"></param>
        public InvalidStateException(Exception innerException) 
            : base(innerException) {}

        /// <summary>
        /// Construct instance of InvalidStateException
        /// </summary>
        /// <param name="message"></param>
        /// <param name="innerException"></param>
        /// <param name="errorType"></param>
        /// <param name="errorCode"></param>
        /// <param name="requestId"></param>
        /// <param name="statusCode"></param>
        public InvalidStateException(string message, Exception innerException, ErrorType errorType, string errorCode, string requestId, HttpStatusCode statusCode) 
            : base(message, innerException, errorType, errorCode, requestId, statusCode) {}

        /// <summary>
        /// Construct instance of InvalidStateException
        /// </summary>
        /// <param name="message"></param>
        /// <param name="errorType"></param>
        /// <param name="errorCode"></param>
        /// <param name="requestId"></param>
        /// <param name="statusCode"></param>
        public InvalidStateException(string message, ErrorType errorType, string errorCode, string requestId, HttpStatusCode statusCode) 
            : base(message, errorType, errorCode, requestId, statusCode) {}


#if !NETSTANDARD
        /// <summary>
        /// Constructs a new instance of the InvalidStateException class with serialized data.
        /// </summary>
        /// <param name="info">The <see cref="T:System.Runtime.Serialization.SerializationInfo" /> that holds the serialized object data about the exception being thrown.</param>
        /// <param name="context">The <see cref="T:System.Runtime.Serialization.StreamingContext" /> that contains contextual information about the source or destination.</param>
        /// <exception cref="T:System.ArgumentNullException">The <paramref name="info" /> parameter is null. </exception>
        /// <exception cref="T:System.Runtime.Serialization.SerializationException">The class name is null or <see cref="P:System.Exception.HResult" /> is zero (0). </exception>
        protected InvalidStateException(System.Runtime.Serialization.SerializationInfo info, System.Runtime.Serialization.StreamingContext context)
            : base(info, context)
        {
        }

        /// <summary>
        /// Sets the <see cref="T:System.Runtime.Serialization.SerializationInfo" /> with information about the exception.
        /// </summary>
        /// <param name="info">The <see cref="T:System.Runtime.Serialization.SerializationInfo" /> that holds the serialized object data about the exception being thrown.</param>
        /// <param name="context">The <see cref="T:System.Runtime.Serialization.StreamingContext" /> that contains contextual information about the source or destination.</param>
        /// <exception cref="T:System.ArgumentNullException">The <paramref name="info" /> parameter is a null reference (Nothing in Visual Basic). </exception>
#if BCL35
        [System.Security.Permissions.SecurityPermission(
            System.Security.Permissions.SecurityAction.LinkDemand,
            Flags = System.Security.Permissions.SecurityPermissionFlag.SerializationFormatter)]
#endif
        [System.Security.SecurityCritical]
        // These FxCop rules are giving false-positives for this method
        [System.Diagnostics.CodeAnalysis.SuppressMessage("Microsoft.Security", "CA2123:OverrideLinkDemandsShouldBeIdenticalToBase")]
        [System.Diagnostics.CodeAnalysis.SuppressMessage("Microsoft.Security", "CA2134:MethodsMustOverrideWithConsistentTransparencyFxCopRule")]
        public override void GetObjectData(System.Runtime.Serialization.SerializationInfo info, System.Runtime.Serialization.StreamingContext context)
        {
            base.GetObjectData(info, context);
        }
#endif

    }
}<|MERGE_RESOLUTION|>--- conflicted
+++ resolved
@@ -32,11 +32,7 @@
     /// An attempt was made to modify a resource that is in a state that is not valid. Check
     /// your resources to ensure that they are in valid states before retrying the operation.
     /// </summary>
-<<<<<<< HEAD
-#if !NETSTANDARD
-=======
-    #if !PCL && !NETSTANDARD
->>>>>>> 1327e649
+    #if !NETSTANDARD
     [Serializable]
     #endif
     public partial class InvalidStateException : AmazonServiceCatalogException
