--- conflicted
+++ resolved
@@ -32,11 +32,7 @@
     /// Status Code: 403, The caller is not authorized to perform an operation on the given
     /// stream, or the token has expired.
     /// </summary>
-<<<<<<< HEAD
-#if !NETSTANDARD
-=======
-    #if !PCL && !NETSTANDARD
->>>>>>> 1327e649
+    #if !NETSTANDARD
     [Serializable]
     #endif
     public partial class NotAuthorizedException : AmazonKinesisVideoArchivedMediaException
