--- conflicted
+++ resolved
@@ -41,11 +41,7 @@
     /// is requested for a stream that has no fragments within the last 30 seconds.
     /// </para>
     /// </summary>
-<<<<<<< HEAD
-#if !NETSTANDARD
-=======
-    #if !PCL && !NETSTANDARD
->>>>>>> 1327e649
+    #if !NETSTANDARD
     [Serializable]
     #endif
     public partial class ResourceNotFoundException : AmazonKinesisVideoArchivedMediaException
