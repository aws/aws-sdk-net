--- conflicted
+++ resolved
@@ -32,11 +32,7 @@
     /// Indicates that an error occurred while processing the request and that the request
     /// was not completed.
     /// </summary>
-<<<<<<< HEAD
-#if !NETSTANDARD
-=======
-    #if !PCL && !NETSTANDARD
->>>>>>> 1327e649
+    #if !NETSTANDARD
     [Serializable]
     #endif
     public partial class InternalServerErrorException : AmazonElasticMapReduceException
