--- conflicted
+++ resolved
@@ -31,11 +31,7 @@
     /// <summary>
     /// Too many items exist in a single call.
     /// </summary>
-<<<<<<< HEAD
-#if !NETSTANDARD
-=======
-    #if !PCL && !NETSTANDARD
->>>>>>> 1327e649
+    #if !NETSTANDARD
     [Serializable]
     #endif
     public partial class NumberSubmittedItemsExceededException : AmazonSimpleDBException
