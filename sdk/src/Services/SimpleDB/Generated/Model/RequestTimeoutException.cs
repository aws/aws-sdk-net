/*
 * Copyright 2010-2014 Amazon.com, Inc. or its affiliates. All Rights Reserved.
 * 
 * Licensed under the Apache License, Version 2.0 (the "License").
 * You may not use this file except in compliance with the License.
 * A copy of the License is located at
 * 
 *  http://aws.amazon.com/apache2.0
 * 
 * or in the "license" file accompanying this file. This file is distributed
 * on an "AS IS" BASIS, WITHOUT WARRANTIES OR CONDITIONS OF ANY KIND, either
 * express or implied. See the License for the specific language governing
 * permissions and limitations under the License.
 */

/*
 * Do not modify this file. This file is generated from the sdb-2009-04-15.normal.json service model.
 */
using System;
using System.Collections.Generic;
using System.Xml.Serialization;
using System.Text;
using System.IO;
using System.Net;

using Amazon.Runtime;
using Amazon.Runtime.Internal;

namespace Amazon.SimpleDB.Model
{
    /// <summary>
    /// A timeout occurred when attempting to query the specified domain with specified query
    /// expression.
    /// </summary>
<<<<<<< HEAD
#if !NETSTANDARD
=======
    #if !PCL && !NETSTANDARD
>>>>>>> 1327e649
    [Serializable]
    #endif
    public partial class RequestTimeoutException : AmazonSimpleDBException
    {
        private float? _boxUsage;

        /// <summary>
        /// Constructs a new RequestTimeoutException with the specified error
        /// message.
        /// </summary>
        /// <param name="message">
        /// Describes the error encountered.
        /// </param>
        public RequestTimeoutException(string message) 
            : base(message) {}

        /// <summary>
        /// Construct instance of RequestTimeoutException
        /// </summary>
        /// <param name="message"></param>
        /// <param name="innerException"></param>
        public RequestTimeoutException(string message, Exception innerException) 
            : base(message, innerException) {}

        /// <summary>
        /// Construct instance of RequestTimeoutException
        /// </summary>
        /// <param name="innerException"></param>
        public RequestTimeoutException(Exception innerException) 
            : base(innerException) {}

        /// <summary>
        /// Construct instance of RequestTimeoutException
        /// </summary>
        /// <param name="message"></param>
        /// <param name="innerException"></param>
        /// <param name="errorType"></param>
        /// <param name="errorCode"></param>
        /// <param name="requestId"></param>
        /// <param name="statusCode"></param>
        public RequestTimeoutException(string message, Exception innerException, ErrorType errorType, string errorCode, string requestId, HttpStatusCode statusCode) 
            : base(message, innerException, errorType, errorCode, requestId, statusCode) {}

        /// <summary>
        /// Construct instance of RequestTimeoutException
        /// </summary>
        /// <param name="message"></param>
        /// <param name="errorType"></param>
        /// <param name="errorCode"></param>
        /// <param name="requestId"></param>
        /// <param name="statusCode"></param>
        public RequestTimeoutException(string message, ErrorType errorType, string errorCode, string requestId, HttpStatusCode statusCode) 
            : base(message, errorType, errorCode, requestId, statusCode) {}


#if !NETSTANDARD
        /// <summary>
        /// Constructs a new instance of the RequestTimeoutException class with serialized data.
        /// </summary>
        /// <param name="info">The <see cref="T:System.Runtime.Serialization.SerializationInfo" /> that holds the serialized object data about the exception being thrown.</param>
        /// <param name="context">The <see cref="T:System.Runtime.Serialization.StreamingContext" /> that contains contextual information about the source or destination.</param>
        /// <exception cref="T:System.ArgumentNullException">The <paramref name="info" /> parameter is null. </exception>
        /// <exception cref="T:System.Runtime.Serialization.SerializationException">The class name is null or <see cref="P:System.Exception.HResult" /> is zero (0). </exception>
        protected RequestTimeoutException(System.Runtime.Serialization.SerializationInfo info, System.Runtime.Serialization.StreamingContext context)
            : base(info, context)
        {
            this.BoxUsage = (float)info.GetValue("BoxUsage", typeof(float));
        }

        /// <summary>
        /// Sets the <see cref="T:System.Runtime.Serialization.SerializationInfo" /> with information about the exception.
        /// </summary>
        /// <param name="info">The <see cref="T:System.Runtime.Serialization.SerializationInfo" /> that holds the serialized object data about the exception being thrown.</param>
        /// <param name="context">The <see cref="T:System.Runtime.Serialization.StreamingContext" /> that contains contextual information about the source or destination.</param>
        /// <exception cref="T:System.ArgumentNullException">The <paramref name="info" /> parameter is a null reference (Nothing in Visual Basic). </exception>
#if BCL35
        [System.Security.Permissions.SecurityPermission(
            System.Security.Permissions.SecurityAction.LinkDemand,
            Flags = System.Security.Permissions.SecurityPermissionFlag.SerializationFormatter)]
#endif
        [System.Security.SecurityCritical]
        // These FxCop rules are giving false-positives for this method
        [System.Diagnostics.CodeAnalysis.SuppressMessage("Microsoft.Security", "CA2123:OverrideLinkDemandsShouldBeIdenticalToBase")]
        [System.Diagnostics.CodeAnalysis.SuppressMessage("Microsoft.Security", "CA2134:MethodsMustOverrideWithConsistentTransparencyFxCopRule")]
        public override void GetObjectData(System.Runtime.Serialization.SerializationInfo info, System.Runtime.Serialization.StreamingContext context)
        {
            base.GetObjectData(info, context);
            info.AddValue("BoxUsage", this.BoxUsage);
        }
#endif

        /// <summary>
        /// Gets and sets the property BoxUsage.
        /// </summary>
        public float BoxUsage
        {
            get { return this._boxUsage.GetValueOrDefault(); }
            set { this._boxUsage = value; }
        }

        // Check to see if BoxUsage property is set
        internal bool IsSetBoxUsage()
        {
            return this._boxUsage.HasValue; 
        }

    }
}<|MERGE_RESOLUTION|>--- conflicted
+++ resolved
@@ -32,11 +32,7 @@
     /// A timeout occurred when attempting to query the specified domain with specified query
     /// expression.
     /// </summary>
-<<<<<<< HEAD
-#if !NETSTANDARD
-=======
-    #if !PCL && !NETSTANDARD
->>>>>>> 1327e649
+    #if !NETSTANDARD
     [Serializable]
     #endif
     public partial class RequestTimeoutException : AmazonSimpleDBException
