--- conflicted
+++ resolved
@@ -32,11 +32,7 @@
     public partial class AmazonSimpleDBConfig : ClientConfig
     {
         private static readonly string UserAgentString =
-<<<<<<< HEAD
-            InternalSDKUtils.BuildUserAgentString("3.2.1.0");
-=======
-            InternalSDKUtils.BuildUserAgentString("3.1.0.4");
->>>>>>> 20b0d1be
+            InternalSDKUtils.BuildUserAgentString("3.2.2.0");
 
         private string _userAgent = UserAgentString;
 
