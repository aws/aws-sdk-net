--- conflicted
+++ resolved
@@ -32,11 +32,7 @@
     /// This exception is thrown if the request contains a semantic error. The precise meaning
     /// will depend on the API, and will be documented in the error message.
     /// </summary>
-<<<<<<< HEAD
-#if !NETSTANDARD
-=======
-    #if !PCL && !NETSTANDARD
->>>>>>> 1327e649
+    #if !NETSTANDARD
     [Serializable]
     #endif
     public partial class BadRequestException : AmazonEKSException
