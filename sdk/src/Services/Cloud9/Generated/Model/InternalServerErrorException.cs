/*
 * Copyright 2010-2014 Amazon.com, Inc. or its affiliates. All Rights Reserved.
 * 
 * Licensed under the Apache License, Version 2.0 (the "License").
 * You may not use this file except in compliance with the License.
 * A copy of the License is located at
 * 
 *  http://aws.amazon.com/apache2.0
 * 
 * or in the "license" file accompanying this file. This file is distributed
 * on an "AS IS" BASIS, WITHOUT WARRANTIES OR CONDITIONS OF ANY KIND, either
 * express or implied. See the License for the specific language governing
 * permissions and limitations under the License.
 */

/*
 * Do not modify this file. This file is generated from the cloud9-2017-09-23.normal.json service model.
 */
using System;
using System.Collections.Generic;
using System.Xml.Serialization;
using System.Text;
using System.IO;
using System.Net;

using Amazon.Runtime;
using Amazon.Runtime.Internal;

namespace Amazon.Cloud9.Model
{
    /// <summary>
    /// An internal server error occurred.
    /// </summary>
<<<<<<< HEAD
#if !NETSTANDARD
=======
    #if !PCL && !NETSTANDARD
>>>>>>> 1327e649
    [Serializable]
    #endif
    public partial class InternalServerErrorException : AmazonCloud9Exception
    {

        /// <summary>
        /// Constructs a new InternalServerErrorException with the specified error
        /// message.
        /// </summary>
        /// <param name="message">
        /// Describes the error encountered.
        /// </param>
        public InternalServerErrorException(string message) 
            : base(message) {}

        /// <summary>
        /// Construct instance of InternalServerErrorException
        /// </summary>
        /// <param name="message"></param>
        /// <param name="innerException"></param>
        public InternalServerErrorException(string message, Exception innerException) 
            : base(message, innerException) {}

        /// <summary>
        /// Construct instance of InternalServerErrorException
        /// </summary>
        /// <param name="innerException"></param>
        public InternalServerErrorException(Exception innerException) 
            : base(innerException) {}

        /// <summary>
        /// Construct instance of InternalServerErrorException
        /// </summary>
        /// <param name="message"></param>
        /// <param name="innerException"></param>
        /// <param name="errorType"></param>
        /// <param name="errorCode"></param>
        /// <param name="requestId"></param>
        /// <param name="statusCode"></param>
        public InternalServerErrorException(string message, Exception innerException, ErrorType errorType, string errorCode, string requestId, HttpStatusCode statusCode) 
            : base(message, innerException, errorType, errorCode, requestId, statusCode) {}

        /// <summary>
        /// Construct instance of InternalServerErrorException
        /// </summary>
        /// <param name="message"></param>
        /// <param name="errorType"></param>
        /// <param name="errorCode"></param>
        /// <param name="requestId"></param>
        /// <param name="statusCode"></param>
        public InternalServerErrorException(string message, ErrorType errorType, string errorCode, string requestId, HttpStatusCode statusCode) 
            : base(message, errorType, errorCode, requestId, statusCode) {}


#if !NETSTANDARD
        /// <summary>
        /// Constructs a new instance of the InternalServerErrorException class with serialized data.
        /// </summary>
        /// <param name="info">The <see cref="T:System.Runtime.Serialization.SerializationInfo" /> that holds the serialized object data about the exception being thrown.</param>
        /// <param name="context">The <see cref="T:System.Runtime.Serialization.StreamingContext" /> that contains contextual information about the source or destination.</param>
        /// <exception cref="T:System.ArgumentNullException">The <paramref name="info" /> parameter is null. </exception>
        /// <exception cref="T:System.Runtime.Serialization.SerializationException">The class name is null or <see cref="P:System.Exception.HResult" /> is zero (0). </exception>
        protected InternalServerErrorException(System.Runtime.Serialization.SerializationInfo info, System.Runtime.Serialization.StreamingContext context)
            : base(info, context)
        {
        }

        /// <summary>
        /// Sets the <see cref="T:System.Runtime.Serialization.SerializationInfo" /> with information about the exception.
        /// </summary>
        /// <param name="info">The <see cref="T:System.Runtime.Serialization.SerializationInfo" /> that holds the serialized object data about the exception being thrown.</param>
        /// <param name="context">The <see cref="T:System.Runtime.Serialization.StreamingContext" /> that contains contextual information about the source or destination.</param>
        /// <exception cref="T:System.ArgumentNullException">The <paramref name="info" /> parameter is a null reference (Nothing in Visual Basic). </exception>
#if BCL35
        [System.Security.Permissions.SecurityPermission(
            System.Security.Permissions.SecurityAction.LinkDemand,
            Flags = System.Security.Permissions.SecurityPermissionFlag.SerializationFormatter)]
#endif
        [System.Security.SecurityCritical]
        // These FxCop rules are giving false-positives for this method
        [System.Diagnostics.CodeAnalysis.SuppressMessage("Microsoft.Security", "CA2123:OverrideLinkDemandsShouldBeIdenticalToBase")]
        [System.Diagnostics.CodeAnalysis.SuppressMessage("Microsoft.Security", "CA2134:MethodsMustOverrideWithConsistentTransparencyFxCopRule")]
        public override void GetObjectData(System.Runtime.Serialization.SerializationInfo info, System.Runtime.Serialization.StreamingContext context)
        {
            base.GetObjectData(info, context);
        }
#endif

    }
}<|MERGE_RESOLUTION|>--- conflicted
+++ resolved
@@ -31,11 +31,7 @@
     /// <summary>
     /// An internal server error occurred.
     /// </summary>
-<<<<<<< HEAD
-#if !NETSTANDARD
-=======
-    #if !PCL && !NETSTANDARD
->>>>>>> 1327e649
+    #if !NETSTANDARD
     [Serializable]
     #endif
     public partial class InternalServerErrorException : AmazonCloud9Exception
