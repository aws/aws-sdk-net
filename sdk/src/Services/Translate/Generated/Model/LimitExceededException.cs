/*
 * Copyright 2010-2014 Amazon.com, Inc. or its affiliates. All Rights Reserved.
 * 
 * Licensed under the Apache License, Version 2.0 (the "License").
 * You may not use this file except in compliance with the License.
 * A copy of the License is located at
 * 
 *  http://aws.amazon.com/apache2.0
 * 
 * or in the "license" file accompanying this file. This file is distributed
 * on an "AS IS" BASIS, WITHOUT WARRANTIES OR CONDITIONS OF ANY KIND, either
 * express or implied. See the License for the specific language governing
 * permissions and limitations under the License.
 */

/*
 * Do not modify this file. This file is generated from the translate-2017-07-01.normal.json service model.
 */
using System;
using System.Collections.Generic;
using System.Xml.Serialization;
using System.Text;
using System.IO;
using System.Net;

using Amazon.Runtime;
using Amazon.Runtime.Internal;

namespace Amazon.Translate.Model
{
    /// <summary>
    /// The specified limit has been exceeded. Review your request and retry it with a quantity
    /// below the stated limit.
    /// </summary>
<<<<<<< HEAD
#if !NETSTANDARD
=======
    #if !PCL && !NETSTANDARD
>>>>>>> 1327e649
    [Serializable]
    #endif
    public partial class LimitExceededException : AmazonTranslateException
    {

        /// <summary>
        /// Constructs a new LimitExceededException with the specified error
        /// message.
        /// </summary>
        /// <param name="message">
        /// Describes the error encountered.
        /// </param>
        public LimitExceededException(string message) 
            : base(message) {}

        /// <summary>
        /// Construct instance of LimitExceededException
        /// </summary>
        /// <param name="message"></param>
        /// <param name="innerException"></param>
        public LimitExceededException(string message, Exception innerException) 
            : base(message, innerException) {}

        /// <summary>
        /// Construct instance of LimitExceededException
        /// </summary>
        /// <param name="innerException"></param>
        public LimitExceededException(Exception innerException) 
            : base(innerException) {}

        /// <summary>
        /// Construct instance of LimitExceededException
        /// </summary>
        /// <param name="message"></param>
        /// <param name="innerException"></param>
        /// <param name="errorType"></param>
        /// <param name="errorCode"></param>
        /// <param name="requestId"></param>
        /// <param name="statusCode"></param>
        public LimitExceededException(string message, Exception innerException, ErrorType errorType, string errorCode, string requestId, HttpStatusCode statusCode) 
            : base(message, innerException, errorType, errorCode, requestId, statusCode) {}

        /// <summary>
        /// Construct instance of LimitExceededException
        /// </summary>
        /// <param name="message"></param>
        /// <param name="errorType"></param>
        /// <param name="errorCode"></param>
        /// <param name="requestId"></param>
        /// <param name="statusCode"></param>
        public LimitExceededException(string message, ErrorType errorType, string errorCode, string requestId, HttpStatusCode statusCode) 
            : base(message, errorType, errorCode, requestId, statusCode) {}


#if !NETSTANDARD
        /// <summary>
        /// Constructs a new instance of the LimitExceededException class with serialized data.
        /// </summary>
        /// <param name="info">The <see cref="T:System.Runtime.Serialization.SerializationInfo" /> that holds the serialized object data about the exception being thrown.</param>
        /// <param name="context">The <see cref="T:System.Runtime.Serialization.StreamingContext" /> that contains contextual information about the source or destination.</param>
        /// <exception cref="T:System.ArgumentNullException">The <paramref name="info" /> parameter is null. </exception>
        /// <exception cref="T:System.Runtime.Serialization.SerializationException">The class name is null or <see cref="P:System.Exception.HResult" /> is zero (0). </exception>
        protected LimitExceededException(System.Runtime.Serialization.SerializationInfo info, System.Runtime.Serialization.StreamingContext context)
            : base(info, context)
        {
        }

        /// <summary>
        /// Sets the <see cref="T:System.Runtime.Serialization.SerializationInfo" /> with information about the exception.
        /// </summary>
        /// <param name="info">The <see cref="T:System.Runtime.Serialization.SerializationInfo" /> that holds the serialized object data about the exception being thrown.</param>
        /// <param name="context">The <see cref="T:System.Runtime.Serialization.StreamingContext" /> that contains contextual information about the source or destination.</param>
        /// <exception cref="T:System.ArgumentNullException">The <paramref name="info" /> parameter is a null reference (Nothing in Visual Basic). </exception>
#if BCL35
        [System.Security.Permissions.SecurityPermission(
            System.Security.Permissions.SecurityAction.LinkDemand,
            Flags = System.Security.Permissions.SecurityPermissionFlag.SerializationFormatter)]
#endif
        [System.Security.SecurityCritical]
        // These FxCop rules are giving false-positives for this method
        [System.Diagnostics.CodeAnalysis.SuppressMessage("Microsoft.Security", "CA2123:OverrideLinkDemandsShouldBeIdenticalToBase")]
        [System.Diagnostics.CodeAnalysis.SuppressMessage("Microsoft.Security", "CA2134:MethodsMustOverrideWithConsistentTransparencyFxCopRule")]
        public override void GetObjectData(System.Runtime.Serialization.SerializationInfo info, System.Runtime.Serialization.StreamingContext context)
        {
            base.GetObjectData(info, context);
        }
#endif

    }
}<|MERGE_RESOLUTION|>--- conflicted
+++ resolved
@@ -32,11 +32,7 @@
     /// The specified limit has been exceeded. Review your request and retry it with a quantity
     /// below the stated limit.
     /// </summary>
-<<<<<<< HEAD
-#if !NETSTANDARD
-=======
-    #if !PCL && !NETSTANDARD
->>>>>>> 1327e649
+    #if !NETSTANDARD
     [Serializable]
     #endif
     public partial class LimitExceededException : AmazonTranslateException
