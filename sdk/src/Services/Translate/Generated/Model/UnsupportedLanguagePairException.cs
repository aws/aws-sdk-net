--- conflicted
+++ resolved
@@ -32,11 +32,7 @@
     /// Amazon Translate does not support translation from the language of the source text
     /// into the requested target language. For more information, see <a>how-to-error-msg</a>.
     /// </summary>
-<<<<<<< HEAD
-#if !NETSTANDARD
-=======
-    #if !PCL && !NETSTANDARD
->>>>>>> 1327e649
+    #if !NETSTANDARD
     [Serializable]
     #endif
     public partial class UnsupportedLanguagePairException : AmazonTranslateException
