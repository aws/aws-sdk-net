/*
 * Copyright 2010-2014 Amazon.com, Inc. or its affiliates. All Rights Reserved.
 * 
 * Licensed under the Apache License, Version 2.0 (the "License").
 * You may not use this file except in compliance with the License.
 * A copy of the License is located at
 * 
 *  http://aws.amazon.com/apache2.0
 * 
 * or in the "license" file accompanying this file. This file is distributed
 * on an "AS IS" BASIS, WITHOUT WARRANTIES OR CONDITIONS OF ANY KIND, either
 * express or implied. See the License for the specific language governing
 * permissions and limitations under the License.
 */

/*
 * Do not modify this file. This file is generated from the translate-2017-07-01.normal.json service model.
 */
using System;
using System.Collections.Generic;
using System.Xml.Serialization;
using System.Text;
using System.IO;
using System.Net;

using Amazon.Runtime;
using Amazon.Runtime.Internal;

namespace Amazon.Translate.Model
{
    /// <summary>
    /// The Amazon Translate service is temporarily unavailable. Please wait a bit and then
    /// retry your request.
    /// </summary>
<<<<<<< HEAD
#if !NETSTANDARD
=======
    #if !PCL && !NETSTANDARD
>>>>>>> 1327e649
    [Serializable]
    #endif
    public partial class ServiceUnavailableException : AmazonTranslateException
    {

        /// <summary>
        /// Constructs a new ServiceUnavailableException with the specified error
        /// message.
        /// </summary>
        /// <param name="message">
        /// Describes the error encountered.
        /// </param>
        public ServiceUnavailableException(string message) 
            : base(message) {}

        /// <summary>
        /// Construct instance of ServiceUnavailableException
        /// </summary>
        /// <param name="message"></param>
        /// <param name="innerException"></param>
        public ServiceUnavailableException(string message, Exception innerException) 
            : base(message, innerException) {}

        /// <summary>
        /// Construct instance of ServiceUnavailableException
        /// </summary>
        /// <param name="innerException"></param>
        public ServiceUnavailableException(Exception innerException) 
            : base(innerException) {}

        /// <summary>
        /// Construct instance of ServiceUnavailableException
        /// </summary>
        /// <param name="message"></param>
        /// <param name="innerException"></param>
        /// <param name="errorType"></param>
        /// <param name="errorCode"></param>
        /// <param name="requestId"></param>
        /// <param name="statusCode"></param>
        public ServiceUnavailableException(string message, Exception innerException, ErrorType errorType, string errorCode, string requestId, HttpStatusCode statusCode) 
            : base(message, innerException, errorType, errorCode, requestId, statusCode) {}

        /// <summary>
        /// Construct instance of ServiceUnavailableException
        /// </summary>
        /// <param name="message"></param>
        /// <param name="errorType"></param>
        /// <param name="errorCode"></param>
        /// <param name="requestId"></param>
        /// <param name="statusCode"></param>
        public ServiceUnavailableException(string message, ErrorType errorType, string errorCode, string requestId, HttpStatusCode statusCode) 
            : base(message, errorType, errorCode, requestId, statusCode) {}


#if !NETSTANDARD
        /// <summary>
        /// Constructs a new instance of the ServiceUnavailableException class with serialized data.
        /// </summary>
        /// <param name="info">The <see cref="T:System.Runtime.Serialization.SerializationInfo" /> that holds the serialized object data about the exception being thrown.</param>
        /// <param name="context">The <see cref="T:System.Runtime.Serialization.StreamingContext" /> that contains contextual information about the source or destination.</param>
        /// <exception cref="T:System.ArgumentNullException">The <paramref name="info" /> parameter is null. </exception>
        /// <exception cref="T:System.Runtime.Serialization.SerializationException">The class name is null or <see cref="P:System.Exception.HResult" /> is zero (0). </exception>
        protected ServiceUnavailableException(System.Runtime.Serialization.SerializationInfo info, System.Runtime.Serialization.StreamingContext context)
            : base(info, context)
        {
        }

        /// <summary>
        /// Sets the <see cref="T:System.Runtime.Serialization.SerializationInfo" /> with information about the exception.
        /// </summary>
        /// <param name="info">The <see cref="T:System.Runtime.Serialization.SerializationInfo" /> that holds the serialized object data about the exception being thrown.</param>
        /// <param name="context">The <see cref="T:System.Runtime.Serialization.StreamingContext" /> that contains contextual information about the source or destination.</param>
        /// <exception cref="T:System.ArgumentNullException">The <paramref name="info" /> parameter is a null reference (Nothing in Visual Basic). </exception>
#if BCL35
        [System.Security.Permissions.SecurityPermission(
            System.Security.Permissions.SecurityAction.LinkDemand,
            Flags = System.Security.Permissions.SecurityPermissionFlag.SerializationFormatter)]
#endif
        [System.Security.SecurityCritical]
        // These FxCop rules are giving false-positives for this method
        [System.Diagnostics.CodeAnalysis.SuppressMessage("Microsoft.Security", "CA2123:OverrideLinkDemandsShouldBeIdenticalToBase")]
        [System.Diagnostics.CodeAnalysis.SuppressMessage("Microsoft.Security", "CA2134:MethodsMustOverrideWithConsistentTransparencyFxCopRule")]
        public override void GetObjectData(System.Runtime.Serialization.SerializationInfo info, System.Runtime.Serialization.StreamingContext context)
        {
            base.GetObjectData(info, context);
        }
#endif

    }
}<|MERGE_RESOLUTION|>--- conflicted
+++ resolved
@@ -32,11 +32,7 @@
     /// The Amazon Translate service is temporarily unavailable. Please wait a bit and then
     /// retry your request.
     /// </summary>
-<<<<<<< HEAD
-#if !NETSTANDARD
-=======
-    #if !PCL && !NETSTANDARD
->>>>>>> 1327e649
+    #if !NETSTANDARD
     [Serializable]
     #endif
     public partial class ServiceUnavailableException : AmazonTranslateException
