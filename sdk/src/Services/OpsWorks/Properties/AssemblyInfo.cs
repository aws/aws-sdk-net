using System;
using System.Reflection;
using System.Runtime.InteropServices;
using System.Runtime.CompilerServices;

// General Information about an assembly is controlled through the following 
// set of attributes. Change these attribute values to modify the information
// associated with an assembly.
[assembly: AssemblyTitle("AWSSDK.OpsWorks")]
#if BCL35
[assembly: AssemblyDescription("The Amazon Web Services SDK for .NET (3.5) - AWS OpsWorks. AWS OpsWorks is an application management service that makes it easy to deploy and operate applications of all shapes and sizes. You can define the application's architecture and the specification of each component including package installation, software configuration and resources such as storage.")]
#elif BCL45
[assembly: AssemblyDescription("The Amazon Web Services SDK for .NET (4.5) - AWS OpsWorks. AWS OpsWorks is an application management service that makes it easy to deploy and operate applications of all shapes and sizes. You can define the application's architecture and the specification of each component including package installation, software configuration and resources such as storage.")]
#elif PCL
<<<<<<< HEAD
[assembly: AssemblyDescription("The Amazon Web Services SDK for .NET (PCL)- AWS OpsWorks. AWS OpsWorks is an application management service that makes it easy to deploy and operate applications of all shapes and sizes. You can define the application's architecture and the specification of each component including package installation, software configuration and resources such as storage.")]
#elif DNX
[assembly: AssemblyDescription("The Amazon Web Services SDK for .NET (DNX)- AWS OpsWorks. AWS OpsWorks is an application management service that makes it easy to deploy and operate applications of all shapes and sizes. You can define the application's architecture and the specification of each component including package installation, software configuration and resources such as storage.")]
=======
[assembly: AssemblyDescription("The Amazon Web Services SDK for .NET (PCL)- Core Runtime")]
>>>>>>> c161f1cd
#else
#error Unknown platform constant - unable to set correct AssemblyDescription
#endif

[assembly: AssemblyConfiguration("")]
[assembly: AssemblyProduct("Amazon Web Services SDK for .NET")]
[assembly: AssemblyCompany("Amazon.com, Inc")]
[assembly: AssemblyCopyright("Copyright 2009-2015 Amazon.com, Inc. or its affiliates. All Rights Reserved.")]
[assembly: AssemblyTrademark("")]
[assembly: AssemblyCulture("")]

// Setting ComVisible to false makes the types in this assembly not visible 
// to COM components.  If you need to access a type in this assembly from 
// COM, set the ComVisible attribute to true on that type.
[assembly: ComVisible(false)]

// Version information for an assembly consists of the following four values:
//
//      Major Version
//      Minor Version 
//      Build Number
//      Revision
//
// You can specify all the values or you can default the Build and Revision Numbers 
// by using the '*' as shown below:
// [assembly: AssemblyVersion("1.0.*")]
<<<<<<< HEAD
[assembly: AssemblyVersion("3.0")]
[assembly: AssemblyFileVersion("3.0.2.1")]
=======
[assembly: AssemblyVersion("3.1")]
[assembly: AssemblyFileVersion("3.1.0.0")]
>>>>>>> c161f1cd

#if WINDOWS_PHONE
[assembly: System.CLSCompliant(false)]
# else
[assembly: System.CLSCompliant(true)]
#endif

#if BCL
[assembly: System.Security.AllowPartiallyTrustedCallers]
#endif<|MERGE_RESOLUTION|>--- conflicted
+++ resolved
@@ -12,13 +12,9 @@
 #elif BCL45
 [assembly: AssemblyDescription("The Amazon Web Services SDK for .NET (4.5) - AWS OpsWorks. AWS OpsWorks is an application management service that makes it easy to deploy and operate applications of all shapes and sizes. You can define the application's architecture and the specification of each component including package installation, software configuration and resources such as storage.")]
 #elif PCL
-<<<<<<< HEAD
 [assembly: AssemblyDescription("The Amazon Web Services SDK for .NET (PCL)- AWS OpsWorks. AWS OpsWorks is an application management service that makes it easy to deploy and operate applications of all shapes and sizes. You can define the application's architecture and the specification of each component including package installation, software configuration and resources such as storage.")]
 #elif DNX
 [assembly: AssemblyDescription("The Amazon Web Services SDK for .NET (DNX)- AWS OpsWorks. AWS OpsWorks is an application management service that makes it easy to deploy and operate applications of all shapes and sizes. You can define the application's architecture and the specification of each component including package installation, software configuration and resources such as storage.")]
-=======
-[assembly: AssemblyDescription("The Amazon Web Services SDK for .NET (PCL)- Core Runtime")]
->>>>>>> c161f1cd
 #else
 #error Unknown platform constant - unable to set correct AssemblyDescription
 #endif
@@ -45,13 +41,8 @@
 // You can specify all the values or you can default the Build and Revision Numbers 
 // by using the '*' as shown below:
 // [assembly: AssemblyVersion("1.0.*")]
-<<<<<<< HEAD
-[assembly: AssemblyVersion("3.0")]
-[assembly: AssemblyFileVersion("3.0.2.1")]
-=======
 [assembly: AssemblyVersion("3.1")]
 [assembly: AssemblyFileVersion("3.1.0.0")]
->>>>>>> c161f1cd
 
 #if WINDOWS_PHONE
 [assembly: System.CLSCompliant(false)]
