using System;
using System.Reflection;
using System.Runtime.InteropServices;
using System.Runtime.CompilerServices;

// General Information about an assembly is controlled through the following 
// set of attributes. Change these attribute values to modify the information
// associated with an assembly.
[assembly: AssemblyTitle("AWSSDK.OpsWorks")]
#if BCL35
[assembly: AssemblyDescription("The Amazon Web Services SDK for .NET (3.5) - AWS OpsWorks. AWS OpsWorks is an application management service that makes it easy to deploy and operate applications of all shapes and sizes. You can define the application's architecture and the specification of each component including package installation, software configuration and resources such as storage.")]
#elif BCL45
[assembly: AssemblyDescription("The Amazon Web Services SDK for .NET (4.5) - AWS OpsWorks. AWS OpsWorks is an application management service that makes it easy to deploy and operate applications of all shapes and sizes. You can define the application's architecture and the specification of each component including package installation, software configuration and resources such as storage.")]
#elif PCL
<<<<<<< HEAD
[assembly: AssemblyDescription("The Amazon Web Services SDK for .NET (PCL)- AWS OpsWorks. AWS OpsWorks is an application management service that makes it easy to deploy and operate applications of all shapes and sizes. You can define the application's architecture and the specification of each component including package installation, software configuration and resources such as storage.")]
#elif DNX
[assembly: AssemblyDescription("The Amazon Web Services SDK for .NET (DNX)- AWS OpsWorks. AWS OpsWorks is an application management service that makes it easy to deploy and operate applications of all shapes and sizes. You can define the application's architecture and the specification of each component including package installation, software configuration and resources such as storage.")]
=======
[assembly: AssemblyDescription("The Amazon Web Services SDK for .NET (PCL) -  AWS OpsWorks. AWS OpsWorks is an application management service that makes it easy to deploy and operate applications of all shapes and sizes. You can define the application's architecture and the specification of each component including package installation, software configuration and resources such as storage.")]
#elif UNITY
[assembly: AssemblyDescription("The Amazon Web Services SDK for .NET (Unity) - AWS OpsWorks. AWS OpsWorks is an application management service that makes it easy to deploy and operate applications of all shapes and sizes. You can define the application's architecture and the specification of each component including package installation, software configuration and resources such as storage.")]
>>>>>>> 66295a90
#else
#error Unknown platform constant - unable to set correct AssemblyDescription
#endif

[assembly: AssemblyConfiguration("")]
[assembly: AssemblyProduct("Amazon Web Services SDK for .NET")]
[assembly: AssemblyCompany("Amazon.com, Inc")]
[assembly: AssemblyCopyright("Copyright 2009-2016 Amazon.com, Inc. or its affiliates. All Rights Reserved.")]
[assembly: AssemblyTrademark("")]
[assembly: AssemblyCulture("")]

// Setting ComVisible to false makes the types in this assembly not visible 
// to COM components.  If you need to access a type in this assembly from 
// COM, set the ComVisible attribute to true on that type.
[assembly: ComVisible(false)]

// Version information for an assembly consists of the following four values:
//
//      Major Version
//      Minor Version 
//      Build Number
//      Revision
//
// You can specify all the values or you can default the Build and Revision Numbers 
// by using the '*' as shown below:
// [assembly: AssemblyVersion("1.0.*")]
<<<<<<< HEAD
[assembly: AssemblyVersion("3.2")]
[assembly: AssemblyFileVersion("3.2.2.0")]
=======
[assembly: AssemblyVersion("3.1")]
[assembly: AssemblyFileVersion("3.1.1.5")]
>>>>>>> 66295a90

#if WINDOWS_PHONE || UNITY
[assembly: System.CLSCompliant(false)]
# else
[assembly: System.CLSCompliant(true)]
#endif

#if BCL
[assembly: System.Security.AllowPartiallyTrustedCallers]
#endif<|MERGE_RESOLUTION|>--- conflicted
+++ resolved
@@ -12,15 +12,11 @@
 #elif BCL45
 [assembly: AssemblyDescription("The Amazon Web Services SDK for .NET (4.5) - AWS OpsWorks. AWS OpsWorks is an application management service that makes it easy to deploy and operate applications of all shapes and sizes. You can define the application's architecture and the specification of each component including package installation, software configuration and resources such as storage.")]
 #elif PCL
-<<<<<<< HEAD
-[assembly: AssemblyDescription("The Amazon Web Services SDK for .NET (PCL)- AWS OpsWorks. AWS OpsWorks is an application management service that makes it easy to deploy and operate applications of all shapes and sizes. You can define the application's architecture and the specification of each component including package installation, software configuration and resources such as storage.")]
-#elif DNX
-[assembly: AssemblyDescription("The Amazon Web Services SDK for .NET (DNX)- AWS OpsWorks. AWS OpsWorks is an application management service that makes it easy to deploy and operate applications of all shapes and sizes. You can define the application's architecture and the specification of each component including package installation, software configuration and resources such as storage.")]
-=======
 [assembly: AssemblyDescription("The Amazon Web Services SDK for .NET (PCL) -  AWS OpsWorks. AWS OpsWorks is an application management service that makes it easy to deploy and operate applications of all shapes and sizes. You can define the application's architecture and the specification of each component including package installation, software configuration and resources such as storage.")]
 #elif UNITY
 [assembly: AssemblyDescription("The Amazon Web Services SDK for .NET (Unity) - AWS OpsWorks. AWS OpsWorks is an application management service that makes it easy to deploy and operate applications of all shapes and sizes. You can define the application's architecture and the specification of each component including package installation, software configuration and resources such as storage.")]
->>>>>>> 66295a90
+#elif DNX
+[assembly: AssemblyDescription("The Amazon Web Services SDK for .NET (DNX)- AWS OpsWorks. AWS OpsWorks is an application management service that makes it easy to deploy and operate applications of all shapes and sizes. You can define the application's architecture and the specification of each component including package installation, software configuration and resources such as storage.")]
 #else
 #error Unknown platform constant - unable to set correct AssemblyDescription
 #endif
@@ -47,13 +43,8 @@
 // You can specify all the values or you can default the Build and Revision Numbers 
 // by using the '*' as shown below:
 // [assembly: AssemblyVersion("1.0.*")]
-<<<<<<< HEAD
 [assembly: AssemblyVersion("3.2")]
 [assembly: AssemblyFileVersion("3.2.2.0")]
-=======
-[assembly: AssemblyVersion("3.1")]
-[assembly: AssemblyFileVersion("3.1.1.5")]
->>>>>>> 66295a90
 
 #if WINDOWS_PHONE || UNITY
 [assembly: System.CLSCompliant(false)]
