--- conflicted
+++ resolved
@@ -3,11 +3,7 @@
   <metadata> 
     <id>AWSSDK.OpsWorks</id>
     <title>AWSSDK - AWS OpsWorks</title>
-<<<<<<< HEAD
-    <version>3.0.2.1-preview</version> 
-=======
     <version>3.1.0.0</version> 
->>>>>>> c161f1cd
     <authors>Amazon Web Services</authors>
     <description>AWS OpsWorks is an application management service that makes it easy to deploy and operate applications of all shapes and sizes. You can define the application's architecture and the specification of each component including package installation, software configuration and resources such as storage.</description> 
     <language>en-US</language>
@@ -17,17 +13,10 @@
     <iconUrl>http://media.amazonwebservices.com/aws_singlebox_01.png</iconUrl>
     <dependencies>
       <group targetFramework="portable-net45+netcore45+wpa81+wp8+MonoAndroid10+xamarinios10+MonoTouch10">
-<<<<<<< HEAD
-      <dependency id="AWSSDK.Core" version="[3.0.0.7-preview, 3.1-preview)" />
-      </group>
-      <group>
-        <dependency id="AWSSDK.Core" version="[3.0.0.7-preview, 3.1-preview)" />
-=======
       <dependency id="AWSSDK.Core" version="[3.1.0.0, 3.2)" />
       </group>
       <group>
         <dependency id="AWSSDK.Core" version="[3.1.0.0, 3.2)" />
->>>>>>> c161f1cd
       </group>
     </dependencies>
   </metadata> 
