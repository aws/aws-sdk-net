<?xml version="1.0" encoding="utf-8"?>
<package> 
  <metadata> 
    <id>AWSSDK.OpsWorks</id>
    <title>AWSSDK - AWS OpsWorks</title>
<<<<<<< HEAD
    <version>3.0.1.3-preview</version> 
=======
    <version>3.0.2.0-preview</version> 
>>>>>>> d676323b
    <authors>Amazon Web Services</authors>
    <description>AWS OpsWorks is an application management service that makes it easy to deploy and operate applications of all shapes and sizes. You can define the application's architecture and the specification of each component including package installation, software configuration and resources such as storage.</description> 
    <language>en-US</language>
    <licenseUrl>http://aws.amazon.com/apache2.0/</licenseUrl>    
    <projectUrl>https://github.com/aws/aws-sdk-net/tree/modularization/</projectUrl>
    <tags>AWS Amazon cloud OpsWorks</tags>
    <iconUrl>http://media.amazonwebservices.com/aws_singlebox_01.png</iconUrl>
    <dependencies>
      <group targetFramework="portable-net45+netcore45+wpa81+wp8+MonoAndroid10+xamarinios10+MonoTouch10">
      <dependency id="AWSSDK.Core" version="[3.0.0.6-preview, 3.1-preview)" />
      </group>
      <group>
        <dependency id="AWSSDK.Core" version="[3.0.0.6-preview, 3.1-preview)" />
      </group>
    </dependencies>
  </metadata> 
  <files>

    <file src="..\..\..\nuget-content\install.ps1" target="tools\net35" />
    <file src="..\..\..\nuget-content\install.ps1" target="tools\net45" />

    <file src=".\bin\Release\net35\AWSSDK.OpsWorks.dll" target="lib\net35" />
    <file src=".\bin\Release\net35\AWSSDK.OpsWorks.xml" target="lib\net35" />
    <file src=".\bin\Release\net35\AWSSDK.OpsWorks.pdb" target="lib\net35" />

    <file src=".\bin\Release\net45\AWSSDK.OpsWorks.dll" target="lib\net45" />
    <file src=".\bin\Release\net45\AWSSDK.OpsWorks.xml" target="lib\net45" />
    <file src=".\bin\Release\net45\AWSSDK.OpsWorks.pdb" target="lib\net45" />

    <file src=".\bin\Release\pcl\AWSSDK.OpsWorks.dll" target="lib\portable-net45+netcore45+wpa81+wp8+MonoAndroid10+xamarinios10+MonoTouch10" />
    <file src=".\bin\Release\pcl\AWSSDK.OpsWorks.xml" target="lib\portable-net45+netcore45+wpa81+wp8+MonoAndroid10+xamarinios10+MonoTouch10" />
    <file src=".\bin\Release\pcl\AWSSDK.OpsWorks.pdb" target="lib\portable-net45+netcore45+wpa81+wp8+MonoAndroid10+xamarinios10+MonoTouch10" />
  </files>
</package><|MERGE_RESOLUTION|>--- conflicted
+++ resolved
@@ -3,11 +3,7 @@
   <metadata> 
     <id>AWSSDK.OpsWorks</id>
     <title>AWSSDK - AWS OpsWorks</title>
-<<<<<<< HEAD
-    <version>3.0.1.3-preview</version> 
-=======
     <version>3.0.2.0-preview</version> 
->>>>>>> d676323b
     <authors>Amazon Web Services</authors>
     <description>AWS OpsWorks is an application management service that makes it easy to deploy and operate applications of all shapes and sizes. You can define the application's architecture and the specification of each component including package installation, software configuration and resources such as storage.</description> 
     <language>en-US</language>
