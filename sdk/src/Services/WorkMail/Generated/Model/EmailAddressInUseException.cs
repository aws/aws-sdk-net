--- conflicted
+++ resolved
@@ -32,11 +32,7 @@
     /// The email address that you're trying to assign is already created for a different
     /// user, group, or resource.
     /// </summary>
-<<<<<<< HEAD
-#if !NETSTANDARD
-=======
-    #if !PCL && !NETSTANDARD
->>>>>>> 1327e649
+    #if !NETSTANDARD
     [Serializable]
     #endif
     public partial class EmailAddressInUseException : AmazonWorkMailException
