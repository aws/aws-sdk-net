/*
 * Copyright 2010-2014 Amazon.com, Inc. or its affiliates. All Rights Reserved.
 * 
 * Licensed under the Apache License, Version 2.0 (the "License").
 * You may not use this file except in compliance with the License.
 * A copy of the License is located at
 * 
 *  http://aws.amazon.com/apache2.0
 * 
 * or in the "license" file accompanying this file. This file is distributed
 * on an "AS IS" BASIS, WITHOUT WARRANTIES OR CONDITIONS OF ANY KIND, either
 * express or implied. See the License for the specific language governing
 * permissions and limitations under the License.
 */

/*
 * Do not modify this file. This file is generated from the workmail-2017-10-01.normal.json service model.
 */
using System;
using System.Collections.Generic;
using System.Xml.Serialization;
using System.Text;
using System.IO;
using System.Net;

using Amazon.Runtime;
using Amazon.Runtime.Internal;

namespace Amazon.WorkMail.Model
{
    /// <summary>
    /// After a domain has been added to the organization, it must be verified. The domain
    /// is not yet verified.
    /// </summary>
<<<<<<< HEAD
#if !NETSTANDARD
=======
    #if !PCL && !NETSTANDARD
>>>>>>> 1327e649
    [Serializable]
    #endif
    public partial class MailDomainStateException : AmazonWorkMailException
    {

        /// <summary>
        /// Constructs a new MailDomainStateException with the specified error
        /// message.
        /// </summary>
        /// <param name="message">
        /// Describes the error encountered.
        /// </param>
        public MailDomainStateException(string message) 
            : base(message) {}

        /// <summary>
        /// Construct instance of MailDomainStateException
        /// </summary>
        /// <param name="message"></param>
        /// <param name="innerException"></param>
        public MailDomainStateException(string message, Exception innerException) 
            : base(message, innerException) {}

        /// <summary>
        /// Construct instance of MailDomainStateException
        /// </summary>
        /// <param name="innerException"></param>
        public MailDomainStateException(Exception innerException) 
            : base(innerException) {}

        /// <summary>
        /// Construct instance of MailDomainStateException
        /// </summary>
        /// <param name="message"></param>
        /// <param name="innerException"></param>
        /// <param name="errorType"></param>
        /// <param name="errorCode"></param>
        /// <param name="requestId"></param>
        /// <param name="statusCode"></param>
        public MailDomainStateException(string message, Exception innerException, ErrorType errorType, string errorCode, string requestId, HttpStatusCode statusCode) 
            : base(message, innerException, errorType, errorCode, requestId, statusCode) {}

        /// <summary>
        /// Construct instance of MailDomainStateException
        /// </summary>
        /// <param name="message"></param>
        /// <param name="errorType"></param>
        /// <param name="errorCode"></param>
        /// <param name="requestId"></param>
        /// <param name="statusCode"></param>
        public MailDomainStateException(string message, ErrorType errorType, string errorCode, string requestId, HttpStatusCode statusCode) 
            : base(message, errorType, errorCode, requestId, statusCode) {}


#if !NETSTANDARD
        /// <summary>
        /// Constructs a new instance of the MailDomainStateException class with serialized data.
        /// </summary>
        /// <param name="info">The <see cref="T:System.Runtime.Serialization.SerializationInfo" /> that holds the serialized object data about the exception being thrown.</param>
        /// <param name="context">The <see cref="T:System.Runtime.Serialization.StreamingContext" /> that contains contextual information about the source or destination.</param>
        /// <exception cref="T:System.ArgumentNullException">The <paramref name="info" /> parameter is null. </exception>
        /// <exception cref="T:System.Runtime.Serialization.SerializationException">The class name is null or <see cref="P:System.Exception.HResult" /> is zero (0). </exception>
        protected MailDomainStateException(System.Runtime.Serialization.SerializationInfo info, System.Runtime.Serialization.StreamingContext context)
            : base(info, context)
        {
        }

        /// <summary>
        /// Sets the <see cref="T:System.Runtime.Serialization.SerializationInfo" /> with information about the exception.
        /// </summary>
        /// <param name="info">The <see cref="T:System.Runtime.Serialization.SerializationInfo" /> that holds the serialized object data about the exception being thrown.</param>
        /// <param name="context">The <see cref="T:System.Runtime.Serialization.StreamingContext" /> that contains contextual information about the source or destination.</param>
        /// <exception cref="T:System.ArgumentNullException">The <paramref name="info" /> parameter is a null reference (Nothing in Visual Basic). </exception>
#if BCL35
        [System.Security.Permissions.SecurityPermission(
            System.Security.Permissions.SecurityAction.LinkDemand,
            Flags = System.Security.Permissions.SecurityPermissionFlag.SerializationFormatter)]
#endif
        [System.Security.SecurityCritical]
        // These FxCop rules are giving false-positives for this method
        [System.Diagnostics.CodeAnalysis.SuppressMessage("Microsoft.Security", "CA2123:OverrideLinkDemandsShouldBeIdenticalToBase")]
        [System.Diagnostics.CodeAnalysis.SuppressMessage("Microsoft.Security", "CA2134:MethodsMustOverrideWithConsistentTransparencyFxCopRule")]
        public override void GetObjectData(System.Runtime.Serialization.SerializationInfo info, System.Runtime.Serialization.StreamingContext context)
        {
            base.GetObjectData(info, context);
        }
#endif

    }
}<|MERGE_RESOLUTION|>--- conflicted
+++ resolved
@@ -32,11 +32,7 @@
     /// After a domain has been added to the organization, it must be verified. The domain
     /// is not yet verified.
     /// </summary>
-<<<<<<< HEAD
-#if !NETSTANDARD
-=======
-    #if !PCL && !NETSTANDARD
->>>>>>> 1327e649
+    #if !NETSTANDARD
     [Serializable]
     #endif
     public partial class MailDomainStateException : AmazonWorkMailException
