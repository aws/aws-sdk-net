/*
 * Copyright 2010-2014 Amazon.com, Inc. or its affiliates. All Rights Reserved.
 * 
 * Licensed under the Apache License, Version 2.0 (the "License").
 * You may not use this file except in compliance with the License.
 * A copy of the License is located at
 * 
 *  http://aws.amazon.com/apache2.0
 * 
 * or in the "license" file accompanying this file. This file is distributed
 * on an "AS IS" BASIS, WITHOUT WARRANTIES OR CONDITIONS OF ANY KIND, either
 * express or implied. See the License for the specific language governing
 * permissions and limitations under the License.
 */

/*
 * Do not modify this file. This file is generated from the workmail-2017-10-01.normal.json service model.
 */
using System;
using System.Collections.Generic;
using System.Xml.Serialization;
using System.Text;
using System.IO;
using System.Net;

using Amazon.Runtime;
using Amazon.Runtime.Internal;

namespace Amazon.WorkMail.Model
{
    /// <summary>
    /// The identifier supplied for the user, group, or resource does not exist in your organization.
    /// </summary>
<<<<<<< HEAD
#if !NETSTANDARD
=======
    #if !PCL && !NETSTANDARD
>>>>>>> 1327e649
    [Serializable]
    #endif
    public partial class EntityNotFoundException : AmazonWorkMailException
    {

        /// <summary>
        /// Constructs a new EntityNotFoundException with the specified error
        /// message.
        /// </summary>
        /// <param name="message">
        /// Describes the error encountered.
        /// </param>
        public EntityNotFoundException(string message) 
            : base(message) {}

        /// <summary>
        /// Construct instance of EntityNotFoundException
        /// </summary>
        /// <param name="message"></param>
        /// <param name="innerException"></param>
        public EntityNotFoundException(string message, Exception innerException) 
            : base(message, innerException) {}

        /// <summary>
        /// Construct instance of EntityNotFoundException
        /// </summary>
        /// <param name="innerException"></param>
        public EntityNotFoundException(Exception innerException) 
            : base(innerException) {}

        /// <summary>
        /// Construct instance of EntityNotFoundException
        /// </summary>
        /// <param name="message"></param>
        /// <param name="innerException"></param>
        /// <param name="errorType"></param>
        /// <param name="errorCode"></param>
        /// <param name="requestId"></param>
        /// <param name="statusCode"></param>
        public EntityNotFoundException(string message, Exception innerException, ErrorType errorType, string errorCode, string requestId, HttpStatusCode statusCode) 
            : base(message, innerException, errorType, errorCode, requestId, statusCode) {}

        /// <summary>
        /// Construct instance of EntityNotFoundException
        /// </summary>
        /// <param name="message"></param>
        /// <param name="errorType"></param>
        /// <param name="errorCode"></param>
        /// <param name="requestId"></param>
        /// <param name="statusCode"></param>
        public EntityNotFoundException(string message, ErrorType errorType, string errorCode, string requestId, HttpStatusCode statusCode) 
            : base(message, errorType, errorCode, requestId, statusCode) {}


#if !NETSTANDARD
        /// <summary>
        /// Constructs a new instance of the EntityNotFoundException class with serialized data.
        /// </summary>
        /// <param name="info">The <see cref="T:System.Runtime.Serialization.SerializationInfo" /> that holds the serialized object data about the exception being thrown.</param>
        /// <param name="context">The <see cref="T:System.Runtime.Serialization.StreamingContext" /> that contains contextual information about the source or destination.</param>
        /// <exception cref="T:System.ArgumentNullException">The <paramref name="info" /> parameter is null. </exception>
        /// <exception cref="T:System.Runtime.Serialization.SerializationException">The class name is null or <see cref="P:System.Exception.HResult" /> is zero (0). </exception>
        protected EntityNotFoundException(System.Runtime.Serialization.SerializationInfo info, System.Runtime.Serialization.StreamingContext context)
            : base(info, context)
        {
        }

        /// <summary>
        /// Sets the <see cref="T:System.Runtime.Serialization.SerializationInfo" /> with information about the exception.
        /// </summary>
        /// <param name="info">The <see cref="T:System.Runtime.Serialization.SerializationInfo" /> that holds the serialized object data about the exception being thrown.</param>
        /// <param name="context">The <see cref="T:System.Runtime.Serialization.StreamingContext" /> that contains contextual information about the source or destination.</param>
        /// <exception cref="T:System.ArgumentNullException">The <paramref name="info" /> parameter is a null reference (Nothing in Visual Basic). </exception>
#if BCL35
        [System.Security.Permissions.SecurityPermission(
            System.Security.Permissions.SecurityAction.LinkDemand,
            Flags = System.Security.Permissions.SecurityPermissionFlag.SerializationFormatter)]
#endif
        [System.Security.SecurityCritical]
        // These FxCop rules are giving false-positives for this method
        [System.Diagnostics.CodeAnalysis.SuppressMessage("Microsoft.Security", "CA2123:OverrideLinkDemandsShouldBeIdenticalToBase")]
        [System.Diagnostics.CodeAnalysis.SuppressMessage("Microsoft.Security", "CA2134:MethodsMustOverrideWithConsistentTransparencyFxCopRule")]
        public override void GetObjectData(System.Runtime.Serialization.SerializationInfo info, System.Runtime.Serialization.StreamingContext context)
        {
            base.GetObjectData(info, context);
        }
#endif

    }
}<|MERGE_RESOLUTION|>--- conflicted
+++ resolved
@@ -31,11 +31,7 @@
     /// <summary>
     /// The identifier supplied for the user, group, or resource does not exist in your organization.
     /// </summary>
-<<<<<<< HEAD
-#if !NETSTANDARD
-=======
-    #if !PCL && !NETSTANDARD
->>>>>>> 1327e649
+    #if !NETSTANDARD
     [Serializable]
     #endif
     public partial class EntityNotFoundException : AmazonWorkMailException
