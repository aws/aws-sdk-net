/*
 * Copyright 2010-2014 Amazon.com, Inc. or its affiliates. All Rights Reserved.
 * 
 * Licensed under the Apache License, Version 2.0 (the "License").
 * You may not use this file except in compliance with the License.
 * A copy of the License is located at
 * 
 *  http://aws.amazon.com/apache2.0
 * 
 * or in the "license" file accompanying this file. This file is distributed
 * on an "AS IS" BASIS, WITHOUT WARRANTIES OR CONDITIONS OF ANY KIND, either
 * express or implied. See the License for the specific language governing
 * permissions and limitations under the License.
 */

/*
 * Do not modify this file. This file is generated from the workmail-2017-10-01.normal.json service model.
 */
using System;
using System.Collections.Generic;
using System.Xml.Serialization;
using System.Text;
using System.IO;
using System.Net;

using Amazon.Runtime;
using Amazon.Runtime.Internal;

namespace Amazon.WorkMail.Model
{
    /// <summary>
    /// An operation received a valid organization identifier that either doesn't belong or
    /// exist in the system.
    /// </summary>
<<<<<<< HEAD
#if !NETSTANDARD
=======
    #if !PCL && !NETSTANDARD
>>>>>>> 1327e649
    [Serializable]
    #endif
    public partial class OrganizationNotFoundException : AmazonWorkMailException
    {

        /// <summary>
        /// Constructs a new OrganizationNotFoundException with the specified error
        /// message.
        /// </summary>
        /// <param name="message">
        /// Describes the error encountered.
        /// </param>
        public OrganizationNotFoundException(string message) 
            : base(message) {}

        /// <summary>
        /// Construct instance of OrganizationNotFoundException
        /// </summary>
        /// <param name="message"></param>
        /// <param name="innerException"></param>
        public OrganizationNotFoundException(string message, Exception innerException) 
            : base(message, innerException) {}

        /// <summary>
        /// Construct instance of OrganizationNotFoundException
        /// </summary>
        /// <param name="innerException"></param>
        public OrganizationNotFoundException(Exception innerException) 
            : base(innerException) {}

        /// <summary>
        /// Construct instance of OrganizationNotFoundException
        /// </summary>
        /// <param name="message"></param>
        /// <param name="innerException"></param>
        /// <param name="errorType"></param>
        /// <param name="errorCode"></param>
        /// <param name="requestId"></param>
        /// <param name="statusCode"></param>
        public OrganizationNotFoundException(string message, Exception innerException, ErrorType errorType, string errorCode, string requestId, HttpStatusCode statusCode) 
            : base(message, innerException, errorType, errorCode, requestId, statusCode) {}

        /// <summary>
        /// Construct instance of OrganizationNotFoundException
        /// </summary>
        /// <param name="message"></param>
        /// <param name="errorType"></param>
        /// <param name="errorCode"></param>
        /// <param name="requestId"></param>
        /// <param name="statusCode"></param>
        public OrganizationNotFoundException(string message, ErrorType errorType, string errorCode, string requestId, HttpStatusCode statusCode) 
            : base(message, errorType, errorCode, requestId, statusCode) {}


#if !NETSTANDARD
        /// <summary>
        /// Constructs a new instance of the OrganizationNotFoundException class with serialized data.
        /// </summary>
        /// <param name="info">The <see cref="T:System.Runtime.Serialization.SerializationInfo" /> that holds the serialized object data about the exception being thrown.</param>
        /// <param name="context">The <see cref="T:System.Runtime.Serialization.StreamingContext" /> that contains contextual information about the source or destination.</param>
        /// <exception cref="T:System.ArgumentNullException">The <paramref name="info" /> parameter is null. </exception>
        /// <exception cref="T:System.Runtime.Serialization.SerializationException">The class name is null or <see cref="P:System.Exception.HResult" /> is zero (0). </exception>
        protected OrganizationNotFoundException(System.Runtime.Serialization.SerializationInfo info, System.Runtime.Serialization.StreamingContext context)
            : base(info, context)
        {
        }

        /// <summary>
        /// Sets the <see cref="T:System.Runtime.Serialization.SerializationInfo" /> with information about the exception.
        /// </summary>
        /// <param name="info">The <see cref="T:System.Runtime.Serialization.SerializationInfo" /> that holds the serialized object data about the exception being thrown.</param>
        /// <param name="context">The <see cref="T:System.Runtime.Serialization.StreamingContext" /> that contains contextual information about the source or destination.</param>
        /// <exception cref="T:System.ArgumentNullException">The <paramref name="info" /> parameter is a null reference (Nothing in Visual Basic). </exception>
#if BCL35
        [System.Security.Permissions.SecurityPermission(
            System.Security.Permissions.SecurityAction.LinkDemand,
            Flags = System.Security.Permissions.SecurityPermissionFlag.SerializationFormatter)]
#endif
        [System.Security.SecurityCritical]
        // These FxCop rules are giving false-positives for this method
        [System.Diagnostics.CodeAnalysis.SuppressMessage("Microsoft.Security", "CA2123:OverrideLinkDemandsShouldBeIdenticalToBase")]
        [System.Diagnostics.CodeAnalysis.SuppressMessage("Microsoft.Security", "CA2134:MethodsMustOverrideWithConsistentTransparencyFxCopRule")]
        public override void GetObjectData(System.Runtime.Serialization.SerializationInfo info, System.Runtime.Serialization.StreamingContext context)
        {
            base.GetObjectData(info, context);
        }
#endif

    }
}<|MERGE_RESOLUTION|>--- conflicted
+++ resolved
@@ -32,11 +32,7 @@
     /// An operation received a valid organization identifier that either doesn't belong or
     /// exist in the system.
     /// </summary>
-<<<<<<< HEAD
-#if !NETSTANDARD
-=======
-    #if !PCL && !NETSTANDARD
->>>>>>> 1327e649
+    #if !NETSTANDARD
     [Serializable]
     #endif
     public partial class OrganizationNotFoundException : AmazonWorkMailException
