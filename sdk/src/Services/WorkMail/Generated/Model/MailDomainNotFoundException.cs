--- conflicted
+++ resolved
@@ -32,11 +32,7 @@
     /// For an email or alias to be created in Amazon WorkMail, the included domain must be
     /// defined in the organization.
     /// </summary>
-<<<<<<< HEAD
-#if !NETSTANDARD
-=======
-    #if !PCL && !NETSTANDARD
->>>>>>> 1327e649
+    #if !NETSTANDARD
     [Serializable]
     #endif
     public partial class MailDomainNotFoundException : AmazonWorkMailException
