/*
 * Copyright 2010-2014 Amazon.com, Inc. or its affiliates. All Rights Reserved.
 * 
 * Licensed under the Apache License, Version 2.0 (the "License").
 * You may not use this file except in compliance with the License.
 * A copy of the License is located at
 * 
 *  http://aws.amazon.com/apache2.0
 * 
 * or in the "license" file accompanying this file. This file is distributed
 * on an "AS IS" BASIS, WITHOUT WARRANTIES OR CONDITIONS OF ANY KIND, either
 * express or implied. See the License for the specific language governing
 * permissions and limitations under the License.
 */

/*
 * Do not modify this file. This file is generated from the alexaforbusiness-2017-11-09.normal.json service model.
 */
using System;
using System.Collections.Generic;
using System.Xml.Serialization;
using System.Text;
using System.IO;
using System.Net;

using Amazon.Runtime;
using Amazon.Runtime.Internal;

namespace Amazon.AlexaForBusiness.Model
{
    /// <summary>
    /// The caller has no permissions to operate on the resource involved in the API call.
    /// </summary>
<<<<<<< HEAD
#if !NETSTANDARD
=======
    #if !PCL && !NETSTANDARD
>>>>>>> 1327e649
    [Serializable]
    #endif
    public partial class UnauthorizedException : AmazonAlexaForBusinessException
    {

        /// <summary>
        /// Constructs a new UnauthorizedException with the specified error
        /// message.
        /// </summary>
        /// <param name="message">
        /// Describes the error encountered.
        /// </param>
        public UnauthorizedException(string message) 
            : base(message) {}

        /// <summary>
        /// Construct instance of UnauthorizedException
        /// </summary>
        /// <param name="message"></param>
        /// <param name="innerException"></param>
        public UnauthorizedException(string message, Exception innerException) 
            : base(message, innerException) {}

        /// <summary>
        /// Construct instance of UnauthorizedException
        /// </summary>
        /// <param name="innerException"></param>
        public UnauthorizedException(Exception innerException) 
            : base(innerException) {}

        /// <summary>
        /// Construct instance of UnauthorizedException
        /// </summary>
        /// <param name="message"></param>
        /// <param name="innerException"></param>
        /// <param name="errorType"></param>
        /// <param name="errorCode"></param>
        /// <param name="requestId"></param>
        /// <param name="statusCode"></param>
        public UnauthorizedException(string message, Exception innerException, ErrorType errorType, string errorCode, string requestId, HttpStatusCode statusCode) 
            : base(message, innerException, errorType, errorCode, requestId, statusCode) {}

        /// <summary>
        /// Construct instance of UnauthorizedException
        /// </summary>
        /// <param name="message"></param>
        /// <param name="errorType"></param>
        /// <param name="errorCode"></param>
        /// <param name="requestId"></param>
        /// <param name="statusCode"></param>
        public UnauthorizedException(string message, ErrorType errorType, string errorCode, string requestId, HttpStatusCode statusCode) 
            : base(message, errorType, errorCode, requestId, statusCode) {}


#if !NETSTANDARD
        /// <summary>
        /// Constructs a new instance of the UnauthorizedException class with serialized data.
        /// </summary>
        /// <param name="info">The <see cref="T:System.Runtime.Serialization.SerializationInfo" /> that holds the serialized object data about the exception being thrown.</param>
        /// <param name="context">The <see cref="T:System.Runtime.Serialization.StreamingContext" /> that contains contextual information about the source or destination.</param>
        /// <exception cref="T:System.ArgumentNullException">The <paramref name="info" /> parameter is null. </exception>
        /// <exception cref="T:System.Runtime.Serialization.SerializationException">The class name is null or <see cref="P:System.Exception.HResult" /> is zero (0). </exception>
        protected UnauthorizedException(System.Runtime.Serialization.SerializationInfo info, System.Runtime.Serialization.StreamingContext context)
            : base(info, context)
        {
        }

        /// <summary>
        /// Sets the <see cref="T:System.Runtime.Serialization.SerializationInfo" /> with information about the exception.
        /// </summary>
        /// <param name="info">The <see cref="T:System.Runtime.Serialization.SerializationInfo" /> that holds the serialized object data about the exception being thrown.</param>
        /// <param name="context">The <see cref="T:System.Runtime.Serialization.StreamingContext" /> that contains contextual information about the source or destination.</param>
        /// <exception cref="T:System.ArgumentNullException">The <paramref name="info" /> parameter is a null reference (Nothing in Visual Basic). </exception>
#if BCL35
        [System.Security.Permissions.SecurityPermission(
            System.Security.Permissions.SecurityAction.LinkDemand,
            Flags = System.Security.Permissions.SecurityPermissionFlag.SerializationFormatter)]
#endif
        [System.Security.SecurityCritical]
        // These FxCop rules are giving false-positives for this method
        [System.Diagnostics.CodeAnalysis.SuppressMessage("Microsoft.Security", "CA2123:OverrideLinkDemandsShouldBeIdenticalToBase")]
        [System.Diagnostics.CodeAnalysis.SuppressMessage("Microsoft.Security", "CA2134:MethodsMustOverrideWithConsistentTransparencyFxCopRule")]
        public override void GetObjectData(System.Runtime.Serialization.SerializationInfo info, System.Runtime.Serialization.StreamingContext context)
        {
            base.GetObjectData(info, context);
        }
#endif

    }
}<|MERGE_RESOLUTION|>--- conflicted
+++ resolved
@@ -31,11 +31,7 @@
     /// <summary>
     /// The caller has no permissions to operate on the resource involved in the API call.
     /// </summary>
-<<<<<<< HEAD
-#if !NETSTANDARD
-=======
-    #if !PCL && !NETSTANDARD
->>>>>>> 1327e649
+    #if !NETSTANDARD
     [Serializable]
     #endif
     public partial class UnauthorizedException : AmazonAlexaForBusinessException
