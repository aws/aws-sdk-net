/*
 * Copyright 2010-2014 Amazon.com, Inc. or its affiliates. All Rights Reserved.
 * 
 * Licensed under the Apache License, Version 2.0 (the "License").
 * You may not use this file except in compliance with the License.
 * A copy of the License is located at
 * 
 *  http://aws.amazon.com/apache2.0
 * 
 * or in the "license" file accompanying this file. This file is distributed
 * on an "AS IS" BASIS, WITHOUT WARRANTIES OR CONDITIONS OF ANY KIND, either
 * express or implied. See the License for the specific language governing
 * permissions and limitations under the License.
 */

/*
 * Do not modify this file. This file is generated from the sts-2011-06-15.normal.json service model.
 */
using System;
using System.Collections.Generic;
using System.Xml.Serialization;
using System.Text;
using System.IO;
using System.Net;

using Amazon.Runtime;
using Amazon.Runtime.Internal;

namespace Amazon.SecurityToken.Model
{
    /// <summary>
    /// The request was rejected because the total packed size of the session policies and
    /// session tags combined was too large. An AWS conversion compresses the session policy
    /// document, session policy ARNs, and session tags into a packed binary format that has
    /// a separate limit. The error message indicates by percentage how close the policies
    /// and tags are to the upper size limit. For more information, see <a href="https://docs.aws.amazon.com/IAM/latest/UserGuide/id_session-tags.html">Passing
    /// Session Tags in STS</a> in the <i>IAM User Guide</i>.
    /// 
    ///  
    /// <para>
    /// You could receive this error even though you meet other defined session policy and
    /// session tag limits. For more information, see <a href="https://docs.aws.amazon.com/IAM/latest/UserGuide/id_credentials_temp_enable-regions.html">IAM
    /// and STS Entity Character Limits</a> in the <i>IAM User Guide</i>.
    /// </para>
    /// </summary>
<<<<<<< HEAD
#if !NETSTANDARD
=======
    #if !PCL && !NETSTANDARD
>>>>>>> 1327e649
    [Serializable]
    #endif
    public partial class PackedPolicyTooLargeException : AmazonSecurityTokenServiceException
    {

        /// <summary>
        /// Constructs a new PackedPolicyTooLargeException with the specified error
        /// message.
        /// </summary>
        /// <param name="message">
        /// Describes the error encountered.
        /// </param>
        public PackedPolicyTooLargeException(string message) 
            : base(message) {}

        /// <summary>
        /// Construct instance of PackedPolicyTooLargeException
        /// </summary>
        /// <param name="message"></param>
        /// <param name="innerException"></param>
        public PackedPolicyTooLargeException(string message, Exception innerException) 
            : base(message, innerException) {}

        /// <summary>
        /// Construct instance of PackedPolicyTooLargeException
        /// </summary>
        /// <param name="innerException"></param>
        public PackedPolicyTooLargeException(Exception innerException) 
            : base(innerException) {}

        /// <summary>
        /// Construct instance of PackedPolicyTooLargeException
        /// </summary>
        /// <param name="message"></param>
        /// <param name="innerException"></param>
        /// <param name="errorType"></param>
        /// <param name="errorCode"></param>
        /// <param name="requestId"></param>
        /// <param name="statusCode"></param>
        public PackedPolicyTooLargeException(string message, Exception innerException, ErrorType errorType, string errorCode, string requestId, HttpStatusCode statusCode) 
            : base(message, innerException, errorType, errorCode, requestId, statusCode) {}

        /// <summary>
        /// Construct instance of PackedPolicyTooLargeException
        /// </summary>
        /// <param name="message"></param>
        /// <param name="errorType"></param>
        /// <param name="errorCode"></param>
        /// <param name="requestId"></param>
        /// <param name="statusCode"></param>
        public PackedPolicyTooLargeException(string message, ErrorType errorType, string errorCode, string requestId, HttpStatusCode statusCode) 
            : base(message, errorType, errorCode, requestId, statusCode) {}


#if !NETSTANDARD
        /// <summary>
        /// Constructs a new instance of the PackedPolicyTooLargeException class with serialized data.
        /// </summary>
        /// <param name="info">The <see cref="T:System.Runtime.Serialization.SerializationInfo" /> that holds the serialized object data about the exception being thrown.</param>
        /// <param name="context">The <see cref="T:System.Runtime.Serialization.StreamingContext" /> that contains contextual information about the source or destination.</param>
        /// <exception cref="T:System.ArgumentNullException">The <paramref name="info" /> parameter is null. </exception>
        /// <exception cref="T:System.Runtime.Serialization.SerializationException">The class name is null or <see cref="P:System.Exception.HResult" /> is zero (0). </exception>
        protected PackedPolicyTooLargeException(System.Runtime.Serialization.SerializationInfo info, System.Runtime.Serialization.StreamingContext context)
            : base(info, context)
        {
        }

        /// <summary>
        /// Sets the <see cref="T:System.Runtime.Serialization.SerializationInfo" /> with information about the exception.
        /// </summary>
        /// <param name="info">The <see cref="T:System.Runtime.Serialization.SerializationInfo" /> that holds the serialized object data about the exception being thrown.</param>
        /// <param name="context">The <see cref="T:System.Runtime.Serialization.StreamingContext" /> that contains contextual information about the source or destination.</param>
        /// <exception cref="T:System.ArgumentNullException">The <paramref name="info" /> parameter is a null reference (Nothing in Visual Basic). </exception>
#if BCL35
        [System.Security.Permissions.SecurityPermission(
            System.Security.Permissions.SecurityAction.LinkDemand,
            Flags = System.Security.Permissions.SecurityPermissionFlag.SerializationFormatter)]
#endif
        [System.Security.SecurityCritical]
        // These FxCop rules are giving false-positives for this method
        [System.Diagnostics.CodeAnalysis.SuppressMessage("Microsoft.Security", "CA2123:OverrideLinkDemandsShouldBeIdenticalToBase")]
        [System.Diagnostics.CodeAnalysis.SuppressMessage("Microsoft.Security", "CA2134:MethodsMustOverrideWithConsistentTransparencyFxCopRule")]
        public override void GetObjectData(System.Runtime.Serialization.SerializationInfo info, System.Runtime.Serialization.StreamingContext context)
        {
            base.GetObjectData(info, context);
        }
#endif

    }
}<|MERGE_RESOLUTION|>--- conflicted
+++ resolved
@@ -43,11 +43,7 @@
     /// and STS Entity Character Limits</a> in the <i>IAM User Guide</i>.
     /// </para>
     /// </summary>
-<<<<<<< HEAD
-#if !NETSTANDARD
-=======
-    #if !PCL && !NETSTANDARD
->>>>>>> 1327e649
+    #if !NETSTANDARD
     [Serializable]
     #endif
     public partial class PackedPolicyTooLargeException : AmazonSecurityTokenServiceException
