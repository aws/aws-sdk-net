/*
 * Copyright 2010-2014 Amazon.com, Inc. or its affiliates. All Rights Reserved.
 * 
 * Licensed under the Apache License, Version 2.0 (the "License").
 * You may not use this file except in compliance with the License.
 * A copy of the License is located at
 * 
 *  http://aws.amazon.com/apache2.0
 * 
 * or in the "license" file accompanying this file. This file is distributed
 * on an "AS IS" BASIS, WITHOUT WARRANTIES OR CONDITIONS OF ANY KIND, either
 * express or implied. See the License for the specific language governing
 * permissions and limitations under the License.
 */

/*
 * Do not modify this file. This file is generated from the sts-2011-06-15.normal.json service model.
 */
using System;
using System.Collections.Generic;
using System.Xml.Serialization;
using System.Text;
using System.IO;
using System.Net;

using Amazon.Runtime;
using Amazon.Runtime.Internal;

namespace Amazon.SecurityToken.Model
{
    /// <summary>
    /// The request could not be fulfilled because the identity provider (IDP) that was asked
    /// to verify the incoming identity token could not be reached. This is often a transient
    /// error caused by network conditions. Retry the request a limited number of times so
    /// that you don't exceed the request rate. If the error persists, the identity provider
    /// might be down or not responding.
    /// </summary>
<<<<<<< HEAD
#if !NETSTANDARD
=======
    #if !PCL && !NETSTANDARD
>>>>>>> 1327e649
    [Serializable]
    #endif
    public partial class IDPCommunicationErrorException : AmazonSecurityTokenServiceException
    {

        /// <summary>
        /// Constructs a new IDPCommunicationErrorException with the specified error
        /// message.
        /// </summary>
        /// <param name="message">
        /// Describes the error encountered.
        /// </param>
        public IDPCommunicationErrorException(string message) 
            : base(message) {}

        /// <summary>
        /// Construct instance of IDPCommunicationErrorException
        /// </summary>
        /// <param name="message"></param>
        /// <param name="innerException"></param>
        public IDPCommunicationErrorException(string message, Exception innerException) 
            : base(message, innerException) {}

        /// <summary>
        /// Construct instance of IDPCommunicationErrorException
        /// </summary>
        /// <param name="innerException"></param>
        public IDPCommunicationErrorException(Exception innerException) 
            : base(innerException) {}

        /// <summary>
        /// Construct instance of IDPCommunicationErrorException
        /// </summary>
        /// <param name="message"></param>
        /// <param name="innerException"></param>
        /// <param name="errorType"></param>
        /// <param name="errorCode"></param>
        /// <param name="requestId"></param>
        /// <param name="statusCode"></param>
        public IDPCommunicationErrorException(string message, Exception innerException, ErrorType errorType, string errorCode, string requestId, HttpStatusCode statusCode) 
            : base(message, innerException, errorType, errorCode, requestId, statusCode) {}

        /// <summary>
        /// Construct instance of IDPCommunicationErrorException
        /// </summary>
        /// <param name="message"></param>
        /// <param name="errorType"></param>
        /// <param name="errorCode"></param>
        /// <param name="requestId"></param>
        /// <param name="statusCode"></param>
        public IDPCommunicationErrorException(string message, ErrorType errorType, string errorCode, string requestId, HttpStatusCode statusCode) 
            : base(message, errorType, errorCode, requestId, statusCode) {}


#if !NETSTANDARD
        /// <summary>
        /// Constructs a new instance of the IDPCommunicationErrorException class with serialized data.
        /// </summary>
        /// <param name="info">The <see cref="T:System.Runtime.Serialization.SerializationInfo" /> that holds the serialized object data about the exception being thrown.</param>
        /// <param name="context">The <see cref="T:System.Runtime.Serialization.StreamingContext" /> that contains contextual information about the source or destination.</param>
        /// <exception cref="T:System.ArgumentNullException">The <paramref name="info" /> parameter is null. </exception>
        /// <exception cref="T:System.Runtime.Serialization.SerializationException">The class name is null or <see cref="P:System.Exception.HResult" /> is zero (0). </exception>
        protected IDPCommunicationErrorException(System.Runtime.Serialization.SerializationInfo info, System.Runtime.Serialization.StreamingContext context)
            : base(info, context)
        {
        }

        /// <summary>
        /// Sets the <see cref="T:System.Runtime.Serialization.SerializationInfo" /> with information about the exception.
        /// </summary>
        /// <param name="info">The <see cref="T:System.Runtime.Serialization.SerializationInfo" /> that holds the serialized object data about the exception being thrown.</param>
        /// <param name="context">The <see cref="T:System.Runtime.Serialization.StreamingContext" /> that contains contextual information about the source or destination.</param>
        /// <exception cref="T:System.ArgumentNullException">The <paramref name="info" /> parameter is a null reference (Nothing in Visual Basic). </exception>
#if BCL35
        [System.Security.Permissions.SecurityPermission(
            System.Security.Permissions.SecurityAction.LinkDemand,
            Flags = System.Security.Permissions.SecurityPermissionFlag.SerializationFormatter)]
#endif
        [System.Security.SecurityCritical]
        // These FxCop rules are giving false-positives for this method
        [System.Diagnostics.CodeAnalysis.SuppressMessage("Microsoft.Security", "CA2123:OverrideLinkDemandsShouldBeIdenticalToBase")]
        [System.Diagnostics.CodeAnalysis.SuppressMessage("Microsoft.Security", "CA2134:MethodsMustOverrideWithConsistentTransparencyFxCopRule")]
        public override void GetObjectData(System.Runtime.Serialization.SerializationInfo info, System.Runtime.Serialization.StreamingContext context)
        {
            base.GetObjectData(info, context);
        }
#endif

    }
}<|MERGE_RESOLUTION|>--- conflicted
+++ resolved
@@ -35,11 +35,7 @@
     /// that you don't exceed the request rate. If the error persists, the identity provider
     /// might be down or not responding.
     /// </summary>
-<<<<<<< HEAD
-#if !NETSTANDARD
-=======
-    #if !PCL && !NETSTANDARD
->>>>>>> 1327e649
+    #if !NETSTANDARD
     [Serializable]
     #endif
     public partial class IDPCommunicationErrorException : AmazonSecurityTokenServiceException
