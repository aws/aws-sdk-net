--- conflicted
+++ resolved
@@ -32,11 +32,7 @@
     /// The error returned if the message passed to <code>DecodeAuthorizationMessage</code>
     /// was invalid. This can happen if the token contains invalid characters, such as linebreaks.
     /// </summary>
-<<<<<<< HEAD
-#if !NETSTANDARD
-=======
-    #if !PCL && !NETSTANDARD
->>>>>>> 1327e649
+    #if !NETSTANDARD
     [Serializable]
     #endif
     public partial class InvalidAuthorizationMessageException : AmazonSecurityTokenServiceException
