/*
 * Copyright 2010-2014 Amazon.com, Inc. or its affiliates. All Rights Reserved.
 * 
 * Licensed under the Apache License, Version 2.0 (the "License").
 * You may not use this file except in compliance with the License.
 * A copy of the License is located at
 * 
 *  http://aws.amazon.com/apache2.0
 * 
 * or in the "license" file accompanying this file. This file is distributed
 * on an "AS IS" BASIS, WITHOUT WARRANTIES OR CONDITIONS OF ANY KIND, either
 * express or implied. See the License for the specific language governing
 * permissions and limitations under the License.
 */

/*
 * Do not modify this file. This file is generated from the cognito-identity-2014-06-30.normal.json service model.
 */
using System;
using System.Collections.Generic;
using System.Xml.Serialization;
using System.Text;
using System.IO;
using System.Net;

using Amazon.Runtime;
using Amazon.Runtime.Internal;

namespace Amazon.CognitoIdentity.Model
{
    /// <summary>
    /// Thrown if there are parallel requests to modify a resource.
    /// </summary>
<<<<<<< HEAD
#if !NETSTANDARD
=======
    #if !PCL && !NETSTANDARD
>>>>>>> 1327e649
    [Serializable]
    #endif
    public partial class ConcurrentModificationException : AmazonCognitoIdentityException
    {

        /// <summary>
        /// Constructs a new ConcurrentModificationException with the specified error
        /// message.
        /// </summary>
        /// <param name="message">
        /// Describes the error encountered.
        /// </param>
        public ConcurrentModificationException(string message) 
            : base(message) {}

        /// <summary>
        /// Construct instance of ConcurrentModificationException
        /// </summary>
        /// <param name="message"></param>
        /// <param name="innerException"></param>
        public ConcurrentModificationException(string message, Exception innerException) 
            : base(message, innerException) {}

        /// <summary>
        /// Construct instance of ConcurrentModificationException
        /// </summary>
        /// <param name="innerException"></param>
        public ConcurrentModificationException(Exception innerException) 
            : base(innerException) {}

        /// <summary>
        /// Construct instance of ConcurrentModificationException
        /// </summary>
        /// <param name="message"></param>
        /// <param name="innerException"></param>
        /// <param name="errorType"></param>
        /// <param name="errorCode"></param>
        /// <param name="requestId"></param>
        /// <param name="statusCode"></param>
        public ConcurrentModificationException(string message, Exception innerException, ErrorType errorType, string errorCode, string requestId, HttpStatusCode statusCode) 
            : base(message, innerException, errorType, errorCode, requestId, statusCode) {}

        /// <summary>
        /// Construct instance of ConcurrentModificationException
        /// </summary>
        /// <param name="message"></param>
        /// <param name="errorType"></param>
        /// <param name="errorCode"></param>
        /// <param name="requestId"></param>
        /// <param name="statusCode"></param>
        public ConcurrentModificationException(string message, ErrorType errorType, string errorCode, string requestId, HttpStatusCode statusCode) 
            : base(message, errorType, errorCode, requestId, statusCode) {}


#if !NETSTANDARD
        /// <summary>
        /// Constructs a new instance of the ConcurrentModificationException class with serialized data.
        /// </summary>
        /// <param name="info">The <see cref="T:System.Runtime.Serialization.SerializationInfo" /> that holds the serialized object data about the exception being thrown.</param>
        /// <param name="context">The <see cref="T:System.Runtime.Serialization.StreamingContext" /> that contains contextual information about the source or destination.</param>
        /// <exception cref="T:System.ArgumentNullException">The <paramref name="info" /> parameter is null. </exception>
        /// <exception cref="T:System.Runtime.Serialization.SerializationException">The class name is null or <see cref="P:System.Exception.HResult" /> is zero (0). </exception>
        protected ConcurrentModificationException(System.Runtime.Serialization.SerializationInfo info, System.Runtime.Serialization.StreamingContext context)
            : base(info, context)
        {
        }

        /// <summary>
        /// Sets the <see cref="T:System.Runtime.Serialization.SerializationInfo" /> with information about the exception.
        /// </summary>
        /// <param name="info">The <see cref="T:System.Runtime.Serialization.SerializationInfo" /> that holds the serialized object data about the exception being thrown.</param>
        /// <param name="context">The <see cref="T:System.Runtime.Serialization.StreamingContext" /> that contains contextual information about the source or destination.</param>
        /// <exception cref="T:System.ArgumentNullException">The <paramref name="info" /> parameter is a null reference (Nothing in Visual Basic). </exception>
#if BCL35
        [System.Security.Permissions.SecurityPermission(
            System.Security.Permissions.SecurityAction.LinkDemand,
            Flags = System.Security.Permissions.SecurityPermissionFlag.SerializationFormatter)]
#endif
        [System.Security.SecurityCritical]
        // These FxCop rules are giving false-positives for this method
        [System.Diagnostics.CodeAnalysis.SuppressMessage("Microsoft.Security", "CA2123:OverrideLinkDemandsShouldBeIdenticalToBase")]
        [System.Diagnostics.CodeAnalysis.SuppressMessage("Microsoft.Security", "CA2134:MethodsMustOverrideWithConsistentTransparencyFxCopRule")]
        public override void GetObjectData(System.Runtime.Serialization.SerializationInfo info, System.Runtime.Serialization.StreamingContext context)
        {
            base.GetObjectData(info, context);
        }
#endif

    }
}<|MERGE_RESOLUTION|>--- conflicted
+++ resolved
@@ -31,11 +31,7 @@
     /// <summary>
     /// Thrown if there are parallel requests to modify a resource.
     /// </summary>
-<<<<<<< HEAD
-#if !NETSTANDARD
-=======
-    #if !PCL && !NETSTANDARD
->>>>>>> 1327e649
+    #if !NETSTANDARD
     [Serializable]
     #endif
     public partial class ConcurrentModificationException : AmazonCognitoIdentityException
