--- conflicted
+++ resolved
@@ -32,11 +32,7 @@
     /// The provided developer user identifier is already registered with Cognito under a
     /// different identity ID.
     /// </summary>
-<<<<<<< HEAD
-#if !NETSTANDARD
-=======
-    #if !PCL && !NETSTANDARD
->>>>>>> 1327e649
+    #if !NETSTANDARD
     [Serializable]
     #endif
     public partial class DeveloperUserAlreadyRegisteredException : AmazonCognitoIdentityException
