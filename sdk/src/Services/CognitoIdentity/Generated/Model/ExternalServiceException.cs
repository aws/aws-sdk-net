--- conflicted
+++ resolved
@@ -31,11 +31,7 @@
     /// <summary>
     /// An exception thrown when a dependent service such as Facebook or Twitter is not responding
     /// </summary>
-<<<<<<< HEAD
-#if !NETSTANDARD
-=======
-    #if !PCL && !NETSTANDARD
->>>>>>> 1327e649
+    #if !NETSTANDARD
     [Serializable]
     #endif
     public partial class ExternalServiceException : AmazonCognitoIdentityException
