--- conflicted
+++ resolved
@@ -72,11 +72,7 @@
     /// a Default Security Group</a> in the <i> <i>AWS CloudHSM User Guide</i> </i>. 
     /// </para>
     /// </summary>
-<<<<<<< HEAD
-#if !NETSTANDARD
-=======
-    #if !PCL && !NETSTANDARD
->>>>>>> 1327e649
+    #if !NETSTANDARD
     [Serializable]
     #endif
     public partial class CloudHsmClusterInvalidConfigurationException : AmazonKeyManagementServiceException
