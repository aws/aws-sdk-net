--- conflicted
+++ resolved
@@ -33,11 +33,7 @@
     /// href="https://docs.aws.amazon.com/kms/latest/developerguide/limits.html">Quotas</a>
     /// in the <i>AWS Key Management Service Developer Guide</i>.
     /// </summary>
-<<<<<<< HEAD
-#if !NETSTANDARD
-=======
-    #if !PCL && !NETSTANDARD
->>>>>>> 1327e649
+    #if !NETSTANDARD
     [Serializable]
     #endif
     public partial class LimitExceededException : AmazonKeyManagementServiceException
