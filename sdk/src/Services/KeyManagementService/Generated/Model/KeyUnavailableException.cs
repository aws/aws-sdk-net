--- conflicted
+++ resolved
@@ -32,11 +32,7 @@
     /// The request was rejected because the specified CMK was not available. You can retry
     /// the request.
     /// </summary>
-<<<<<<< HEAD
-#if !NETSTANDARD
-=======
-    #if !PCL && !NETSTANDARD
->>>>>>> 1327e649
+    #if !NETSTANDARD
     [Serializable]
     #endif
     public partial class KeyUnavailableException : AmazonKeyManagementServiceException
