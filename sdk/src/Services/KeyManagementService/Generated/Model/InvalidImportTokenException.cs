/*
 * Copyright 2010-2014 Amazon.com, Inc. or its affiliates. All Rights Reserved.
 * 
 * Licensed under the Apache License, Version 2.0 (the "License").
 * You may not use this file except in compliance with the License.
 * A copy of the License is located at
 * 
 *  http://aws.amazon.com/apache2.0
 * 
 * or in the "license" file accompanying this file. This file is distributed
 * on an "AS IS" BASIS, WITHOUT WARRANTIES OR CONDITIONS OF ANY KIND, either
 * express or implied. See the License for the specific language governing
 * permissions and limitations under the License.
 */

/*
 * Do not modify this file. This file is generated from the kms-2014-11-01.normal.json service model.
 */
using System;
using System.Collections.Generic;
using System.Xml.Serialization;
using System.Text;
using System.IO;
using System.Net;

using Amazon.Runtime;
using Amazon.Runtime.Internal;

namespace Amazon.KeyManagementService.Model
{
    /// <summary>
    /// The request was rejected because the provided import token is invalid or is associated
    /// with a different customer master key (CMK).
    /// </summary>
<<<<<<< HEAD
#if !NETSTANDARD
=======
    #if !PCL && !NETSTANDARD
>>>>>>> 1327e649
    [Serializable]
    #endif
    public partial class InvalidImportTokenException : AmazonKeyManagementServiceException
    {

        /// <summary>
        /// Constructs a new InvalidImportTokenException with the specified error
        /// message.
        /// </summary>
        /// <param name="message">
        /// Describes the error encountered.
        /// </param>
        public InvalidImportTokenException(string message) 
            : base(message) {}

        /// <summary>
        /// Construct instance of InvalidImportTokenException
        /// </summary>
        /// <param name="message"></param>
        /// <param name="innerException"></param>
        public InvalidImportTokenException(string message, Exception innerException) 
            : base(message, innerException) {}

        /// <summary>
        /// Construct instance of InvalidImportTokenException
        /// </summary>
        /// <param name="innerException"></param>
        public InvalidImportTokenException(Exception innerException) 
            : base(innerException) {}

        /// <summary>
        /// Construct instance of InvalidImportTokenException
        /// </summary>
        /// <param name="message"></param>
        /// <param name="innerException"></param>
        /// <param name="errorType"></param>
        /// <param name="errorCode"></param>
        /// <param name="requestId"></param>
        /// <param name="statusCode"></param>
        public InvalidImportTokenException(string message, Exception innerException, ErrorType errorType, string errorCode, string requestId, HttpStatusCode statusCode) 
            : base(message, innerException, errorType, errorCode, requestId, statusCode) {}

        /// <summary>
        /// Construct instance of InvalidImportTokenException
        /// </summary>
        /// <param name="message"></param>
        /// <param name="errorType"></param>
        /// <param name="errorCode"></param>
        /// <param name="requestId"></param>
        /// <param name="statusCode"></param>
        public InvalidImportTokenException(string message, ErrorType errorType, string errorCode, string requestId, HttpStatusCode statusCode) 
            : base(message, errorType, errorCode, requestId, statusCode) {}


#if !NETSTANDARD
        /// <summary>
        /// Constructs a new instance of the InvalidImportTokenException class with serialized data.
        /// </summary>
        /// <param name="info">The <see cref="T:System.Runtime.Serialization.SerializationInfo" /> that holds the serialized object data about the exception being thrown.</param>
        /// <param name="context">The <see cref="T:System.Runtime.Serialization.StreamingContext" /> that contains contextual information about the source or destination.</param>
        /// <exception cref="T:System.ArgumentNullException">The <paramref name="info" /> parameter is null. </exception>
        /// <exception cref="T:System.Runtime.Serialization.SerializationException">The class name is null or <see cref="P:System.Exception.HResult" /> is zero (0). </exception>
        protected InvalidImportTokenException(System.Runtime.Serialization.SerializationInfo info, System.Runtime.Serialization.StreamingContext context)
            : base(info, context)
        {
        }

        /// <summary>
        /// Sets the <see cref="T:System.Runtime.Serialization.SerializationInfo" /> with information about the exception.
        /// </summary>
        /// <param name="info">The <see cref="T:System.Runtime.Serialization.SerializationInfo" /> that holds the serialized object data about the exception being thrown.</param>
        /// <param name="context">The <see cref="T:System.Runtime.Serialization.StreamingContext" /> that contains contextual information about the source or destination.</param>
        /// <exception cref="T:System.ArgumentNullException">The <paramref name="info" /> parameter is a null reference (Nothing in Visual Basic). </exception>
#if BCL35
        [System.Security.Permissions.SecurityPermission(
            System.Security.Permissions.SecurityAction.LinkDemand,
            Flags = System.Security.Permissions.SecurityPermissionFlag.SerializationFormatter)]
#endif
        [System.Security.SecurityCritical]
        // These FxCop rules are giving false-positives for this method
        [System.Diagnostics.CodeAnalysis.SuppressMessage("Microsoft.Security", "CA2123:OverrideLinkDemandsShouldBeIdenticalToBase")]
        [System.Diagnostics.CodeAnalysis.SuppressMessage("Microsoft.Security", "CA2134:MethodsMustOverrideWithConsistentTransparencyFxCopRule")]
        public override void GetObjectData(System.Runtime.Serialization.SerializationInfo info, System.Runtime.Serialization.StreamingContext context)
        {
            base.GetObjectData(info, context);
        }
#endif

    }
}<|MERGE_RESOLUTION|>--- conflicted
+++ resolved
@@ -32,11 +32,7 @@
     /// The request was rejected because the provided import token is invalid or is associated
     /// with a different customer master key (CMK).
     /// </summary>
-<<<<<<< HEAD
-#if !NETSTANDARD
-=======
-    #if !PCL && !NETSTANDARD
->>>>>>> 1327e649
+    #if !NETSTANDARD
     [Serializable]
     #endif
     public partial class InvalidImportTokenException : AmazonKeyManagementServiceException
