/*
 * Copyright 2010-2014 Amazon.com, Inc. or its affiliates. All Rights Reserved.
 * 
 * Licensed under the Apache License, Version 2.0 (the "License").
 * You may not use this file except in compliance with the License.
 * A copy of the License is located at
 * 
 *  http://aws.amazon.com/apache2.0
 * 
 * or in the "license" file accompanying this file. This file is distributed
 * on an "AS IS" BASIS, WITHOUT WARRANTIES OR CONDITIONS OF ANY KIND, either
 * express or implied. See the License for the specific language governing
 * permissions and limitations under the License.
 */

/*
 * Do not modify this file. This file is generated from the kms-2014-11-01.normal.json service model.
 */
using System;
using System.Collections.Generic;
using System.Xml.Serialization;
using System.Text;
using System.IO;
using System.Net;

using Amazon.Runtime;
using Amazon.Runtime.Internal;

namespace Amazon.KeyManagementService.Model
{
    /// <summary>
    /// The request was rejected because the state of the specified resource is not valid
    /// for this request.
    /// 
    ///  
    /// <para>
    /// For more information about how key state affects the use of a CMK, see <a href="https://docs.aws.amazon.com/kms/latest/developerguide/key-state.html">How
    /// Key State Affects Use of a Customer Master Key</a> in the <i> <i>AWS Key Management
    /// Service Developer Guide</i> </i>.
    /// </para>
    /// </summary>
<<<<<<< HEAD
#if !NETSTANDARD
=======
    #if !PCL && !NETSTANDARD
>>>>>>> 1327e649
    [Serializable]
    #endif
    public partial class KMSInvalidStateException : AmazonKeyManagementServiceException
    {

        /// <summary>
        /// Constructs a new KMSInvalidStateException with the specified error
        /// message.
        /// </summary>
        /// <param name="message">
        /// Describes the error encountered.
        /// </param>
        public KMSInvalidStateException(string message) 
            : base(message) {}

        /// <summary>
        /// Construct instance of KMSInvalidStateException
        /// </summary>
        /// <param name="message"></param>
        /// <param name="innerException"></param>
        public KMSInvalidStateException(string message, Exception innerException) 
            : base(message, innerException) {}

        /// <summary>
        /// Construct instance of KMSInvalidStateException
        /// </summary>
        /// <param name="innerException"></param>
        public KMSInvalidStateException(Exception innerException) 
            : base(innerException) {}

        /// <summary>
        /// Construct instance of KMSInvalidStateException
        /// </summary>
        /// <param name="message"></param>
        /// <param name="innerException"></param>
        /// <param name="errorType"></param>
        /// <param name="errorCode"></param>
        /// <param name="requestId"></param>
        /// <param name="statusCode"></param>
        public KMSInvalidStateException(string message, Exception innerException, ErrorType errorType, string errorCode, string requestId, HttpStatusCode statusCode) 
            : base(message, innerException, errorType, errorCode, requestId, statusCode) {}

        /// <summary>
        /// Construct instance of KMSInvalidStateException
        /// </summary>
        /// <param name="message"></param>
        /// <param name="errorType"></param>
        /// <param name="errorCode"></param>
        /// <param name="requestId"></param>
        /// <param name="statusCode"></param>
        public KMSInvalidStateException(string message, ErrorType errorType, string errorCode, string requestId, HttpStatusCode statusCode) 
            : base(message, errorType, errorCode, requestId, statusCode) {}


#if !NETSTANDARD
        /// <summary>
        /// Constructs a new instance of the KMSInvalidStateException class with serialized data.
        /// </summary>
        /// <param name="info">The <see cref="T:System.Runtime.Serialization.SerializationInfo" /> that holds the serialized object data about the exception being thrown.</param>
        /// <param name="context">The <see cref="T:System.Runtime.Serialization.StreamingContext" /> that contains contextual information about the source or destination.</param>
        /// <exception cref="T:System.ArgumentNullException">The <paramref name="info" /> parameter is null. </exception>
        /// <exception cref="T:System.Runtime.Serialization.SerializationException">The class name is null or <see cref="P:System.Exception.HResult" /> is zero (0). </exception>
        protected KMSInvalidStateException(System.Runtime.Serialization.SerializationInfo info, System.Runtime.Serialization.StreamingContext context)
            : base(info, context)
        {
        }

        /// <summary>
        /// Sets the <see cref="T:System.Runtime.Serialization.SerializationInfo" /> with information about the exception.
        /// </summary>
        /// <param name="info">The <see cref="T:System.Runtime.Serialization.SerializationInfo" /> that holds the serialized object data about the exception being thrown.</param>
        /// <param name="context">The <see cref="T:System.Runtime.Serialization.StreamingContext" /> that contains contextual information about the source or destination.</param>
        /// <exception cref="T:System.ArgumentNullException">The <paramref name="info" /> parameter is a null reference (Nothing in Visual Basic). </exception>
#if BCL35
        [System.Security.Permissions.SecurityPermission(
            System.Security.Permissions.SecurityAction.LinkDemand,
            Flags = System.Security.Permissions.SecurityPermissionFlag.SerializationFormatter)]
#endif
        [System.Security.SecurityCritical]
        // These FxCop rules are giving false-positives for this method
        [System.Diagnostics.CodeAnalysis.SuppressMessage("Microsoft.Security", "CA2123:OverrideLinkDemandsShouldBeIdenticalToBase")]
        [System.Diagnostics.CodeAnalysis.SuppressMessage("Microsoft.Security", "CA2134:MethodsMustOverrideWithConsistentTransparencyFxCopRule")]
        public override void GetObjectData(System.Runtime.Serialization.SerializationInfo info, System.Runtime.Serialization.StreamingContext context)
        {
            base.GetObjectData(info, context);
        }
#endif

    }
}<|MERGE_RESOLUTION|>--- conflicted
+++ resolved
@@ -39,11 +39,7 @@
     /// Service Developer Guide</i> </i>.
     /// </para>
     /// </summary>
-<<<<<<< HEAD
-#if !NETSTANDARD
-=======
-    #if !PCL && !NETSTANDARD
->>>>>>> 1327e649
+    #if !NETSTANDARD
     [Serializable]
     #endif
     public partial class KMSInvalidStateException : AmazonKeyManagementServiceException
