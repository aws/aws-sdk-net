/*
 * Copyright 2010-2014 Amazon.com, Inc. or its affiliates. All Rights Reserved.
 * 
 * Licensed under the Apache License, Version 2.0 (the "License").
 * You may not use this file except in compliance with the License.
 * A copy of the License is located at
 * 
 *  http://aws.amazon.com/apache2.0
 * 
 * or in the "license" file accompanying this file. This file is distributed
 * on an "AS IS" BASIS, WITHOUT WARRANTIES OR CONDITIONS OF ANY KIND, either
 * express or implied. See the License for the specific language governing
 * permissions and limitations under the License.
 */

/*
 * Do not modify this file. This file is generated from the kms-2014-11-01.normal.json service model.
 */
using System;
using System.Collections.Generic;
using System.Xml.Serialization;
using System.Text;
using System.IO;
using System.Net;

using Amazon.Runtime;
using Amazon.Runtime.Internal;

namespace Amazon.KeyManagementService.Model
{
    /// <summary>
    /// The request was rejected because the key material in the request is, expired, invalid,
    /// or is not the same key material that was previously imported into this customer master
    /// key (CMK).
    /// </summary>
<<<<<<< HEAD
#if !NETSTANDARD
=======
    #if !PCL && !NETSTANDARD
>>>>>>> 1327e649
    [Serializable]
    #endif
    public partial class IncorrectKeyMaterialException : AmazonKeyManagementServiceException
    {

        /// <summary>
        /// Constructs a new IncorrectKeyMaterialException with the specified error
        /// message.
        /// </summary>
        /// <param name="message">
        /// Describes the error encountered.
        /// </param>
        public IncorrectKeyMaterialException(string message) 
            : base(message) {}

        /// <summary>
        /// Construct instance of IncorrectKeyMaterialException
        /// </summary>
        /// <param name="message"></param>
        /// <param name="innerException"></param>
        public IncorrectKeyMaterialException(string message, Exception innerException) 
            : base(message, innerException) {}

        /// <summary>
        /// Construct instance of IncorrectKeyMaterialException
        /// </summary>
        /// <param name="innerException"></param>
        public IncorrectKeyMaterialException(Exception innerException) 
            : base(innerException) {}

        /// <summary>
        /// Construct instance of IncorrectKeyMaterialException
        /// </summary>
        /// <param name="message"></param>
        /// <param name="innerException"></param>
        /// <param name="errorType"></param>
        /// <param name="errorCode"></param>
        /// <param name="requestId"></param>
        /// <param name="statusCode"></param>
        public IncorrectKeyMaterialException(string message, Exception innerException, ErrorType errorType, string errorCode, string requestId, HttpStatusCode statusCode) 
            : base(message, innerException, errorType, errorCode, requestId, statusCode) {}

        /// <summary>
        /// Construct instance of IncorrectKeyMaterialException
        /// </summary>
        /// <param name="message"></param>
        /// <param name="errorType"></param>
        /// <param name="errorCode"></param>
        /// <param name="requestId"></param>
        /// <param name="statusCode"></param>
        public IncorrectKeyMaterialException(string message, ErrorType errorType, string errorCode, string requestId, HttpStatusCode statusCode) 
            : base(message, errorType, errorCode, requestId, statusCode) {}


#if !NETSTANDARD
        /// <summary>
        /// Constructs a new instance of the IncorrectKeyMaterialException class with serialized data.
        /// </summary>
        /// <param name="info">The <see cref="T:System.Runtime.Serialization.SerializationInfo" /> that holds the serialized object data about the exception being thrown.</param>
        /// <param name="context">The <see cref="T:System.Runtime.Serialization.StreamingContext" /> that contains contextual information about the source or destination.</param>
        /// <exception cref="T:System.ArgumentNullException">The <paramref name="info" /> parameter is null. </exception>
        /// <exception cref="T:System.Runtime.Serialization.SerializationException">The class name is null or <see cref="P:System.Exception.HResult" /> is zero (0). </exception>
        protected IncorrectKeyMaterialException(System.Runtime.Serialization.SerializationInfo info, System.Runtime.Serialization.StreamingContext context)
            : base(info, context)
        {
        }

        /// <summary>
        /// Sets the <see cref="T:System.Runtime.Serialization.SerializationInfo" /> with information about the exception.
        /// </summary>
        /// <param name="info">The <see cref="T:System.Runtime.Serialization.SerializationInfo" /> that holds the serialized object data about the exception being thrown.</param>
        /// <param name="context">The <see cref="T:System.Runtime.Serialization.StreamingContext" /> that contains contextual information about the source or destination.</param>
        /// <exception cref="T:System.ArgumentNullException">The <paramref name="info" /> parameter is a null reference (Nothing in Visual Basic). </exception>
#if BCL35
        [System.Security.Permissions.SecurityPermission(
            System.Security.Permissions.SecurityAction.LinkDemand,
            Flags = System.Security.Permissions.SecurityPermissionFlag.SerializationFormatter)]
#endif
        [System.Security.SecurityCritical]
        // These FxCop rules are giving false-positives for this method
        [System.Diagnostics.CodeAnalysis.SuppressMessage("Microsoft.Security", "CA2123:OverrideLinkDemandsShouldBeIdenticalToBase")]
        [System.Diagnostics.CodeAnalysis.SuppressMessage("Microsoft.Security", "CA2134:MethodsMustOverrideWithConsistentTransparencyFxCopRule")]
        public override void GetObjectData(System.Runtime.Serialization.SerializationInfo info, System.Runtime.Serialization.StreamingContext context)
        {
            base.GetObjectData(info, context);
        }
#endif

    }
}<|MERGE_RESOLUTION|>--- conflicted
+++ resolved
@@ -33,11 +33,7 @@
     /// or is not the same key material that was previously imported into this customer master
     /// key (CMK).
     /// </summary>
-<<<<<<< HEAD
-#if !NETSTANDARD
-=======
-    #if !PCL && !NETSTANDARD
->>>>>>> 1327e649
+    #if !NETSTANDARD
     [Serializable]
     #endif
     public partial class IncorrectKeyMaterialException : AmazonKeyManagementServiceException
