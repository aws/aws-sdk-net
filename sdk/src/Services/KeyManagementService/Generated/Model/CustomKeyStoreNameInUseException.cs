--- conflicted
+++ resolved
@@ -33,11 +33,7 @@
     /// to another custom key store in the account. Try again with a custom key store name
     /// that is unique in the account.
     /// </summary>
-<<<<<<< HEAD
-#if !NETSTANDARD
-=======
-    #if !PCL && !NETSTANDARD
->>>>>>> 1327e649
+    #if !NETSTANDARD
     [Serializable]
     #endif
     public partial class CustomKeyStoreNameInUseException : AmazonKeyManagementServiceException
