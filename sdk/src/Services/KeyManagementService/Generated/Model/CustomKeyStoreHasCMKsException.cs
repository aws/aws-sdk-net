--- conflicted
+++ resolved
@@ -34,11 +34,7 @@
     /// operation to delete the CMKs. After they are deleted, you can delete the custom key
     /// store.
     /// </summary>
-<<<<<<< HEAD
-#if !NETSTANDARD
-=======
-    #if !PCL && !NETSTANDARD
->>>>>>> 1327e649
+    #if !NETSTANDARD
     [Serializable]
     #endif
     public partial class CustomKeyStoreHasCMKsException : AmazonKeyManagementServiceException
