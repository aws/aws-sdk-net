--- conflicted
+++ resolved
@@ -33,11 +33,7 @@
     /// fails when it cannot confirm that signature was produced by signing the specified
     /// message with the specified CMK and signing algorithm.
     /// </summary>
-<<<<<<< HEAD
-#if !NETSTANDARD
-=======
-    #if !PCL && !NETSTANDARD
->>>>>>> 1327e649
+    #if !NETSTANDARD
     [Serializable]
     #endif
     public partial class KMSInvalidSignatureException : AmazonKeyManagementServiceException
