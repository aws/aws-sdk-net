--- conflicted
+++ resolved
@@ -39,11 +39,7 @@
     /// file.
     /// </para>
     /// </summary>
-<<<<<<< HEAD
-#if !NETSTANDARD
-=======
-    #if !PCL && !NETSTANDARD
->>>>>>> 1327e649
+    #if !NETSTANDARD
     [Serializable]
     #endif
     public partial class IncorrectTrustAnchorException : AmazonKeyManagementServiceException
