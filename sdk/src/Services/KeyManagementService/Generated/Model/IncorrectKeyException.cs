/*
 * Copyright 2010-2014 Amazon.com, Inc. or its affiliates. All Rights Reserved.
 * 
 * Licensed under the Apache License, Version 2.0 (the "License").
 * You may not use this file except in compliance with the License.
 * A copy of the License is located at
 * 
 *  http://aws.amazon.com/apache2.0
 * 
 * or in the "license" file accompanying this file. This file is distributed
 * on an "AS IS" BASIS, WITHOUT WARRANTIES OR CONDITIONS OF ANY KIND, either
 * express or implied. See the License for the specific language governing
 * permissions and limitations under the License.
 */

/*
 * Do not modify this file. This file is generated from the kms-2014-11-01.normal.json service model.
 */
using System;
using System.Collections.Generic;
using System.Xml.Serialization;
using System.Text;
using System.IO;
using System.Net;

using Amazon.Runtime;
using Amazon.Runtime.Internal;

namespace Amazon.KeyManagementService.Model
{
    /// <summary>
    /// The request was rejected because the specified CMK cannot decrypt the data. The <code>KeyId</code>
    /// in a <a>Decrypt</a> request and the <code>SourceKeyId</code> in a <a>ReEncrypt</a>
    /// request must identify the same CMK that was used to encrypt the ciphertext.
    /// </summary>
<<<<<<< HEAD
#if !NETSTANDARD
=======
    #if !PCL && !NETSTANDARD
>>>>>>> 1327e649
    [Serializable]
    #endif
    public partial class IncorrectKeyException : AmazonKeyManagementServiceException
    {

        /// <summary>
        /// Constructs a new IncorrectKeyException with the specified error
        /// message.
        /// </summary>
        /// <param name="message">
        /// Describes the error encountered.
        /// </param>
        public IncorrectKeyException(string message) 
            : base(message) {}

        /// <summary>
        /// Construct instance of IncorrectKeyException
        /// </summary>
        /// <param name="message"></param>
        /// <param name="innerException"></param>
        public IncorrectKeyException(string message, Exception innerException) 
            : base(message, innerException) {}

        /// <summary>
        /// Construct instance of IncorrectKeyException
        /// </summary>
        /// <param name="innerException"></param>
        public IncorrectKeyException(Exception innerException) 
            : base(innerException) {}

        /// <summary>
        /// Construct instance of IncorrectKeyException
        /// </summary>
        /// <param name="message"></param>
        /// <param name="innerException"></param>
        /// <param name="errorType"></param>
        /// <param name="errorCode"></param>
        /// <param name="requestId"></param>
        /// <param name="statusCode"></param>
        public IncorrectKeyException(string message, Exception innerException, ErrorType errorType, string errorCode, string requestId, HttpStatusCode statusCode) 
            : base(message, innerException, errorType, errorCode, requestId, statusCode) {}

        /// <summary>
        /// Construct instance of IncorrectKeyException
        /// </summary>
        /// <param name="message"></param>
        /// <param name="errorType"></param>
        /// <param name="errorCode"></param>
        /// <param name="requestId"></param>
        /// <param name="statusCode"></param>
        public IncorrectKeyException(string message, ErrorType errorType, string errorCode, string requestId, HttpStatusCode statusCode) 
            : base(message, errorType, errorCode, requestId, statusCode) {}


#if !NETSTANDARD
        /// <summary>
        /// Constructs a new instance of the IncorrectKeyException class with serialized data.
        /// </summary>
        /// <param name="info">The <see cref="T:System.Runtime.Serialization.SerializationInfo" /> that holds the serialized object data about the exception being thrown.</param>
        /// <param name="context">The <see cref="T:System.Runtime.Serialization.StreamingContext" /> that contains contextual information about the source or destination.</param>
        /// <exception cref="T:System.ArgumentNullException">The <paramref name="info" /> parameter is null. </exception>
        /// <exception cref="T:System.Runtime.Serialization.SerializationException">The class name is null or <see cref="P:System.Exception.HResult" /> is zero (0). </exception>
        protected IncorrectKeyException(System.Runtime.Serialization.SerializationInfo info, System.Runtime.Serialization.StreamingContext context)
            : base(info, context)
        {
        }

        /// <summary>
        /// Sets the <see cref="T:System.Runtime.Serialization.SerializationInfo" /> with information about the exception.
        /// </summary>
        /// <param name="info">The <see cref="T:System.Runtime.Serialization.SerializationInfo" /> that holds the serialized object data about the exception being thrown.</param>
        /// <param name="context">The <see cref="T:System.Runtime.Serialization.StreamingContext" /> that contains contextual information about the source or destination.</param>
        /// <exception cref="T:System.ArgumentNullException">The <paramref name="info" /> parameter is a null reference (Nothing in Visual Basic). </exception>
#if BCL35
        [System.Security.Permissions.SecurityPermission(
            System.Security.Permissions.SecurityAction.LinkDemand,
            Flags = System.Security.Permissions.SecurityPermissionFlag.SerializationFormatter)]
#endif
        [System.Security.SecurityCritical]
        // These FxCop rules are giving false-positives for this method
        [System.Diagnostics.CodeAnalysis.SuppressMessage("Microsoft.Security", "CA2123:OverrideLinkDemandsShouldBeIdenticalToBase")]
        [System.Diagnostics.CodeAnalysis.SuppressMessage("Microsoft.Security", "CA2134:MethodsMustOverrideWithConsistentTransparencyFxCopRule")]
        public override void GetObjectData(System.Runtime.Serialization.SerializationInfo info, System.Runtime.Serialization.StreamingContext context)
        {
            base.GetObjectData(info, context);
        }
#endif

    }
}<|MERGE_RESOLUTION|>--- conflicted
+++ resolved
@@ -33,11 +33,7 @@
     /// in a <a>Decrypt</a> request and the <code>SourceKeyId</code> in a <a>ReEncrypt</a>
     /// request must identify the same CMK that was used to encrypt the ciphertext.
     /// </summary>
-<<<<<<< HEAD
-#if !NETSTANDARD
-=======
-    #if !PCL && !NETSTANDARD
->>>>>>> 1327e649
+    #if !NETSTANDARD
     [Serializable]
     #endif
     public partial class IncorrectKeyException : AmazonKeyManagementServiceException
