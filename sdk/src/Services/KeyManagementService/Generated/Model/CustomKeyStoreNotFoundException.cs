--- conflicted
+++ resolved
@@ -32,11 +32,7 @@
     /// The request was rejected because AWS KMS cannot find a custom key store with the specified
     /// key store name or ID.
     /// </summary>
-<<<<<<< HEAD
-#if !NETSTANDARD
-=======
-    #if !PCL && !NETSTANDARD
->>>>>>> 1327e649
+    #if !NETSTANDARD
     [Serializable]
     #endif
     public partial class CustomKeyStoreNotFoundException : AmazonKeyManagementServiceException
