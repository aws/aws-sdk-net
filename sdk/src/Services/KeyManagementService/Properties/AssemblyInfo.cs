using System;
using System.Reflection;
using System.Runtime.InteropServices;
using System.Runtime.CompilerServices;

// General Information about an assembly is controlled through the following 
// set of attributes. Change these attribute values to modify the information
// associated with an assembly.
[assembly: AssemblyTitle("AWSSDK.KeyManagementService")]
#if BCL35
[assembly: AssemblyDescription("The Amazon Web Services SDK for .NET (3.5) - AWS Key Management Service. AWS Key Management Service (KMS) is a managed service that makes it easy for you to create and control the encryption keys used to encrypt your data, and uses Hardware Security Modules (HSMs) to protect the security of your keys.")]
#elif BCL45
[assembly: AssemblyDescription("The Amazon Web Services SDK for .NET (4.5) - AWS Key Management Service. AWS Key Management Service (KMS) is a managed service that makes it easy for you to create and control the encryption keys used to encrypt your data, and uses Hardware Security Modules (HSMs) to protect the security of your keys.")]
#elif PCL
<<<<<<< HEAD
[assembly: AssemblyDescription("The Amazon Web Services SDK for .NET (PCL)- AWS Key Management Service. AWS Key Management Service (KMS) is a managed service that makes it easy for you to create and control the encryption keys used to encrypt your data, and uses Hardware Security Modules (HSMs) to protect the security of your keys.")]
#elif DNX
[assembly: AssemblyDescription("The Amazon Web Services SDK for .NET (DNX)- AWS Key Management Service. AWS Key Management Service (KMS) is a managed service that makes it easy for you to create and control the encryption keys used to encrypt your data, and uses Hardware Security Modules (HSMs) to protect the security of your keys.")]
=======
[assembly: AssemblyDescription("The Amazon Web Services SDK for .NET (PCL) -  AWS Key Management Service. AWS Key Management Service (KMS) is a managed service that makes it easy for you to create and control the encryption keys used to encrypt your data, and uses Hardware Security Modules (HSMs) to protect the security of your keys.")]
#elif UNITY
[assembly: AssemblyDescription("The Amazon Web Services SDK for .NET (Unity) - AWS Key Management Service. AWS Key Management Service (KMS) is a managed service that makes it easy for you to create and control the encryption keys used to encrypt your data, and uses Hardware Security Modules (HSMs) to protect the security of your keys.")]
>>>>>>> 66295a90
#else
#error Unknown platform constant - unable to set correct AssemblyDescription
#endif

[assembly: AssemblyConfiguration("")]
[assembly: AssemblyProduct("Amazon Web Services SDK for .NET")]
[assembly: AssemblyCompany("Amazon.com, Inc")]
[assembly: AssemblyCopyright("Copyright 2009-2016 Amazon.com, Inc. or its affiliates. All Rights Reserved.")]
[assembly: AssemblyTrademark("")]
[assembly: AssemblyCulture("")]

// Setting ComVisible to false makes the types in this assembly not visible 
// to COM components.  If you need to access a type in this assembly from 
// COM, set the ComVisible attribute to true on that type.
[assembly: ComVisible(false)]

// Version information for an assembly consists of the following four values:
//
//      Major Version
//      Minor Version 
//      Build Number
//      Revision
//
// You can specify all the values or you can default the Build and Revision Numbers 
// by using the '*' as shown below:
// [assembly: AssemblyVersion("1.0.*")]
[assembly: AssemblyVersion("3.2")]
[assembly: AssemblyFileVersion("3.2.2.0")]

#if WINDOWS_PHONE || UNITY
[assembly: System.CLSCompliant(false)]
# else
[assembly: System.CLSCompliant(true)]
#endif

#if BCL
[assembly: System.Security.AllowPartiallyTrustedCallers]
#endif<|MERGE_RESOLUTION|>--- conflicted
+++ resolved
@@ -12,15 +12,11 @@
 #elif BCL45
 [assembly: AssemblyDescription("The Amazon Web Services SDK for .NET (4.5) - AWS Key Management Service. AWS Key Management Service (KMS) is a managed service that makes it easy for you to create and control the encryption keys used to encrypt your data, and uses Hardware Security Modules (HSMs) to protect the security of your keys.")]
 #elif PCL
-<<<<<<< HEAD
-[assembly: AssemblyDescription("The Amazon Web Services SDK for .NET (PCL)- AWS Key Management Service. AWS Key Management Service (KMS) is a managed service that makes it easy for you to create and control the encryption keys used to encrypt your data, and uses Hardware Security Modules (HSMs) to protect the security of your keys.")]
-#elif DNX
-[assembly: AssemblyDescription("The Amazon Web Services SDK for .NET (DNX)- AWS Key Management Service. AWS Key Management Service (KMS) is a managed service that makes it easy for you to create and control the encryption keys used to encrypt your data, and uses Hardware Security Modules (HSMs) to protect the security of your keys.")]
-=======
 [assembly: AssemblyDescription("The Amazon Web Services SDK for .NET (PCL) -  AWS Key Management Service. AWS Key Management Service (KMS) is a managed service that makes it easy for you to create and control the encryption keys used to encrypt your data, and uses Hardware Security Modules (HSMs) to protect the security of your keys.")]
 #elif UNITY
 [assembly: AssemblyDescription("The Amazon Web Services SDK for .NET (Unity) - AWS Key Management Service. AWS Key Management Service (KMS) is a managed service that makes it easy for you to create and control the encryption keys used to encrypt your data, and uses Hardware Security Modules (HSMs) to protect the security of your keys.")]
->>>>>>> 66295a90
+#elif DNX
+[assembly: AssemblyDescription("The Amazon Web Services SDK for .NET (DNX)- AWS Key Management Service. AWS Key Management Service (KMS) is a managed service that makes it easy for you to create and control the encryption keys used to encrypt your data, and uses Hardware Security Modules (HSMs) to protect the security of your keys.")]
 #else
 #error Unknown platform constant - unable to set correct AssemblyDescription
 #endif
