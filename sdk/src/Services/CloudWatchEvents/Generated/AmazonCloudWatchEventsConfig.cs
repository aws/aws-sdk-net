/*
 * Copyright 2010-2014 Amazon.com, Inc. or its affiliates. All Rights Reserved.
 * 
 * Licensed under the Apache License, Version 2.0 (the "License").
 * You may not use this file except in compliance with the License.
 * A copy of the License is located at
 * 
 *  http://aws.amazon.com/apache2.0
 * 
 * or in the "license" file accompanying this file. This file is distributed
 * on an "AS IS" BASIS, WITHOUT WARRANTIES OR CONDITIONS OF ANY KIND, either
 * express or implied. See the License for the specific language governing
 * permissions and limitations under the License.
 */

/*
 * Do not modify this file. This file is generated from the events-2015-10-07.normal.json service model.
 */


using System;

using Amazon.Runtime;
using Amazon.Util.Internal;


namespace Amazon.CloudWatchEvents
{
    /// <summary>
    /// Configuration for accessing Amazon CloudWatchEvents service
    /// </summary>
    public partial class AmazonCloudWatchEventsConfig : ClientConfig
    {
        private static readonly string UserAgentString =
<<<<<<< HEAD
            InternalSDKUtils.BuildUserAgentString("3.2.2.1");
=======
            InternalSDKUtils.BuildUserAgentString("3.1.1.0");
>>>>>>> f499f62a

        private string _userAgent = UserAgentString;

        /// <summary>
        /// Default constructor
        /// </summary>
        public AmazonCloudWatchEventsConfig()
        {
            this.AuthenticationServiceName = "events";
        }

        /// <summary>
        /// The constant used to lookup in the region hash the endpoint.
        /// </summary>
        public override string RegionEndpointServiceName
        {
            get
            {
                return "events";
            }
        }

        /// <summary>
        /// Gets the ServiceVersion property.
        /// </summary>
        public override string ServiceVersion
        {
            get
            {
                return "2015-10-07";
            }
        }

        /// <summary>
        /// Gets the value of UserAgent property.
        /// </summary>
        public override string UserAgent
        {
            get
            {
                return _userAgent;
            }
        }
    }
}<|MERGE_RESOLUTION|>--- conflicted
+++ resolved
@@ -32,11 +32,7 @@
     public partial class AmazonCloudWatchEventsConfig : ClientConfig
     {
         private static readonly string UserAgentString =
-<<<<<<< HEAD
-            InternalSDKUtils.BuildUserAgentString("3.2.2.1");
-=======
-            InternalSDKUtils.BuildUserAgentString("3.1.1.0");
->>>>>>> f499f62a
+            InternalSDKUtils.BuildUserAgentString("3.2.3.0");
 
         private string _userAgent = UserAgentString;
 
