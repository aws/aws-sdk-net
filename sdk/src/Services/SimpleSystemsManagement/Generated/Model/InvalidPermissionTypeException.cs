/*
 * Copyright 2010-2014 Amazon.com, Inc. or its affiliates. All Rights Reserved.
 * 
 * Licensed under the Apache License, Version 2.0 (the "License").
 * You may not use this file except in compliance with the License.
 * A copy of the License is located at
 * 
 *  http://aws.amazon.com/apache2.0
 * 
 * or in the "license" file accompanying this file. This file is distributed
 * on an "AS IS" BASIS, WITHOUT WARRANTIES OR CONDITIONS OF ANY KIND, either
 * express or implied. See the License for the specific language governing
 * permissions and limitations under the License.
 */

/*
 * Do not modify this file. This file is generated from the ssm-2014-11-06.normal.json service model.
 */
using System;
using System.Collections.Generic;
using System.Xml.Serialization;
using System.Text;
using System.IO;
using System.Net;

using Amazon.Runtime;
using Amazon.Runtime.Internal;

namespace Amazon.SimpleSystemsManagement.Model
{
    /// <summary>
    /// The permission type is not supported. <i>Share</i> is the only supported permission
    /// type.
    /// </summary>
<<<<<<< HEAD
#if !NETSTANDARD
=======
    #if !PCL && !NETSTANDARD
>>>>>>> 1327e649
    [Serializable]
    #endif
    public partial class InvalidPermissionTypeException : AmazonSimpleSystemsManagementException
    {

        /// <summary>
        /// Constructs a new InvalidPermissionTypeException with the specified error
        /// message.
        /// </summary>
        /// <param name="message">
        /// Describes the error encountered.
        /// </param>
        public InvalidPermissionTypeException(string message) 
            : base(message) {}

        /// <summary>
        /// Construct instance of InvalidPermissionTypeException
        /// </summary>
        /// <param name="message"></param>
        /// <param name="innerException"></param>
        public InvalidPermissionTypeException(string message, Exception innerException) 
            : base(message, innerException) {}

        /// <summary>
        /// Construct instance of InvalidPermissionTypeException
        /// </summary>
        /// <param name="innerException"></param>
        public InvalidPermissionTypeException(Exception innerException) 
            : base(innerException) {}

        /// <summary>
        /// Construct instance of InvalidPermissionTypeException
        /// </summary>
        /// <param name="message"></param>
        /// <param name="innerException"></param>
        /// <param name="errorType"></param>
        /// <param name="errorCode"></param>
        /// <param name="requestId"></param>
        /// <param name="statusCode"></param>
        public InvalidPermissionTypeException(string message, Exception innerException, ErrorType errorType, string errorCode, string requestId, HttpStatusCode statusCode) 
            : base(message, innerException, errorType, errorCode, requestId, statusCode) {}

        /// <summary>
        /// Construct instance of InvalidPermissionTypeException
        /// </summary>
        /// <param name="message"></param>
        /// <param name="errorType"></param>
        /// <param name="errorCode"></param>
        /// <param name="requestId"></param>
        /// <param name="statusCode"></param>
        public InvalidPermissionTypeException(string message, ErrorType errorType, string errorCode, string requestId, HttpStatusCode statusCode) 
            : base(message, errorType, errorCode, requestId, statusCode) {}


#if !NETSTANDARD
        /// <summary>
        /// Constructs a new instance of the InvalidPermissionTypeException class with serialized data.
        /// </summary>
        /// <param name="info">The <see cref="T:System.Runtime.Serialization.SerializationInfo" /> that holds the serialized object data about the exception being thrown.</param>
        /// <param name="context">The <see cref="T:System.Runtime.Serialization.StreamingContext" /> that contains contextual information about the source or destination.</param>
        /// <exception cref="T:System.ArgumentNullException">The <paramref name="info" /> parameter is null. </exception>
        /// <exception cref="T:System.Runtime.Serialization.SerializationException">The class name is null or <see cref="P:System.Exception.HResult" /> is zero (0). </exception>
        protected InvalidPermissionTypeException(System.Runtime.Serialization.SerializationInfo info, System.Runtime.Serialization.StreamingContext context)
            : base(info, context)
        {
        }

        /// <summary>
        /// Sets the <see cref="T:System.Runtime.Serialization.SerializationInfo" /> with information about the exception.
        /// </summary>
        /// <param name="info">The <see cref="T:System.Runtime.Serialization.SerializationInfo" /> that holds the serialized object data about the exception being thrown.</param>
        /// <param name="context">The <see cref="T:System.Runtime.Serialization.StreamingContext" /> that contains contextual information about the source or destination.</param>
        /// <exception cref="T:System.ArgumentNullException">The <paramref name="info" /> parameter is a null reference (Nothing in Visual Basic). </exception>
#if BCL35
        [System.Security.Permissions.SecurityPermission(
            System.Security.Permissions.SecurityAction.LinkDemand,
            Flags = System.Security.Permissions.SecurityPermissionFlag.SerializationFormatter)]
#endif
        [System.Security.SecurityCritical]
        // These FxCop rules are giving false-positives for this method
        [System.Diagnostics.CodeAnalysis.SuppressMessage("Microsoft.Security", "CA2123:OverrideLinkDemandsShouldBeIdenticalToBase")]
        [System.Diagnostics.CodeAnalysis.SuppressMessage("Microsoft.Security", "CA2134:MethodsMustOverrideWithConsistentTransparencyFxCopRule")]
        public override void GetObjectData(System.Runtime.Serialization.SerializationInfo info, System.Runtime.Serialization.StreamingContext context)
        {
            base.GetObjectData(info, context);
        }
#endif

    }
}<|MERGE_RESOLUTION|>--- conflicted
+++ resolved
@@ -32,11 +32,7 @@
     /// The permission type is not supported. <i>Share</i> is the only supported permission
     /// type.
     /// </summary>
-<<<<<<< HEAD
-#if !NETSTANDARD
-=======
-    #if !PCL && !NETSTANDARD
->>>>>>> 1327e649
+    #if !NETSTANDARD
     [Serializable]
     #endif
     public partial class InvalidPermissionTypeException : AmazonSimpleSystemsManagementException
