--- conflicted
+++ resolved
@@ -32,11 +32,7 @@
     /// The resource type is not valid. For example, if you are attempting to tag an instance,
     /// the instance must be a registered, managed instance.
     /// </summary>
-<<<<<<< HEAD
-#if !NETSTANDARD
-=======
-    #if !PCL && !NETSTANDARD
->>>>>>> 1327e649
+    #if !NETSTANDARD
     [Serializable]
     #endif
     public partial class InvalidResourceTypeException : AmazonSimpleSystemsManagementException
