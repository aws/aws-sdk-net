/*
 * Copyright 2010-2014 Amazon.com, Inc. or its affiliates. All Rights Reserved.
 * 
 * Licensed under the Apache License, Version 2.0 (the "License").
 * You may not use this file except in compliance with the License.
 * A copy of the License is located at
 * 
 *  http://aws.amazon.com/apache2.0
 * 
 * or in the "license" file accompanying this file. This file is distributed
 * on an "AS IS" BASIS, WITHOUT WARRANTIES OR CONDITIONS OF ANY KIND, either
 * express or implied. See the License for the specific language governing
 * permissions and limitations under the License.
 */

/*
 * Do not modify this file. This file is generated from the ssm-2014-11-06.normal.json service model.
 */
using System;
using System.Collections.Generic;
using System.Xml.Serialization;
using System.Text;
using System.IO;
using System.Net;

using Amazon.Runtime;
using Amazon.Runtime.Internal;

namespace Amazon.SimpleSystemsManagement.Model
{
    /// <summary>
    /// The activation ID is not valid. Verify the you entered the correct ActivationId or
    /// ActivationCode and try again.
    /// </summary>
<<<<<<< HEAD
#if !NETSTANDARD
=======
    #if !PCL && !NETSTANDARD
>>>>>>> 1327e649
    [Serializable]
    #endif
    public partial class InvalidActivationIdException : AmazonSimpleSystemsManagementException
    {

        /// <summary>
        /// Constructs a new InvalidActivationIdException with the specified error
        /// message.
        /// </summary>
        /// <param name="message">
        /// Describes the error encountered.
        /// </param>
        public InvalidActivationIdException(string message) 
            : base(message) {}

        /// <summary>
        /// Construct instance of InvalidActivationIdException
        /// </summary>
        /// <param name="message"></param>
        /// <param name="innerException"></param>
        public InvalidActivationIdException(string message, Exception innerException) 
            : base(message, innerException) {}

        /// <summary>
        /// Construct instance of InvalidActivationIdException
        /// </summary>
        /// <param name="innerException"></param>
        public InvalidActivationIdException(Exception innerException) 
            : base(innerException) {}

        /// <summary>
        /// Construct instance of InvalidActivationIdException
        /// </summary>
        /// <param name="message"></param>
        /// <param name="innerException"></param>
        /// <param name="errorType"></param>
        /// <param name="errorCode"></param>
        /// <param name="requestId"></param>
        /// <param name="statusCode"></param>
        public InvalidActivationIdException(string message, Exception innerException, ErrorType errorType, string errorCode, string requestId, HttpStatusCode statusCode) 
            : base(message, innerException, errorType, errorCode, requestId, statusCode) {}

        /// <summary>
        /// Construct instance of InvalidActivationIdException
        /// </summary>
        /// <param name="message"></param>
        /// <param name="errorType"></param>
        /// <param name="errorCode"></param>
        /// <param name="requestId"></param>
        /// <param name="statusCode"></param>
        public InvalidActivationIdException(string message, ErrorType errorType, string errorCode, string requestId, HttpStatusCode statusCode) 
            : base(message, errorType, errorCode, requestId, statusCode) {}


#if !NETSTANDARD
        /// <summary>
        /// Constructs a new instance of the InvalidActivationIdException class with serialized data.
        /// </summary>
        /// <param name="info">The <see cref="T:System.Runtime.Serialization.SerializationInfo" /> that holds the serialized object data about the exception being thrown.</param>
        /// <param name="context">The <see cref="T:System.Runtime.Serialization.StreamingContext" /> that contains contextual information about the source or destination.</param>
        /// <exception cref="T:System.ArgumentNullException">The <paramref name="info" /> parameter is null. </exception>
        /// <exception cref="T:System.Runtime.Serialization.SerializationException">The class name is null or <see cref="P:System.Exception.HResult" /> is zero (0). </exception>
        protected InvalidActivationIdException(System.Runtime.Serialization.SerializationInfo info, System.Runtime.Serialization.StreamingContext context)
            : base(info, context)
        {
        }

        /// <summary>
        /// Sets the <see cref="T:System.Runtime.Serialization.SerializationInfo" /> with information about the exception.
        /// </summary>
        /// <param name="info">The <see cref="T:System.Runtime.Serialization.SerializationInfo" /> that holds the serialized object data about the exception being thrown.</param>
        /// <param name="context">The <see cref="T:System.Runtime.Serialization.StreamingContext" /> that contains contextual information about the source or destination.</param>
        /// <exception cref="T:System.ArgumentNullException">The <paramref name="info" /> parameter is a null reference (Nothing in Visual Basic). </exception>
#if BCL35
        [System.Security.Permissions.SecurityPermission(
            System.Security.Permissions.SecurityAction.LinkDemand,
            Flags = System.Security.Permissions.SecurityPermissionFlag.SerializationFormatter)]
#endif
        [System.Security.SecurityCritical]
        // These FxCop rules are giving false-positives for this method
        [System.Diagnostics.CodeAnalysis.SuppressMessage("Microsoft.Security", "CA2123:OverrideLinkDemandsShouldBeIdenticalToBase")]
        [System.Diagnostics.CodeAnalysis.SuppressMessage("Microsoft.Security", "CA2134:MethodsMustOverrideWithConsistentTransparencyFxCopRule")]
        public override void GetObjectData(System.Runtime.Serialization.SerializationInfo info, System.Runtime.Serialization.StreamingContext context)
        {
            base.GetObjectData(info, context);
        }
#endif

    }
}<|MERGE_RESOLUTION|>--- conflicted
+++ resolved
@@ -32,11 +32,7 @@
     /// The activation ID is not valid. Verify the you entered the correct ActivationId or
     /// ActivationCode and try again.
     /// </summary>
-<<<<<<< HEAD
-#if !NETSTANDARD
-=======
-    #if !PCL && !NETSTANDARD
->>>>>>> 1327e649
+    #if !NETSTANDARD
     [Serializable]
     #endif
     public partial class InvalidActivationIdException : AmazonSimpleSystemsManagementException
