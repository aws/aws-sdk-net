/*
 * Copyright 2010-2014 Amazon.com, Inc. or its affiliates. All Rights Reserved.
 * 
 * Licensed under the Apache License, Version 2.0 (the "License").
 * You may not use this file except in compliance with the License.
 * A copy of the License is located at
 * 
 *  http://aws.amazon.com/apache2.0
 * 
 * or in the "license" file accompanying this file. This file is distributed
 * on an "AS IS" BASIS, WITHOUT WARRANTIES OR CONDITIONS OF ANY KIND, either
 * express or implied. See the License for the specific language governing
 * permissions and limitations under the License.
 */

/*
 * Do not modify this file. This file is generated from the ssm-2014-11-06.normal.json service model.
 */
using System;
using System.Collections.Generic;
using System.Xml.Serialization;
using System.Text;
using System.IO;
using System.Net;

using Amazon.Runtime;
using Amazon.Runtime.Internal;

namespace Amazon.SimpleSystemsManagement.Model
{
    /// <summary>
    /// The <code>Targets</code> parameter includes too many tags. Remove one or more tags
    /// and try the command again.
    /// </summary>
<<<<<<< HEAD
#if !NETSTANDARD
=======
    #if !PCL && !NETSTANDARD
>>>>>>> 1327e649
    [Serializable]
    #endif
    public partial class TooManyTagsErrorException : AmazonSimpleSystemsManagementException
    {

        /// <summary>
        /// Constructs a new TooManyTagsErrorException with the specified error
        /// message.
        /// </summary>
        /// <param name="message">
        /// Describes the error encountered.
        /// </param>
        public TooManyTagsErrorException(string message) 
            : base(message) {}

        /// <summary>
        /// Construct instance of TooManyTagsErrorException
        /// </summary>
        /// <param name="message"></param>
        /// <param name="innerException"></param>
        public TooManyTagsErrorException(string message, Exception innerException) 
            : base(message, innerException) {}

        /// <summary>
        /// Construct instance of TooManyTagsErrorException
        /// </summary>
        /// <param name="innerException"></param>
        public TooManyTagsErrorException(Exception innerException) 
            : base(innerException) {}

        /// <summary>
        /// Construct instance of TooManyTagsErrorException
        /// </summary>
        /// <param name="message"></param>
        /// <param name="innerException"></param>
        /// <param name="errorType"></param>
        /// <param name="errorCode"></param>
        /// <param name="requestId"></param>
        /// <param name="statusCode"></param>
        public TooManyTagsErrorException(string message, Exception innerException, ErrorType errorType, string errorCode, string requestId, HttpStatusCode statusCode) 
            : base(message, innerException, errorType, errorCode, requestId, statusCode) {}

        /// <summary>
        /// Construct instance of TooManyTagsErrorException
        /// </summary>
        /// <param name="message"></param>
        /// <param name="errorType"></param>
        /// <param name="errorCode"></param>
        /// <param name="requestId"></param>
        /// <param name="statusCode"></param>
        public TooManyTagsErrorException(string message, ErrorType errorType, string errorCode, string requestId, HttpStatusCode statusCode) 
            : base(message, errorType, errorCode, requestId, statusCode) {}


#if !NETSTANDARD
        /// <summary>
        /// Constructs a new instance of the TooManyTagsErrorException class with serialized data.
        /// </summary>
        /// <param name="info">The <see cref="T:System.Runtime.Serialization.SerializationInfo" /> that holds the serialized object data about the exception being thrown.</param>
        /// <param name="context">The <see cref="T:System.Runtime.Serialization.StreamingContext" /> that contains contextual information about the source or destination.</param>
        /// <exception cref="T:System.ArgumentNullException">The <paramref name="info" /> parameter is null. </exception>
        /// <exception cref="T:System.Runtime.Serialization.SerializationException">The class name is null or <see cref="P:System.Exception.HResult" /> is zero (0). </exception>
        protected TooManyTagsErrorException(System.Runtime.Serialization.SerializationInfo info, System.Runtime.Serialization.StreamingContext context)
            : base(info, context)
        {
        }

        /// <summary>
        /// Sets the <see cref="T:System.Runtime.Serialization.SerializationInfo" /> with information about the exception.
        /// </summary>
        /// <param name="info">The <see cref="T:System.Runtime.Serialization.SerializationInfo" /> that holds the serialized object data about the exception being thrown.</param>
        /// <param name="context">The <see cref="T:System.Runtime.Serialization.StreamingContext" /> that contains contextual information about the source or destination.</param>
        /// <exception cref="T:System.ArgumentNullException">The <paramref name="info" /> parameter is a null reference (Nothing in Visual Basic). </exception>
#if BCL35
        [System.Security.Permissions.SecurityPermission(
            System.Security.Permissions.SecurityAction.LinkDemand,
            Flags = System.Security.Permissions.SecurityPermissionFlag.SerializationFormatter)]
#endif
        [System.Security.SecurityCritical]
        // These FxCop rules are giving false-positives for this method
        [System.Diagnostics.CodeAnalysis.SuppressMessage("Microsoft.Security", "CA2123:OverrideLinkDemandsShouldBeIdenticalToBase")]
        [System.Diagnostics.CodeAnalysis.SuppressMessage("Microsoft.Security", "CA2134:MethodsMustOverrideWithConsistentTransparencyFxCopRule")]
        public override void GetObjectData(System.Runtime.Serialization.SerializationInfo info, System.Runtime.Serialization.StreamingContext context)
        {
            base.GetObjectData(info, context);
        }
#endif

    }
}<|MERGE_RESOLUTION|>--- conflicted
+++ resolved
@@ -32,11 +32,7 @@
     /// The <code>Targets</code> parameter includes too many tags. Remove one or more tags
     /// and try the command again.
     /// </summary>
-<<<<<<< HEAD
-#if !NETSTANDARD
-=======
-    #if !PCL && !NETSTANDARD
->>>>>>> 1327e649
+    #if !NETSTANDARD
     [Serializable]
     #endif
     public partial class TooManyTagsErrorException : AmazonSimpleSystemsManagementException
