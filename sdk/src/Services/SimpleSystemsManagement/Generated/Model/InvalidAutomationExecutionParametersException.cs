/*
 * Copyright 2010-2014 Amazon.com, Inc. or its affiliates. All Rights Reserved.
 * 
 * Licensed under the Apache License, Version 2.0 (the "License").
 * You may not use this file except in compliance with the License.
 * A copy of the License is located at
 * 
 *  http://aws.amazon.com/apache2.0
 * 
 * or in the "license" file accompanying this file. This file is distributed
 * on an "AS IS" BASIS, WITHOUT WARRANTIES OR CONDITIONS OF ANY KIND, either
 * express or implied. See the License for the specific language governing
 * permissions and limitations under the License.
 */

/*
 * Do not modify this file. This file is generated from the ssm-2014-11-06.normal.json service model.
 */
using System;
using System.Collections.Generic;
using System.Xml.Serialization;
using System.Text;
using System.IO;
using System.Net;

using Amazon.Runtime;
using Amazon.Runtime.Internal;

namespace Amazon.SimpleSystemsManagement.Model
{
    /// <summary>
    /// The supplied parameters for invoking the specified Automation document are incorrect.
    /// For example, they may not match the set of parameters permitted for the specified
    /// Automation document.
    /// </summary>
<<<<<<< HEAD
#if !NETSTANDARD
=======
    #if !PCL && !NETSTANDARD
>>>>>>> 1327e649
    [Serializable]
    #endif
    public partial class InvalidAutomationExecutionParametersException : AmazonSimpleSystemsManagementException
    {

        /// <summary>
        /// Constructs a new InvalidAutomationExecutionParametersException with the specified error
        /// message.
        /// </summary>
        /// <param name="message">
        /// Describes the error encountered.
        /// </param>
        public InvalidAutomationExecutionParametersException(string message) 
            : base(message) {}

        /// <summary>
        /// Construct instance of InvalidAutomationExecutionParametersException
        /// </summary>
        /// <param name="message"></param>
        /// <param name="innerException"></param>
        public InvalidAutomationExecutionParametersException(string message, Exception innerException) 
            : base(message, innerException) {}

        /// <summary>
        /// Construct instance of InvalidAutomationExecutionParametersException
        /// </summary>
        /// <param name="innerException"></param>
        public InvalidAutomationExecutionParametersException(Exception innerException) 
            : base(innerException) {}

        /// <summary>
        /// Construct instance of InvalidAutomationExecutionParametersException
        /// </summary>
        /// <param name="message"></param>
        /// <param name="innerException"></param>
        /// <param name="errorType"></param>
        /// <param name="errorCode"></param>
        /// <param name="requestId"></param>
        /// <param name="statusCode"></param>
        public InvalidAutomationExecutionParametersException(string message, Exception innerException, ErrorType errorType, string errorCode, string requestId, HttpStatusCode statusCode) 
            : base(message, innerException, errorType, errorCode, requestId, statusCode) {}

        /// <summary>
        /// Construct instance of InvalidAutomationExecutionParametersException
        /// </summary>
        /// <param name="message"></param>
        /// <param name="errorType"></param>
        /// <param name="errorCode"></param>
        /// <param name="requestId"></param>
        /// <param name="statusCode"></param>
        public InvalidAutomationExecutionParametersException(string message, ErrorType errorType, string errorCode, string requestId, HttpStatusCode statusCode) 
            : base(message, errorType, errorCode, requestId, statusCode) {}


#if !NETSTANDARD
        /// <summary>
        /// Constructs a new instance of the InvalidAutomationExecutionParametersException class with serialized data.
        /// </summary>
        /// <param name="info">The <see cref="T:System.Runtime.Serialization.SerializationInfo" /> that holds the serialized object data about the exception being thrown.</param>
        /// <param name="context">The <see cref="T:System.Runtime.Serialization.StreamingContext" /> that contains contextual information about the source or destination.</param>
        /// <exception cref="T:System.ArgumentNullException">The <paramref name="info" /> parameter is null. </exception>
        /// <exception cref="T:System.Runtime.Serialization.SerializationException">The class name is null or <see cref="P:System.Exception.HResult" /> is zero (0). </exception>
        protected InvalidAutomationExecutionParametersException(System.Runtime.Serialization.SerializationInfo info, System.Runtime.Serialization.StreamingContext context)
            : base(info, context)
        {
        }

        /// <summary>
        /// Sets the <see cref="T:System.Runtime.Serialization.SerializationInfo" /> with information about the exception.
        /// </summary>
        /// <param name="info">The <see cref="T:System.Runtime.Serialization.SerializationInfo" /> that holds the serialized object data about the exception being thrown.</param>
        /// <param name="context">The <see cref="T:System.Runtime.Serialization.StreamingContext" /> that contains contextual information about the source or destination.</param>
        /// <exception cref="T:System.ArgumentNullException">The <paramref name="info" /> parameter is a null reference (Nothing in Visual Basic). </exception>
#if BCL35
        [System.Security.Permissions.SecurityPermission(
            System.Security.Permissions.SecurityAction.LinkDemand,
            Flags = System.Security.Permissions.SecurityPermissionFlag.SerializationFormatter)]
#endif
        [System.Security.SecurityCritical]
        // These FxCop rules are giving false-positives for this method
        [System.Diagnostics.CodeAnalysis.SuppressMessage("Microsoft.Security", "CA2123:OverrideLinkDemandsShouldBeIdenticalToBase")]
        [System.Diagnostics.CodeAnalysis.SuppressMessage("Microsoft.Security", "CA2134:MethodsMustOverrideWithConsistentTransparencyFxCopRule")]
        public override void GetObjectData(System.Runtime.Serialization.SerializationInfo info, System.Runtime.Serialization.StreamingContext context)
        {
            base.GetObjectData(info, context);
        }
#endif

    }
}<|MERGE_RESOLUTION|>--- conflicted
+++ resolved
@@ -33,11 +33,7 @@
     /// For example, they may not match the set of parameters permitted for the specified
     /// Automation document.
     /// </summary>
-<<<<<<< HEAD
-#if !NETSTANDARD
-=======
-    #if !PCL && !NETSTANDARD
->>>>>>> 1327e649
+    #if !NETSTANDARD
     [Serializable]
     #endif
     public partial class InvalidAutomationExecutionParametersException : AmazonSimpleSystemsManagementException
