/*
 * Copyright 2010-2014 Amazon.com, Inc. or its affiliates. All Rights Reserved.
 * 
 * Licensed under the Apache License, Version 2.0 (the "License").
 * You may not use this file except in compliance with the License.
 * A copy of the License is located at
 * 
 *  http://aws.amazon.com/apache2.0
 * 
 * or in the "license" file accompanying this file. This file is distributed
 * on an "AS IS" BASIS, WITHOUT WARRANTIES OR CONDITIONS OF ANY KIND, either
 * express or implied. See the License for the specific language governing
 * permissions and limitations under the License.
 */

/*
 * Do not modify this file. This file is generated from the ssm-2014-11-06.normal.json service model.
 */
using System;
using System.Collections.Generic;
using System.Xml.Serialization;
using System.Text;
using System.IO;
using System.Net;

using Amazon.Runtime;
using Amazon.Runtime.Internal;

namespace Amazon.SimpleSystemsManagement.Model
{
    /// <summary>
    /// You have reached the maximum number versions allowed for an association. Each association
    /// has a limit of 1,000 versions.
    /// </summary>
<<<<<<< HEAD
#if !NETSTANDARD
=======
    #if !PCL && !NETSTANDARD
>>>>>>> 1327e649
    [Serializable]
    #endif
    public partial class AssociationVersionLimitExceededException : AmazonSimpleSystemsManagementException
    {

        /// <summary>
        /// Constructs a new AssociationVersionLimitExceededException with the specified error
        /// message.
        /// </summary>
        /// <param name="message">
        /// Describes the error encountered.
        /// </param>
        public AssociationVersionLimitExceededException(string message) 
            : base(message) {}

        /// <summary>
        /// Construct instance of AssociationVersionLimitExceededException
        /// </summary>
        /// <param name="message"></param>
        /// <param name="innerException"></param>
        public AssociationVersionLimitExceededException(string message, Exception innerException) 
            : base(message, innerException) {}

        /// <summary>
        /// Construct instance of AssociationVersionLimitExceededException
        /// </summary>
        /// <param name="innerException"></param>
        public AssociationVersionLimitExceededException(Exception innerException) 
            : base(innerException) {}

        /// <summary>
        /// Construct instance of AssociationVersionLimitExceededException
        /// </summary>
        /// <param name="message"></param>
        /// <param name="innerException"></param>
        /// <param name="errorType"></param>
        /// <param name="errorCode"></param>
        /// <param name="requestId"></param>
        /// <param name="statusCode"></param>
        public AssociationVersionLimitExceededException(string message, Exception innerException, ErrorType errorType, string errorCode, string requestId, HttpStatusCode statusCode) 
            : base(message, innerException, errorType, errorCode, requestId, statusCode) {}

        /// <summary>
        /// Construct instance of AssociationVersionLimitExceededException
        /// </summary>
        /// <param name="message"></param>
        /// <param name="errorType"></param>
        /// <param name="errorCode"></param>
        /// <param name="requestId"></param>
        /// <param name="statusCode"></param>
        public AssociationVersionLimitExceededException(string message, ErrorType errorType, string errorCode, string requestId, HttpStatusCode statusCode) 
            : base(message, errorType, errorCode, requestId, statusCode) {}


#if !NETSTANDARD
        /// <summary>
        /// Constructs a new instance of the AssociationVersionLimitExceededException class with serialized data.
        /// </summary>
        /// <param name="info">The <see cref="T:System.Runtime.Serialization.SerializationInfo" /> that holds the serialized object data about the exception being thrown.</param>
        /// <param name="context">The <see cref="T:System.Runtime.Serialization.StreamingContext" /> that contains contextual information about the source or destination.</param>
        /// <exception cref="T:System.ArgumentNullException">The <paramref name="info" /> parameter is null. </exception>
        /// <exception cref="T:System.Runtime.Serialization.SerializationException">The class name is null or <see cref="P:System.Exception.HResult" /> is zero (0). </exception>
        protected AssociationVersionLimitExceededException(System.Runtime.Serialization.SerializationInfo info, System.Runtime.Serialization.StreamingContext context)
            : base(info, context)
        {
        }

        /// <summary>
        /// Sets the <see cref="T:System.Runtime.Serialization.SerializationInfo" /> with information about the exception.
        /// </summary>
        /// <param name="info">The <see cref="T:System.Runtime.Serialization.SerializationInfo" /> that holds the serialized object data about the exception being thrown.</param>
        /// <param name="context">The <see cref="T:System.Runtime.Serialization.StreamingContext" /> that contains contextual information about the source or destination.</param>
        /// <exception cref="T:System.ArgumentNullException">The <paramref name="info" /> parameter is a null reference (Nothing in Visual Basic). </exception>
#if BCL35
        [System.Security.Permissions.SecurityPermission(
            System.Security.Permissions.SecurityAction.LinkDemand,
            Flags = System.Security.Permissions.SecurityPermissionFlag.SerializationFormatter)]
#endif
        [System.Security.SecurityCritical]
        // These FxCop rules are giving false-positives for this method
        [System.Diagnostics.CodeAnalysis.SuppressMessage("Microsoft.Security", "CA2123:OverrideLinkDemandsShouldBeIdenticalToBase")]
        [System.Diagnostics.CodeAnalysis.SuppressMessage("Microsoft.Security", "CA2134:MethodsMustOverrideWithConsistentTransparencyFxCopRule")]
        public override void GetObjectData(System.Runtime.Serialization.SerializationInfo info, System.Runtime.Serialization.StreamingContext context)
        {
            base.GetObjectData(info, context);
        }
#endif

    }
}<|MERGE_RESOLUTION|>--- conflicted
+++ resolved
@@ -32,11 +32,7 @@
     /// You have reached the maximum number versions allowed for an association. Each association
     /// has a limit of 1,000 versions.
     /// </summary>
-<<<<<<< HEAD
-#if !NETSTANDARD
-=======
-    #if !PCL && !NETSTANDARD
->>>>>>> 1327e649
+    #if !NETSTANDARD
     [Serializable]
     #endif
     public partial class AssociationVersionLimitExceededException : AmazonSimpleSystemsManagementException
