/*
 * Copyright 2010-2014 Amazon.com, Inc. or its affiliates. All Rights Reserved.
 * 
 * Licensed under the Apache License, Version 2.0 (the "License").
 * You may not use this file except in compliance with the License.
 * A copy of the License is located at
 * 
 *  http://aws.amazon.com/apache2.0
 * 
 * or in the "license" file accompanying this file. This file is distributed
 * on an "AS IS" BASIS, WITHOUT WARRANTIES OR CONDITIONS OF ANY KIND, either
 * express or implied. See the License for the specific language governing
 * permissions and limitations under the License.
 */

/*
 * Do not modify this file. This file is generated from the ssm-2014-11-06.normal.json service model.
 */
using System;
using System.Collections.Generic;
using System.Xml.Serialization;
using System.Text;
using System.IO;
using System.Net;

using Amazon.Runtime;
using Amazon.Runtime.Internal;

namespace Amazon.SimpleSystemsManagement.Model
{
    /// <summary>
    /// The delete inventory option specified is not valid. Verify the option and try again.
    /// </summary>
<<<<<<< HEAD
#if !NETSTANDARD
=======
    #if !PCL && !NETSTANDARD
>>>>>>> 1327e649
    [Serializable]
    #endif
    public partial class InvalidOptionException : AmazonSimpleSystemsManagementException
    {

        /// <summary>
        /// Constructs a new InvalidOptionException with the specified error
        /// message.
        /// </summary>
        /// <param name="message">
        /// Describes the error encountered.
        /// </param>
        public InvalidOptionException(string message) 
            : base(message) {}

        /// <summary>
        /// Construct instance of InvalidOptionException
        /// </summary>
        /// <param name="message"></param>
        /// <param name="innerException"></param>
        public InvalidOptionException(string message, Exception innerException) 
            : base(message, innerException) {}

        /// <summary>
        /// Construct instance of InvalidOptionException
        /// </summary>
        /// <param name="innerException"></param>
        public InvalidOptionException(Exception innerException) 
            : base(innerException) {}

        /// <summary>
        /// Construct instance of InvalidOptionException
        /// </summary>
        /// <param name="message"></param>
        /// <param name="innerException"></param>
        /// <param name="errorType"></param>
        /// <param name="errorCode"></param>
        /// <param name="requestId"></param>
        /// <param name="statusCode"></param>
        public InvalidOptionException(string message, Exception innerException, ErrorType errorType, string errorCode, string requestId, HttpStatusCode statusCode) 
            : base(message, innerException, errorType, errorCode, requestId, statusCode) {}

        /// <summary>
        /// Construct instance of InvalidOptionException
        /// </summary>
        /// <param name="message"></param>
        /// <param name="errorType"></param>
        /// <param name="errorCode"></param>
        /// <param name="requestId"></param>
        /// <param name="statusCode"></param>
        public InvalidOptionException(string message, ErrorType errorType, string errorCode, string requestId, HttpStatusCode statusCode) 
            : base(message, errorType, errorCode, requestId, statusCode) {}


#if !NETSTANDARD
        /// <summary>
        /// Constructs a new instance of the InvalidOptionException class with serialized data.
        /// </summary>
        /// <param name="info">The <see cref="T:System.Runtime.Serialization.SerializationInfo" /> that holds the serialized object data about the exception being thrown.</param>
        /// <param name="context">The <see cref="T:System.Runtime.Serialization.StreamingContext" /> that contains contextual information about the source or destination.</param>
        /// <exception cref="T:System.ArgumentNullException">The <paramref name="info" /> parameter is null. </exception>
        /// <exception cref="T:System.Runtime.Serialization.SerializationException">The class name is null or <see cref="P:System.Exception.HResult" /> is zero (0). </exception>
        protected InvalidOptionException(System.Runtime.Serialization.SerializationInfo info, System.Runtime.Serialization.StreamingContext context)
            : base(info, context)
        {
        }

        /// <summary>
        /// Sets the <see cref="T:System.Runtime.Serialization.SerializationInfo" /> with information about the exception.
        /// </summary>
        /// <param name="info">The <see cref="T:System.Runtime.Serialization.SerializationInfo" /> that holds the serialized object data about the exception being thrown.</param>
        /// <param name="context">The <see cref="T:System.Runtime.Serialization.StreamingContext" /> that contains contextual information about the source or destination.</param>
        /// <exception cref="T:System.ArgumentNullException">The <paramref name="info" /> parameter is a null reference (Nothing in Visual Basic). </exception>
#if BCL35
        [System.Security.Permissions.SecurityPermission(
            System.Security.Permissions.SecurityAction.LinkDemand,
            Flags = System.Security.Permissions.SecurityPermissionFlag.SerializationFormatter)]
#endif
        [System.Security.SecurityCritical]
        // These FxCop rules are giving false-positives for this method
        [System.Diagnostics.CodeAnalysis.SuppressMessage("Microsoft.Security", "CA2123:OverrideLinkDemandsShouldBeIdenticalToBase")]
        [System.Diagnostics.CodeAnalysis.SuppressMessage("Microsoft.Security", "CA2134:MethodsMustOverrideWithConsistentTransparencyFxCopRule")]
        public override void GetObjectData(System.Runtime.Serialization.SerializationInfo info, System.Runtime.Serialization.StreamingContext context)
        {
            base.GetObjectData(info, context);
        }
#endif

    }
}<|MERGE_RESOLUTION|>--- conflicted
+++ resolved
@@ -31,11 +31,7 @@
     /// <summary>
     /// The delete inventory option specified is not valid. Verify the option and try again.
     /// </summary>
-<<<<<<< HEAD
-#if !NETSTANDARD
-=======
-    #if !PCL && !NETSTANDARD
->>>>>>> 1327e649
+    #if !NETSTANDARD
     [Serializable]
     #endif
     public partial class InvalidOptionException : AmazonSimpleSystemsManagementException
