/*
 * Copyright 2010-2014 Amazon.com, Inc. or its affiliates. All Rights Reserved.
 * 
 * Licensed under the Apache License, Version 2.0 (the "License").
 * You may not use this file except in compliance with the License.
 * A copy of the License is located at
 * 
 *  http://aws.amazon.com/apache2.0
 * 
 * or in the "license" file accompanying this file. This file is distributed
 * on an "AS IS" BASIS, WITHOUT WARRANTIES OR CONDITIONS OF ANY KIND, either
 * express or implied. See the License for the specific language governing
 * permissions and limitations under the License.
 */

/*
 * Do not modify this file. This file is generated from the ssm-2014-11-06.normal.json service model.
 */
using System;
using System.Collections.Generic;
using System.Xml.Serialization;
using System.Text;
using System.IO;
using System.Net;

using Amazon.Runtime;
using Amazon.Runtime.Internal;

namespace Amazon.SimpleSystemsManagement.Model
{
    /// <summary>
    /// Error returned when the ID specified for a resource, such as a maintenance window
    /// or Patch baseline, doesn't exist.
    /// 
    ///  
    /// <para>
    /// For information about resource quotas in Systems Manager, see <a href="http://docs.aws.amazon.com/general/latest/gr/ssm.html#limits_ssm">Systems
    /// Manager service quotas</a> in the <i>AWS General Reference</i>.
    /// </para>
    /// </summary>
<<<<<<< HEAD
#if !NETSTANDARD
=======
    #if !PCL && !NETSTANDARD
>>>>>>> 1327e649
    [Serializable]
    #endif
    public partial class DoesNotExistException : AmazonSimpleSystemsManagementException
    {

        /// <summary>
        /// Constructs a new DoesNotExistException with the specified error
        /// message.
        /// </summary>
        /// <param name="message">
        /// Describes the error encountered.
        /// </param>
        public DoesNotExistException(string message) 
            : base(message) {}

        /// <summary>
        /// Construct instance of DoesNotExistException
        /// </summary>
        /// <param name="message"></param>
        /// <param name="innerException"></param>
        public DoesNotExistException(string message, Exception innerException) 
            : base(message, innerException) {}

        /// <summary>
        /// Construct instance of DoesNotExistException
        /// </summary>
        /// <param name="innerException"></param>
        public DoesNotExistException(Exception innerException) 
            : base(innerException) {}

        /// <summary>
        /// Construct instance of DoesNotExistException
        /// </summary>
        /// <param name="message"></param>
        /// <param name="innerException"></param>
        /// <param name="errorType"></param>
        /// <param name="errorCode"></param>
        /// <param name="requestId"></param>
        /// <param name="statusCode"></param>
        public DoesNotExistException(string message, Exception innerException, ErrorType errorType, string errorCode, string requestId, HttpStatusCode statusCode) 
            : base(message, innerException, errorType, errorCode, requestId, statusCode) {}

        /// <summary>
        /// Construct instance of DoesNotExistException
        /// </summary>
        /// <param name="message"></param>
        /// <param name="errorType"></param>
        /// <param name="errorCode"></param>
        /// <param name="requestId"></param>
        /// <param name="statusCode"></param>
        public DoesNotExistException(string message, ErrorType errorType, string errorCode, string requestId, HttpStatusCode statusCode) 
            : base(message, errorType, errorCode, requestId, statusCode) {}


#if !NETSTANDARD
        /// <summary>
        /// Constructs a new instance of the DoesNotExistException class with serialized data.
        /// </summary>
        /// <param name="info">The <see cref="T:System.Runtime.Serialization.SerializationInfo" /> that holds the serialized object data about the exception being thrown.</param>
        /// <param name="context">The <see cref="T:System.Runtime.Serialization.StreamingContext" /> that contains contextual information about the source or destination.</param>
        /// <exception cref="T:System.ArgumentNullException">The <paramref name="info" /> parameter is null. </exception>
        /// <exception cref="T:System.Runtime.Serialization.SerializationException">The class name is null or <see cref="P:System.Exception.HResult" /> is zero (0). </exception>
        protected DoesNotExistException(System.Runtime.Serialization.SerializationInfo info, System.Runtime.Serialization.StreamingContext context)
            : base(info, context)
        {
        }

        /// <summary>
        /// Sets the <see cref="T:System.Runtime.Serialization.SerializationInfo" /> with information about the exception.
        /// </summary>
        /// <param name="info">The <see cref="T:System.Runtime.Serialization.SerializationInfo" /> that holds the serialized object data about the exception being thrown.</param>
        /// <param name="context">The <see cref="T:System.Runtime.Serialization.StreamingContext" /> that contains contextual information about the source or destination.</param>
        /// <exception cref="T:System.ArgumentNullException">The <paramref name="info" /> parameter is a null reference (Nothing in Visual Basic). </exception>
#if BCL35
        [System.Security.Permissions.SecurityPermission(
            System.Security.Permissions.SecurityAction.LinkDemand,
            Flags = System.Security.Permissions.SecurityPermissionFlag.SerializationFormatter)]
#endif
        [System.Security.SecurityCritical]
        // These FxCop rules are giving false-positives for this method
        [System.Diagnostics.CodeAnalysis.SuppressMessage("Microsoft.Security", "CA2123:OverrideLinkDemandsShouldBeIdenticalToBase")]
        [System.Diagnostics.CodeAnalysis.SuppressMessage("Microsoft.Security", "CA2134:MethodsMustOverrideWithConsistentTransparencyFxCopRule")]
        public override void GetObjectData(System.Runtime.Serialization.SerializationInfo info, System.Runtime.Serialization.StreamingContext context)
        {
            base.GetObjectData(info, context);
        }
#endif

    }
}<|MERGE_RESOLUTION|>--- conflicted
+++ resolved
@@ -38,11 +38,7 @@
     /// Manager service quotas</a> in the <i>AWS General Reference</i>.
     /// </para>
     /// </summary>
-<<<<<<< HEAD
-#if !NETSTANDARD
-=======
-    #if !PCL && !NETSTANDARD
->>>>>>> 1327e649
+    #if !NETSTANDARD
     [Serializable]
     #endif
     public partial class DoesNotExistException : AmazonSimpleSystemsManagementException
