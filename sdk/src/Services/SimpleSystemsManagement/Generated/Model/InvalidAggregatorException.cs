--- conflicted
+++ resolved
@@ -32,11 +32,7 @@
     /// The specified aggregator is not valid for inventory groups. Verify that the aggregator
     /// uses a valid inventory type such as <code>AWS:Application</code> or <code>AWS:InstanceInformation</code>.
     /// </summary>
-<<<<<<< HEAD
-#if !NETSTANDARD
-=======
-    #if !PCL && !NETSTANDARD
->>>>>>> 1327e649
+    #if !NETSTANDARD
     [Serializable]
     #endif
     public partial class InvalidAggregatorException : AmazonSimpleSystemsManagementException
