/*
 * Copyright 2010-2014 Amazon.com, Inc. or its affiliates. All Rights Reserved.
 * 
 * Licensed under the Apache License, Version 2.0 (the "License").
 * You may not use this file except in compliance with the License.
 * A copy of the License is located at
 * 
 *  http://aws.amazon.com/apache2.0
 * 
 * or in the "license" file accompanying this file. This file is distributed
 * on an "AS IS" BASIS, WITHOUT WARRANTIES OR CONDITIONS OF ANY KIND, either
 * express or implied. See the License for the specific language governing
 * permissions and limitations under the License.
 */

/*
 * Do not modify this file. This file is generated from the ssm-2014-11-06.normal.json service model.
 */
using System;
using System.Collections.Generic;
using System.Xml.Serialization;
using System.Text;
using System.IO;
using System.Net;

using Amazon.Runtime;
using Amazon.Runtime.Internal;

namespace Amazon.SimpleSystemsManagement.Model
{
    /// <summary>
    /// A specified parameter argument isn't valid. Verify the available arguments and try
    /// again.
    /// </summary>
<<<<<<< HEAD
#if !NETSTANDARD
=======
    #if !PCL && !NETSTANDARD
>>>>>>> 1327e649
    [Serializable]
    #endif
    public partial class OpsItemInvalidParameterException : AmazonSimpleSystemsManagementException
    {
        private List<string> _parameterNames = new List<string>();

        /// <summary>
        /// Constructs a new OpsItemInvalidParameterException with the specified error
        /// message.
        /// </summary>
        /// <param name="message">
        /// Describes the error encountered.
        /// </param>
        public OpsItemInvalidParameterException(string message) 
            : base(message) {}

        /// <summary>
        /// Construct instance of OpsItemInvalidParameterException
        /// </summary>
        /// <param name="message"></param>
        /// <param name="innerException"></param>
        public OpsItemInvalidParameterException(string message, Exception innerException) 
            : base(message, innerException) {}

        /// <summary>
        /// Construct instance of OpsItemInvalidParameterException
        /// </summary>
        /// <param name="innerException"></param>
        public OpsItemInvalidParameterException(Exception innerException) 
            : base(innerException) {}

        /// <summary>
        /// Construct instance of OpsItemInvalidParameterException
        /// </summary>
        /// <param name="message"></param>
        /// <param name="innerException"></param>
        /// <param name="errorType"></param>
        /// <param name="errorCode"></param>
        /// <param name="requestId"></param>
        /// <param name="statusCode"></param>
        public OpsItemInvalidParameterException(string message, Exception innerException, ErrorType errorType, string errorCode, string requestId, HttpStatusCode statusCode) 
            : base(message, innerException, errorType, errorCode, requestId, statusCode) {}

        /// <summary>
        /// Construct instance of OpsItemInvalidParameterException
        /// </summary>
        /// <param name="message"></param>
        /// <param name="errorType"></param>
        /// <param name="errorCode"></param>
        /// <param name="requestId"></param>
        /// <param name="statusCode"></param>
        public OpsItemInvalidParameterException(string message, ErrorType errorType, string errorCode, string requestId, HttpStatusCode statusCode) 
            : base(message, errorType, errorCode, requestId, statusCode) {}


#if !NETSTANDARD
        /// <summary>
        /// Constructs a new instance of the OpsItemInvalidParameterException class with serialized data.
        /// </summary>
        /// <param name="info">The <see cref="T:System.Runtime.Serialization.SerializationInfo" /> that holds the serialized object data about the exception being thrown.</param>
        /// <param name="context">The <see cref="T:System.Runtime.Serialization.StreamingContext" /> that contains contextual information about the source or destination.</param>
        /// <exception cref="T:System.ArgumentNullException">The <paramref name="info" /> parameter is null. </exception>
        /// <exception cref="T:System.Runtime.Serialization.SerializationException">The class name is null or <see cref="P:System.Exception.HResult" /> is zero (0). </exception>
        protected OpsItemInvalidParameterException(System.Runtime.Serialization.SerializationInfo info, System.Runtime.Serialization.StreamingContext context)
            : base(info, context)
        {
            this.ParameterNames = (List<string>)info.GetValue("ParameterNames", typeof(List<string>));
        }

        /// <summary>
        /// Sets the <see cref="T:System.Runtime.Serialization.SerializationInfo" /> with information about the exception.
        /// </summary>
        /// <param name="info">The <see cref="T:System.Runtime.Serialization.SerializationInfo" /> that holds the serialized object data about the exception being thrown.</param>
        /// <param name="context">The <see cref="T:System.Runtime.Serialization.StreamingContext" /> that contains contextual information about the source or destination.</param>
        /// <exception cref="T:System.ArgumentNullException">The <paramref name="info" /> parameter is a null reference (Nothing in Visual Basic). </exception>
#if BCL35
        [System.Security.Permissions.SecurityPermission(
            System.Security.Permissions.SecurityAction.LinkDemand,
            Flags = System.Security.Permissions.SecurityPermissionFlag.SerializationFormatter)]
#endif
        [System.Security.SecurityCritical]
        // These FxCop rules are giving false-positives for this method
        [System.Diagnostics.CodeAnalysis.SuppressMessage("Microsoft.Security", "CA2123:OverrideLinkDemandsShouldBeIdenticalToBase")]
        [System.Diagnostics.CodeAnalysis.SuppressMessage("Microsoft.Security", "CA2134:MethodsMustOverrideWithConsistentTransparencyFxCopRule")]
        public override void GetObjectData(System.Runtime.Serialization.SerializationInfo info, System.Runtime.Serialization.StreamingContext context)
        {
            base.GetObjectData(info, context);
            info.AddValue("ParameterNames", this.ParameterNames);
        }
#endif

        /// <summary>
        /// Gets and sets the property ParameterNames.
        /// </summary>
        public List<string> ParameterNames
        {
            get { return this._parameterNames; }
            set { this._parameterNames = value; }
        }

        // Check to see if ParameterNames property is set
        internal bool IsSetParameterNames()
        {
            return this._parameterNames != null && this._parameterNames.Count > 0; 
        }

    }
}<|MERGE_RESOLUTION|>--- conflicted
+++ resolved
@@ -32,11 +32,7 @@
     /// A specified parameter argument isn't valid. Verify the available arguments and try
     /// again.
     /// </summary>
-<<<<<<< HEAD
-#if !NETSTANDARD
-=======
-    #if !PCL && !NETSTANDARD
->>>>>>> 1327e649
+    #if !NETSTANDARD
     [Serializable]
     #endif
     public partial class OpsItemInvalidParameterException : AmazonSimpleSystemsManagementException
