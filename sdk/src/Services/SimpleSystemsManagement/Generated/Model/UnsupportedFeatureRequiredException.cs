--- conflicted
+++ resolved
@@ -34,11 +34,7 @@
     /// instances. For more information, see <a href="https://docs.aws.amazon.com/systems-manager/latest/userguide/systems-manager-managedinstances-advanced.html">Using
     /// the advanced-instances tier</a> in the <i>AWS Systems Manager User Guide</i>.
     /// </summary>
-<<<<<<< HEAD
-#if !NETSTANDARD
-=======
-    #if !PCL && !NETSTANDARD
->>>>>>> 1327e649
+    #if !NETSTANDARD
     [Serializable]
     #endif
     public partial class UnsupportedFeatureRequiredException : AmazonSimpleSystemsManagementException
