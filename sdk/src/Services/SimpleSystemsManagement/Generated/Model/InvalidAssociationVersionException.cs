/*
 * Copyright 2010-2014 Amazon.com, Inc. or its affiliates. All Rights Reserved.
 * 
 * Licensed under the Apache License, Version 2.0 (the "License").
 * You may not use this file except in compliance with the License.
 * A copy of the License is located at
 * 
 *  http://aws.amazon.com/apache2.0
 * 
 * or in the "license" file accompanying this file. This file is distributed
 * on an "AS IS" BASIS, WITHOUT WARRANTIES OR CONDITIONS OF ANY KIND, either
 * express or implied. See the License for the specific language governing
 * permissions and limitations under the License.
 */

/*
 * Do not modify this file. This file is generated from the ssm-2014-11-06.normal.json service model.
 */
using System;
using System.Collections.Generic;
using System.Xml.Serialization;
using System.Text;
using System.IO;
using System.Net;

using Amazon.Runtime;
using Amazon.Runtime.Internal;

namespace Amazon.SimpleSystemsManagement.Model
{
    /// <summary>
    /// The version you specified is not valid. Use ListAssociationVersions to view all versions
    /// of an association according to the association ID. Or, use the <code>$LATEST</code>
    /// parameter to view the latest version of the association.
    /// </summary>
<<<<<<< HEAD
#if !NETSTANDARD
=======
    #if !PCL && !NETSTANDARD
>>>>>>> 1327e649
    [Serializable]
    #endif
    public partial class InvalidAssociationVersionException : AmazonSimpleSystemsManagementException
    {

        /// <summary>
        /// Constructs a new InvalidAssociationVersionException with the specified error
        /// message.
        /// </summary>
        /// <param name="message">
        /// Describes the error encountered.
        /// </param>
        public InvalidAssociationVersionException(string message) 
            : base(message) {}

        /// <summary>
        /// Construct instance of InvalidAssociationVersionException
        /// </summary>
        /// <param name="message"></param>
        /// <param name="innerException"></param>
        public InvalidAssociationVersionException(string message, Exception innerException) 
            : base(message, innerException) {}

        /// <summary>
        /// Construct instance of InvalidAssociationVersionException
        /// </summary>
        /// <param name="innerException"></param>
        public InvalidAssociationVersionException(Exception innerException) 
            : base(innerException) {}

        /// <summary>
        /// Construct instance of InvalidAssociationVersionException
        /// </summary>
        /// <param name="message"></param>
        /// <param name="innerException"></param>
        /// <param name="errorType"></param>
        /// <param name="errorCode"></param>
        /// <param name="requestId"></param>
        /// <param name="statusCode"></param>
        public InvalidAssociationVersionException(string message, Exception innerException, ErrorType errorType, string errorCode, string requestId, HttpStatusCode statusCode) 
            : base(message, innerException, errorType, errorCode, requestId, statusCode) {}

        /// <summary>
        /// Construct instance of InvalidAssociationVersionException
        /// </summary>
        /// <param name="message"></param>
        /// <param name="errorType"></param>
        /// <param name="errorCode"></param>
        /// <param name="requestId"></param>
        /// <param name="statusCode"></param>
        public InvalidAssociationVersionException(string message, ErrorType errorType, string errorCode, string requestId, HttpStatusCode statusCode) 
            : base(message, errorType, errorCode, requestId, statusCode) {}


#if !NETSTANDARD
        /// <summary>
        /// Constructs a new instance of the InvalidAssociationVersionException class with serialized data.
        /// </summary>
        /// <param name="info">The <see cref="T:System.Runtime.Serialization.SerializationInfo" /> that holds the serialized object data about the exception being thrown.</param>
        /// <param name="context">The <see cref="T:System.Runtime.Serialization.StreamingContext" /> that contains contextual information about the source or destination.</param>
        /// <exception cref="T:System.ArgumentNullException">The <paramref name="info" /> parameter is null. </exception>
        /// <exception cref="T:System.Runtime.Serialization.SerializationException">The class name is null or <see cref="P:System.Exception.HResult" /> is zero (0). </exception>
        protected InvalidAssociationVersionException(System.Runtime.Serialization.SerializationInfo info, System.Runtime.Serialization.StreamingContext context)
            : base(info, context)
        {
        }

        /// <summary>
        /// Sets the <see cref="T:System.Runtime.Serialization.SerializationInfo" /> with information about the exception.
        /// </summary>
        /// <param name="info">The <see cref="T:System.Runtime.Serialization.SerializationInfo" /> that holds the serialized object data about the exception being thrown.</param>
        /// <param name="context">The <see cref="T:System.Runtime.Serialization.StreamingContext" /> that contains contextual information about the source or destination.</param>
        /// <exception cref="T:System.ArgumentNullException">The <paramref name="info" /> parameter is a null reference (Nothing in Visual Basic). </exception>
#if BCL35
        [System.Security.Permissions.SecurityPermission(
            System.Security.Permissions.SecurityAction.LinkDemand,
            Flags = System.Security.Permissions.SecurityPermissionFlag.SerializationFormatter)]
#endif
        [System.Security.SecurityCritical]
        // These FxCop rules are giving false-positives for this method
        [System.Diagnostics.CodeAnalysis.SuppressMessage("Microsoft.Security", "CA2123:OverrideLinkDemandsShouldBeIdenticalToBase")]
        [System.Diagnostics.CodeAnalysis.SuppressMessage("Microsoft.Security", "CA2134:MethodsMustOverrideWithConsistentTransparencyFxCopRule")]
        public override void GetObjectData(System.Runtime.Serialization.SerializationInfo info, System.Runtime.Serialization.StreamingContext context)
        {
            base.GetObjectData(info, context);
        }
#endif

    }
}<|MERGE_RESOLUTION|>--- conflicted
+++ resolved
@@ -33,11 +33,7 @@
     /// of an association according to the association ID. Or, use the <code>$LATEST</code>
     /// parameter to view the latest version of the association.
     /// </summary>
-<<<<<<< HEAD
-#if !NETSTANDARD
-=======
-    #if !PCL && !NETSTANDARD
->>>>>>> 1327e649
+    #if !NETSTANDARD
     [Serializable]
     #endif
     public partial class InvalidAssociationVersionException : AmazonSimpleSystemsManagementException
