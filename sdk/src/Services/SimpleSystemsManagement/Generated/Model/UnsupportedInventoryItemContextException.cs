/*
 * Copyright 2010-2014 Amazon.com, Inc. or its affiliates. All Rights Reserved.
 * 
 * Licensed under the Apache License, Version 2.0 (the "License").
 * You may not use this file except in compliance with the License.
 * A copy of the License is located at
 * 
 *  http://aws.amazon.com/apache2.0
 * 
 * or in the "license" file accompanying this file. This file is distributed
 * on an "AS IS" BASIS, WITHOUT WARRANTIES OR CONDITIONS OF ANY KIND, either
 * express or implied. See the License for the specific language governing
 * permissions and limitations under the License.
 */

/*
 * Do not modify this file. This file is generated from the ssm-2014-11-06.normal.json service model.
 */
using System;
using System.Collections.Generic;
using System.Xml.Serialization;
using System.Text;
using System.IO;
using System.Net;

using Amazon.Runtime;
using Amazon.Runtime.Internal;

namespace Amazon.SimpleSystemsManagement.Model
{
    /// <summary>
    /// The <code>Context</code> attribute that you specified for the <code>InventoryItem</code>
    /// is not allowed for this inventory type. You can only use the <code>Context</code>
    /// attribute with inventory types like <code>AWS:ComplianceItem</code>.
    /// </summary>
<<<<<<< HEAD
#if !NETSTANDARD
=======
    #if !PCL && !NETSTANDARD
>>>>>>> 1327e649
    [Serializable]
    #endif
    public partial class UnsupportedInventoryItemContextException : AmazonSimpleSystemsManagementException
    {
        private string _typeName;

        /// <summary>
        /// Constructs a new UnsupportedInventoryItemContextException with the specified error
        /// message.
        /// </summary>
        /// <param name="message">
        /// Describes the error encountered.
        /// </param>
        public UnsupportedInventoryItemContextException(string message) 
            : base(message) {}

        /// <summary>
        /// Construct instance of UnsupportedInventoryItemContextException
        /// </summary>
        /// <param name="message"></param>
        /// <param name="innerException"></param>
        public UnsupportedInventoryItemContextException(string message, Exception innerException) 
            : base(message, innerException) {}

        /// <summary>
        /// Construct instance of UnsupportedInventoryItemContextException
        /// </summary>
        /// <param name="innerException"></param>
        public UnsupportedInventoryItemContextException(Exception innerException) 
            : base(innerException) {}

        /// <summary>
        /// Construct instance of UnsupportedInventoryItemContextException
        /// </summary>
        /// <param name="message"></param>
        /// <param name="innerException"></param>
        /// <param name="errorType"></param>
        /// <param name="errorCode"></param>
        /// <param name="requestId"></param>
        /// <param name="statusCode"></param>
        public UnsupportedInventoryItemContextException(string message, Exception innerException, ErrorType errorType, string errorCode, string requestId, HttpStatusCode statusCode) 
            : base(message, innerException, errorType, errorCode, requestId, statusCode) {}

        /// <summary>
        /// Construct instance of UnsupportedInventoryItemContextException
        /// </summary>
        /// <param name="message"></param>
        /// <param name="errorType"></param>
        /// <param name="errorCode"></param>
        /// <param name="requestId"></param>
        /// <param name="statusCode"></param>
        public UnsupportedInventoryItemContextException(string message, ErrorType errorType, string errorCode, string requestId, HttpStatusCode statusCode) 
            : base(message, errorType, errorCode, requestId, statusCode) {}


#if !NETSTANDARD
        /// <summary>
        /// Constructs a new instance of the UnsupportedInventoryItemContextException class with serialized data.
        /// </summary>
        /// <param name="info">The <see cref="T:System.Runtime.Serialization.SerializationInfo" /> that holds the serialized object data about the exception being thrown.</param>
        /// <param name="context">The <see cref="T:System.Runtime.Serialization.StreamingContext" /> that contains contextual information about the source or destination.</param>
        /// <exception cref="T:System.ArgumentNullException">The <paramref name="info" /> parameter is null. </exception>
        /// <exception cref="T:System.Runtime.Serialization.SerializationException">The class name is null or <see cref="P:System.Exception.HResult" /> is zero (0). </exception>
        protected UnsupportedInventoryItemContextException(System.Runtime.Serialization.SerializationInfo info, System.Runtime.Serialization.StreamingContext context)
            : base(info, context)
        {
            this.TypeName = (string)info.GetValue("TypeName", typeof(string));
        }

        /// <summary>
        /// Sets the <see cref="T:System.Runtime.Serialization.SerializationInfo" /> with information about the exception.
        /// </summary>
        /// <param name="info">The <see cref="T:System.Runtime.Serialization.SerializationInfo" /> that holds the serialized object data about the exception being thrown.</param>
        /// <param name="context">The <see cref="T:System.Runtime.Serialization.StreamingContext" /> that contains contextual information about the source or destination.</param>
        /// <exception cref="T:System.ArgumentNullException">The <paramref name="info" /> parameter is a null reference (Nothing in Visual Basic). </exception>
#if BCL35
        [System.Security.Permissions.SecurityPermission(
            System.Security.Permissions.SecurityAction.LinkDemand,
            Flags = System.Security.Permissions.SecurityPermissionFlag.SerializationFormatter)]
#endif
        [System.Security.SecurityCritical]
        // These FxCop rules are giving false-positives for this method
        [System.Diagnostics.CodeAnalysis.SuppressMessage("Microsoft.Security", "CA2123:OverrideLinkDemandsShouldBeIdenticalToBase")]
        [System.Diagnostics.CodeAnalysis.SuppressMessage("Microsoft.Security", "CA2134:MethodsMustOverrideWithConsistentTransparencyFxCopRule")]
        public override void GetObjectData(System.Runtime.Serialization.SerializationInfo info, System.Runtime.Serialization.StreamingContext context)
        {
            base.GetObjectData(info, context);
            info.AddValue("TypeName", this.TypeName);
        }
#endif

        /// <summary>
        /// Gets and sets the property TypeName.
        /// </summary>
        [AWSProperty(Min=1, Max=100)]
        public string TypeName
        {
            get { return this._typeName; }
            set { this._typeName = value; }
        }

        // Check to see if TypeName property is set
        internal bool IsSetTypeName()
        {
            return this._typeName != null;
        }

    }
}<|MERGE_RESOLUTION|>--- conflicted
+++ resolved
@@ -33,11 +33,7 @@
     /// is not allowed for this inventory type. You can only use the <code>Context</code>
     /// attribute with inventory types like <code>AWS:ComplianceItem</code>.
     /// </summary>
-<<<<<<< HEAD
-#if !NETSTANDARD
-=======
-    #if !PCL && !NETSTANDARD
->>>>>>> 1327e649
+    #if !NETSTANDARD
     [Serializable]
     #endif
     public partial class UnsupportedInventoryItemContextException : AmazonSimpleSystemsManagementException
