--- conflicted
+++ resolved
@@ -34,11 +34,7 @@
     /// about configuring the IAM role for Run Command notifications, see <a href="https://docs.aws.amazon.com/systems-manager/latest/userguide/rc-sns-notifications.html">Configuring
     /// Amazon SNS Notifications for Run Command</a> in the <i>AWS Systems Manager User Guide</i>.
     /// </summary>
-<<<<<<< HEAD
-#if !NETSTANDARD
-=======
-    #if !PCL && !NETSTANDARD
->>>>>>> 1327e649
+    #if !NETSTANDARD
     [Serializable]
     #endif
     public partial class InvalidRoleException : AmazonSimpleSystemsManagementException
