/*
 * Copyright 2010-2014 Amazon.com, Inc. or its affiliates. All Rights Reserved.
 * 
 * Licensed under the Apache License, Version 2.0 (the "License").
 * You may not use this file except in compliance with the License.
 * A copy of the License is located at
 * 
 *  http://aws.amazon.com/apache2.0
 * 
 * or in the "license" file accompanying this file. This file is distributed
 * on an "AS IS" BASIS, WITHOUT WARRANTIES OR CONDITIONS OF ANY KIND, either
 * express or implied. See the License for the specific language governing
 * permissions and limitations under the License.
 */

/*
 * Do not modify this file. This file is generated from the ssm-2014-11-06.normal.json service model.
 */
using System;
using System.Collections.Generic;
using System.Xml.Serialization;
using System.Text;
using System.IO;
using System.Net;

using Amazon.Runtime;
using Amazon.Runtime.Internal;

namespace Amazon.SimpleSystemsManagement.Model
{
    /// <summary>
    /// The filter value is not valid. Verify the value and try again.
    /// </summary>
<<<<<<< HEAD
#if !NETSTANDARD
=======
    #if !PCL && !NETSTANDARD
>>>>>>> 1327e649
    [Serializable]
    #endif
    public partial class InvalidFilterValueException : AmazonSimpleSystemsManagementException
    {

        /// <summary>
        /// Constructs a new InvalidFilterValueException with the specified error
        /// message.
        /// </summary>
        /// <param name="message">
        /// Describes the error encountered.
        /// </param>
        public InvalidFilterValueException(string message) 
            : base(message) {}

        /// <summary>
        /// Construct instance of InvalidFilterValueException
        /// </summary>
        /// <param name="message"></param>
        /// <param name="innerException"></param>
        public InvalidFilterValueException(string message, Exception innerException) 
            : base(message, innerException) {}

        /// <summary>
        /// Construct instance of InvalidFilterValueException
        /// </summary>
        /// <param name="innerException"></param>
        public InvalidFilterValueException(Exception innerException) 
            : base(innerException) {}

        /// <summary>
        /// Construct instance of InvalidFilterValueException
        /// </summary>
        /// <param name="message"></param>
        /// <param name="innerException"></param>
        /// <param name="errorType"></param>
        /// <param name="errorCode"></param>
        /// <param name="requestId"></param>
        /// <param name="statusCode"></param>
        public InvalidFilterValueException(string message, Exception innerException, ErrorType errorType, string errorCode, string requestId, HttpStatusCode statusCode) 
            : base(message, innerException, errorType, errorCode, requestId, statusCode) {}

        /// <summary>
        /// Construct instance of InvalidFilterValueException
        /// </summary>
        /// <param name="message"></param>
        /// <param name="errorType"></param>
        /// <param name="errorCode"></param>
        /// <param name="requestId"></param>
        /// <param name="statusCode"></param>
        public InvalidFilterValueException(string message, ErrorType errorType, string errorCode, string requestId, HttpStatusCode statusCode) 
            : base(message, errorType, errorCode, requestId, statusCode) {}


#if !NETSTANDARD
        /// <summary>
        /// Constructs a new instance of the InvalidFilterValueException class with serialized data.
        /// </summary>
        /// <param name="info">The <see cref="T:System.Runtime.Serialization.SerializationInfo" /> that holds the serialized object data about the exception being thrown.</param>
        /// <param name="context">The <see cref="T:System.Runtime.Serialization.StreamingContext" /> that contains contextual information about the source or destination.</param>
        /// <exception cref="T:System.ArgumentNullException">The <paramref name="info" /> parameter is null. </exception>
        /// <exception cref="T:System.Runtime.Serialization.SerializationException">The class name is null or <see cref="P:System.Exception.HResult" /> is zero (0). </exception>
        protected InvalidFilterValueException(System.Runtime.Serialization.SerializationInfo info, System.Runtime.Serialization.StreamingContext context)
            : base(info, context)
        {
        }

        /// <summary>
        /// Sets the <see cref="T:System.Runtime.Serialization.SerializationInfo" /> with information about the exception.
        /// </summary>
        /// <param name="info">The <see cref="T:System.Runtime.Serialization.SerializationInfo" /> that holds the serialized object data about the exception being thrown.</param>
        /// <param name="context">The <see cref="T:System.Runtime.Serialization.StreamingContext" /> that contains contextual information about the source or destination.</param>
        /// <exception cref="T:System.ArgumentNullException">The <paramref name="info" /> parameter is a null reference (Nothing in Visual Basic). </exception>
#if BCL35
        [System.Security.Permissions.SecurityPermission(
            System.Security.Permissions.SecurityAction.LinkDemand,
            Flags = System.Security.Permissions.SecurityPermissionFlag.SerializationFormatter)]
#endif
        [System.Security.SecurityCritical]
        // These FxCop rules are giving false-positives for this method
        [System.Diagnostics.CodeAnalysis.SuppressMessage("Microsoft.Security", "CA2123:OverrideLinkDemandsShouldBeIdenticalToBase")]
        [System.Diagnostics.CodeAnalysis.SuppressMessage("Microsoft.Security", "CA2134:MethodsMustOverrideWithConsistentTransparencyFxCopRule")]
        public override void GetObjectData(System.Runtime.Serialization.SerializationInfo info, System.Runtime.Serialization.StreamingContext context)
        {
            base.GetObjectData(info, context);
        }
#endif

    }
}<|MERGE_RESOLUTION|>--- conflicted
+++ resolved
@@ -31,11 +31,7 @@
     /// <summary>
     /// The filter value is not valid. Verify the value and try again.
     /// </summary>
-<<<<<<< HEAD
-#if !NETSTANDARD
-=======
-    #if !PCL && !NETSTANDARD
->>>>>>> 1327e649
+    #if !NETSTANDARD
     [Serializable]
     #endif
     public partial class InvalidFilterValueException : AmazonSimpleSystemsManagementException
