--- conflicted
+++ resolved
@@ -32,11 +32,7 @@
     /// You specified the <code>Safe</code> option for the DeregisterTargetFromMaintenanceWindow
     /// operation, but the target is still referenced in a task.
     /// </summary>
-<<<<<<< HEAD
-#if !NETSTANDARD
-=======
-    #if !PCL && !NETSTANDARD
->>>>>>> 1327e649
+    #if !NETSTANDARD
     [Serializable]
     #endif
     public partial class TargetInUseException : AmazonSimpleSystemsManagementException
