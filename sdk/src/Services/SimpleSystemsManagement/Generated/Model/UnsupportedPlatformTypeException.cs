--- conflicted
+++ resolved
@@ -32,11 +32,7 @@
     /// The document does not support the platform type of the given instance ID(s). For example,
     /// you sent an document for a Windows instance to a Linux instance.
     /// </summary>
-<<<<<<< HEAD
-#if !NETSTANDARD
-=======
-    #if !PCL && !NETSTANDARD
->>>>>>> 1327e649
+    #if !NETSTANDARD
     [Serializable]
     #endif
     public partial class UnsupportedPlatformTypeException : AmazonSimpleSystemsManagementException
