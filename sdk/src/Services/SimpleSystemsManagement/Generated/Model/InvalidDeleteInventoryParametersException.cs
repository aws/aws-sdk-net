/*
 * Copyright 2010-2014 Amazon.com, Inc. or its affiliates. All Rights Reserved.
 * 
 * Licensed under the Apache License, Version 2.0 (the "License").
 * You may not use this file except in compliance with the License.
 * A copy of the License is located at
 * 
 *  http://aws.amazon.com/apache2.0
 * 
 * or in the "license" file accompanying this file. This file is distributed
 * on an "AS IS" BASIS, WITHOUT WARRANTIES OR CONDITIONS OF ANY KIND, either
 * express or implied. See the License for the specific language governing
 * permissions and limitations under the License.
 */

/*
 * Do not modify this file. This file is generated from the ssm-2014-11-06.normal.json service model.
 */
using System;
using System.Collections.Generic;
using System.Xml.Serialization;
using System.Text;
using System.IO;
using System.Net;

using Amazon.Runtime;
using Amazon.Runtime.Internal;

namespace Amazon.SimpleSystemsManagement.Model
{
    /// <summary>
    /// One or more of the parameters specified for the delete operation is not valid. Verify
    /// all parameters and try again.
    /// </summary>
<<<<<<< HEAD
#if !NETSTANDARD
=======
    #if !PCL && !NETSTANDARD
>>>>>>> 1327e649
    [Serializable]
    #endif
    public partial class InvalidDeleteInventoryParametersException : AmazonSimpleSystemsManagementException
    {

        /// <summary>
        /// Constructs a new InvalidDeleteInventoryParametersException with the specified error
        /// message.
        /// </summary>
        /// <param name="message">
        /// Describes the error encountered.
        /// </param>
        public InvalidDeleteInventoryParametersException(string message) 
            : base(message) {}

        /// <summary>
        /// Construct instance of InvalidDeleteInventoryParametersException
        /// </summary>
        /// <param name="message"></param>
        /// <param name="innerException"></param>
        public InvalidDeleteInventoryParametersException(string message, Exception innerException) 
            : base(message, innerException) {}

        /// <summary>
        /// Construct instance of InvalidDeleteInventoryParametersException
        /// </summary>
        /// <param name="innerException"></param>
        public InvalidDeleteInventoryParametersException(Exception innerException) 
            : base(innerException) {}

        /// <summary>
        /// Construct instance of InvalidDeleteInventoryParametersException
        /// </summary>
        /// <param name="message"></param>
        /// <param name="innerException"></param>
        /// <param name="errorType"></param>
        /// <param name="errorCode"></param>
        /// <param name="requestId"></param>
        /// <param name="statusCode"></param>
        public InvalidDeleteInventoryParametersException(string message, Exception innerException, ErrorType errorType, string errorCode, string requestId, HttpStatusCode statusCode) 
            : base(message, innerException, errorType, errorCode, requestId, statusCode) {}

        /// <summary>
        /// Construct instance of InvalidDeleteInventoryParametersException
        /// </summary>
        /// <param name="message"></param>
        /// <param name="errorType"></param>
        /// <param name="errorCode"></param>
        /// <param name="requestId"></param>
        /// <param name="statusCode"></param>
        public InvalidDeleteInventoryParametersException(string message, ErrorType errorType, string errorCode, string requestId, HttpStatusCode statusCode) 
            : base(message, errorType, errorCode, requestId, statusCode) {}


#if !NETSTANDARD
        /// <summary>
        /// Constructs a new instance of the InvalidDeleteInventoryParametersException class with serialized data.
        /// </summary>
        /// <param name="info">The <see cref="T:System.Runtime.Serialization.SerializationInfo" /> that holds the serialized object data about the exception being thrown.</param>
        /// <param name="context">The <see cref="T:System.Runtime.Serialization.StreamingContext" /> that contains contextual information about the source or destination.</param>
        /// <exception cref="T:System.ArgumentNullException">The <paramref name="info" /> parameter is null. </exception>
        /// <exception cref="T:System.Runtime.Serialization.SerializationException">The class name is null or <see cref="P:System.Exception.HResult" /> is zero (0). </exception>
        protected InvalidDeleteInventoryParametersException(System.Runtime.Serialization.SerializationInfo info, System.Runtime.Serialization.StreamingContext context)
            : base(info, context)
        {
        }

        /// <summary>
        /// Sets the <see cref="T:System.Runtime.Serialization.SerializationInfo" /> with information about the exception.
        /// </summary>
        /// <param name="info">The <see cref="T:System.Runtime.Serialization.SerializationInfo" /> that holds the serialized object data about the exception being thrown.</param>
        /// <param name="context">The <see cref="T:System.Runtime.Serialization.StreamingContext" /> that contains contextual information about the source or destination.</param>
        /// <exception cref="T:System.ArgumentNullException">The <paramref name="info" /> parameter is a null reference (Nothing in Visual Basic). </exception>
#if BCL35
        [System.Security.Permissions.SecurityPermission(
            System.Security.Permissions.SecurityAction.LinkDemand,
            Flags = System.Security.Permissions.SecurityPermissionFlag.SerializationFormatter)]
#endif
        [System.Security.SecurityCritical]
        // These FxCop rules are giving false-positives for this method
        [System.Diagnostics.CodeAnalysis.SuppressMessage("Microsoft.Security", "CA2123:OverrideLinkDemandsShouldBeIdenticalToBase")]
        [System.Diagnostics.CodeAnalysis.SuppressMessage("Microsoft.Security", "CA2134:MethodsMustOverrideWithConsistentTransparencyFxCopRule")]
        public override void GetObjectData(System.Runtime.Serialization.SerializationInfo info, System.Runtime.Serialization.StreamingContext context)
        {
            base.GetObjectData(info, context);
        }
#endif

    }
}<|MERGE_RESOLUTION|>--- conflicted
+++ resolved
@@ -32,11 +32,7 @@
     /// One or more of the parameters specified for the delete operation is not valid. Verify
     /// all parameters and try again.
     /// </summary>
-<<<<<<< HEAD
-#if !NETSTANDARD
-=======
-    #if !PCL && !NETSTANDARD
->>>>>>> 1327e649
+    #if !NETSTANDARD
     [Serializable]
     #endif
     public partial class InvalidDeleteInventoryParametersException : AmazonSimpleSystemsManagementException
