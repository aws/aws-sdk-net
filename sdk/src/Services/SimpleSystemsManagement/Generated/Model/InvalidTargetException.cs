--- conflicted
+++ resolved
@@ -32,11 +32,7 @@
     /// The target is not valid or does not exist. It might not be configured for Systems
     /// Manager or you might not have permission to perform the operation.
     /// </summary>
-<<<<<<< HEAD
-#if !NETSTANDARD
-=======
-    #if !PCL && !NETSTANDARD
->>>>>>> 1327e649
+    #if !NETSTANDARD
     [Serializable]
     #endif
     public partial class InvalidTargetException : AmazonSimpleSystemsManagementException
