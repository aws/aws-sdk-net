--- conflicted
+++ resolved
@@ -32,11 +32,7 @@
     /// The number of simultaneously running Automation executions exceeded the allowable
     /// limit.
     /// </summary>
-<<<<<<< HEAD
-#if !NETSTANDARD
-=======
-    #if !PCL && !NETSTANDARD
->>>>>>> 1327e649
+    #if !NETSTANDARD
     [Serializable]
     #endif
     public partial class AutomationExecutionLimitExceededException : AmazonSimpleSystemsManagementException
