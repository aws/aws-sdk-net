/*
 * Copyright 2010-2014 Amazon.com, Inc. or its affiliates. All Rights Reserved.
 * 
 * Licensed under the Apache License, Version 2.0 (the "License").
 * You may not use this file except in compliance with the License.
 * A copy of the License is located at
 * 
 *  http://aws.amazon.com/apache2.0
 * 
 * or in the "license" file accompanying this file. This file is distributed
 * on an "AS IS" BASIS, WITHOUT WARRANTIES OR CONDITIONS OF ANY KIND, either
 * express or implied. See the License for the specific language governing
 * permissions and limitations under the License.
 */

/*
 * Do not modify this file. This file is generated from the ssm-2014-11-06.normal.json service model.
 */
using System;
using System.Collections.Generic;
using System.Xml.Serialization;
using System.Text;
using System.IO;
using System.Net;

using Amazon.Runtime;
using Amazon.Runtime.Internal;

namespace Amazon.SimpleSystemsManagement.Model
{
    /// <summary>
    /// You attempted to register a LAMBDA or STEP_FUNCTIONS task in a region where the corresponding
    /// service is not available.
    /// </summary>
<<<<<<< HEAD
#if !NETSTANDARD
=======
    #if !PCL && !NETSTANDARD
>>>>>>> 1327e649
    [Serializable]
    #endif
    public partial class FeatureNotAvailableException : AmazonSimpleSystemsManagementException
    {

        /// <summary>
        /// Constructs a new FeatureNotAvailableException with the specified error
        /// message.
        /// </summary>
        /// <param name="message">
        /// Describes the error encountered.
        /// </param>
        public FeatureNotAvailableException(string message) 
            : base(message) {}

        /// <summary>
        /// Construct instance of FeatureNotAvailableException
        /// </summary>
        /// <param name="message"></param>
        /// <param name="innerException"></param>
        public FeatureNotAvailableException(string message, Exception innerException) 
            : base(message, innerException) {}

        /// <summary>
        /// Construct instance of FeatureNotAvailableException
        /// </summary>
        /// <param name="innerException"></param>
        public FeatureNotAvailableException(Exception innerException) 
            : base(innerException) {}

        /// <summary>
        /// Construct instance of FeatureNotAvailableException
        /// </summary>
        /// <param name="message"></param>
        /// <param name="innerException"></param>
        /// <param name="errorType"></param>
        /// <param name="errorCode"></param>
        /// <param name="requestId"></param>
        /// <param name="statusCode"></param>
        public FeatureNotAvailableException(string message, Exception innerException, ErrorType errorType, string errorCode, string requestId, HttpStatusCode statusCode) 
            : base(message, innerException, errorType, errorCode, requestId, statusCode) {}

        /// <summary>
        /// Construct instance of FeatureNotAvailableException
        /// </summary>
        /// <param name="message"></param>
        /// <param name="errorType"></param>
        /// <param name="errorCode"></param>
        /// <param name="requestId"></param>
        /// <param name="statusCode"></param>
        public FeatureNotAvailableException(string message, ErrorType errorType, string errorCode, string requestId, HttpStatusCode statusCode) 
            : base(message, errorType, errorCode, requestId, statusCode) {}


#if !NETSTANDARD
        /// <summary>
        /// Constructs a new instance of the FeatureNotAvailableException class with serialized data.
        /// </summary>
        /// <param name="info">The <see cref="T:System.Runtime.Serialization.SerializationInfo" /> that holds the serialized object data about the exception being thrown.</param>
        /// <param name="context">The <see cref="T:System.Runtime.Serialization.StreamingContext" /> that contains contextual information about the source or destination.</param>
        /// <exception cref="T:System.ArgumentNullException">The <paramref name="info" /> parameter is null. </exception>
        /// <exception cref="T:System.Runtime.Serialization.SerializationException">The class name is null or <see cref="P:System.Exception.HResult" /> is zero (0). </exception>
        protected FeatureNotAvailableException(System.Runtime.Serialization.SerializationInfo info, System.Runtime.Serialization.StreamingContext context)
            : base(info, context)
        {
        }

        /// <summary>
        /// Sets the <see cref="T:System.Runtime.Serialization.SerializationInfo" /> with information about the exception.
        /// </summary>
        /// <param name="info">The <see cref="T:System.Runtime.Serialization.SerializationInfo" /> that holds the serialized object data about the exception being thrown.</param>
        /// <param name="context">The <see cref="T:System.Runtime.Serialization.StreamingContext" /> that contains contextual information about the source or destination.</param>
        /// <exception cref="T:System.ArgumentNullException">The <paramref name="info" /> parameter is a null reference (Nothing in Visual Basic). </exception>
#if BCL35
        [System.Security.Permissions.SecurityPermission(
            System.Security.Permissions.SecurityAction.LinkDemand,
            Flags = System.Security.Permissions.SecurityPermissionFlag.SerializationFormatter)]
#endif
        [System.Security.SecurityCritical]
        // These FxCop rules are giving false-positives for this method
        [System.Diagnostics.CodeAnalysis.SuppressMessage("Microsoft.Security", "CA2123:OverrideLinkDemandsShouldBeIdenticalToBase")]
        [System.Diagnostics.CodeAnalysis.SuppressMessage("Microsoft.Security", "CA2134:MethodsMustOverrideWithConsistentTransparencyFxCopRule")]
        public override void GetObjectData(System.Runtime.Serialization.SerializationInfo info, System.Runtime.Serialization.StreamingContext context)
        {
            base.GetObjectData(info, context);
        }
#endif

    }
}<|MERGE_RESOLUTION|>--- conflicted
+++ resolved
@@ -32,11 +32,7 @@
     /// You attempted to register a LAMBDA or STEP_FUNCTIONS task in a region where the corresponding
     /// service is not available.
     /// </summary>
-<<<<<<< HEAD
-#if !NETSTANDARD
-=======
-    #if !PCL && !NETSTANDARD
->>>>>>> 1327e649
+    #if !NETSTANDARD
     [Serializable]
     #endif
     public partial class FeatureNotAvailableException : AmazonSimpleSystemsManagementException
