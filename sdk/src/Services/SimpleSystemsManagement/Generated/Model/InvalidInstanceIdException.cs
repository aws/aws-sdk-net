/*
 * Copyright 2010-2014 Amazon.com, Inc. or its affiliates. All Rights Reserved.
 * 
 * Licensed under the Apache License, Version 2.0 (the "License").
 * You may not use this file except in compliance with the License.
 * A copy of the License is located at
 * 
 *  http://aws.amazon.com/apache2.0
 * 
 * or in the "license" file accompanying this file. This file is distributed
 * on an "AS IS" BASIS, WITHOUT WARRANTIES OR CONDITIONS OF ANY KIND, either
 * express or implied. See the License for the specific language governing
 * permissions and limitations under the License.
 */

/*
 * Do not modify this file. This file is generated from the ssm-2014-11-06.normal.json service model.
 */
using System;
using System.Collections.Generic;
using System.Xml.Serialization;
using System.Text;
using System.IO;
using System.Net;

using Amazon.Runtime;
using Amazon.Runtime.Internal;

namespace Amazon.SimpleSystemsManagement.Model
{
    /// <summary>
    /// The following problems can cause this exception:
    /// 
    ///  
    /// <para>
    /// You do not have permission to access the instance.
    /// </para>
    ///  
    /// <para>
    /// SSM Agent is not running. Verify that SSM Agent is running.
    /// </para>
    ///  
    /// <para>
    /// SSM Agent is not registered with the SSM endpoint. Try reinstalling SSM Agent.
    /// </para>
    ///  
    /// <para>
    /// The instance is not in valid state. Valid states are: Running, Pending, Stopped, Stopping.
    /// Invalid states are: Shutting-down and Terminated.
    /// </para>
    /// </summary>
<<<<<<< HEAD
#if !NETSTANDARD
=======
    #if !PCL && !NETSTANDARD
>>>>>>> 1327e649
    [Serializable]
    #endif
    public partial class InvalidInstanceIdException : AmazonSimpleSystemsManagementException
    {

        /// <summary>
        /// Constructs a new InvalidInstanceIdException with the specified error
        /// message.
        /// </summary>
        /// <param name="message">
        /// Describes the error encountered.
        /// </param>
        public InvalidInstanceIdException(string message) 
            : base(message) {}

        /// <summary>
        /// Construct instance of InvalidInstanceIdException
        /// </summary>
        /// <param name="message"></param>
        /// <param name="innerException"></param>
        public InvalidInstanceIdException(string message, Exception innerException) 
            : base(message, innerException) {}

        /// <summary>
        /// Construct instance of InvalidInstanceIdException
        /// </summary>
        /// <param name="innerException"></param>
        public InvalidInstanceIdException(Exception innerException) 
            : base(innerException) {}

        /// <summary>
        /// Construct instance of InvalidInstanceIdException
        /// </summary>
        /// <param name="message"></param>
        /// <param name="innerException"></param>
        /// <param name="errorType"></param>
        /// <param name="errorCode"></param>
        /// <param name="requestId"></param>
        /// <param name="statusCode"></param>
        public InvalidInstanceIdException(string message, Exception innerException, ErrorType errorType, string errorCode, string requestId, HttpStatusCode statusCode) 
            : base(message, innerException, errorType, errorCode, requestId, statusCode) {}

        /// <summary>
        /// Construct instance of InvalidInstanceIdException
        /// </summary>
        /// <param name="message"></param>
        /// <param name="errorType"></param>
        /// <param name="errorCode"></param>
        /// <param name="requestId"></param>
        /// <param name="statusCode"></param>
        public InvalidInstanceIdException(string message, ErrorType errorType, string errorCode, string requestId, HttpStatusCode statusCode) 
            : base(message, errorType, errorCode, requestId, statusCode) {}


#if !NETSTANDARD
        /// <summary>
        /// Constructs a new instance of the InvalidInstanceIdException class with serialized data.
        /// </summary>
        /// <param name="info">The <see cref="T:System.Runtime.Serialization.SerializationInfo" /> that holds the serialized object data about the exception being thrown.</param>
        /// <param name="context">The <see cref="T:System.Runtime.Serialization.StreamingContext" /> that contains contextual information about the source or destination.</param>
        /// <exception cref="T:System.ArgumentNullException">The <paramref name="info" /> parameter is null. </exception>
        /// <exception cref="T:System.Runtime.Serialization.SerializationException">The class name is null or <see cref="P:System.Exception.HResult" /> is zero (0). </exception>
        protected InvalidInstanceIdException(System.Runtime.Serialization.SerializationInfo info, System.Runtime.Serialization.StreamingContext context)
            : base(info, context)
        {
        }

        /// <summary>
        /// Sets the <see cref="T:System.Runtime.Serialization.SerializationInfo" /> with information about the exception.
        /// </summary>
        /// <param name="info">The <see cref="T:System.Runtime.Serialization.SerializationInfo" /> that holds the serialized object data about the exception being thrown.</param>
        /// <param name="context">The <see cref="T:System.Runtime.Serialization.StreamingContext" /> that contains contextual information about the source or destination.</param>
        /// <exception cref="T:System.ArgumentNullException">The <paramref name="info" /> parameter is a null reference (Nothing in Visual Basic). </exception>
#if BCL35
        [System.Security.Permissions.SecurityPermission(
            System.Security.Permissions.SecurityAction.LinkDemand,
            Flags = System.Security.Permissions.SecurityPermissionFlag.SerializationFormatter)]
#endif
        [System.Security.SecurityCritical]
        // These FxCop rules are giving false-positives for this method
        [System.Diagnostics.CodeAnalysis.SuppressMessage("Microsoft.Security", "CA2123:OverrideLinkDemandsShouldBeIdenticalToBase")]
        [System.Diagnostics.CodeAnalysis.SuppressMessage("Microsoft.Security", "CA2134:MethodsMustOverrideWithConsistentTransparencyFxCopRule")]
        public override void GetObjectData(System.Runtime.Serialization.SerializationInfo info, System.Runtime.Serialization.StreamingContext context)
        {
            base.GetObjectData(info, context);
        }
#endif

    }
}<|MERGE_RESOLUTION|>--- conflicted
+++ resolved
@@ -49,11 +49,7 @@
     /// Invalid states are: Shutting-down and Terminated.
     /// </para>
     /// </summary>
-<<<<<<< HEAD
-#if !NETSTANDARD
-=======
-    #if !PCL && !NETSTANDARD
->>>>>>> 1327e649
+    #if !NETSTANDARD
     [Serializable]
     #endif
     public partial class InvalidInstanceIdException : AmazonSimpleSystemsManagementException
