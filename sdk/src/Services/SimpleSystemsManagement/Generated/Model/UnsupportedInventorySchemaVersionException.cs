--- conflicted
+++ resolved
@@ -32,11 +32,7 @@
     /// Inventory item type schema version has to match supported versions in the service.
     /// Check output of GetInventorySchema to see the available schema version for each type.
     /// </summary>
-<<<<<<< HEAD
-#if !NETSTANDARD
-=======
-    #if !PCL && !NETSTANDARD
->>>>>>> 1327e649
+    #if !NETSTANDARD
     [Serializable]
     #endif
     public partial class UnsupportedInventorySchemaVersionException : AmazonSimpleSystemsManagementException
