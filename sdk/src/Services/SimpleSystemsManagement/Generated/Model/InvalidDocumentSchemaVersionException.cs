/*
 * Copyright 2010-2014 Amazon.com, Inc. or its affiliates. All Rights Reserved.
 * 
 * Licensed under the Apache License, Version 2.0 (the "License").
 * You may not use this file except in compliance with the License.
 * A copy of the License is located at
 * 
 *  http://aws.amazon.com/apache2.0
 * 
 * or in the "license" file accompanying this file. This file is distributed
 * on an "AS IS" BASIS, WITHOUT WARRANTIES OR CONDITIONS OF ANY KIND, either
 * express or implied. See the License for the specific language governing
 * permissions and limitations under the License.
 */

/*
 * Do not modify this file. This file is generated from the ssm-2014-11-06.normal.json service model.
 */
using System;
using System.Collections.Generic;
using System.Xml.Serialization;
using System.Text;
using System.IO;
using System.Net;

using Amazon.Runtime;
using Amazon.Runtime.Internal;

namespace Amazon.SimpleSystemsManagement.Model
{
    /// <summary>
    /// The version of the document schema is not supported.
    /// </summary>
<<<<<<< HEAD
#if !NETSTANDARD
=======
    #if !PCL && !NETSTANDARD
>>>>>>> 1327e649
    [Serializable]
    #endif
    public partial class InvalidDocumentSchemaVersionException : AmazonSimpleSystemsManagementException
    {

        /// <summary>
        /// Constructs a new InvalidDocumentSchemaVersionException with the specified error
        /// message.
        /// </summary>
        /// <param name="message">
        /// Describes the error encountered.
        /// </param>
        public InvalidDocumentSchemaVersionException(string message) 
            : base(message) {}

        /// <summary>
        /// Construct instance of InvalidDocumentSchemaVersionException
        /// </summary>
        /// <param name="message"></param>
        /// <param name="innerException"></param>
        public InvalidDocumentSchemaVersionException(string message, Exception innerException) 
            : base(message, innerException) {}

        /// <summary>
        /// Construct instance of InvalidDocumentSchemaVersionException
        /// </summary>
        /// <param name="innerException"></param>
        public InvalidDocumentSchemaVersionException(Exception innerException) 
            : base(innerException) {}

        /// <summary>
        /// Construct instance of InvalidDocumentSchemaVersionException
        /// </summary>
        /// <param name="message"></param>
        /// <param name="innerException"></param>
        /// <param name="errorType"></param>
        /// <param name="errorCode"></param>
        /// <param name="requestId"></param>
        /// <param name="statusCode"></param>
        public InvalidDocumentSchemaVersionException(string message, Exception innerException, ErrorType errorType, string errorCode, string requestId, HttpStatusCode statusCode) 
            : base(message, innerException, errorType, errorCode, requestId, statusCode) {}

        /// <summary>
        /// Construct instance of InvalidDocumentSchemaVersionException
        /// </summary>
        /// <param name="message"></param>
        /// <param name="errorType"></param>
        /// <param name="errorCode"></param>
        /// <param name="requestId"></param>
        /// <param name="statusCode"></param>
        public InvalidDocumentSchemaVersionException(string message, ErrorType errorType, string errorCode, string requestId, HttpStatusCode statusCode) 
            : base(message, errorType, errorCode, requestId, statusCode) {}


#if !NETSTANDARD
        /// <summary>
        /// Constructs a new instance of the InvalidDocumentSchemaVersionException class with serialized data.
        /// </summary>
        /// <param name="info">The <see cref="T:System.Runtime.Serialization.SerializationInfo" /> that holds the serialized object data about the exception being thrown.</param>
        /// <param name="context">The <see cref="T:System.Runtime.Serialization.StreamingContext" /> that contains contextual information about the source or destination.</param>
        /// <exception cref="T:System.ArgumentNullException">The <paramref name="info" /> parameter is null. </exception>
        /// <exception cref="T:System.Runtime.Serialization.SerializationException">The class name is null or <see cref="P:System.Exception.HResult" /> is zero (0). </exception>
        protected InvalidDocumentSchemaVersionException(System.Runtime.Serialization.SerializationInfo info, System.Runtime.Serialization.StreamingContext context)
            : base(info, context)
        {
        }

        /// <summary>
        /// Sets the <see cref="T:System.Runtime.Serialization.SerializationInfo" /> with information about the exception.
        /// </summary>
        /// <param name="info">The <see cref="T:System.Runtime.Serialization.SerializationInfo" /> that holds the serialized object data about the exception being thrown.</param>
        /// <param name="context">The <see cref="T:System.Runtime.Serialization.StreamingContext" /> that contains contextual information about the source or destination.</param>
        /// <exception cref="T:System.ArgumentNullException">The <paramref name="info" /> parameter is a null reference (Nothing in Visual Basic). </exception>
#if BCL35
        [System.Security.Permissions.SecurityPermission(
            System.Security.Permissions.SecurityAction.LinkDemand,
            Flags = System.Security.Permissions.SecurityPermissionFlag.SerializationFormatter)]
#endif
        [System.Security.SecurityCritical]
        // These FxCop rules are giving false-positives for this method
        [System.Diagnostics.CodeAnalysis.SuppressMessage("Microsoft.Security", "CA2123:OverrideLinkDemandsShouldBeIdenticalToBase")]
        [System.Diagnostics.CodeAnalysis.SuppressMessage("Microsoft.Security", "CA2134:MethodsMustOverrideWithConsistentTransparencyFxCopRule")]
        public override void GetObjectData(System.Runtime.Serialization.SerializationInfo info, System.Runtime.Serialization.StreamingContext context)
        {
            base.GetObjectData(info, context);
        }
#endif

    }
}<|MERGE_RESOLUTION|>--- conflicted
+++ resolved
@@ -31,11 +31,7 @@
     /// <summary>
     /// The version of the document schema is not supported.
     /// </summary>
-<<<<<<< HEAD
-#if !NETSTANDARD
-=======
-    #if !PCL && !NETSTANDARD
->>>>>>> 1327e649
+    #if !NETSTANDARD
     [Serializable]
     #endif
     public partial class InvalidDocumentSchemaVersionException : AmazonSimpleSystemsManagementException
