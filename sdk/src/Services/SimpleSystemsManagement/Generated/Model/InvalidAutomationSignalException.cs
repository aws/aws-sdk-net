--- conflicted
+++ resolved
@@ -31,11 +31,7 @@
     /// <summary>
     /// The signal is not valid for the current Automation execution.
     /// </summary>
-<<<<<<< HEAD
-#if !NETSTANDARD
-=======
-    #if !PCL && !NETSTANDARD
->>>>>>> 1327e649
+    #if !NETSTANDARD
     [Serializable]
     #endif
     public partial class InvalidAutomationSignalException : AmazonSimpleSystemsManagementException
