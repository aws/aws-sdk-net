/*
 * Copyright 2010-2014 Amazon.com, Inc. or its affiliates. All Rights Reserved.
 * 
 * Licensed under the Apache License, Version 2.0 (the "License").
 * You may not use this file except in compliance with the License.
 * A copy of the License is located at
 * 
 *  http://aws.amazon.com/apache2.0
 * 
 * or in the "license" file accompanying this file. This file is distributed
 * on an "AS IS" BASIS, WITHOUT WARRANTIES OR CONDITIONS OF ANY KIND, either
 * express or implied. See the License for the specific language governing
 * permissions and limitations under the License.
 */

/*
 * Do not modify this file. This file is generated from the codedeploy-2014-10-06.normal.json service model.
 */
using System;
using System.Collections.Generic;
using System.Xml.Serialization;
using System.Text;
using System.IO;
using System.Net;

using Amazon.Runtime;
using Amazon.Runtime.Internal;

namespace Amazon.CodeDeploy.Model
{
    /// <summary>
    /// The specified IAM user ARN is already registered with an on-premises instance.
    /// </summary>
<<<<<<< HEAD
#if !NETSTANDARD
=======
    #if !PCL && !NETSTANDARD
>>>>>>> 1327e649
    [Serializable]
    #endif
    public partial class IamUserArnAlreadyRegisteredException : AmazonCodeDeployException
    {

        /// <summary>
        /// Constructs a new IamUserArnAlreadyRegisteredException with the specified error
        /// message.
        /// </summary>
        /// <param name="message">
        /// Describes the error encountered.
        /// </param>
        public IamUserArnAlreadyRegisteredException(string message) 
            : base(message) {}

        /// <summary>
        /// Construct instance of IamUserArnAlreadyRegisteredException
        /// </summary>
        /// <param name="message"></param>
        /// <param name="innerException"></param>
        public IamUserArnAlreadyRegisteredException(string message, Exception innerException) 
            : base(message, innerException) {}

        /// <summary>
        /// Construct instance of IamUserArnAlreadyRegisteredException
        /// </summary>
        /// <param name="innerException"></param>
        public IamUserArnAlreadyRegisteredException(Exception innerException) 
            : base(innerException) {}

        /// <summary>
        /// Construct instance of IamUserArnAlreadyRegisteredException
        /// </summary>
        /// <param name="message"></param>
        /// <param name="innerException"></param>
        /// <param name="errorType"></param>
        /// <param name="errorCode"></param>
        /// <param name="requestId"></param>
        /// <param name="statusCode"></param>
        public IamUserArnAlreadyRegisteredException(string message, Exception innerException, ErrorType errorType, string errorCode, string requestId, HttpStatusCode statusCode) 
            : base(message, innerException, errorType, errorCode, requestId, statusCode) {}

        /// <summary>
        /// Construct instance of IamUserArnAlreadyRegisteredException
        /// </summary>
        /// <param name="message"></param>
        /// <param name="errorType"></param>
        /// <param name="errorCode"></param>
        /// <param name="requestId"></param>
        /// <param name="statusCode"></param>
        public IamUserArnAlreadyRegisteredException(string message, ErrorType errorType, string errorCode, string requestId, HttpStatusCode statusCode) 
            : base(message, errorType, errorCode, requestId, statusCode) {}


#if !NETSTANDARD
        /// <summary>
        /// Constructs a new instance of the IamUserArnAlreadyRegisteredException class with serialized data.
        /// </summary>
        /// <param name="info">The <see cref="T:System.Runtime.Serialization.SerializationInfo" /> that holds the serialized object data about the exception being thrown.</param>
        /// <param name="context">The <see cref="T:System.Runtime.Serialization.StreamingContext" /> that contains contextual information about the source or destination.</param>
        /// <exception cref="T:System.ArgumentNullException">The <paramref name="info" /> parameter is null. </exception>
        /// <exception cref="T:System.Runtime.Serialization.SerializationException">The class name is null or <see cref="P:System.Exception.HResult" /> is zero (0). </exception>
        protected IamUserArnAlreadyRegisteredException(System.Runtime.Serialization.SerializationInfo info, System.Runtime.Serialization.StreamingContext context)
            : base(info, context)
        {
        }

        /// <summary>
        /// Sets the <see cref="T:System.Runtime.Serialization.SerializationInfo" /> with information about the exception.
        /// </summary>
        /// <param name="info">The <see cref="T:System.Runtime.Serialization.SerializationInfo" /> that holds the serialized object data about the exception being thrown.</param>
        /// <param name="context">The <see cref="T:System.Runtime.Serialization.StreamingContext" /> that contains contextual information about the source or destination.</param>
        /// <exception cref="T:System.ArgumentNullException">The <paramref name="info" /> parameter is a null reference (Nothing in Visual Basic). </exception>
#if BCL35
        [System.Security.Permissions.SecurityPermission(
            System.Security.Permissions.SecurityAction.LinkDemand,
            Flags = System.Security.Permissions.SecurityPermissionFlag.SerializationFormatter)]
#endif
        [System.Security.SecurityCritical]
        // These FxCop rules are giving false-positives for this method
        [System.Diagnostics.CodeAnalysis.SuppressMessage("Microsoft.Security", "CA2123:OverrideLinkDemandsShouldBeIdenticalToBase")]
        [System.Diagnostics.CodeAnalysis.SuppressMessage("Microsoft.Security", "CA2134:MethodsMustOverrideWithConsistentTransparencyFxCopRule")]
        public override void GetObjectData(System.Runtime.Serialization.SerializationInfo info, System.Runtime.Serialization.StreamingContext context)
        {
            base.GetObjectData(info, context);
        }
#endif

    }
}<|MERGE_RESOLUTION|>--- conflicted
+++ resolved
@@ -31,11 +31,7 @@
     /// <summary>
     /// The specified IAM user ARN is already registered with an on-premises instance.
     /// </summary>
-<<<<<<< HEAD
-#if !NETSTANDARD
-=======
-    #if !PCL && !NETSTANDARD
->>>>>>> 1327e649
+    #if !NETSTANDARD
     [Serializable]
     #endif
     public partial class IamUserArnAlreadyRegisteredException : AmazonCodeDeployException
