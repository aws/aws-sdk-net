--- conflicted
+++ resolved
@@ -49,11 +49,7 @@
     /// </para>
     ///  </li> </ul>
     /// </summary>
-<<<<<<< HEAD
-#if !NETSTANDARD
-=======
-    #if !PCL && !NETSTANDARD
->>>>>>> 1327e649
+    #if !NETSTANDARD
     [Serializable]
     #endif
     public partial class InvalidTargetInstancesException : AmazonCodeDeployException
