/*
 * Copyright 2010-2014 Amazon.com, Inc. or its affiliates. All Rights Reserved.
 * 
 * Licensed under the Apache License, Version 2.0 (the "License").
 * You may not use this file except in compliance with the License.
 * A copy of the License is located at
 * 
 *  http://aws.amazon.com/apache2.0
 * 
 * or in the "license" file accompanying this file. This file is distributed
 * on an "AS IS" BASIS, WITHOUT WARRANTIES OR CONDITIONS OF ANY KIND, either
 * express or implied. See the License for the specific language governing
 * permissions and limitations under the License.
 */

/*
 * Do not modify this file. This file is generated from the codedeploy-2014-10-06.normal.json service model.
 */
using System;
using System.Collections.Generic;
using System.Xml.Serialization;
using System.Text;
using System.IO;
using System.Net;

using Amazon.Runtime;
using Amazon.Runtime.Internal;

namespace Amazon.CodeDeploy.Model
{
    /// <summary>
    /// An invalid instance type was specified for instances in a blue/green deployment. Valid
    /// values include "Blue" for an original environment and "Green" for a replacement environment.
    /// </summary>
<<<<<<< HEAD
#if !NETSTANDARD
=======
    #if !PCL && !NETSTANDARD
>>>>>>> 1327e649
    [Serializable]
    #endif
    public partial class InvalidInstanceTypeException : AmazonCodeDeployException
    {

        /// <summary>
        /// Constructs a new InvalidInstanceTypeException with the specified error
        /// message.
        /// </summary>
        /// <param name="message">
        /// Describes the error encountered.
        /// </param>
        public InvalidInstanceTypeException(string message) 
            : base(message) {}

        /// <summary>
        /// Construct instance of InvalidInstanceTypeException
        /// </summary>
        /// <param name="message"></param>
        /// <param name="innerException"></param>
        public InvalidInstanceTypeException(string message, Exception innerException) 
            : base(message, innerException) {}

        /// <summary>
        /// Construct instance of InvalidInstanceTypeException
        /// </summary>
        /// <param name="innerException"></param>
        public InvalidInstanceTypeException(Exception innerException) 
            : base(innerException) {}

        /// <summary>
        /// Construct instance of InvalidInstanceTypeException
        /// </summary>
        /// <param name="message"></param>
        /// <param name="innerException"></param>
        /// <param name="errorType"></param>
        /// <param name="errorCode"></param>
        /// <param name="requestId"></param>
        /// <param name="statusCode"></param>
        public InvalidInstanceTypeException(string message, Exception innerException, ErrorType errorType, string errorCode, string requestId, HttpStatusCode statusCode) 
            : base(message, innerException, errorType, errorCode, requestId, statusCode) {}

        /// <summary>
        /// Construct instance of InvalidInstanceTypeException
        /// </summary>
        /// <param name="message"></param>
        /// <param name="errorType"></param>
        /// <param name="errorCode"></param>
        /// <param name="requestId"></param>
        /// <param name="statusCode"></param>
        public InvalidInstanceTypeException(string message, ErrorType errorType, string errorCode, string requestId, HttpStatusCode statusCode) 
            : base(message, errorType, errorCode, requestId, statusCode) {}


#if !NETSTANDARD
        /// <summary>
        /// Constructs a new instance of the InvalidInstanceTypeException class with serialized data.
        /// </summary>
        /// <param name="info">The <see cref="T:System.Runtime.Serialization.SerializationInfo" /> that holds the serialized object data about the exception being thrown.</param>
        /// <param name="context">The <see cref="T:System.Runtime.Serialization.StreamingContext" /> that contains contextual information about the source or destination.</param>
        /// <exception cref="T:System.ArgumentNullException">The <paramref name="info" /> parameter is null. </exception>
        /// <exception cref="T:System.Runtime.Serialization.SerializationException">The class name is null or <see cref="P:System.Exception.HResult" /> is zero (0). </exception>
        protected InvalidInstanceTypeException(System.Runtime.Serialization.SerializationInfo info, System.Runtime.Serialization.StreamingContext context)
            : base(info, context)
        {
        }

        /// <summary>
        /// Sets the <see cref="T:System.Runtime.Serialization.SerializationInfo" /> with information about the exception.
        /// </summary>
        /// <param name="info">The <see cref="T:System.Runtime.Serialization.SerializationInfo" /> that holds the serialized object data about the exception being thrown.</param>
        /// <param name="context">The <see cref="T:System.Runtime.Serialization.StreamingContext" /> that contains contextual information about the source or destination.</param>
        /// <exception cref="T:System.ArgumentNullException">The <paramref name="info" /> parameter is a null reference (Nothing in Visual Basic). </exception>
#if BCL35
        [System.Security.Permissions.SecurityPermission(
            System.Security.Permissions.SecurityAction.LinkDemand,
            Flags = System.Security.Permissions.SecurityPermissionFlag.SerializationFormatter)]
#endif
        [System.Security.SecurityCritical]
        // These FxCop rules are giving false-positives for this method
        [System.Diagnostics.CodeAnalysis.SuppressMessage("Microsoft.Security", "CA2123:OverrideLinkDemandsShouldBeIdenticalToBase")]
        [System.Diagnostics.CodeAnalysis.SuppressMessage("Microsoft.Security", "CA2134:MethodsMustOverrideWithConsistentTransparencyFxCopRule")]
        public override void GetObjectData(System.Runtime.Serialization.SerializationInfo info, System.Runtime.Serialization.StreamingContext context)
        {
            base.GetObjectData(info, context);
        }
#endif

    }
}<|MERGE_RESOLUTION|>--- conflicted
+++ resolved
@@ -32,11 +32,7 @@
     /// An invalid instance type was specified for instances in a blue/green deployment. Valid
     /// values include "Blue" for an original environment and "Green" for a replacement environment.
     /// </summary>
-<<<<<<< HEAD
-#if !NETSTANDARD
-=======
-    #if !PCL && !NETSTANDARD
->>>>>>> 1327e649
+    #if !NETSTANDARD
     [Serializable]
     #endif
     public partial class InvalidInstanceTypeException : AmazonCodeDeployException
