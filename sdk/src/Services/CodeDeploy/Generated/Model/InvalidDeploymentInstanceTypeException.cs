--- conflicted
+++ resolved
@@ -32,11 +32,7 @@
     /// An instance type was specified for an in-place deployment. Instance types are supported
     /// for blue/green deployments only.
     /// </summary>
-<<<<<<< HEAD
-#if !NETSTANDARD
-=======
-    #if !PCL && !NETSTANDARD
->>>>>>> 1327e649
+    #if !NETSTANDARD
     [Serializable]
     #endif
     public partial class InvalidDeploymentInstanceTypeException : AmazonCodeDeployException
