/*
 * Copyright 2010-2014 Amazon.com, Inc. or its affiliates. All Rights Reserved.
 * 
 * Licensed under the Apache License, Version 2.0 (the "License").
 * You may not use this file except in compliance with the License.
 * A copy of the License is located at
 * 
 *  http://aws.amazon.com/apache2.0
 * 
 * or in the "license" file accompanying this file. This file is distributed
 * on an "AS IS" BASIS, WITHOUT WARRANTIES OR CONDITIONS OF ANY KIND, either
 * express or implied. See the License for the specific language governing
 * permissions and limitations under the License.
 */

/*
 * Do not modify this file. This file is generated from the codedeploy-2014-10-06.normal.json service model.
 */
using System;
using System.Collections.Generic;
using System.Xml.Serialization;
using System.Text;
using System.IO;
using System.Net;

using Amazon.Runtime;
using Amazon.Runtime.Internal;

namespace Amazon.CodeDeploy.Model
{
    /// <summary>
    /// The specified instance does not exist in the deployment group.
    /// </summary>
<<<<<<< HEAD
#if !NETSTANDARD
    [Serializable]
#endif
=======
>>>>>>> 1327e649
    [Obsolete("This exception is deprecated, use DeploymentTargetDoesNotExistException instead.")]
    #if !PCL && !NETSTANDARD
    [Serializable]
    #endif
    public partial class InstanceDoesNotExistException : AmazonCodeDeployException
    {

        /// <summary>
        /// Constructs a new InstanceDoesNotExistException with the specified error
        /// message.
        /// </summary>
        /// <param name="message">
        /// Describes the error encountered.
        /// </param>
        public InstanceDoesNotExistException(string message) 
            : base(message) {}

        /// <summary>
        /// Construct instance of InstanceDoesNotExistException
        /// </summary>
        /// <param name="message"></param>
        /// <param name="innerException"></param>
        public InstanceDoesNotExistException(string message, Exception innerException) 
            : base(message, innerException) {}

        /// <summary>
        /// Construct instance of InstanceDoesNotExistException
        /// </summary>
        /// <param name="innerException"></param>
        public InstanceDoesNotExistException(Exception innerException) 
            : base(innerException) {}

        /// <summary>
        /// Construct instance of InstanceDoesNotExistException
        /// </summary>
        /// <param name="message"></param>
        /// <param name="innerException"></param>
        /// <param name="errorType"></param>
        /// <param name="errorCode"></param>
        /// <param name="requestId"></param>
        /// <param name="statusCode"></param>
        public InstanceDoesNotExistException(string message, Exception innerException, ErrorType errorType, string errorCode, string requestId, HttpStatusCode statusCode) 
            : base(message, innerException, errorType, errorCode, requestId, statusCode) {}

        /// <summary>
        /// Construct instance of InstanceDoesNotExistException
        /// </summary>
        /// <param name="message"></param>
        /// <param name="errorType"></param>
        /// <param name="errorCode"></param>
        /// <param name="requestId"></param>
        /// <param name="statusCode"></param>
        public InstanceDoesNotExistException(string message, ErrorType errorType, string errorCode, string requestId, HttpStatusCode statusCode) 
            : base(message, errorType, errorCode, requestId, statusCode) {}


#if !NETSTANDARD
        /// <summary>
        /// Constructs a new instance of the InstanceDoesNotExistException class with serialized data.
        /// </summary>
        /// <param name="info">The <see cref="T:System.Runtime.Serialization.SerializationInfo" /> that holds the serialized object data about the exception being thrown.</param>
        /// <param name="context">The <see cref="T:System.Runtime.Serialization.StreamingContext" /> that contains contextual information about the source or destination.</param>
        /// <exception cref="T:System.ArgumentNullException">The <paramref name="info" /> parameter is null. </exception>
        /// <exception cref="T:System.Runtime.Serialization.SerializationException">The class name is null or <see cref="P:System.Exception.HResult" /> is zero (0). </exception>
        protected InstanceDoesNotExistException(System.Runtime.Serialization.SerializationInfo info, System.Runtime.Serialization.StreamingContext context)
            : base(info, context)
        {
        }

        /// <summary>
        /// Sets the <see cref="T:System.Runtime.Serialization.SerializationInfo" /> with information about the exception.
        /// </summary>
        /// <param name="info">The <see cref="T:System.Runtime.Serialization.SerializationInfo" /> that holds the serialized object data about the exception being thrown.</param>
        /// <param name="context">The <see cref="T:System.Runtime.Serialization.StreamingContext" /> that contains contextual information about the source or destination.</param>
        /// <exception cref="T:System.ArgumentNullException">The <paramref name="info" /> parameter is a null reference (Nothing in Visual Basic). </exception>
#if BCL35
        [System.Security.Permissions.SecurityPermission(
            System.Security.Permissions.SecurityAction.LinkDemand,
            Flags = System.Security.Permissions.SecurityPermissionFlag.SerializationFormatter)]
#endif
        [System.Security.SecurityCritical]
        // These FxCop rules are giving false-positives for this method
        [System.Diagnostics.CodeAnalysis.SuppressMessage("Microsoft.Security", "CA2123:OverrideLinkDemandsShouldBeIdenticalToBase")]
        [System.Diagnostics.CodeAnalysis.SuppressMessage("Microsoft.Security", "CA2134:MethodsMustOverrideWithConsistentTransparencyFxCopRule")]
        public override void GetObjectData(System.Runtime.Serialization.SerializationInfo info, System.Runtime.Serialization.StreamingContext context)
        {
            base.GetObjectData(info, context);
        }
#endif

    }
}<|MERGE_RESOLUTION|>--- conflicted
+++ resolved
@@ -31,14 +31,8 @@
     /// <summary>
     /// The specified instance does not exist in the deployment group.
     /// </summary>
-<<<<<<< HEAD
-#if !NETSTANDARD
-    [Serializable]
-#endif
-=======
->>>>>>> 1327e649
     [Obsolete("This exception is deprecated, use DeploymentTargetDoesNotExistException instead.")]
-    #if !PCL && !NETSTANDARD
+    #if !NETSTANDARD
     [Serializable]
     #endif
     public partial class InstanceDoesNotExistException : AmazonCodeDeployException
