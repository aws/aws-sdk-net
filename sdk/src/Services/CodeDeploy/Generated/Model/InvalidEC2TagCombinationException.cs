--- conflicted
+++ resolved
@@ -32,11 +32,7 @@
     /// A call was submitted that specified both Ec2TagFilters and Ec2TagSet, but only one
     /// of these data types can be used in a single call.
     /// </summary>
-<<<<<<< HEAD
-#if !NETSTANDARD
-=======
-    #if !PCL && !NETSTANDARD
->>>>>>> 1327e649
+    #if !NETSTANDARD
     [Serializable]
     #endif
     public partial class InvalidEC2TagCombinationException : AmazonCodeDeployException
