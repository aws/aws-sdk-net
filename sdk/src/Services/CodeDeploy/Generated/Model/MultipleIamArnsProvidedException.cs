/*
 * Copyright 2010-2014 Amazon.com, Inc. or its affiliates. All Rights Reserved.
 * 
 * Licensed under the Apache License, Version 2.0 (the "License").
 * You may not use this file except in compliance with the License.
 * A copy of the License is located at
 * 
 *  http://aws.amazon.com/apache2.0
 * 
 * or in the "license" file accompanying this file. This file is distributed
 * on an "AS IS" BASIS, WITHOUT WARRANTIES OR CONDITIONS OF ANY KIND, either
 * express or implied. See the License for the specific language governing
 * permissions and limitations under the License.
 */

/*
 * Do not modify this file. This file is generated from the codedeploy-2014-10-06.normal.json service model.
 */
using System;
using System.Collections.Generic;
using System.Xml.Serialization;
using System.Text;
using System.IO;
using System.Net;

using Amazon.Runtime;
using Amazon.Runtime.Internal;

namespace Amazon.CodeDeploy.Model
{
    /// <summary>
    /// Both an IAM user ARN and an IAM session ARN were included in the request. Use only
    /// one ARN type.
    /// </summary>
<<<<<<< HEAD
#if !NETSTANDARD
=======
    #if !PCL && !NETSTANDARD
>>>>>>> 1327e649
    [Serializable]
    #endif
    public partial class MultipleIamArnsProvidedException : AmazonCodeDeployException
    {

        /// <summary>
        /// Constructs a new MultipleIamArnsProvidedException with the specified error
        /// message.
        /// </summary>
        /// <param name="message">
        /// Describes the error encountered.
        /// </param>
        public MultipleIamArnsProvidedException(string message) 
            : base(message) {}

        /// <summary>
        /// Construct instance of MultipleIamArnsProvidedException
        /// </summary>
        /// <param name="message"></param>
        /// <param name="innerException"></param>
        public MultipleIamArnsProvidedException(string message, Exception innerException) 
            : base(message, innerException) {}

        /// <summary>
        /// Construct instance of MultipleIamArnsProvidedException
        /// </summary>
        /// <param name="innerException"></param>
        public MultipleIamArnsProvidedException(Exception innerException) 
            : base(innerException) {}

        /// <summary>
        /// Construct instance of MultipleIamArnsProvidedException
        /// </summary>
        /// <param name="message"></param>
        /// <param name="innerException"></param>
        /// <param name="errorType"></param>
        /// <param name="errorCode"></param>
        /// <param name="requestId"></param>
        /// <param name="statusCode"></param>
        public MultipleIamArnsProvidedException(string message, Exception innerException, ErrorType errorType, string errorCode, string requestId, HttpStatusCode statusCode) 
            : base(message, innerException, errorType, errorCode, requestId, statusCode) {}

        /// <summary>
        /// Construct instance of MultipleIamArnsProvidedException
        /// </summary>
        /// <param name="message"></param>
        /// <param name="errorType"></param>
        /// <param name="errorCode"></param>
        /// <param name="requestId"></param>
        /// <param name="statusCode"></param>
        public MultipleIamArnsProvidedException(string message, ErrorType errorType, string errorCode, string requestId, HttpStatusCode statusCode) 
            : base(message, errorType, errorCode, requestId, statusCode) {}


#if !NETSTANDARD
        /// <summary>
        /// Constructs a new instance of the MultipleIamArnsProvidedException class with serialized data.
        /// </summary>
        /// <param name="info">The <see cref="T:System.Runtime.Serialization.SerializationInfo" /> that holds the serialized object data about the exception being thrown.</param>
        /// <param name="context">The <see cref="T:System.Runtime.Serialization.StreamingContext" /> that contains contextual information about the source or destination.</param>
        /// <exception cref="T:System.ArgumentNullException">The <paramref name="info" /> parameter is null. </exception>
        /// <exception cref="T:System.Runtime.Serialization.SerializationException">The class name is null or <see cref="P:System.Exception.HResult" /> is zero (0). </exception>
        protected MultipleIamArnsProvidedException(System.Runtime.Serialization.SerializationInfo info, System.Runtime.Serialization.StreamingContext context)
            : base(info, context)
        {
        }

        /// <summary>
        /// Sets the <see cref="T:System.Runtime.Serialization.SerializationInfo" /> with information about the exception.
        /// </summary>
        /// <param name="info">The <see cref="T:System.Runtime.Serialization.SerializationInfo" /> that holds the serialized object data about the exception being thrown.</param>
        /// <param name="context">The <see cref="T:System.Runtime.Serialization.StreamingContext" /> that contains contextual information about the source or destination.</param>
        /// <exception cref="T:System.ArgumentNullException">The <paramref name="info" /> parameter is a null reference (Nothing in Visual Basic). </exception>
#if BCL35
        [System.Security.Permissions.SecurityPermission(
            System.Security.Permissions.SecurityAction.LinkDemand,
            Flags = System.Security.Permissions.SecurityPermissionFlag.SerializationFormatter)]
#endif
        [System.Security.SecurityCritical]
        // These FxCop rules are giving false-positives for this method
        [System.Diagnostics.CodeAnalysis.SuppressMessage("Microsoft.Security", "CA2123:OverrideLinkDemandsShouldBeIdenticalToBase")]
        [System.Diagnostics.CodeAnalysis.SuppressMessage("Microsoft.Security", "CA2134:MethodsMustOverrideWithConsistentTransparencyFxCopRule")]
        public override void GetObjectData(System.Runtime.Serialization.SerializationInfo info, System.Runtime.Serialization.StreamingContext context)
        {
            base.GetObjectData(info, context);
        }
#endif

    }
}<|MERGE_RESOLUTION|>--- conflicted
+++ resolved
@@ -32,11 +32,7 @@
     /// Both an IAM user ARN and an IAM session ARN were included in the request. Use only
     /// one ARN type.
     /// </summary>
-<<<<<<< HEAD
-#if !NETSTANDARD
-=======
-    #if !PCL && !NETSTANDARD
->>>>>>> 1327e649
+    #if !NETSTANDARD
     [Serializable]
     #endif
     public partial class MultipleIamArnsProvidedException : AmazonCodeDeployException
