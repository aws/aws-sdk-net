/*
 * Copyright 2010-2014 Amazon.com, Inc. or its affiliates. All Rights Reserved.
 * 
 * Licensed under the Apache License, Version 2.0 (the "License").
 * You may not use this file except in compliance with the License.
 * A copy of the License is located at
 * 
 *  http://aws.amazon.com/apache2.0
 * 
 * or in the "license" file accompanying this file. This file is distributed
 * on an "AS IS" BASIS, WITHOUT WARRANTIES OR CONDITIONS OF ANY KIND, either
 * express or implied. See the License for the specific language governing
 * permissions and limitations under the License.
 */

/*
 * Do not modify this file. This file is generated from the codedeploy-2014-10-06.normal.json service model.
 */
using System;
using System.Collections.Generic;
using System.Xml.Serialization;
using System.Text;
using System.IO;
using System.Net;

using Amazon.Runtime;
using Amazon.Runtime.Internal;

namespace Amazon.CodeDeploy.Model
{
    /// <summary>
    /// The configuration for the blue/green deployment group was provided in an invalid format.
    /// For information about deployment configuration format, see <a>CreateDeploymentConfig</a>.
    /// </summary>
<<<<<<< HEAD
#if !NETSTANDARD
=======
    #if !PCL && !NETSTANDARD
>>>>>>> 1327e649
    [Serializable]
    #endif
    public partial class InvalidBlueGreenDeploymentConfigurationException : AmazonCodeDeployException
    {

        /// <summary>
        /// Constructs a new InvalidBlueGreenDeploymentConfigurationException with the specified error
        /// message.
        /// </summary>
        /// <param name="message">
        /// Describes the error encountered.
        /// </param>
        public InvalidBlueGreenDeploymentConfigurationException(string message) 
            : base(message) {}

        /// <summary>
        /// Construct instance of InvalidBlueGreenDeploymentConfigurationException
        /// </summary>
        /// <param name="message"></param>
        /// <param name="innerException"></param>
        public InvalidBlueGreenDeploymentConfigurationException(string message, Exception innerException) 
            : base(message, innerException) {}

        /// <summary>
        /// Construct instance of InvalidBlueGreenDeploymentConfigurationException
        /// </summary>
        /// <param name="innerException"></param>
        public InvalidBlueGreenDeploymentConfigurationException(Exception innerException) 
            : base(innerException) {}

        /// <summary>
        /// Construct instance of InvalidBlueGreenDeploymentConfigurationException
        /// </summary>
        /// <param name="message"></param>
        /// <param name="innerException"></param>
        /// <param name="errorType"></param>
        /// <param name="errorCode"></param>
        /// <param name="requestId"></param>
        /// <param name="statusCode"></param>
        public InvalidBlueGreenDeploymentConfigurationException(string message, Exception innerException, ErrorType errorType, string errorCode, string requestId, HttpStatusCode statusCode) 
            : base(message, innerException, errorType, errorCode, requestId, statusCode) {}

        /// <summary>
        /// Construct instance of InvalidBlueGreenDeploymentConfigurationException
        /// </summary>
        /// <param name="message"></param>
        /// <param name="errorType"></param>
        /// <param name="errorCode"></param>
        /// <param name="requestId"></param>
        /// <param name="statusCode"></param>
        public InvalidBlueGreenDeploymentConfigurationException(string message, ErrorType errorType, string errorCode, string requestId, HttpStatusCode statusCode) 
            : base(message, errorType, errorCode, requestId, statusCode) {}


#if !NETSTANDARD
        /// <summary>
        /// Constructs a new instance of the InvalidBlueGreenDeploymentConfigurationException class with serialized data.
        /// </summary>
        /// <param name="info">The <see cref="T:System.Runtime.Serialization.SerializationInfo" /> that holds the serialized object data about the exception being thrown.</param>
        /// <param name="context">The <see cref="T:System.Runtime.Serialization.StreamingContext" /> that contains contextual information about the source or destination.</param>
        /// <exception cref="T:System.ArgumentNullException">The <paramref name="info" /> parameter is null. </exception>
        /// <exception cref="T:System.Runtime.Serialization.SerializationException">The class name is null or <see cref="P:System.Exception.HResult" /> is zero (0). </exception>
        protected InvalidBlueGreenDeploymentConfigurationException(System.Runtime.Serialization.SerializationInfo info, System.Runtime.Serialization.StreamingContext context)
            : base(info, context)
        {
        }

        /// <summary>
        /// Sets the <see cref="T:System.Runtime.Serialization.SerializationInfo" /> with information about the exception.
        /// </summary>
        /// <param name="info">The <see cref="T:System.Runtime.Serialization.SerializationInfo" /> that holds the serialized object data about the exception being thrown.</param>
        /// <param name="context">The <see cref="T:System.Runtime.Serialization.StreamingContext" /> that contains contextual information about the source or destination.</param>
        /// <exception cref="T:System.ArgumentNullException">The <paramref name="info" /> parameter is a null reference (Nothing in Visual Basic). </exception>
#if BCL35
        [System.Security.Permissions.SecurityPermission(
            System.Security.Permissions.SecurityAction.LinkDemand,
            Flags = System.Security.Permissions.SecurityPermissionFlag.SerializationFormatter)]
#endif
        [System.Security.SecurityCritical]
        // These FxCop rules are giving false-positives for this method
        [System.Diagnostics.CodeAnalysis.SuppressMessage("Microsoft.Security", "CA2123:OverrideLinkDemandsShouldBeIdenticalToBase")]
        [System.Diagnostics.CodeAnalysis.SuppressMessage("Microsoft.Security", "CA2134:MethodsMustOverrideWithConsistentTransparencyFxCopRule")]
        public override void GetObjectData(System.Runtime.Serialization.SerializationInfo info, System.Runtime.Serialization.StreamingContext context)
        {
            base.GetObjectData(info, context);
        }
#endif

    }
}<|MERGE_RESOLUTION|>--- conflicted
+++ resolved
@@ -32,11 +32,7 @@
     /// The configuration for the blue/green deployment group was provided in an invalid format.
     /// For information about deployment configuration format, see <a>CreateDeploymentConfig</a>.
     /// </summary>
-<<<<<<< HEAD
-#if !NETSTANDARD
-=======
-    #if !PCL && !NETSTANDARD
->>>>>>> 1327e649
+    #if !NETSTANDARD
     [Serializable]
     #endif
     public partial class InvalidBlueGreenDeploymentConfigurationException : AmazonCodeDeployException
