--- conflicted
+++ resolved
@@ -31,11 +31,7 @@
     /// <summary>
     /// The specified ARN is not in a valid format.
     /// </summary>
-<<<<<<< HEAD
-#if !NETSTANDARD
-=======
-    #if !PCL && !NETSTANDARD
->>>>>>> 1327e649
+    #if !NETSTANDARD
     [Serializable]
     #endif
     public partial class InvalidArnException : AmazonCodeDeployException
