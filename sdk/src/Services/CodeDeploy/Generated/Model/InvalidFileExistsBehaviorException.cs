/*
 * Copyright 2010-2014 Amazon.com, Inc. or its affiliates. All Rights Reserved.
 * 
 * Licensed under the Apache License, Version 2.0 (the "License").
 * You may not use this file except in compliance with the License.
 * A copy of the License is located at
 * 
 *  http://aws.amazon.com/apache2.0
 * 
 * or in the "license" file accompanying this file. This file is distributed
 * on an "AS IS" BASIS, WITHOUT WARRANTIES OR CONDITIONS OF ANY KIND, either
 * express or implied. See the License for the specific language governing
 * permissions and limitations under the License.
 */

/*
 * Do not modify this file. This file is generated from the codedeploy-2014-10-06.normal.json service model.
 */
using System;
using System.Collections.Generic;
using System.Xml.Serialization;
using System.Text;
using System.IO;
using System.Net;

using Amazon.Runtime;
using Amazon.Runtime.Internal;

namespace Amazon.CodeDeploy.Model
{
    /// <summary>
    /// An invalid fileExistsBehavior option was specified to determine how AWS CodeDeploy
    /// handles files or directories that already exist in a deployment target location, but
    /// weren't part of the previous successful deployment. Valid values include "DISALLOW,"
    /// "OVERWRITE," and "RETAIN."
    /// </summary>
<<<<<<< HEAD
#if !NETSTANDARD
=======
    #if !PCL && !NETSTANDARD
>>>>>>> 1327e649
    [Serializable]
    #endif
    public partial class InvalidFileExistsBehaviorException : AmazonCodeDeployException
    {

        /// <summary>
        /// Constructs a new InvalidFileExistsBehaviorException with the specified error
        /// message.
        /// </summary>
        /// <param name="message">
        /// Describes the error encountered.
        /// </param>
        public InvalidFileExistsBehaviorException(string message) 
            : base(message) {}

        /// <summary>
        /// Construct instance of InvalidFileExistsBehaviorException
        /// </summary>
        /// <param name="message"></param>
        /// <param name="innerException"></param>
        public InvalidFileExistsBehaviorException(string message, Exception innerException) 
            : base(message, innerException) {}

        /// <summary>
        /// Construct instance of InvalidFileExistsBehaviorException
        /// </summary>
        /// <param name="innerException"></param>
        public InvalidFileExistsBehaviorException(Exception innerException) 
            : base(innerException) {}

        /// <summary>
        /// Construct instance of InvalidFileExistsBehaviorException
        /// </summary>
        /// <param name="message"></param>
        /// <param name="innerException"></param>
        /// <param name="errorType"></param>
        /// <param name="errorCode"></param>
        /// <param name="requestId"></param>
        /// <param name="statusCode"></param>
        public InvalidFileExistsBehaviorException(string message, Exception innerException, ErrorType errorType, string errorCode, string requestId, HttpStatusCode statusCode) 
            : base(message, innerException, errorType, errorCode, requestId, statusCode) {}

        /// <summary>
        /// Construct instance of InvalidFileExistsBehaviorException
        /// </summary>
        /// <param name="message"></param>
        /// <param name="errorType"></param>
        /// <param name="errorCode"></param>
        /// <param name="requestId"></param>
        /// <param name="statusCode"></param>
        public InvalidFileExistsBehaviorException(string message, ErrorType errorType, string errorCode, string requestId, HttpStatusCode statusCode) 
            : base(message, errorType, errorCode, requestId, statusCode) {}


#if !NETSTANDARD
        /// <summary>
        /// Constructs a new instance of the InvalidFileExistsBehaviorException class with serialized data.
        /// </summary>
        /// <param name="info">The <see cref="T:System.Runtime.Serialization.SerializationInfo" /> that holds the serialized object data about the exception being thrown.</param>
        /// <param name="context">The <see cref="T:System.Runtime.Serialization.StreamingContext" /> that contains contextual information about the source or destination.</param>
        /// <exception cref="T:System.ArgumentNullException">The <paramref name="info" /> parameter is null. </exception>
        /// <exception cref="T:System.Runtime.Serialization.SerializationException">The class name is null or <see cref="P:System.Exception.HResult" /> is zero (0). </exception>
        protected InvalidFileExistsBehaviorException(System.Runtime.Serialization.SerializationInfo info, System.Runtime.Serialization.StreamingContext context)
            : base(info, context)
        {
        }

        /// <summary>
        /// Sets the <see cref="T:System.Runtime.Serialization.SerializationInfo" /> with information about the exception.
        /// </summary>
        /// <param name="info">The <see cref="T:System.Runtime.Serialization.SerializationInfo" /> that holds the serialized object data about the exception being thrown.</param>
        /// <param name="context">The <see cref="T:System.Runtime.Serialization.StreamingContext" /> that contains contextual information about the source or destination.</param>
        /// <exception cref="T:System.ArgumentNullException">The <paramref name="info" /> parameter is a null reference (Nothing in Visual Basic). </exception>
#if BCL35
        [System.Security.Permissions.SecurityPermission(
            System.Security.Permissions.SecurityAction.LinkDemand,
            Flags = System.Security.Permissions.SecurityPermissionFlag.SerializationFormatter)]
#endif
        [System.Security.SecurityCritical]
        // These FxCop rules are giving false-positives for this method
        [System.Diagnostics.CodeAnalysis.SuppressMessage("Microsoft.Security", "CA2123:OverrideLinkDemandsShouldBeIdenticalToBase")]
        [System.Diagnostics.CodeAnalysis.SuppressMessage("Microsoft.Security", "CA2134:MethodsMustOverrideWithConsistentTransparencyFxCopRule")]
        public override void GetObjectData(System.Runtime.Serialization.SerializationInfo info, System.Runtime.Serialization.StreamingContext context)
        {
            base.GetObjectData(info, context);
        }
#endif

    }
}<|MERGE_RESOLUTION|>--- conflicted
+++ resolved
@@ -34,11 +34,7 @@
     /// weren't part of the previous successful deployment. Valid values include "DISALLOW,"
     /// "OVERWRITE," and "RETAIN."
     /// </summary>
-<<<<<<< HEAD
-#if !NETSTANDARD
-=======
-    #if !PCL && !NETSTANDARD
->>>>>>> 1327e649
+    #if !NETSTANDARD
     [Serializable]
     #endif
     public partial class InvalidFileExistsBehaviorException : AmazonCodeDeployException
