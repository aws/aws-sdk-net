--- conflicted
+++ resolved
@@ -32,11 +32,7 @@
     /// An invalid deployment style was specified. Valid deployment types include "IN_PLACE"
     /// and "BLUE_GREEN." Valid deployment options include "WITH_TRAFFIC_CONTROL" and "WITHOUT_TRAFFIC_CONTROL."
     /// </summary>
-<<<<<<< HEAD
-#if !NETSTANDARD
-=======
-    #if !PCL && !NETSTANDARD
->>>>>>> 1327e649
+    #if !NETSTANDARD
     [Serializable]
     #endif
     public partial class InvalidDeploymentStyleException : AmazonCodeDeployException
