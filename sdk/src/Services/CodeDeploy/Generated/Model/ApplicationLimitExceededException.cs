/*
 * Copyright 2010-2014 Amazon.com, Inc. or its affiliates. All Rights Reserved.
 * 
 * Licensed under the Apache License, Version 2.0 (the "License").
 * You may not use this file except in compliance with the License.
 * A copy of the License is located at
 * 
 *  http://aws.amazon.com/apache2.0
 * 
 * or in the "license" file accompanying this file. This file is distributed
 * on an "AS IS" BASIS, WITHOUT WARRANTIES OR CONDITIONS OF ANY KIND, either
 * express or implied. See the License for the specific language governing
 * permissions and limitations under the License.
 */

/*
 * Do not modify this file. This file is generated from the codedeploy-2014-10-06.normal.json service model.
 */
using System;
using System.Collections.Generic;
using System.Xml.Serialization;
using System.Text;
using System.IO;
using System.Net;

using Amazon.Runtime;
using Amazon.Runtime.Internal;

namespace Amazon.CodeDeploy.Model
{
    /// <summary>
    /// More applications were attempted to be created than are allowed.
    /// </summary>
<<<<<<< HEAD
#if !NETSTANDARD
=======
    #if !PCL && !NETSTANDARD
>>>>>>> 1327e649
    [Serializable]
    #endif
    public partial class ApplicationLimitExceededException : AmazonCodeDeployException
    {

        /// <summary>
        /// Constructs a new ApplicationLimitExceededException with the specified error
        /// message.
        /// </summary>
        /// <param name="message">
        /// Describes the error encountered.
        /// </param>
        public ApplicationLimitExceededException(string message) 
            : base(message) {}

        /// <summary>
        /// Construct instance of ApplicationLimitExceededException
        /// </summary>
        /// <param name="message"></param>
        /// <param name="innerException"></param>
        public ApplicationLimitExceededException(string message, Exception innerException) 
            : base(message, innerException) {}

        /// <summary>
        /// Construct instance of ApplicationLimitExceededException
        /// </summary>
        /// <param name="innerException"></param>
        public ApplicationLimitExceededException(Exception innerException) 
            : base(innerException) {}

        /// <summary>
        /// Construct instance of ApplicationLimitExceededException
        /// </summary>
        /// <param name="message"></param>
        /// <param name="innerException"></param>
        /// <param name="errorType"></param>
        /// <param name="errorCode"></param>
        /// <param name="requestId"></param>
        /// <param name="statusCode"></param>
        public ApplicationLimitExceededException(string message, Exception innerException, ErrorType errorType, string errorCode, string requestId, HttpStatusCode statusCode) 
            : base(message, innerException, errorType, errorCode, requestId, statusCode) {}

        /// <summary>
        /// Construct instance of ApplicationLimitExceededException
        /// </summary>
        /// <param name="message"></param>
        /// <param name="errorType"></param>
        /// <param name="errorCode"></param>
        /// <param name="requestId"></param>
        /// <param name="statusCode"></param>
        public ApplicationLimitExceededException(string message, ErrorType errorType, string errorCode, string requestId, HttpStatusCode statusCode) 
            : base(message, errorType, errorCode, requestId, statusCode) {}


#if !NETSTANDARD
        /// <summary>
        /// Constructs a new instance of the ApplicationLimitExceededException class with serialized data.
        /// </summary>
        /// <param name="info">The <see cref="T:System.Runtime.Serialization.SerializationInfo" /> that holds the serialized object data about the exception being thrown.</param>
        /// <param name="context">The <see cref="T:System.Runtime.Serialization.StreamingContext" /> that contains contextual information about the source or destination.</param>
        /// <exception cref="T:System.ArgumentNullException">The <paramref name="info" /> parameter is null. </exception>
        /// <exception cref="T:System.Runtime.Serialization.SerializationException">The class name is null or <see cref="P:System.Exception.HResult" /> is zero (0). </exception>
        protected ApplicationLimitExceededException(System.Runtime.Serialization.SerializationInfo info, System.Runtime.Serialization.StreamingContext context)
            : base(info, context)
        {
        }

        /// <summary>
        /// Sets the <see cref="T:System.Runtime.Serialization.SerializationInfo" /> with information about the exception.
        /// </summary>
        /// <param name="info">The <see cref="T:System.Runtime.Serialization.SerializationInfo" /> that holds the serialized object data about the exception being thrown.</param>
        /// <param name="context">The <see cref="T:System.Runtime.Serialization.StreamingContext" /> that contains contextual information about the source or destination.</param>
        /// <exception cref="T:System.ArgumentNullException">The <paramref name="info" /> parameter is a null reference (Nothing in Visual Basic). </exception>
#if BCL35
        [System.Security.Permissions.SecurityPermission(
            System.Security.Permissions.SecurityAction.LinkDemand,
            Flags = System.Security.Permissions.SecurityPermissionFlag.SerializationFormatter)]
#endif
        [System.Security.SecurityCritical]
        // These FxCop rules are giving false-positives for this method
        [System.Diagnostics.CodeAnalysis.SuppressMessage("Microsoft.Security", "CA2123:OverrideLinkDemandsShouldBeIdenticalToBase")]
        [System.Diagnostics.CodeAnalysis.SuppressMessage("Microsoft.Security", "CA2134:MethodsMustOverrideWithConsistentTransparencyFxCopRule")]
        public override void GetObjectData(System.Runtime.Serialization.SerializationInfo info, System.Runtime.Serialization.StreamingContext context)
        {
            base.GetObjectData(info, context);
        }
#endif

    }
}<|MERGE_RESOLUTION|>--- conflicted
+++ resolved
@@ -31,11 +31,7 @@
     /// <summary>
     /// More applications were attempted to be created than are allowed.
     /// </summary>
-<<<<<<< HEAD
-#if !NETSTANDARD
-=======
-    #if !PCL && !NETSTANDARD
->>>>>>> 1327e649
+    #if !NETSTANDARD
     [Serializable]
     #endif
     public partial class ApplicationLimitExceededException : AmazonCodeDeployException
