/*
 * Copyright 2010-2014 Amazon.com, Inc. or its affiliates. All Rights Reserved.
 * 
 * Licensed under the Apache License, Version 2.0 (the "License").
 * You may not use this file except in compliance with the License.
 * A copy of the License is located at
 * 
 *  http://aws.amazon.com/apache2.0
 * 
 * or in the "license" file accompanying this file. This file is distributed
 * on an "AS IS" BASIS, WITHOUT WARRANTIES OR CONDITIONS OF ANY KIND, either
 * express or implied. See the License for the specific language governing
 * permissions and limitations under the License.
 */

/*
 * Do not modify this file. This file is generated from the codedeploy-2014-10-06.normal.json service model.
 */
using System;
using System.Collections.Generic;
using System.Xml.Serialization;
using System.Text;
using System.IO;
using System.Net;

using Amazon.Runtime;
using Amazon.Runtime.Internal;

namespace Amazon.CodeDeploy.Model
{
    /// <summary>
    /// The maximum number of targets that can be associated with an Amazon ECS or AWS Lambda
    /// deployment was exceeded. The target list of both types of deployments must have exactly
    /// one item. This exception does not apply to EC2/On-premises deployments.
    /// </summary>
<<<<<<< HEAD
#if !NETSTANDARD
=======
    #if !PCL && !NETSTANDARD
>>>>>>> 1327e649
    [Serializable]
    #endif
    public partial class DeploymentTargetListSizeExceededException : AmazonCodeDeployException
    {

        /// <summary>
        /// Constructs a new DeploymentTargetListSizeExceededException with the specified error
        /// message.
        /// </summary>
        /// <param name="message">
        /// Describes the error encountered.
        /// </param>
        public DeploymentTargetListSizeExceededException(string message) 
            : base(message) {}

        /// <summary>
        /// Construct instance of DeploymentTargetListSizeExceededException
        /// </summary>
        /// <param name="message"></param>
        /// <param name="innerException"></param>
        public DeploymentTargetListSizeExceededException(string message, Exception innerException) 
            : base(message, innerException) {}

        /// <summary>
        /// Construct instance of DeploymentTargetListSizeExceededException
        /// </summary>
        /// <param name="innerException"></param>
        public DeploymentTargetListSizeExceededException(Exception innerException) 
            : base(innerException) {}

        /// <summary>
        /// Construct instance of DeploymentTargetListSizeExceededException
        /// </summary>
        /// <param name="message"></param>
        /// <param name="innerException"></param>
        /// <param name="errorType"></param>
        /// <param name="errorCode"></param>
        /// <param name="requestId"></param>
        /// <param name="statusCode"></param>
        public DeploymentTargetListSizeExceededException(string message, Exception innerException, ErrorType errorType, string errorCode, string requestId, HttpStatusCode statusCode) 
            : base(message, innerException, errorType, errorCode, requestId, statusCode) {}

        /// <summary>
        /// Construct instance of DeploymentTargetListSizeExceededException
        /// </summary>
        /// <param name="message"></param>
        /// <param name="errorType"></param>
        /// <param name="errorCode"></param>
        /// <param name="requestId"></param>
        /// <param name="statusCode"></param>
        public DeploymentTargetListSizeExceededException(string message, ErrorType errorType, string errorCode, string requestId, HttpStatusCode statusCode) 
            : base(message, errorType, errorCode, requestId, statusCode) {}


#if !NETSTANDARD
        /// <summary>
        /// Constructs a new instance of the DeploymentTargetListSizeExceededException class with serialized data.
        /// </summary>
        /// <param name="info">The <see cref="T:System.Runtime.Serialization.SerializationInfo" /> that holds the serialized object data about the exception being thrown.</param>
        /// <param name="context">The <see cref="T:System.Runtime.Serialization.StreamingContext" /> that contains contextual information about the source or destination.</param>
        /// <exception cref="T:System.ArgumentNullException">The <paramref name="info" /> parameter is null. </exception>
        /// <exception cref="T:System.Runtime.Serialization.SerializationException">The class name is null or <see cref="P:System.Exception.HResult" /> is zero (0). </exception>
        protected DeploymentTargetListSizeExceededException(System.Runtime.Serialization.SerializationInfo info, System.Runtime.Serialization.StreamingContext context)
            : base(info, context)
        {
        }

        /// <summary>
        /// Sets the <see cref="T:System.Runtime.Serialization.SerializationInfo" /> with information about the exception.
        /// </summary>
        /// <param name="info">The <see cref="T:System.Runtime.Serialization.SerializationInfo" /> that holds the serialized object data about the exception being thrown.</param>
        /// <param name="context">The <see cref="T:System.Runtime.Serialization.StreamingContext" /> that contains contextual information about the source or destination.</param>
        /// <exception cref="T:System.ArgumentNullException">The <paramref name="info" /> parameter is a null reference (Nothing in Visual Basic). </exception>
#if BCL35
        [System.Security.Permissions.SecurityPermission(
            System.Security.Permissions.SecurityAction.LinkDemand,
            Flags = System.Security.Permissions.SecurityPermissionFlag.SerializationFormatter)]
#endif
        [System.Security.SecurityCritical]
        // These FxCop rules are giving false-positives for this method
        [System.Diagnostics.CodeAnalysis.SuppressMessage("Microsoft.Security", "CA2123:OverrideLinkDemandsShouldBeIdenticalToBase")]
        [System.Diagnostics.CodeAnalysis.SuppressMessage("Microsoft.Security", "CA2134:MethodsMustOverrideWithConsistentTransparencyFxCopRule")]
        public override void GetObjectData(System.Runtime.Serialization.SerializationInfo info, System.Runtime.Serialization.StreamingContext context)
        {
            base.GetObjectData(info, context);
        }
#endif

    }
}<|MERGE_RESOLUTION|>--- conflicted
+++ resolved
@@ -33,11 +33,7 @@
     /// deployment was exceeded. The target list of both types of deployments must have exactly
     /// one item. This exception does not apply to EC2/On-premises deployments.
     /// </summary>
-<<<<<<< HEAD
-#if !NETSTANDARD
-=======
-    #if !PCL && !NETSTANDARD
->>>>>>> 1327e649
+    #if !NETSTANDARD
     [Serializable]
     #endif
     public partial class DeploymentTargetListSizeExceededException : AmazonCodeDeployException
