/*
 * Copyright 2010-2014 Amazon.com, Inc. or its affiliates. All Rights Reserved.
 * 
 * Licensed under the Apache License, Version 2.0 (the "License").
 * You may not use this file except in compliance with the License.
 * A copy of the License is located at
 * 
 *  http://aws.amazon.com/apache2.0
 * 
 * or in the "license" file accompanying this file. This file is distributed
 * on an "AS IS" BASIS, WITHOUT WARRANTIES OR CONDITIONS OF ANY KIND, either
 * express or implied. See the License for the specific language governing
 * permissions and limitations under the License.
 */

/*
 * Do not modify this file. This file is generated from the codedeploy-2014-10-06.normal.json service model.
 */
using System;
using System.Collections.Generic;
using System.Xml.Serialization;
using System.Text;
using System.IO;
using System.Net;

using Amazon.Runtime;
using Amazon.Runtime.Internal;

namespace Amazon.CodeDeploy.Model
{
    /// <summary>
    /// The computePlatform is invalid. The computePlatform should be <code>Lambda</code>,
    /// <code>Server</code>, or <code>ECS</code>.
    /// </summary>
<<<<<<< HEAD
#if !NETSTANDARD
=======
    #if !PCL && !NETSTANDARD
>>>>>>> 1327e649
    [Serializable]
    #endif
    public partial class InvalidComputePlatformException : AmazonCodeDeployException
    {

        /// <summary>
        /// Constructs a new InvalidComputePlatformException with the specified error
        /// message.
        /// </summary>
        /// <param name="message">
        /// Describes the error encountered.
        /// </param>
        public InvalidComputePlatformException(string message) 
            : base(message) {}

        /// <summary>
        /// Construct instance of InvalidComputePlatformException
        /// </summary>
        /// <param name="message"></param>
        /// <param name="innerException"></param>
        public InvalidComputePlatformException(string message, Exception innerException) 
            : base(message, innerException) {}

        /// <summary>
        /// Construct instance of InvalidComputePlatformException
        /// </summary>
        /// <param name="innerException"></param>
        public InvalidComputePlatformException(Exception innerException) 
            : base(innerException) {}

        /// <summary>
        /// Construct instance of InvalidComputePlatformException
        /// </summary>
        /// <param name="message"></param>
        /// <param name="innerException"></param>
        /// <param name="errorType"></param>
        /// <param name="errorCode"></param>
        /// <param name="requestId"></param>
        /// <param name="statusCode"></param>
        public InvalidComputePlatformException(string message, Exception innerException, ErrorType errorType, string errorCode, string requestId, HttpStatusCode statusCode) 
            : base(message, innerException, errorType, errorCode, requestId, statusCode) {}

        /// <summary>
        /// Construct instance of InvalidComputePlatformException
        /// </summary>
        /// <param name="message"></param>
        /// <param name="errorType"></param>
        /// <param name="errorCode"></param>
        /// <param name="requestId"></param>
        /// <param name="statusCode"></param>
        public InvalidComputePlatformException(string message, ErrorType errorType, string errorCode, string requestId, HttpStatusCode statusCode) 
            : base(message, errorType, errorCode, requestId, statusCode) {}


#if !NETSTANDARD
        /// <summary>
        /// Constructs a new instance of the InvalidComputePlatformException class with serialized data.
        /// </summary>
        /// <param name="info">The <see cref="T:System.Runtime.Serialization.SerializationInfo" /> that holds the serialized object data about the exception being thrown.</param>
        /// <param name="context">The <see cref="T:System.Runtime.Serialization.StreamingContext" /> that contains contextual information about the source or destination.</param>
        /// <exception cref="T:System.ArgumentNullException">The <paramref name="info" /> parameter is null. </exception>
        /// <exception cref="T:System.Runtime.Serialization.SerializationException">The class name is null or <see cref="P:System.Exception.HResult" /> is zero (0). </exception>
        protected InvalidComputePlatformException(System.Runtime.Serialization.SerializationInfo info, System.Runtime.Serialization.StreamingContext context)
            : base(info, context)
        {
        }

        /// <summary>
        /// Sets the <see cref="T:System.Runtime.Serialization.SerializationInfo" /> with information about the exception.
        /// </summary>
        /// <param name="info">The <see cref="T:System.Runtime.Serialization.SerializationInfo" /> that holds the serialized object data about the exception being thrown.</param>
        /// <param name="context">The <see cref="T:System.Runtime.Serialization.StreamingContext" /> that contains contextual information about the source or destination.</param>
        /// <exception cref="T:System.ArgumentNullException">The <paramref name="info" /> parameter is a null reference (Nothing in Visual Basic). </exception>
#if BCL35
        [System.Security.Permissions.SecurityPermission(
            System.Security.Permissions.SecurityAction.LinkDemand,
            Flags = System.Security.Permissions.SecurityPermissionFlag.SerializationFormatter)]
#endif
        [System.Security.SecurityCritical]
        // These FxCop rules are giving false-positives for this method
        [System.Diagnostics.CodeAnalysis.SuppressMessage("Microsoft.Security", "CA2123:OverrideLinkDemandsShouldBeIdenticalToBase")]
        [System.Diagnostics.CodeAnalysis.SuppressMessage("Microsoft.Security", "CA2134:MethodsMustOverrideWithConsistentTransparencyFxCopRule")]
        public override void GetObjectData(System.Runtime.Serialization.SerializationInfo info, System.Runtime.Serialization.StreamingContext context)
        {
            base.GetObjectData(info, context);
        }
#endif

    }
}<|MERGE_RESOLUTION|>--- conflicted
+++ resolved
@@ -32,11 +32,7 @@
     /// The computePlatform is invalid. The computePlatform should be <code>Lambda</code>,
     /// <code>Server</code>, or <code>ECS</code>.
     /// </summary>
-<<<<<<< HEAD
-#if !NETSTANDARD
-=======
-    #if !PCL && !NETSTANDARD
->>>>>>> 1327e649
+    #if !NETSTANDARD
     [Serializable]
     #endif
     public partial class InvalidComputePlatformException : AmazonCodeDeployException
