/*
 * Copyright 2010-2014 Amazon.com, Inc. or its affiliates. All Rights Reserved.
 * 
 * Licensed under the Apache License, Version 2.0 (the "License").
 * You may not use this file except in compliance with the License.
 * A copy of the License is located at
 * 
 *  http://aws.amazon.com/apache2.0
 * 
 * or in the "license" file accompanying this file. This file is distributed
 * on an "AS IS" BASIS, WITHOUT WARRANTIES OR CONDITIONS OF ANY KIND, either
 * express or implied. See the License for the specific language governing
 * permissions and limitations under the License.
 */

/*
 * Do not modify this file. This file is generated from the codedeploy-2014-10-06.normal.json service model.
 */
using System;
using System.Collections.Generic;
using System.Xml.Serialization;
using System.Text;
using System.IO;
using System.Net;

using Amazon.Runtime;
using Amazon.Runtime.Internal;

namespace Amazon.CodeDeploy.Model
{
    /// <summary>
    /// The result of a Lambda validation function that verifies a lifecycle event is invalid.
    /// It should return <code>Succeeded</code> or <code>Failed</code>.
    /// </summary>
<<<<<<< HEAD
#if !NETSTANDARD
=======
    #if !PCL && !NETSTANDARD
>>>>>>> 1327e649
    [Serializable]
    #endif
    public partial class InvalidLifecycleEventHookExecutionStatusException : AmazonCodeDeployException
    {

        /// <summary>
        /// Constructs a new InvalidLifecycleEventHookExecutionStatusException with the specified error
        /// message.
        /// </summary>
        /// <param name="message">
        /// Describes the error encountered.
        /// </param>
        public InvalidLifecycleEventHookExecutionStatusException(string message) 
            : base(message) {}

        /// <summary>
        /// Construct instance of InvalidLifecycleEventHookExecutionStatusException
        /// </summary>
        /// <param name="message"></param>
        /// <param name="innerException"></param>
        public InvalidLifecycleEventHookExecutionStatusException(string message, Exception innerException) 
            : base(message, innerException) {}

        /// <summary>
        /// Construct instance of InvalidLifecycleEventHookExecutionStatusException
        /// </summary>
        /// <param name="innerException"></param>
        public InvalidLifecycleEventHookExecutionStatusException(Exception innerException) 
            : base(innerException) {}

        /// <summary>
        /// Construct instance of InvalidLifecycleEventHookExecutionStatusException
        /// </summary>
        /// <param name="message"></param>
        /// <param name="innerException"></param>
        /// <param name="errorType"></param>
        /// <param name="errorCode"></param>
        /// <param name="requestId"></param>
        /// <param name="statusCode"></param>
        public InvalidLifecycleEventHookExecutionStatusException(string message, Exception innerException, ErrorType errorType, string errorCode, string requestId, HttpStatusCode statusCode) 
            : base(message, innerException, errorType, errorCode, requestId, statusCode) {}

        /// <summary>
        /// Construct instance of InvalidLifecycleEventHookExecutionStatusException
        /// </summary>
        /// <param name="message"></param>
        /// <param name="errorType"></param>
        /// <param name="errorCode"></param>
        /// <param name="requestId"></param>
        /// <param name="statusCode"></param>
        public InvalidLifecycleEventHookExecutionStatusException(string message, ErrorType errorType, string errorCode, string requestId, HttpStatusCode statusCode) 
            : base(message, errorType, errorCode, requestId, statusCode) {}


#if !NETSTANDARD
        /// <summary>
        /// Constructs a new instance of the InvalidLifecycleEventHookExecutionStatusException class with serialized data.
        /// </summary>
        /// <param name="info">The <see cref="T:System.Runtime.Serialization.SerializationInfo" /> that holds the serialized object data about the exception being thrown.</param>
        /// <param name="context">The <see cref="T:System.Runtime.Serialization.StreamingContext" /> that contains contextual information about the source or destination.</param>
        /// <exception cref="T:System.ArgumentNullException">The <paramref name="info" /> parameter is null. </exception>
        /// <exception cref="T:System.Runtime.Serialization.SerializationException">The class name is null or <see cref="P:System.Exception.HResult" /> is zero (0). </exception>
        protected InvalidLifecycleEventHookExecutionStatusException(System.Runtime.Serialization.SerializationInfo info, System.Runtime.Serialization.StreamingContext context)
            : base(info, context)
        {
        }

        /// <summary>
        /// Sets the <see cref="T:System.Runtime.Serialization.SerializationInfo" /> with information about the exception.
        /// </summary>
        /// <param name="info">The <see cref="T:System.Runtime.Serialization.SerializationInfo" /> that holds the serialized object data about the exception being thrown.</param>
        /// <param name="context">The <see cref="T:System.Runtime.Serialization.StreamingContext" /> that contains contextual information about the source or destination.</param>
        /// <exception cref="T:System.ArgumentNullException">The <paramref name="info" /> parameter is a null reference (Nothing in Visual Basic). </exception>
#if BCL35
        [System.Security.Permissions.SecurityPermission(
            System.Security.Permissions.SecurityAction.LinkDemand,
            Flags = System.Security.Permissions.SecurityPermissionFlag.SerializationFormatter)]
#endif
        [System.Security.SecurityCritical]
        // These FxCop rules are giving false-positives for this method
        [System.Diagnostics.CodeAnalysis.SuppressMessage("Microsoft.Security", "CA2123:OverrideLinkDemandsShouldBeIdenticalToBase")]
        [System.Diagnostics.CodeAnalysis.SuppressMessage("Microsoft.Security", "CA2134:MethodsMustOverrideWithConsistentTransparencyFxCopRule")]
        public override void GetObjectData(System.Runtime.Serialization.SerializationInfo info, System.Runtime.Serialization.StreamingContext context)
        {
            base.GetObjectData(info, context);
        }
#endif

    }
}<|MERGE_RESOLUTION|>--- conflicted
+++ resolved
@@ -32,11 +32,7 @@
     /// The result of a Lambda validation function that verifies a lifecycle event is invalid.
     /// It should return <code>Succeeded</code> or <code>Failed</code>.
     /// </summary>
-<<<<<<< HEAD
-#if !NETSTANDARD
-=======
-    #if !PCL && !NETSTANDARD
->>>>>>> 1327e649
+    #if !NETSTANDARD
     [Serializable]
     #endif
     public partial class InvalidLifecycleEventHookExecutionStatusException : AmazonCodeDeployException
