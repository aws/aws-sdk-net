/*
 * Copyright 2010-2014 Amazon.com, Inc. or its affiliates. All Rights Reserved.
 * 
 * Licensed under the Apache License, Version 2.0 (the "License").
 * You may not use this file except in compliance with the License.
 * A copy of the License is located at
 * 
 *  http://aws.amazon.com/apache2.0
 * 
 * or in the "license" file accompanying this file. This file is distributed
 * on an "AS IS" BASIS, WITHOUT WARRANTIES OR CONDITIONS OF ANY KIND, either
 * express or implied. See the License for the specific language governing
 * permissions and limitations under the License.
 */

/*
 * Do not modify this file. This file is generated from the codedeploy-2014-10-06.normal.json service model.
 */
using System;
using System.Collections.Generic;
using System.Xml.Serialization;
using System.Text;
using System.IO;
using System.Net;

using Amazon.Runtime;
using Amazon.Runtime.Internal;

namespace Amazon.CodeDeploy.Model
{
    /// <summary>
    /// The specified on-premises instance name is already registered.
    /// </summary>
<<<<<<< HEAD
#if !NETSTANDARD
=======
    #if !PCL && !NETSTANDARD
>>>>>>> 1327e649
    [Serializable]
    #endif
    public partial class InstanceNameAlreadyRegisteredException : AmazonCodeDeployException
    {

        /// <summary>
        /// Constructs a new InstanceNameAlreadyRegisteredException with the specified error
        /// message.
        /// </summary>
        /// <param name="message">
        /// Describes the error encountered.
        /// </param>
        public InstanceNameAlreadyRegisteredException(string message) 
            : base(message) {}

        /// <summary>
        /// Construct instance of InstanceNameAlreadyRegisteredException
        /// </summary>
        /// <param name="message"></param>
        /// <param name="innerException"></param>
        public InstanceNameAlreadyRegisteredException(string message, Exception innerException) 
            : base(message, innerException) {}

        /// <summary>
        /// Construct instance of InstanceNameAlreadyRegisteredException
        /// </summary>
        /// <param name="innerException"></param>
        public InstanceNameAlreadyRegisteredException(Exception innerException) 
            : base(innerException) {}

        /// <summary>
        /// Construct instance of InstanceNameAlreadyRegisteredException
        /// </summary>
        /// <param name="message"></param>
        /// <param name="innerException"></param>
        /// <param name="errorType"></param>
        /// <param name="errorCode"></param>
        /// <param name="requestId"></param>
        /// <param name="statusCode"></param>
        public InstanceNameAlreadyRegisteredException(string message, Exception innerException, ErrorType errorType, string errorCode, string requestId, HttpStatusCode statusCode) 
            : base(message, innerException, errorType, errorCode, requestId, statusCode) {}

        /// <summary>
        /// Construct instance of InstanceNameAlreadyRegisteredException
        /// </summary>
        /// <param name="message"></param>
        /// <param name="errorType"></param>
        /// <param name="errorCode"></param>
        /// <param name="requestId"></param>
        /// <param name="statusCode"></param>
        public InstanceNameAlreadyRegisteredException(string message, ErrorType errorType, string errorCode, string requestId, HttpStatusCode statusCode) 
            : base(message, errorType, errorCode, requestId, statusCode) {}


#if !NETSTANDARD
        /// <summary>
        /// Constructs a new instance of the InstanceNameAlreadyRegisteredException class with serialized data.
        /// </summary>
        /// <param name="info">The <see cref="T:System.Runtime.Serialization.SerializationInfo" /> that holds the serialized object data about the exception being thrown.</param>
        /// <param name="context">The <see cref="T:System.Runtime.Serialization.StreamingContext" /> that contains contextual information about the source or destination.</param>
        /// <exception cref="T:System.ArgumentNullException">The <paramref name="info" /> parameter is null. </exception>
        /// <exception cref="T:System.Runtime.Serialization.SerializationException">The class name is null or <see cref="P:System.Exception.HResult" /> is zero (0). </exception>
        protected InstanceNameAlreadyRegisteredException(System.Runtime.Serialization.SerializationInfo info, System.Runtime.Serialization.StreamingContext context)
            : base(info, context)
        {
        }

        /// <summary>
        /// Sets the <see cref="T:System.Runtime.Serialization.SerializationInfo" /> with information about the exception.
        /// </summary>
        /// <param name="info">The <see cref="T:System.Runtime.Serialization.SerializationInfo" /> that holds the serialized object data about the exception being thrown.</param>
        /// <param name="context">The <see cref="T:System.Runtime.Serialization.StreamingContext" /> that contains contextual information about the source or destination.</param>
        /// <exception cref="T:System.ArgumentNullException">The <paramref name="info" /> parameter is a null reference (Nothing in Visual Basic). </exception>
#if BCL35
        [System.Security.Permissions.SecurityPermission(
            System.Security.Permissions.SecurityAction.LinkDemand,
            Flags = System.Security.Permissions.SecurityPermissionFlag.SerializationFormatter)]
#endif
        [System.Security.SecurityCritical]
        // These FxCop rules are giving false-positives for this method
        [System.Diagnostics.CodeAnalysis.SuppressMessage("Microsoft.Security", "CA2123:OverrideLinkDemandsShouldBeIdenticalToBase")]
        [System.Diagnostics.CodeAnalysis.SuppressMessage("Microsoft.Security", "CA2134:MethodsMustOverrideWithConsistentTransparencyFxCopRule")]
        public override void GetObjectData(System.Runtime.Serialization.SerializationInfo info, System.Runtime.Serialization.StreamingContext context)
        {
            base.GetObjectData(info, context);
        }
#endif

    }
}<|MERGE_RESOLUTION|>--- conflicted
+++ resolved
@@ -31,11 +31,7 @@
     /// <summary>
     /// The specified on-premises instance name is already registered.
     /// </summary>
-<<<<<<< HEAD
-#if !NETSTANDARD
-=======
-    #if !PCL && !NETSTANDARD
->>>>>>> 1327e649
+    #if !NETSTANDARD
     [Serializable]
     #endif
     public partial class InstanceNameAlreadyRegisteredException : AmazonCodeDeployException
