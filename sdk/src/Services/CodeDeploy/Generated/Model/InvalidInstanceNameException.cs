--- conflicted
+++ resolved
@@ -31,11 +31,7 @@
     /// <summary>
     /// The on-premises instance name was specified in an invalid format.
     /// </summary>
-<<<<<<< HEAD
-#if !NETSTANDARD
-=======
-    #if !PCL && !NETSTANDARD
->>>>>>> 1327e649
+    #if !NETSTANDARD
     [Serializable]
     #endif
     public partial class InvalidInstanceNameException : AmazonCodeDeployException
