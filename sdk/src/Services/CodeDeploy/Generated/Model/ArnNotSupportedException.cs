/*
 * Copyright 2010-2014 Amazon.com, Inc. or its affiliates. All Rights Reserved.
 * 
 * Licensed under the Apache License, Version 2.0 (the "License").
 * You may not use this file except in compliance with the License.
 * A copy of the License is located at
 * 
 *  http://aws.amazon.com/apache2.0
 * 
 * or in the "license" file accompanying this file. This file is distributed
 * on an "AS IS" BASIS, WITHOUT WARRANTIES OR CONDITIONS OF ANY KIND, either
 * express or implied. See the License for the specific language governing
 * permissions and limitations under the License.
 */

/*
 * Do not modify this file. This file is generated from the codedeploy-2014-10-06.normal.json service model.
 */
using System;
using System.Collections.Generic;
using System.Xml.Serialization;
using System.Text;
using System.IO;
using System.Net;

using Amazon.Runtime;
using Amazon.Runtime.Internal;

namespace Amazon.CodeDeploy.Model
{
    /// <summary>
    /// The specified ARN is not supported. For example, it might be an ARN for a resource
    /// that is not expected.
    /// </summary>
<<<<<<< HEAD
#if !NETSTANDARD
=======
    #if !PCL && !NETSTANDARD
>>>>>>> 1327e649
    [Serializable]
    #endif
    public partial class ArnNotSupportedException : AmazonCodeDeployException
    {

        /// <summary>
        /// Constructs a new ArnNotSupportedException with the specified error
        /// message.
        /// </summary>
        /// <param name="message">
        /// Describes the error encountered.
        /// </param>
        public ArnNotSupportedException(string message) 
            : base(message) {}

        /// <summary>
        /// Construct instance of ArnNotSupportedException
        /// </summary>
        /// <param name="message"></param>
        /// <param name="innerException"></param>
        public ArnNotSupportedException(string message, Exception innerException) 
            : base(message, innerException) {}

        /// <summary>
        /// Construct instance of ArnNotSupportedException
        /// </summary>
        /// <param name="innerException"></param>
        public ArnNotSupportedException(Exception innerException) 
            : base(innerException) {}

        /// <summary>
        /// Construct instance of ArnNotSupportedException
        /// </summary>
        /// <param name="message"></param>
        /// <param name="innerException"></param>
        /// <param name="errorType"></param>
        /// <param name="errorCode"></param>
        /// <param name="requestId"></param>
        /// <param name="statusCode"></param>
        public ArnNotSupportedException(string message, Exception innerException, ErrorType errorType, string errorCode, string requestId, HttpStatusCode statusCode) 
            : base(message, innerException, errorType, errorCode, requestId, statusCode) {}

        /// <summary>
        /// Construct instance of ArnNotSupportedException
        /// </summary>
        /// <param name="message"></param>
        /// <param name="errorType"></param>
        /// <param name="errorCode"></param>
        /// <param name="requestId"></param>
        /// <param name="statusCode"></param>
        public ArnNotSupportedException(string message, ErrorType errorType, string errorCode, string requestId, HttpStatusCode statusCode) 
            : base(message, errorType, errorCode, requestId, statusCode) {}


#if !NETSTANDARD
        /// <summary>
        /// Constructs a new instance of the ArnNotSupportedException class with serialized data.
        /// </summary>
        /// <param name="info">The <see cref="T:System.Runtime.Serialization.SerializationInfo" /> that holds the serialized object data about the exception being thrown.</param>
        /// <param name="context">The <see cref="T:System.Runtime.Serialization.StreamingContext" /> that contains contextual information about the source or destination.</param>
        /// <exception cref="T:System.ArgumentNullException">The <paramref name="info" /> parameter is null. </exception>
        /// <exception cref="T:System.Runtime.Serialization.SerializationException">The class name is null or <see cref="P:System.Exception.HResult" /> is zero (0). </exception>
        protected ArnNotSupportedException(System.Runtime.Serialization.SerializationInfo info, System.Runtime.Serialization.StreamingContext context)
            : base(info, context)
        {
        }

        /// <summary>
        /// Sets the <see cref="T:System.Runtime.Serialization.SerializationInfo" /> with information about the exception.
        /// </summary>
        /// <param name="info">The <see cref="T:System.Runtime.Serialization.SerializationInfo" /> that holds the serialized object data about the exception being thrown.</param>
        /// <param name="context">The <see cref="T:System.Runtime.Serialization.StreamingContext" /> that contains contextual information about the source or destination.</param>
        /// <exception cref="T:System.ArgumentNullException">The <paramref name="info" /> parameter is a null reference (Nothing in Visual Basic). </exception>
#if BCL35
        [System.Security.Permissions.SecurityPermission(
            System.Security.Permissions.SecurityAction.LinkDemand,
            Flags = System.Security.Permissions.SecurityPermissionFlag.SerializationFormatter)]
#endif
        [System.Security.SecurityCritical]
        // These FxCop rules are giving false-positives for this method
        [System.Diagnostics.CodeAnalysis.SuppressMessage("Microsoft.Security", "CA2123:OverrideLinkDemandsShouldBeIdenticalToBase")]
        [System.Diagnostics.CodeAnalysis.SuppressMessage("Microsoft.Security", "CA2134:MethodsMustOverrideWithConsistentTransparencyFxCopRule")]
        public override void GetObjectData(System.Runtime.Serialization.SerializationInfo info, System.Runtime.Serialization.StreamingContext context)
        {
            base.GetObjectData(info, context);
        }
#endif

    }
}<|MERGE_RESOLUTION|>--- conflicted
+++ resolved
@@ -32,11 +32,7 @@
     /// The specified ARN is not supported. For example, it might be an ARN for a resource
     /// that is not expected.
     /// </summary>
-<<<<<<< HEAD
-#if !NETSTANDARD
-=======
-    #if !PCL && !NETSTANDARD
->>>>>>> 1327e649
+    #if !NETSTANDARD
     [Serializable]
     #endif
     public partial class ArnNotSupportedException : AmazonCodeDeployException
