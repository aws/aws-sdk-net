/*
 * Copyright 2010-2014 Amazon.com, Inc. or its affiliates. All Rights Reserved.
 * 
 * Licensed under the Apache License, Version 2.0 (the "License").
 * You may not use this file except in compliance with the License.
 * A copy of the License is located at
 * 
 *  http://aws.amazon.com/apache2.0
 * 
 * or in the "license" file accompanying this file. This file is distributed
 * on an "AS IS" BASIS, WITHOUT WARRANTIES OR CONDITIONS OF ANY KIND, either
 * express or implied. See the License for the specific language governing
 * permissions and limitations under the License.
 */

/*
 * Do not modify this file. This file is generated from the codedeploy-2014-10-06.normal.json service model.
 */
using System;
using System.Collections.Generic;
using System.Xml.Serialization;
using System.Text;
using System.IO;
using System.Net;

using Amazon.Runtime;
using Amazon.Runtime.Internal;

namespace Amazon.CodeDeploy.Model
{
    /// <summary>
    /// The Amazon ECS service is associated with more than one deployment groups. An Amazon
    /// ECS service can be associated with only one deployment group.
    /// </summary>
<<<<<<< HEAD
#if !NETSTANDARD
=======
    #if !PCL && !NETSTANDARD
>>>>>>> 1327e649
    [Serializable]
    #endif
    public partial class ECSServiceMappingLimitExceededException : AmazonCodeDeployException
    {

        /// <summary>
        /// Constructs a new ECSServiceMappingLimitExceededException with the specified error
        /// message.
        /// </summary>
        /// <param name="message">
        /// Describes the error encountered.
        /// </param>
        public ECSServiceMappingLimitExceededException(string message) 
            : base(message) {}

        /// <summary>
        /// Construct instance of ECSServiceMappingLimitExceededException
        /// </summary>
        /// <param name="message"></param>
        /// <param name="innerException"></param>
        public ECSServiceMappingLimitExceededException(string message, Exception innerException) 
            : base(message, innerException) {}

        /// <summary>
        /// Construct instance of ECSServiceMappingLimitExceededException
        /// </summary>
        /// <param name="innerException"></param>
        public ECSServiceMappingLimitExceededException(Exception innerException) 
            : base(innerException) {}

        /// <summary>
        /// Construct instance of ECSServiceMappingLimitExceededException
        /// </summary>
        /// <param name="message"></param>
        /// <param name="innerException"></param>
        /// <param name="errorType"></param>
        /// <param name="errorCode"></param>
        /// <param name="requestId"></param>
        /// <param name="statusCode"></param>
        public ECSServiceMappingLimitExceededException(string message, Exception innerException, ErrorType errorType, string errorCode, string requestId, HttpStatusCode statusCode) 
            : base(message, innerException, errorType, errorCode, requestId, statusCode) {}

        /// <summary>
        /// Construct instance of ECSServiceMappingLimitExceededException
        /// </summary>
        /// <param name="message"></param>
        /// <param name="errorType"></param>
        /// <param name="errorCode"></param>
        /// <param name="requestId"></param>
        /// <param name="statusCode"></param>
        public ECSServiceMappingLimitExceededException(string message, ErrorType errorType, string errorCode, string requestId, HttpStatusCode statusCode) 
            : base(message, errorType, errorCode, requestId, statusCode) {}


#if !NETSTANDARD
        /// <summary>
        /// Constructs a new instance of the ECSServiceMappingLimitExceededException class with serialized data.
        /// </summary>
        /// <param name="info">The <see cref="T:System.Runtime.Serialization.SerializationInfo" /> that holds the serialized object data about the exception being thrown.</param>
        /// <param name="context">The <see cref="T:System.Runtime.Serialization.StreamingContext" /> that contains contextual information about the source or destination.</param>
        /// <exception cref="T:System.ArgumentNullException">The <paramref name="info" /> parameter is null. </exception>
        /// <exception cref="T:System.Runtime.Serialization.SerializationException">The class name is null or <see cref="P:System.Exception.HResult" /> is zero (0). </exception>
        protected ECSServiceMappingLimitExceededException(System.Runtime.Serialization.SerializationInfo info, System.Runtime.Serialization.StreamingContext context)
            : base(info, context)
        {
        }

        /// <summary>
        /// Sets the <see cref="T:System.Runtime.Serialization.SerializationInfo" /> with information about the exception.
        /// </summary>
        /// <param name="info">The <see cref="T:System.Runtime.Serialization.SerializationInfo" /> that holds the serialized object data about the exception being thrown.</param>
        /// <param name="context">The <see cref="T:System.Runtime.Serialization.StreamingContext" /> that contains contextual information about the source or destination.</param>
        /// <exception cref="T:System.ArgumentNullException">The <paramref name="info" /> parameter is a null reference (Nothing in Visual Basic). </exception>
#if BCL35
        [System.Security.Permissions.SecurityPermission(
            System.Security.Permissions.SecurityAction.LinkDemand,
            Flags = System.Security.Permissions.SecurityPermissionFlag.SerializationFormatter)]
#endif
        [System.Security.SecurityCritical]
        // These FxCop rules are giving false-positives for this method
        [System.Diagnostics.CodeAnalysis.SuppressMessage("Microsoft.Security", "CA2123:OverrideLinkDemandsShouldBeIdenticalToBase")]
        [System.Diagnostics.CodeAnalysis.SuppressMessage("Microsoft.Security", "CA2134:MethodsMustOverrideWithConsistentTransparencyFxCopRule")]
        public override void GetObjectData(System.Runtime.Serialization.SerializationInfo info, System.Runtime.Serialization.StreamingContext context)
        {
            base.GetObjectData(info, context);
        }
#endif

    }
}<|MERGE_RESOLUTION|>--- conflicted
+++ resolved
@@ -32,11 +32,7 @@
     /// The Amazon ECS service is associated with more than one deployment groups. An Amazon
     /// ECS service can be associated with only one deployment group.
     /// </summary>
-<<<<<<< HEAD
-#if !NETSTANDARD
-=======
-    #if !PCL && !NETSTANDARD
->>>>>>> 1327e649
+    #if !NETSTANDARD
     [Serializable]
     #endif
     public partial class ECSServiceMappingLimitExceededException : AmazonCodeDeployException
