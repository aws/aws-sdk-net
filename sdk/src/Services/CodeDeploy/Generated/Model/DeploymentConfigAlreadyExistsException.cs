/*
 * Copyright 2010-2014 Amazon.com, Inc. or its affiliates. All Rights Reserved.
 * 
 * Licensed under the Apache License, Version 2.0 (the "License").
 * You may not use this file except in compliance with the License.
 * A copy of the License is located at
 * 
 *  http://aws.amazon.com/apache2.0
 * 
 * or in the "license" file accompanying this file. This file is distributed
 * on an "AS IS" BASIS, WITHOUT WARRANTIES OR CONDITIONS OF ANY KIND, either
 * express or implied. See the License for the specific language governing
 * permissions and limitations under the License.
 */

/*
 * Do not modify this file. This file is generated from the codedeploy-2014-10-06.normal.json service model.
 */
using System;
using System.Collections.Generic;
using System.Xml.Serialization;
using System.Text;
using System.IO;
using System.Net;

using Amazon.Runtime;
using Amazon.Runtime.Internal;

namespace Amazon.CodeDeploy.Model
{
    /// <summary>
    /// A deployment configuration with the specified name with the IAM user or AWS account
    /// already exists.
    /// </summary>
<<<<<<< HEAD
#if !NETSTANDARD
=======
    #if !PCL && !NETSTANDARD
>>>>>>> 1327e649
    [Serializable]
    #endif
    public partial class DeploymentConfigAlreadyExistsException : AmazonCodeDeployException
    {

        /// <summary>
        /// Constructs a new DeploymentConfigAlreadyExistsException with the specified error
        /// message.
        /// </summary>
        /// <param name="message">
        /// Describes the error encountered.
        /// </param>
        public DeploymentConfigAlreadyExistsException(string message) 
            : base(message) {}

        /// <summary>
        /// Construct instance of DeploymentConfigAlreadyExistsException
        /// </summary>
        /// <param name="message"></param>
        /// <param name="innerException"></param>
        public DeploymentConfigAlreadyExistsException(string message, Exception innerException) 
            : base(message, innerException) {}

        /// <summary>
        /// Construct instance of DeploymentConfigAlreadyExistsException
        /// </summary>
        /// <param name="innerException"></param>
        public DeploymentConfigAlreadyExistsException(Exception innerException) 
            : base(innerException) {}

        /// <summary>
        /// Construct instance of DeploymentConfigAlreadyExistsException
        /// </summary>
        /// <param name="message"></param>
        /// <param name="innerException"></param>
        /// <param name="errorType"></param>
        /// <param name="errorCode"></param>
        /// <param name="requestId"></param>
        /// <param name="statusCode"></param>
        public DeploymentConfigAlreadyExistsException(string message, Exception innerException, ErrorType errorType, string errorCode, string requestId, HttpStatusCode statusCode) 
            : base(message, innerException, errorType, errorCode, requestId, statusCode) {}

        /// <summary>
        /// Construct instance of DeploymentConfigAlreadyExistsException
        /// </summary>
        /// <param name="message"></param>
        /// <param name="errorType"></param>
        /// <param name="errorCode"></param>
        /// <param name="requestId"></param>
        /// <param name="statusCode"></param>
        public DeploymentConfigAlreadyExistsException(string message, ErrorType errorType, string errorCode, string requestId, HttpStatusCode statusCode) 
            : base(message, errorType, errorCode, requestId, statusCode) {}


#if !NETSTANDARD
        /// <summary>
        /// Constructs a new instance of the DeploymentConfigAlreadyExistsException class with serialized data.
        /// </summary>
        /// <param name="info">The <see cref="T:System.Runtime.Serialization.SerializationInfo" /> that holds the serialized object data about the exception being thrown.</param>
        /// <param name="context">The <see cref="T:System.Runtime.Serialization.StreamingContext" /> that contains contextual information about the source or destination.</param>
        /// <exception cref="T:System.ArgumentNullException">The <paramref name="info" /> parameter is null. </exception>
        /// <exception cref="T:System.Runtime.Serialization.SerializationException">The class name is null or <see cref="P:System.Exception.HResult" /> is zero (0). </exception>
        protected DeploymentConfigAlreadyExistsException(System.Runtime.Serialization.SerializationInfo info, System.Runtime.Serialization.StreamingContext context)
            : base(info, context)
        {
        }

        /// <summary>
        /// Sets the <see cref="T:System.Runtime.Serialization.SerializationInfo" /> with information about the exception.
        /// </summary>
        /// <param name="info">The <see cref="T:System.Runtime.Serialization.SerializationInfo" /> that holds the serialized object data about the exception being thrown.</param>
        /// <param name="context">The <see cref="T:System.Runtime.Serialization.StreamingContext" /> that contains contextual information about the source or destination.</param>
        /// <exception cref="T:System.ArgumentNullException">The <paramref name="info" /> parameter is a null reference (Nothing in Visual Basic). </exception>
#if BCL35
        [System.Security.Permissions.SecurityPermission(
            System.Security.Permissions.SecurityAction.LinkDemand,
            Flags = System.Security.Permissions.SecurityPermissionFlag.SerializationFormatter)]
#endif
        [System.Security.SecurityCritical]
        // These FxCop rules are giving false-positives for this method
        [System.Diagnostics.CodeAnalysis.SuppressMessage("Microsoft.Security", "CA2123:OverrideLinkDemandsShouldBeIdenticalToBase")]
        [System.Diagnostics.CodeAnalysis.SuppressMessage("Microsoft.Security", "CA2134:MethodsMustOverrideWithConsistentTransparencyFxCopRule")]
        public override void GetObjectData(System.Runtime.Serialization.SerializationInfo info, System.Runtime.Serialization.StreamingContext context)
        {
            base.GetObjectData(info, context);
        }
#endif

    }
}<|MERGE_RESOLUTION|>--- conflicted
+++ resolved
@@ -32,11 +32,7 @@
     /// A deployment configuration with the specified name with the IAM user or AWS account
     /// already exists.
     /// </summary>
-<<<<<<< HEAD
-#if !NETSTANDARD
-=======
-    #if !PCL && !NETSTANDARD
->>>>>>> 1327e649
+    #if !NETSTANDARD
     [Serializable]
     #endif
     public partial class DeploymentConfigAlreadyExistsException : AmazonCodeDeployException
