/*
 * Copyright 2010-2014 Amazon.com, Inc. or its affiliates. All Rights Reserved.
 * 
 * Licensed under the Apache License, Version 2.0 (the "License").
 * You may not use this file except in compliance with the License.
 * A copy of the License is located at
 * 
 *  http://aws.amazon.com/apache2.0
 * 
 * or in the "license" file accompanying this file. This file is distributed
 * on an "AS IS" BASIS, WITHOUT WARRANTIES OR CONDITIONS OF ANY KIND, either
 * express or implied. See the License for the specific language governing
 * permissions and limitations under the License.
 */

/*
 * Do not modify this file. This file is generated from the transcribe-2017-10-26.normal.json service model.
 */
using System;
using System.Collections.Generic;
using System.Xml.Serialization;
using System.Text;
using System.IO;
using System.Net;

using Amazon.Runtime;
using Amazon.Runtime.Internal;

namespace Amazon.TranscribeService.Model
{
    /// <summary>
    /// We can't find the requested resource. Check the name and try your request again.
    /// </summary>
<<<<<<< HEAD
#if !NETSTANDARD
=======
    #if !PCL && !NETSTANDARD
>>>>>>> 1327e649
    [Serializable]
    #endif
    public partial class NotFoundException : AmazonTranscribeServiceException
    {

        /// <summary>
        /// Constructs a new NotFoundException with the specified error
        /// message.
        /// </summary>
        /// <param name="message">
        /// Describes the error encountered.
        /// </param>
        public NotFoundException(string message) 
            : base(message) {}

        /// <summary>
        /// Construct instance of NotFoundException
        /// </summary>
        /// <param name="message"></param>
        /// <param name="innerException"></param>
        public NotFoundException(string message, Exception innerException) 
            : base(message, innerException) {}

        /// <summary>
        /// Construct instance of NotFoundException
        /// </summary>
        /// <param name="innerException"></param>
        public NotFoundException(Exception innerException) 
            : base(innerException) {}

        /// <summary>
        /// Construct instance of NotFoundException
        /// </summary>
        /// <param name="message"></param>
        /// <param name="innerException"></param>
        /// <param name="errorType"></param>
        /// <param name="errorCode"></param>
        /// <param name="requestId"></param>
        /// <param name="statusCode"></param>
        public NotFoundException(string message, Exception innerException, ErrorType errorType, string errorCode, string requestId, HttpStatusCode statusCode) 
            : base(message, innerException, errorType, errorCode, requestId, statusCode) {}

        /// <summary>
        /// Construct instance of NotFoundException
        /// </summary>
        /// <param name="message"></param>
        /// <param name="errorType"></param>
        /// <param name="errorCode"></param>
        /// <param name="requestId"></param>
        /// <param name="statusCode"></param>
        public NotFoundException(string message, ErrorType errorType, string errorCode, string requestId, HttpStatusCode statusCode) 
            : base(message, errorType, errorCode, requestId, statusCode) {}


#if !NETSTANDARD
        /// <summary>
        /// Constructs a new instance of the NotFoundException class with serialized data.
        /// </summary>
        /// <param name="info">The <see cref="T:System.Runtime.Serialization.SerializationInfo" /> that holds the serialized object data about the exception being thrown.</param>
        /// <param name="context">The <see cref="T:System.Runtime.Serialization.StreamingContext" /> that contains contextual information about the source or destination.</param>
        /// <exception cref="T:System.ArgumentNullException">The <paramref name="info" /> parameter is null. </exception>
        /// <exception cref="T:System.Runtime.Serialization.SerializationException">The class name is null or <see cref="P:System.Exception.HResult" /> is zero (0). </exception>
        protected NotFoundException(System.Runtime.Serialization.SerializationInfo info, System.Runtime.Serialization.StreamingContext context)
            : base(info, context)
        {
        }

        /// <summary>
        /// Sets the <see cref="T:System.Runtime.Serialization.SerializationInfo" /> with information about the exception.
        /// </summary>
        /// <param name="info">The <see cref="T:System.Runtime.Serialization.SerializationInfo" /> that holds the serialized object data about the exception being thrown.</param>
        /// <param name="context">The <see cref="T:System.Runtime.Serialization.StreamingContext" /> that contains contextual information about the source or destination.</param>
        /// <exception cref="T:System.ArgumentNullException">The <paramref name="info" /> parameter is a null reference (Nothing in Visual Basic). </exception>
#if BCL35
        [System.Security.Permissions.SecurityPermission(
            System.Security.Permissions.SecurityAction.LinkDemand,
            Flags = System.Security.Permissions.SecurityPermissionFlag.SerializationFormatter)]
#endif
        [System.Security.SecurityCritical]
        // These FxCop rules are giving false-positives for this method
        [System.Diagnostics.CodeAnalysis.SuppressMessage("Microsoft.Security", "CA2123:OverrideLinkDemandsShouldBeIdenticalToBase")]
        [System.Diagnostics.CodeAnalysis.SuppressMessage("Microsoft.Security", "CA2134:MethodsMustOverrideWithConsistentTransparencyFxCopRule")]
        public override void GetObjectData(System.Runtime.Serialization.SerializationInfo info, System.Runtime.Serialization.StreamingContext context)
        {
            base.GetObjectData(info, context);
        }
#endif

    }
}<|MERGE_RESOLUTION|>--- conflicted
+++ resolved
@@ -31,11 +31,7 @@
     /// <summary>
     /// We can't find the requested resource. Check the name and try your request again.
     /// </summary>
-<<<<<<< HEAD
-#if !NETSTANDARD
-=======
-    #if !PCL && !NETSTANDARD
->>>>>>> 1327e649
+    #if !NETSTANDARD
     [Serializable]
     #endif
     public partial class NotFoundException : AmazonTranscribeServiceException
