--- conflicted
+++ resolved
@@ -32,11 +32,7 @@
     public partial class AmazonAutoScalingPlansConfig : ClientConfig
     {
         private static readonly string UserAgentString =
-<<<<<<< HEAD
             InternalSDKUtils.BuildUserAgentString("3.5.0.0");
-=======
-            InternalSDKUtils.BuildUserAgentString("3.3.101.6");
->>>>>>> efcf4184
 
         private string _userAgent = UserAgentString;
 
