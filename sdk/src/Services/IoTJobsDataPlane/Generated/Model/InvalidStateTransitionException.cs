--- conflicted
+++ resolved
@@ -34,11 +34,7 @@
     /// in state SUCCESS to state IN_PROGRESS). In this case, the body of the error message
     /// also contains the executionState field.
     /// </summary>
-<<<<<<< HEAD
-#if !NETSTANDARD
-=======
-    #if !PCL && !NETSTANDARD
->>>>>>> 1327e649
+    #if !NETSTANDARD
     [Serializable]
     #endif
     public partial class InvalidStateTransitionException : AmazonIoTJobsDataPlaneException
