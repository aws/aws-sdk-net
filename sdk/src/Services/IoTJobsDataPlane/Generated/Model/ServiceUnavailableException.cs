--- conflicted
+++ resolved
@@ -31,11 +31,7 @@
     /// <summary>
     /// The service is temporarily unavailable.
     /// </summary>
-<<<<<<< HEAD
-#if !NETSTANDARD
-=======
-    #if !PCL && !NETSTANDARD
->>>>>>> 1327e649
+    #if !NETSTANDARD
     [Serializable]
     #endif
     public partial class ServiceUnavailableException : AmazonIoTJobsDataPlaneException
