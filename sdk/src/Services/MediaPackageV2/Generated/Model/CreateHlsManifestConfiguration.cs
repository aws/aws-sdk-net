/*
 * Copyright Amazon.com, Inc. or its affiliates. All Rights Reserved.
 * 
 * Licensed under the Apache License, Version 2.0 (the "License").
 * You may not use this file except in compliance with the License.
 * A copy of the License is located at
 * 
 *  http://aws.amazon.com/apache2.0
 * 
 * or in the "license" file accompanying this file. This file is distributed
 * on an "AS IS" BASIS, WITHOUT WARRANTIES OR CONDITIONS OF ANY KIND, either
 * express or implied. See the License for the specific language governing
 * permissions and limitations under the License.
 */

/*
 * Do not modify this file. This file is generated from the mediapackagev2-2022-12-25.normal.json service model.
 */
using System;
using System.Collections.Generic;
using System.Xml.Serialization;
using System.Text;
using System.IO;
using System.Net;

using Amazon.Runtime;
using Amazon.Runtime.Internal;

namespace Amazon.MediaPackageV2.Model
{
    /// <summary>
    /// Create an HTTP live streaming (HLS) manifest configuration.
    /// </summary>
    public partial class CreateHlsManifestConfiguration
    {
        private string _childManifestName;
        private FilterConfiguration _filterConfiguration;
        private string _manifestName;
        private int? _manifestWindowSeconds;
        private int? _programDateTimeIntervalSeconds;
        private ScteHls _scteHls;

        /// <summary>
        /// Gets and sets the property ChildManifestName. 
        /// <para>
        /// A short string that's appended to the endpoint URL. The child manifest name creates
        /// a unique path to this endpoint. If you don't enter a value, MediaPackage uses the
        /// default manifest name, index, with an added suffix to distinguish it from the manifest
        /// name. The manifestName on the HLSManifest object overrides the manifestName you provided
        /// on the originEndpoint object.
        /// </para>
        /// </summary>
        [AWSProperty(Min=1, Max=256)]
        public string ChildManifestName
        {
            get { return this._childManifestName; }
            set { this._childManifestName = value; }
        }

        // Check to see if ChildManifestName property is set
        internal bool IsSetChildManifestName()
        {
            return this._childManifestName != null;
        }

        /// <summary>
        /// Gets and sets the property FilterConfiguration.
        /// </summary>
        public FilterConfiguration FilterConfiguration
        {
            get { return this._filterConfiguration; }
            set { this._filterConfiguration = value; }
        }

        // Check to see if FilterConfiguration property is set
        internal bool IsSetFilterConfiguration()
        {
            return this._filterConfiguration != null;
        }

        /// <summary>
        /// Gets and sets the property ManifestName. 
        /// <para>
        /// A short short string that's appended to the endpoint URL. The manifest name creates
        /// a unique path to this endpoint. If you don't enter a value, MediaPackage uses the
        /// default manifest name, index. MediaPackage automatically inserts the format extension,
        /// such as .m3u8. You can't use the same manifest name if you use HLS manifest and low-latency
        /// HLS manifest. The manifestName on the HLSManifest object overrides the manifestName
        /// you provided on the originEndpoint object.
        /// </para>
        /// </summary>
        [AWSProperty(Required=true, Min=1, Max=256)]
        public string ManifestName
        {
            get { return this._manifestName; }
            set { this._manifestName = value; }
        }

        // Check to see if ManifestName property is set
        internal bool IsSetManifestName()
        {
            return this._manifestName != null;
        }

        /// <summary>
        /// Gets and sets the property ManifestWindowSeconds. 
        /// <para>
        /// The total duration (in seconds) of the manifest's content.
        /// </para>
        /// </summary>
<<<<<<< HEAD
        [AWSProperty(Min=30, Max=900)]
        public int? ManifestWindowSeconds
=======
        [AWSProperty(Min=30)]
        public int ManifestWindowSeconds
>>>>>>> 884027ba
        {
            get { return this._manifestWindowSeconds; }
            set { this._manifestWindowSeconds = value; }
        }

        // Check to see if ManifestWindowSeconds property is set
        internal bool IsSetManifestWindowSeconds()
        {
            return this._manifestWindowSeconds.HasValue; 
        }

        /// <summary>
        /// Gets and sets the property ProgramDateTimeIntervalSeconds. 
        /// <para>
        /// Inserts EXT-X-PROGRAM-DATE-TIME tags in the output manifest at the interval that you
        /// specify. If you don't enter an interval, EXT-X-PROGRAM-DATE-TIME tags aren't included
        /// in the manifest. The tags sync the stream to the wall clock so that viewers can seek
        /// to a specific time in the playback timeline on the player. ID3Timed metadata messages
        /// generate every 5 seconds whenever the content is ingested.
        /// </para>
        ///  
        /// <para>
        /// Irrespective of this parameter, if any ID3Timed metadata is in the HLS input, it is
        /// passed through to the HLS output.
        /// </para>
        /// </summary>
        [AWSProperty(Min=1, Max=1209600)]
        public int? ProgramDateTimeIntervalSeconds
        {
            get { return this._programDateTimeIntervalSeconds; }
            set { this._programDateTimeIntervalSeconds = value; }
        }

        // Check to see if ProgramDateTimeIntervalSeconds property is set
        internal bool IsSetProgramDateTimeIntervalSeconds()
        {
            return this._programDateTimeIntervalSeconds.HasValue; 
        }

        /// <summary>
        /// Gets and sets the property ScteHls.
        /// </summary>
        public ScteHls ScteHls
        {
            get { return this._scteHls; }
            set { this._scteHls = value; }
        }

        // Check to see if ScteHls property is set
        internal bool IsSetScteHls()
        {
            return this._scteHls != null;
        }

    }
}<|MERGE_RESOLUTION|>--- conflicted
+++ resolved
@@ -108,13 +108,8 @@
         /// The total duration (in seconds) of the manifest's content.
         /// </para>
         /// </summary>
-<<<<<<< HEAD
-        [AWSProperty(Min=30, Max=900)]
+        [AWSProperty(Min=30)]
         public int? ManifestWindowSeconds
-=======
-        [AWSProperty(Min=30)]
-        public int ManifestWindowSeconds
->>>>>>> 884027ba
         {
             get { return this._manifestWindowSeconds; }
             set { this._manifestWindowSeconds = value; }
