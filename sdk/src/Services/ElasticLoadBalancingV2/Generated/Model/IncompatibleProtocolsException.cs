--- conflicted
+++ resolved
@@ -31,11 +31,7 @@
     /// <summary>
     /// The specified configuration is not valid with this protocol.
     /// </summary>
-<<<<<<< HEAD
-#if !NETSTANDARD
-=======
-    #if !PCL && !NETSTANDARD
->>>>>>> 1327e649
+    #if !NETSTANDARD
     [Serializable]
     #endif
     public partial class IncompatibleProtocolsException : AmazonElasticLoadBalancingV2Exception
