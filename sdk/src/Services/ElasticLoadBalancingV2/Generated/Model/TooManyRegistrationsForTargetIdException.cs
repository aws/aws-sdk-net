--- conflicted
+++ resolved
@@ -32,11 +32,7 @@
     /// You've reached the limit on the number of times a target can be registered with a
     /// load balancer.
     /// </summary>
-<<<<<<< HEAD
-#if !NETSTANDARD
-=======
-    #if !PCL && !NETSTANDARD
->>>>>>> 1327e649
+    #if !NETSTANDARD
     [Serializable]
     #endif
     public partial class TooManyRegistrationsForTargetIdException : AmazonElasticLoadBalancingV2Exception
