--- conflicted
+++ resolved
@@ -33,11 +33,7 @@
     /// of the relevant resources, or use <a href="https://docs.aws.amazon.com/servicequotas/latest/userguide/intro.html">Service
     /// Quotas</a> to request a service quota increase.
     /// </summary>
-<<<<<<< HEAD
-#if !NETSTANDARD
-=======
-    #if !PCL && !NETSTANDARD
->>>>>>> 1327e649
+    #if !NETSTANDARD
     [Serializable]
     #endif
     public partial class ServiceQuotaExceededException : AmazonCodeGuruProfilerException
