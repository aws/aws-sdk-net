/*
 * Copyright 2010-2014 Amazon.com, Inc. or its affiliates. All Rights Reserved.
 * 
 * Licensed under the Apache License, Version 2.0 (the "License").
 * You may not use this file except in compliance with the License.
 * A copy of the License is located at
 * 
 *  http://aws.amazon.com/apache2.0
 * 
 * or in the "license" file accompanying this file. This file is distributed
 * on an "AS IS" BASIS, WITHOUT WARRANTIES OR CONDITIONS OF ANY KIND, either
 * express or implied. See the License for the specific language governing
 * permissions and limitations under the License.
 */

/*
 * Do not modify this file. This file is generated from the globalaccelerator-2018-08-08.normal.json service model.
 */
using System;
using System.Collections.Generic;
using System.Xml.Serialization;
using System.Text;
using System.IO;
using System.Net;

using Amazon.Runtime;
using Amazon.Runtime.Internal;

namespace Amazon.GlobalAccelerator.Model
{
    /// <summary>
    /// The accelerator that you specified has a listener associated with it. You must remove
    /// all dependent resources from an accelerator before you can delete it.
    /// </summary>
<<<<<<< HEAD
#if !NETSTANDARD
=======
    #if !PCL && !NETSTANDARD
>>>>>>> 1327e649
    [Serializable]
    #endif
    public partial class AssociatedListenerFoundException : AmazonGlobalAcceleratorException
    {

        /// <summary>
        /// Constructs a new AssociatedListenerFoundException with the specified error
        /// message.
        /// </summary>
        /// <param name="message">
        /// Describes the error encountered.
        /// </param>
        public AssociatedListenerFoundException(string message) 
            : base(message) {}

        /// <summary>
        /// Construct instance of AssociatedListenerFoundException
        /// </summary>
        /// <param name="message"></param>
        /// <param name="innerException"></param>
        public AssociatedListenerFoundException(string message, Exception innerException) 
            : base(message, innerException) {}

        /// <summary>
        /// Construct instance of AssociatedListenerFoundException
        /// </summary>
        /// <param name="innerException"></param>
        public AssociatedListenerFoundException(Exception innerException) 
            : base(innerException) {}

        /// <summary>
        /// Construct instance of AssociatedListenerFoundException
        /// </summary>
        /// <param name="message"></param>
        /// <param name="innerException"></param>
        /// <param name="errorType"></param>
        /// <param name="errorCode"></param>
        /// <param name="requestId"></param>
        /// <param name="statusCode"></param>
        public AssociatedListenerFoundException(string message, Exception innerException, ErrorType errorType, string errorCode, string requestId, HttpStatusCode statusCode) 
            : base(message, innerException, errorType, errorCode, requestId, statusCode) {}

        /// <summary>
        /// Construct instance of AssociatedListenerFoundException
        /// </summary>
        /// <param name="message"></param>
        /// <param name="errorType"></param>
        /// <param name="errorCode"></param>
        /// <param name="requestId"></param>
        /// <param name="statusCode"></param>
        public AssociatedListenerFoundException(string message, ErrorType errorType, string errorCode, string requestId, HttpStatusCode statusCode) 
            : base(message, errorType, errorCode, requestId, statusCode) {}


#if !NETSTANDARD
        /// <summary>
        /// Constructs a new instance of the AssociatedListenerFoundException class with serialized data.
        /// </summary>
        /// <param name="info">The <see cref="T:System.Runtime.Serialization.SerializationInfo" /> that holds the serialized object data about the exception being thrown.</param>
        /// <param name="context">The <see cref="T:System.Runtime.Serialization.StreamingContext" /> that contains contextual information about the source or destination.</param>
        /// <exception cref="T:System.ArgumentNullException">The <paramref name="info" /> parameter is null. </exception>
        /// <exception cref="T:System.Runtime.Serialization.SerializationException">The class name is null or <see cref="P:System.Exception.HResult" /> is zero (0). </exception>
        protected AssociatedListenerFoundException(System.Runtime.Serialization.SerializationInfo info, System.Runtime.Serialization.StreamingContext context)
            : base(info, context)
        {
        }

        /// <summary>
        /// Sets the <see cref="T:System.Runtime.Serialization.SerializationInfo" /> with information about the exception.
        /// </summary>
        /// <param name="info">The <see cref="T:System.Runtime.Serialization.SerializationInfo" /> that holds the serialized object data about the exception being thrown.</param>
        /// <param name="context">The <see cref="T:System.Runtime.Serialization.StreamingContext" /> that contains contextual information about the source or destination.</param>
        /// <exception cref="T:System.ArgumentNullException">The <paramref name="info" /> parameter is a null reference (Nothing in Visual Basic). </exception>
#if BCL35
        [System.Security.Permissions.SecurityPermission(
            System.Security.Permissions.SecurityAction.LinkDemand,
            Flags = System.Security.Permissions.SecurityPermissionFlag.SerializationFormatter)]
#endif
        [System.Security.SecurityCritical]
        // These FxCop rules are giving false-positives for this method
        [System.Diagnostics.CodeAnalysis.SuppressMessage("Microsoft.Security", "CA2123:OverrideLinkDemandsShouldBeIdenticalToBase")]
        [System.Diagnostics.CodeAnalysis.SuppressMessage("Microsoft.Security", "CA2134:MethodsMustOverrideWithConsistentTransparencyFxCopRule")]
        public override void GetObjectData(System.Runtime.Serialization.SerializationInfo info, System.Runtime.Serialization.StreamingContext context)
        {
            base.GetObjectData(info, context);
        }
#endif

    }
}<|MERGE_RESOLUTION|>--- conflicted
+++ resolved
@@ -32,11 +32,7 @@
     /// The accelerator that you specified has a listener associated with it. You must remove
     /// all dependent resources from an accelerator before you can delete it.
     /// </summary>
-<<<<<<< HEAD
-#if !NETSTANDARD
-=======
-    #if !PCL && !NETSTANDARD
->>>>>>> 1327e649
+    #if !NETSTANDARD
     [Serializable]
     #endif
     public partial class AssociatedListenerFoundException : AmazonGlobalAcceleratorException
