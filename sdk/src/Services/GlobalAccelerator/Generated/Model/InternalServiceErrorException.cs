/*
 * Copyright 2010-2014 Amazon.com, Inc. or its affiliates. All Rights Reserved.
 * 
 * Licensed under the Apache License, Version 2.0 (the "License").
 * You may not use this file except in compliance with the License.
 * A copy of the License is located at
 * 
 *  http://aws.amazon.com/apache2.0
 * 
 * or in the "license" file accompanying this file. This file is distributed
 * on an "AS IS" BASIS, WITHOUT WARRANTIES OR CONDITIONS OF ANY KIND, either
 * express or implied. See the License for the specific language governing
 * permissions and limitations under the License.
 */

/*
 * Do not modify this file. This file is generated from the globalaccelerator-2018-08-08.normal.json service model.
 */
using System;
using System.Collections.Generic;
using System.Xml.Serialization;
using System.Text;
using System.IO;
using System.Net;

using Amazon.Runtime;
using Amazon.Runtime.Internal;

namespace Amazon.GlobalAccelerator.Model
{
    /// <summary>
    /// There was an internal error for AWS Global Accelerator.
    /// </summary>
<<<<<<< HEAD
#if !NETSTANDARD
=======
    #if !PCL && !NETSTANDARD
>>>>>>> 1327e649
    [Serializable]
    #endif
    public partial class InternalServiceErrorException : AmazonGlobalAcceleratorException
    {

        /// <summary>
        /// Constructs a new InternalServiceErrorException with the specified error
        /// message.
        /// </summary>
        /// <param name="message">
        /// Describes the error encountered.
        /// </param>
        public InternalServiceErrorException(string message) 
            : base(message) {}

        /// <summary>
        /// Construct instance of InternalServiceErrorException
        /// </summary>
        /// <param name="message"></param>
        /// <param name="innerException"></param>
        public InternalServiceErrorException(string message, Exception innerException) 
            : base(message, innerException) {}

        /// <summary>
        /// Construct instance of InternalServiceErrorException
        /// </summary>
        /// <param name="innerException"></param>
        public InternalServiceErrorException(Exception innerException) 
            : base(innerException) {}

        /// <summary>
        /// Construct instance of InternalServiceErrorException
        /// </summary>
        /// <param name="message"></param>
        /// <param name="innerException"></param>
        /// <param name="errorType"></param>
        /// <param name="errorCode"></param>
        /// <param name="requestId"></param>
        /// <param name="statusCode"></param>
        public InternalServiceErrorException(string message, Exception innerException, ErrorType errorType, string errorCode, string requestId, HttpStatusCode statusCode) 
            : base(message, innerException, errorType, errorCode, requestId, statusCode) {}

        /// <summary>
        /// Construct instance of InternalServiceErrorException
        /// </summary>
        /// <param name="message"></param>
        /// <param name="errorType"></param>
        /// <param name="errorCode"></param>
        /// <param name="requestId"></param>
        /// <param name="statusCode"></param>
        public InternalServiceErrorException(string message, ErrorType errorType, string errorCode, string requestId, HttpStatusCode statusCode) 
            : base(message, errorType, errorCode, requestId, statusCode) {}


#if !NETSTANDARD
        /// <summary>
        /// Constructs a new instance of the InternalServiceErrorException class with serialized data.
        /// </summary>
        /// <param name="info">The <see cref="T:System.Runtime.Serialization.SerializationInfo" /> that holds the serialized object data about the exception being thrown.</param>
        /// <param name="context">The <see cref="T:System.Runtime.Serialization.StreamingContext" /> that contains contextual information about the source or destination.</param>
        /// <exception cref="T:System.ArgumentNullException">The <paramref name="info" /> parameter is null. </exception>
        /// <exception cref="T:System.Runtime.Serialization.SerializationException">The class name is null or <see cref="P:System.Exception.HResult" /> is zero (0). </exception>
        protected InternalServiceErrorException(System.Runtime.Serialization.SerializationInfo info, System.Runtime.Serialization.StreamingContext context)
            : base(info, context)
        {
        }

        /// <summary>
        /// Sets the <see cref="T:System.Runtime.Serialization.SerializationInfo" /> with information about the exception.
        /// </summary>
        /// <param name="info">The <see cref="T:System.Runtime.Serialization.SerializationInfo" /> that holds the serialized object data about the exception being thrown.</param>
        /// <param name="context">The <see cref="T:System.Runtime.Serialization.StreamingContext" /> that contains contextual information about the source or destination.</param>
        /// <exception cref="T:System.ArgumentNullException">The <paramref name="info" /> parameter is a null reference (Nothing in Visual Basic). </exception>
#if BCL35
        [System.Security.Permissions.SecurityPermission(
            System.Security.Permissions.SecurityAction.LinkDemand,
            Flags = System.Security.Permissions.SecurityPermissionFlag.SerializationFormatter)]
#endif
        [System.Security.SecurityCritical]
        // These FxCop rules are giving false-positives for this method
        [System.Diagnostics.CodeAnalysis.SuppressMessage("Microsoft.Security", "CA2123:OverrideLinkDemandsShouldBeIdenticalToBase")]
        [System.Diagnostics.CodeAnalysis.SuppressMessage("Microsoft.Security", "CA2134:MethodsMustOverrideWithConsistentTransparencyFxCopRule")]
        public override void GetObjectData(System.Runtime.Serialization.SerializationInfo info, System.Runtime.Serialization.StreamingContext context)
        {
            base.GetObjectData(info, context);
        }
#endif

    }
}<|MERGE_RESOLUTION|>--- conflicted
+++ resolved
@@ -31,11 +31,7 @@
     /// <summary>
     /// There was an internal error for AWS Global Accelerator.
     /// </summary>
-<<<<<<< HEAD
-#if !NETSTANDARD
-=======
-    #if !PCL && !NETSTANDARD
->>>>>>> 1327e649
+    #if !NETSTANDARD
     [Serializable]
     #endif
     public partial class InternalServiceErrorException : AmazonGlobalAcceleratorException
