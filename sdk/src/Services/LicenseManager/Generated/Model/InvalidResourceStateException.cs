/*
 * Copyright 2010-2014 Amazon.com, Inc. or its affiliates. All Rights Reserved.
 * 
 * Licensed under the Apache License, Version 2.0 (the "License").
 * You may not use this file except in compliance with the License.
 * A copy of the License is located at
 * 
 *  http://aws.amazon.com/apache2.0
 * 
 * or in the "license" file accompanying this file. This file is distributed
 * on an "AS IS" BASIS, WITHOUT WARRANTIES OR CONDITIONS OF ANY KIND, either
 * express or implied. See the License for the specific language governing
 * permissions and limitations under the License.
 */

/*
 * Do not modify this file. This file is generated from the license-manager-2018-08-01.normal.json service model.
 */
using System;
using System.Collections.Generic;
using System.Xml.Serialization;
using System.Text;
using System.IO;
using System.Net;

using Amazon.Runtime;
using Amazon.Runtime.Internal;

namespace Amazon.LicenseManager.Model
{
    /// <summary>
    /// License Manager cannot allocate a license to a resource because of its state. 
    /// 
    ///  
    /// <para>
    /// For example, you cannot allocate a license to an instance in the process of shutting
    /// down.
    /// </para>
    /// </summary>
<<<<<<< HEAD
#if !NETSTANDARD
=======
    #if !PCL && !NETSTANDARD
>>>>>>> 1327e649
    [Serializable]
    #endif
    public partial class InvalidResourceStateException : AmazonLicenseManagerException
    {

        /// <summary>
        /// Constructs a new InvalidResourceStateException with the specified error
        /// message.
        /// </summary>
        /// <param name="message">
        /// Describes the error encountered.
        /// </param>
        public InvalidResourceStateException(string message) 
            : base(message) {}

        /// <summary>
        /// Construct instance of InvalidResourceStateException
        /// </summary>
        /// <param name="message"></param>
        /// <param name="innerException"></param>
        public InvalidResourceStateException(string message, Exception innerException) 
            : base(message, innerException) {}

        /// <summary>
        /// Construct instance of InvalidResourceStateException
        /// </summary>
        /// <param name="innerException"></param>
        public InvalidResourceStateException(Exception innerException) 
            : base(innerException) {}

        /// <summary>
        /// Construct instance of InvalidResourceStateException
        /// </summary>
        /// <param name="message"></param>
        /// <param name="innerException"></param>
        /// <param name="errorType"></param>
        /// <param name="errorCode"></param>
        /// <param name="requestId"></param>
        /// <param name="statusCode"></param>
        public InvalidResourceStateException(string message, Exception innerException, ErrorType errorType, string errorCode, string requestId, HttpStatusCode statusCode) 
            : base(message, innerException, errorType, errorCode, requestId, statusCode) {}

        /// <summary>
        /// Construct instance of InvalidResourceStateException
        /// </summary>
        /// <param name="message"></param>
        /// <param name="errorType"></param>
        /// <param name="errorCode"></param>
        /// <param name="requestId"></param>
        /// <param name="statusCode"></param>
        public InvalidResourceStateException(string message, ErrorType errorType, string errorCode, string requestId, HttpStatusCode statusCode) 
            : base(message, errorType, errorCode, requestId, statusCode) {}


#if !NETSTANDARD
        /// <summary>
        /// Constructs a new instance of the InvalidResourceStateException class with serialized data.
        /// </summary>
        /// <param name="info">The <see cref="T:System.Runtime.Serialization.SerializationInfo" /> that holds the serialized object data about the exception being thrown.</param>
        /// <param name="context">The <see cref="T:System.Runtime.Serialization.StreamingContext" /> that contains contextual information about the source or destination.</param>
        /// <exception cref="T:System.ArgumentNullException">The <paramref name="info" /> parameter is null. </exception>
        /// <exception cref="T:System.Runtime.Serialization.SerializationException">The class name is null or <see cref="P:System.Exception.HResult" /> is zero (0). </exception>
        protected InvalidResourceStateException(System.Runtime.Serialization.SerializationInfo info, System.Runtime.Serialization.StreamingContext context)
            : base(info, context)
        {
        }

        /// <summary>
        /// Sets the <see cref="T:System.Runtime.Serialization.SerializationInfo" /> with information about the exception.
        /// </summary>
        /// <param name="info">The <see cref="T:System.Runtime.Serialization.SerializationInfo" /> that holds the serialized object data about the exception being thrown.</param>
        /// <param name="context">The <see cref="T:System.Runtime.Serialization.StreamingContext" /> that contains contextual information about the source or destination.</param>
        /// <exception cref="T:System.ArgumentNullException">The <paramref name="info" /> parameter is a null reference (Nothing in Visual Basic). </exception>
#if BCL35
        [System.Security.Permissions.SecurityPermission(
            System.Security.Permissions.SecurityAction.LinkDemand,
            Flags = System.Security.Permissions.SecurityPermissionFlag.SerializationFormatter)]
#endif
        [System.Security.SecurityCritical]
        // These FxCop rules are giving false-positives for this method
        [System.Diagnostics.CodeAnalysis.SuppressMessage("Microsoft.Security", "CA2123:OverrideLinkDemandsShouldBeIdenticalToBase")]
        [System.Diagnostics.CodeAnalysis.SuppressMessage("Microsoft.Security", "CA2134:MethodsMustOverrideWithConsistentTransparencyFxCopRule")]
        public override void GetObjectData(System.Runtime.Serialization.SerializationInfo info, System.Runtime.Serialization.StreamingContext context)
        {
            base.GetObjectData(info, context);
        }
#endif

    }
}<|MERGE_RESOLUTION|>--- conflicted
+++ resolved
@@ -37,11 +37,7 @@
     /// down.
     /// </para>
     /// </summary>
-<<<<<<< HEAD
-#if !NETSTANDARD
-=======
-    #if !PCL && !NETSTANDARD
->>>>>>> 1327e649
+    #if !NETSTANDARD
     [Serializable]
     #endif
     public partial class InvalidResourceStateException : AmazonLicenseManagerException
