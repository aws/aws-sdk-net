/*
 * Copyright 2010-2014 Amazon.com, Inc. or its affiliates. All Rights Reserved.
 * 
 * Licensed under the Apache License, Version 2.0 (the "License").
 * You may not use this file except in compliance with the License.
 * A copy of the License is located at
 * 
 *  http://aws.amazon.com/apache2.0
 * 
 * or in the "license" file accompanying this file. This file is distributed
 * on an "AS IS" BASIS, WITHOUT WARRANTIES OR CONDITIONS OF ANY KIND, either
 * express or implied. See the License for the specific language governing
 * permissions and limitations under the License.
 */

/*
 * Do not modify this file. This file is generated from the dms-2016-01-01.normal.json service model.
 */
using System;
using System.Collections.Generic;
using System.Xml.Serialization;
using System.Text;
using System.IO;
using System.Net;

using Amazon.Runtime;
using Amazon.Runtime.Internal;

namespace Amazon.DatabaseMigrationService.Model
{
    /// <summary>
    /// The resource is in a state that prevents it from being used for database migration.
    /// </summary>
<<<<<<< HEAD
#if !NETSTANDARD
=======
    #if !PCL && !NETSTANDARD
>>>>>>> 1327e649
    [Serializable]
    #endif
    public partial class InvalidResourceStateException : AmazonDatabaseMigrationServiceException
    {

        /// <summary>
        /// Constructs a new InvalidResourceStateException with the specified error
        /// message.
        /// </summary>
        /// <param name="message">
        /// Describes the error encountered.
        /// </param>
        public InvalidResourceStateException(string message) 
            : base(message) {}

        /// <summary>
        /// Construct instance of InvalidResourceStateException
        /// </summary>
        /// <param name="message"></param>
        /// <param name="innerException"></param>
        public InvalidResourceStateException(string message, Exception innerException) 
            : base(message, innerException) {}

        /// <summary>
        /// Construct instance of InvalidResourceStateException
        /// </summary>
        /// <param name="innerException"></param>
        public InvalidResourceStateException(Exception innerException) 
            : base(innerException) {}

        /// <summary>
        /// Construct instance of InvalidResourceStateException
        /// </summary>
        /// <param name="message"></param>
        /// <param name="innerException"></param>
        /// <param name="errorType"></param>
        /// <param name="errorCode"></param>
        /// <param name="requestId"></param>
        /// <param name="statusCode"></param>
        public InvalidResourceStateException(string message, Exception innerException, ErrorType errorType, string errorCode, string requestId, HttpStatusCode statusCode) 
            : base(message, innerException, errorType, errorCode, requestId, statusCode) {}

        /// <summary>
        /// Construct instance of InvalidResourceStateException
        /// </summary>
        /// <param name="message"></param>
        /// <param name="errorType"></param>
        /// <param name="errorCode"></param>
        /// <param name="requestId"></param>
        /// <param name="statusCode"></param>
        public InvalidResourceStateException(string message, ErrorType errorType, string errorCode, string requestId, HttpStatusCode statusCode) 
            : base(message, errorType, errorCode, requestId, statusCode) {}


#if !NETSTANDARD
        /// <summary>
        /// Constructs a new instance of the InvalidResourceStateException class with serialized data.
        /// </summary>
        /// <param name="info">The <see cref="T:System.Runtime.Serialization.SerializationInfo" /> that holds the serialized object data about the exception being thrown.</param>
        /// <param name="context">The <see cref="T:System.Runtime.Serialization.StreamingContext" /> that contains contextual information about the source or destination.</param>
        /// <exception cref="T:System.ArgumentNullException">The <paramref name="info" /> parameter is null. </exception>
        /// <exception cref="T:System.Runtime.Serialization.SerializationException">The class name is null or <see cref="P:System.Exception.HResult" /> is zero (0). </exception>
        protected InvalidResourceStateException(System.Runtime.Serialization.SerializationInfo info, System.Runtime.Serialization.StreamingContext context)
            : base(info, context)
        {
        }

        /// <summary>
        /// Sets the <see cref="T:System.Runtime.Serialization.SerializationInfo" /> with information about the exception.
        /// </summary>
        /// <param name="info">The <see cref="T:System.Runtime.Serialization.SerializationInfo" /> that holds the serialized object data about the exception being thrown.</param>
        /// <param name="context">The <see cref="T:System.Runtime.Serialization.StreamingContext" /> that contains contextual information about the source or destination.</param>
        /// <exception cref="T:System.ArgumentNullException">The <paramref name="info" /> parameter is a null reference (Nothing in Visual Basic). </exception>
#if BCL35
        [System.Security.Permissions.SecurityPermission(
            System.Security.Permissions.SecurityAction.LinkDemand,
            Flags = System.Security.Permissions.SecurityPermissionFlag.SerializationFormatter)]
#endif
        [System.Security.SecurityCritical]
        // These FxCop rules are giving false-positives for this method
        [System.Diagnostics.CodeAnalysis.SuppressMessage("Microsoft.Security", "CA2123:OverrideLinkDemandsShouldBeIdenticalToBase")]
        [System.Diagnostics.CodeAnalysis.SuppressMessage("Microsoft.Security", "CA2134:MethodsMustOverrideWithConsistentTransparencyFxCopRule")]
        public override void GetObjectData(System.Runtime.Serialization.SerializationInfo info, System.Runtime.Serialization.StreamingContext context)
        {
            base.GetObjectData(info, context);
        }
#endif

    }
}<|MERGE_RESOLUTION|>--- conflicted
+++ resolved
@@ -31,11 +31,7 @@
     /// <summary>
     /// The resource is in a state that prevents it from being used for database migration.
     /// </summary>
-<<<<<<< HEAD
-#if !NETSTANDARD
-=======
-    #if !PCL && !NETSTANDARD
->>>>>>> 1327e649
+    #if !NETSTANDARD
     [Serializable]
     #endif
     public partial class InvalidResourceStateException : AmazonDatabaseMigrationServiceException
