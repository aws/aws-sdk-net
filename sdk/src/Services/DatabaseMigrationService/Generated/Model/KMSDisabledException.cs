/*
 * Copyright 2010-2014 Amazon.com, Inc. or its affiliates. All Rights Reserved.
 * 
 * Licensed under the Apache License, Version 2.0 (the "License").
 * You may not use this file except in compliance with the License.
 * A copy of the License is located at
 * 
 *  http://aws.amazon.com/apache2.0
 * 
 * or in the "license" file accompanying this file. This file is distributed
 * on an "AS IS" BASIS, WITHOUT WARRANTIES OR CONDITIONS OF ANY KIND, either
 * express or implied. See the License for the specific language governing
 * permissions and limitations under the License.
 */

/*
 * Do not modify this file. This file is generated from the dms-2016-01-01.normal.json service model.
 */
using System;
using System.Collections.Generic;
using System.Xml.Serialization;
using System.Text;
using System.IO;
using System.Net;

using Amazon.Runtime;
using Amazon.Runtime.Internal;

namespace Amazon.DatabaseMigrationService.Model
{
    /// <summary>
    /// The specified master key (CMK) isn't enabled.
    /// </summary>
<<<<<<< HEAD
#if !NETSTANDARD
=======
    #if !PCL && !NETSTANDARD
>>>>>>> 1327e649
    [Serializable]
    #endif
    public partial class KMSDisabledException : AmazonDatabaseMigrationServiceException
    {

        /// <summary>
        /// Constructs a new KMSDisabledException with the specified error
        /// message.
        /// </summary>
        /// <param name="message">
        /// Describes the error encountered.
        /// </param>
        public KMSDisabledException(string message) 
            : base(message) {}

        /// <summary>
        /// Construct instance of KMSDisabledException
        /// </summary>
        /// <param name="message"></param>
        /// <param name="innerException"></param>
        public KMSDisabledException(string message, Exception innerException) 
            : base(message, innerException) {}

        /// <summary>
        /// Construct instance of KMSDisabledException
        /// </summary>
        /// <param name="innerException"></param>
        public KMSDisabledException(Exception innerException) 
            : base(innerException) {}

        /// <summary>
        /// Construct instance of KMSDisabledException
        /// </summary>
        /// <param name="message"></param>
        /// <param name="innerException"></param>
        /// <param name="errorType"></param>
        /// <param name="errorCode"></param>
        /// <param name="requestId"></param>
        /// <param name="statusCode"></param>
        public KMSDisabledException(string message, Exception innerException, ErrorType errorType, string errorCode, string requestId, HttpStatusCode statusCode) 
            : base(message, innerException, errorType, errorCode, requestId, statusCode) {}

        /// <summary>
        /// Construct instance of KMSDisabledException
        /// </summary>
        /// <param name="message"></param>
        /// <param name="errorType"></param>
        /// <param name="errorCode"></param>
        /// <param name="requestId"></param>
        /// <param name="statusCode"></param>
        public KMSDisabledException(string message, ErrorType errorType, string errorCode, string requestId, HttpStatusCode statusCode) 
            : base(message, errorType, errorCode, requestId, statusCode) {}


#if !NETSTANDARD
        /// <summary>
        /// Constructs a new instance of the KMSDisabledException class with serialized data.
        /// </summary>
        /// <param name="info">The <see cref="T:System.Runtime.Serialization.SerializationInfo" /> that holds the serialized object data about the exception being thrown.</param>
        /// <param name="context">The <see cref="T:System.Runtime.Serialization.StreamingContext" /> that contains contextual information about the source or destination.</param>
        /// <exception cref="T:System.ArgumentNullException">The <paramref name="info" /> parameter is null. </exception>
        /// <exception cref="T:System.Runtime.Serialization.SerializationException">The class name is null or <see cref="P:System.Exception.HResult" /> is zero (0). </exception>
        protected KMSDisabledException(System.Runtime.Serialization.SerializationInfo info, System.Runtime.Serialization.StreamingContext context)
            : base(info, context)
        {
        }

        /// <summary>
        /// Sets the <see cref="T:System.Runtime.Serialization.SerializationInfo" /> with information about the exception.
        /// </summary>
        /// <param name="info">The <see cref="T:System.Runtime.Serialization.SerializationInfo" /> that holds the serialized object data about the exception being thrown.</param>
        /// <param name="context">The <see cref="T:System.Runtime.Serialization.StreamingContext" /> that contains contextual information about the source or destination.</param>
        /// <exception cref="T:System.ArgumentNullException">The <paramref name="info" /> parameter is a null reference (Nothing in Visual Basic). </exception>
#if BCL35
        [System.Security.Permissions.SecurityPermission(
            System.Security.Permissions.SecurityAction.LinkDemand,
            Flags = System.Security.Permissions.SecurityPermissionFlag.SerializationFormatter)]
#endif
        [System.Security.SecurityCritical]
        // These FxCop rules are giving false-positives for this method
        [System.Diagnostics.CodeAnalysis.SuppressMessage("Microsoft.Security", "CA2123:OverrideLinkDemandsShouldBeIdenticalToBase")]
        [System.Diagnostics.CodeAnalysis.SuppressMessage("Microsoft.Security", "CA2134:MethodsMustOverrideWithConsistentTransparencyFxCopRule")]
        public override void GetObjectData(System.Runtime.Serialization.SerializationInfo info, System.Runtime.Serialization.StreamingContext context)
        {
            base.GetObjectData(info, context);
        }
#endif

    }
}<|MERGE_RESOLUTION|>--- conflicted
+++ resolved
@@ -31,11 +31,7 @@
     /// <summary>
     /// The specified master key (CMK) isn't enabled.
     /// </summary>
-<<<<<<< HEAD
-#if !NETSTANDARD
-=======
-    #if !PCL && !NETSTANDARD
->>>>>>> 1327e649
+    #if !NETSTANDARD
     [Serializable]
     #endif
     public partial class KMSDisabledException : AmazonDatabaseMigrationServiceException
