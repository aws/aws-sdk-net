using System;
using System.Reflection;
using System.Runtime.InteropServices;
using System.Runtime.CompilerServices;

// General Information about an assembly is controlled through the following 
// set of attributes. Change these attribute values to modify the information
// associated with an assembly.
[assembly: AssemblyTitle("AWSSDK.ImportExport")]
#if BCL35
[assembly: AssemblyDescription("The Amazon Web Services SDK for .NET (3.5) - AWS Import/Export. AWS Import/Export accelerates moving large amounts of data into and out of the AWS cloud using portable storage devices for transport.")]
#elif BCL45
[assembly: AssemblyDescription("The Amazon Web Services SDK for .NET (4.5) - AWS Import/Export. AWS Import/Export accelerates moving large amounts of data into and out of the AWS cloud using portable storage devices for transport.")]
#elif PCL
<<<<<<< HEAD
[assembly: AssemblyDescription("The Amazon Web Services SDK for .NET (PCL)- AWS Import/Export. AWS Import/Export accelerates moving large amounts of data into and out of the AWS cloud using portable storage devices for transport.")]
#elif DNX
[assembly: AssemblyDescription("The Amazon Web Services SDK for .NET (DNX)- AWS Import/Export. AWS Import/Export accelerates moving large amounts of data into and out of the AWS cloud using portable storage devices for transport.")]
=======
[assembly: AssemblyDescription("The Amazon Web Services SDK for .NET (PCL) -  AWS Import/Export. AWS Import/Export accelerates moving large amounts of data into and out of the AWS cloud using portable storage devices for transport.")]
#elif UNITY
[assembly: AssemblyDescription("The Amazon Web Services SDK for .NET (Unity) - AWS Import/Export. AWS Import/Export accelerates moving large amounts of data into and out of the AWS cloud using portable storage devices for transport.")]
>>>>>>> 66295a90
#else
#error Unknown platform constant - unable to set correct AssemblyDescription
#endif

[assembly: AssemblyConfiguration("")]
[assembly: AssemblyProduct("Amazon Web Services SDK for .NET")]
[assembly: AssemblyCompany("Amazon.com, Inc")]
[assembly: AssemblyCopyright("Copyright 2009-2016 Amazon.com, Inc. or its affiliates. All Rights Reserved.")]
[assembly: AssemblyTrademark("")]
[assembly: AssemblyCulture("")]

// Setting ComVisible to false makes the types in this assembly not visible 
// to COM components.  If you need to access a type in this assembly from 
// COM, set the ComVisible attribute to true on that type.
[assembly: ComVisible(false)]

// Version information for an assembly consists of the following four values:
//
//      Major Version
//      Minor Version 
//      Build Number
//      Revision
//
// You can specify all the values or you can default the Build and Revision Numbers 
// by using the '*' as shown below:
// [assembly: AssemblyVersion("1.0.*")]
[assembly: AssemblyVersion("3.2")]
[assembly: AssemblyFileVersion("3.2.2.0")]

#if WINDOWS_PHONE || UNITY
[assembly: System.CLSCompliant(false)]
# else
[assembly: System.CLSCompliant(true)]
#endif

#if BCL
[assembly: System.Security.AllowPartiallyTrustedCallers]
#endif<|MERGE_RESOLUTION|>--- conflicted
+++ resolved
@@ -12,15 +12,11 @@
 #elif BCL45
 [assembly: AssemblyDescription("The Amazon Web Services SDK for .NET (4.5) - AWS Import/Export. AWS Import/Export accelerates moving large amounts of data into and out of the AWS cloud using portable storage devices for transport.")]
 #elif PCL
-<<<<<<< HEAD
-[assembly: AssemblyDescription("The Amazon Web Services SDK for .NET (PCL)- AWS Import/Export. AWS Import/Export accelerates moving large amounts of data into and out of the AWS cloud using portable storage devices for transport.")]
-#elif DNX
-[assembly: AssemblyDescription("The Amazon Web Services SDK for .NET (DNX)- AWS Import/Export. AWS Import/Export accelerates moving large amounts of data into and out of the AWS cloud using portable storage devices for transport.")]
-=======
 [assembly: AssemblyDescription("The Amazon Web Services SDK for .NET (PCL) -  AWS Import/Export. AWS Import/Export accelerates moving large amounts of data into and out of the AWS cloud using portable storage devices for transport.")]
 #elif UNITY
 [assembly: AssemblyDescription("The Amazon Web Services SDK for .NET (Unity) - AWS Import/Export. AWS Import/Export accelerates moving large amounts of data into and out of the AWS cloud using portable storage devices for transport.")]
->>>>>>> 66295a90
+#elif DNX
+[assembly: AssemblyDescription("The Amazon Web Services SDK for .NET (DNX)- AWS Import/Export. AWS Import/Export accelerates moving large amounts of data into and out of the AWS cloud using portable storage devices for transport.")]
 #else
 #error Unknown platform constant - unable to set correct AssemblyDescription
 #endif
