--- conflicted
+++ resolved
@@ -33,11 +33,7 @@
     /// value. The manifest and the request authentication must use the same AWS Access Key
     /// ID.
     /// </summary>
-<<<<<<< HEAD
-#if !NETSTANDARD
-=======
-    #if !PCL && !NETSTANDARD
->>>>>>> 1327e649
+    #if !NETSTANDARD
     [Serializable]
     #endif
     public partial class InvalidAccessKeyIdException : AmazonImportExportException
