--- conflicted
+++ resolved
@@ -33,11 +33,7 @@
     /// bucket, exportBucket, or logBucket field to a bucket that the account, as specified
     /// by the manifest's Access Key ID, has write permissions to.
     /// </summary>
-<<<<<<< HEAD
-#if !NETSTANDARD
-=======
-    #if !PCL && !NETSTANDARD
->>>>>>> 1327e649
+    #if !NETSTANDARD
     [Serializable]
     #endif
     public partial class NoSuchBucketException : AmazonImportExportException
