--- conflicted
+++ resolved
@@ -32,11 +32,7 @@
     /// Your manifest file contained buckets from multiple regions. A job is restricted to
     /// buckets from one region. Please correct and resubmit.
     /// </summary>
-<<<<<<< HEAD
-#if !NETSTANDARD
-=======
-    #if !PCL && !NETSTANDARD
->>>>>>> 1327e649
+    #if !NETSTANDARD
     [Serializable]
     #endif
     public partial class MultipleRegionsException : AmazonImportExportException
