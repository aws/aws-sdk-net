/*
 * Copyright 2010-2014 Amazon.com, Inc. or its affiliates. All Rights Reserved.
 * 
 * Licensed under the Apache License, Version 2.0 (the "License").
 * You may not use this file except in compliance with the License.
 * A copy of the License is located at
 * 
 *  http://aws.amazon.com/apache2.0
 * 
 * or in the "license" file accompanying this file. This file is distributed
 * on an "AS IS" BASIS, WITHOUT WARRANTIES OR CONDITIONS OF ANY KIND, either
 * express or implied. See the License for the specific language governing
 * permissions and limitations under the License.
 */

/*
 * Do not modify this file. This file is generated from the importexport-2010-06-01.normal.json service model.
 */
using System;
using System.Collections.Generic;
using System.Xml.Serialization;
using System.Text;
using System.IO;
using System.Net;

using Amazon.Runtime;
using Amazon.Runtime.Internal;

namespace Amazon.ImportExport.Model
{
    /// <summary>
    /// The account specified does not have the appropriate bucket permissions.
    /// </summary>
<<<<<<< HEAD
#if !NETSTANDARD
=======
    #if !PCL && !NETSTANDARD
>>>>>>> 1327e649
    [Serializable]
    #endif
    public partial class BucketPermissionException : AmazonImportExportException
    {

        /// <summary>
        /// Constructs a new BucketPermissionException with the specified error
        /// message.
        /// </summary>
        /// <param name="message">
        /// Describes the error encountered.
        /// </param>
        public BucketPermissionException(string message) 
            : base(message) {}

        /// <summary>
        /// Construct instance of BucketPermissionException
        /// </summary>
        /// <param name="message"></param>
        /// <param name="innerException"></param>
        public BucketPermissionException(string message, Exception innerException) 
            : base(message, innerException) {}

        /// <summary>
        /// Construct instance of BucketPermissionException
        /// </summary>
        /// <param name="innerException"></param>
        public BucketPermissionException(Exception innerException) 
            : base(innerException) {}

        /// <summary>
        /// Construct instance of BucketPermissionException
        /// </summary>
        /// <param name="message"></param>
        /// <param name="innerException"></param>
        /// <param name="errorType"></param>
        /// <param name="errorCode"></param>
        /// <param name="requestId"></param>
        /// <param name="statusCode"></param>
        public BucketPermissionException(string message, Exception innerException, ErrorType errorType, string errorCode, string requestId, HttpStatusCode statusCode) 
            : base(message, innerException, errorType, errorCode, requestId, statusCode) {}

        /// <summary>
        /// Construct instance of BucketPermissionException
        /// </summary>
        /// <param name="message"></param>
        /// <param name="errorType"></param>
        /// <param name="errorCode"></param>
        /// <param name="requestId"></param>
        /// <param name="statusCode"></param>
        public BucketPermissionException(string message, ErrorType errorType, string errorCode, string requestId, HttpStatusCode statusCode) 
            : base(message, errorType, errorCode, requestId, statusCode) {}


#if !NETSTANDARD
        /// <summary>
        /// Constructs a new instance of the BucketPermissionException class with serialized data.
        /// </summary>
        /// <param name="info">The <see cref="T:System.Runtime.Serialization.SerializationInfo" /> that holds the serialized object data about the exception being thrown.</param>
        /// <param name="context">The <see cref="T:System.Runtime.Serialization.StreamingContext" /> that contains contextual information about the source or destination.</param>
        /// <exception cref="T:System.ArgumentNullException">The <paramref name="info" /> parameter is null. </exception>
        /// <exception cref="T:System.Runtime.Serialization.SerializationException">The class name is null or <see cref="P:System.Exception.HResult" /> is zero (0). </exception>
        protected BucketPermissionException(System.Runtime.Serialization.SerializationInfo info, System.Runtime.Serialization.StreamingContext context)
            : base(info, context)
        {
        }

        /// <summary>
        /// Sets the <see cref="T:System.Runtime.Serialization.SerializationInfo" /> with information about the exception.
        /// </summary>
        /// <param name="info">The <see cref="T:System.Runtime.Serialization.SerializationInfo" /> that holds the serialized object data about the exception being thrown.</param>
        /// <param name="context">The <see cref="T:System.Runtime.Serialization.StreamingContext" /> that contains contextual information about the source or destination.</param>
        /// <exception cref="T:System.ArgumentNullException">The <paramref name="info" /> parameter is a null reference (Nothing in Visual Basic). </exception>
#if BCL35
        [System.Security.Permissions.SecurityPermission(
            System.Security.Permissions.SecurityAction.LinkDemand,
            Flags = System.Security.Permissions.SecurityPermissionFlag.SerializationFormatter)]
#endif
        [System.Security.SecurityCritical]
        // These FxCop rules are giving false-positives for this method
        [System.Diagnostics.CodeAnalysis.SuppressMessage("Microsoft.Security", "CA2123:OverrideLinkDemandsShouldBeIdenticalToBase")]
        [System.Diagnostics.CodeAnalysis.SuppressMessage("Microsoft.Security", "CA2134:MethodsMustOverrideWithConsistentTransparencyFxCopRule")]
        public override void GetObjectData(System.Runtime.Serialization.SerializationInfo info, System.Runtime.Serialization.StreamingContext context)
        {
            base.GetObjectData(info, context);
        }
#endif

    }
}<|MERGE_RESOLUTION|>--- conflicted
+++ resolved
@@ -31,11 +31,7 @@
     /// <summary>
     /// The account specified does not have the appropriate bucket permissions.
     /// </summary>
-<<<<<<< HEAD
-#if !NETSTANDARD
-=======
-    #if !PCL && !NETSTANDARD
->>>>>>> 1327e649
+    #if !NETSTANDARD
     [Serializable]
     #endif
     public partial class BucketPermissionException : AmazonImportExportException
