--- conflicted
+++ resolved
@@ -33,11 +33,7 @@
     /// more than this, please contact awsimportexport@amazon.com to explain your particular
     /// use case.
     /// </summary>
-<<<<<<< HEAD
-#if !NETSTANDARD
-=======
-    #if !PCL && !NETSTANDARD
->>>>>>> 1327e649
+    #if !NETSTANDARD
     [Serializable]
     #endif
     public partial class CreateJobQuotaExceededException : AmazonImportExportException
