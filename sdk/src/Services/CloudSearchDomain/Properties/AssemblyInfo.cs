--- conflicted
+++ resolved
@@ -12,15 +12,11 @@
 #elif BCL45
 [assembly: AssemblyDescription("The Amazon Web Services SDK for .NET (4.5) - Amazon CloudSearch Domain. Amazon CloudSearch is a managed service in the AWS Cloud that makes it simple and cost-effective to set up, manage, and scale a search solution for your website or application.")]
 #elif PCL
-<<<<<<< HEAD
-[assembly: AssemblyDescription("The Amazon Web Services SDK for .NET (PCL)- Amazon CloudSearch Domain. Amazon CloudSearch is a managed service in the AWS Cloud that makes it simple and cost-effective to set up, manage, and scale a search solution for your website or application.")]
-#elif DNX
-[assembly: AssemblyDescription("The Amazon Web Services SDK for .NET (DNX)- Amazon CloudSearch Domain. Amazon CloudSearch is a managed service in the AWS Cloud that makes it simple and cost-effective to set up, manage, and scale a search solution for your website or application.")]
-=======
 [assembly: AssemblyDescription("The Amazon Web Services SDK for .NET (PCL) -  Amazon CloudSearch Domain. Amazon CloudSearch is a managed service in the AWS Cloud that makes it simple and cost-effective to set up, manage, and scale a search solution for your website or application.")]
 #elif UNITY
 [assembly: AssemblyDescription("The Amazon Web Services SDK for .NET (Unity) - Amazon CloudSearch Domain. Amazon CloudSearch is a managed service in the AWS Cloud that makes it simple and cost-effective to set up, manage, and scale a search solution for your website or application.")]
->>>>>>> 66295a90
+#elif DNX
+[assembly: AssemblyDescription("The Amazon Web Services SDK for .NET (DNX)- Amazon CloudSearch Domain. Amazon CloudSearch is a managed service in the AWS Cloud that makes it simple and cost-effective to set up, manage, and scale a search solution for your website or application.")]
 #else
 #error Unknown platform constant - unable to set correct AssemblyDescription
 #endif
