using System;
using System.Reflection;
using System.Runtime.InteropServices;
using System.Runtime.CompilerServices;

// General Information about an assembly is controlled through the following 
// set of attributes. Change these attribute values to modify the information
// associated with an assembly.
[assembly: AssemblyTitle("AWSSDK.CloudSearchDomain")]
#if BCL35
[assembly: AssemblyDescription("The Amazon Web Services SDK for .NET (3.5) - Amazon CloudSearch Domain. Amazon CloudSearch Domain encapsulates a collection of data you want to search, the search instances that process your search requests, and a configuration that controls how your data is indexed and searched.")]
#elif BCL45
<<<<<<< HEAD
[assembly: AssemblyDescription("The Amazon Web Services SDK for .NET (4.5) - Amazon CloudSearch Domain. Amazon CloudSearch is a managed service in the AWS Cloud that makes it simple and cost-effective to set up, manage, and scale a search solution for your website or application.")]
=======
[assembly: AssemblyDescription("The Amazon Web Services SDK for .NET (4.5) - Amazon CloudSearch Domain. Amazon CloudSearch Domain encapsulates a collection of data you want to search, the search instances that process your search requests, and a configuration that controls how your data is indexed and searched.")]
#elif NETSTANDARD13
[assembly: AssemblyDescription("The Amazon Web Services SDK for .NET (NetStandard 1.3) - Amazon CloudSearch Domain. Amazon CloudSearch Domain encapsulates a collection of data you want to search, the search instances that process your search requests, and a configuration that controls how your data is indexed and searched.")]
>>>>>>> bb77abb6
#elif NETSTANDARD20
[assembly: AssemblyDescription("The Amazon Web Services SDK for .NET (NetStandard 2.0) - Amazon CloudSearch Domain. Amazon CloudSearch Domain encapsulates a collection of data you want to search, the search instances that process your search requests, and a configuration that controls how your data is indexed and searched.")]
#elif NETCOREAPP3_1
[assembly: AssemblyDescription("The Amazon Web Services SDK for .NET (.NET Core 3.1) - Amazon CloudSearch Domain. Amazon CloudSearch Domain encapsulates a collection of data you want to search, the search instances that process your search requests, and a configuration that controls how your data is indexed and searched.")]
#else
#error Unknown platform constant - unable to set correct AssemblyDescription
#endif

[assembly: AssemblyConfiguration("")]
[assembly: AssemblyProduct("Amazon Web Services SDK for .NET")]
[assembly: AssemblyCompany("Amazon.com, Inc")]
[assembly: AssemblyCopyright("Copyright Amazon.com, Inc. or its affiliates. All Rights Reserved.")]
[assembly: AssemblyTrademark("")]
[assembly: AssemblyCulture("")]

// Setting ComVisible to false makes the types in this assembly not visible 
// to COM components.  If you need to access a type in this assembly from 
// COM, set the ComVisible attribute to true on that type.
[assembly: ComVisible(false)]

// Version information for an assembly consists of the following four values:
//
//      Major Version
//      Minor Version 
//      Build Number
//      Revision
//
// You can specify all the values or you can default the Build and Revision Numbers 
// by using the '*' as shown below:
// [assembly: AssemblyVersion("1.0.*")]
[assembly: AssemblyVersion("3.3")]
[assembly: AssemblyFileVersion("3.7.0.1")]

[assembly: System.CLSCompliant(true)]

#if BCL
[assembly: System.Security.AllowPartiallyTrustedCallers]
#endif<|MERGE_RESOLUTION|>--- conflicted
+++ resolved
@@ -10,13 +10,7 @@
 #if BCL35
 [assembly: AssemblyDescription("The Amazon Web Services SDK for .NET (3.5) - Amazon CloudSearch Domain. Amazon CloudSearch Domain encapsulates a collection of data you want to search, the search instances that process your search requests, and a configuration that controls how your data is indexed and searched.")]
 #elif BCL45
-<<<<<<< HEAD
-[assembly: AssemblyDescription("The Amazon Web Services SDK for .NET (4.5) - Amazon CloudSearch Domain. Amazon CloudSearch is a managed service in the AWS Cloud that makes it simple and cost-effective to set up, manage, and scale a search solution for your website or application.")]
-=======
 [assembly: AssemblyDescription("The Amazon Web Services SDK for .NET (4.5) - Amazon CloudSearch Domain. Amazon CloudSearch Domain encapsulates a collection of data you want to search, the search instances that process your search requests, and a configuration that controls how your data is indexed and searched.")]
-#elif NETSTANDARD13
-[assembly: AssemblyDescription("The Amazon Web Services SDK for .NET (NetStandard 1.3) - Amazon CloudSearch Domain. Amazon CloudSearch Domain encapsulates a collection of data you want to search, the search instances that process your search requests, and a configuration that controls how your data is indexed and searched.")]
->>>>>>> bb77abb6
 #elif NETSTANDARD20
 [assembly: AssemblyDescription("The Amazon Web Services SDK for .NET (NetStandard 2.0) - Amazon CloudSearch Domain. Amazon CloudSearch Domain encapsulates a collection of data you want to search, the search instances that process your search requests, and a configuration that controls how your data is indexed and searched.")]
 #elif NETCOREAPP3_1
