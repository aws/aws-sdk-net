/*
 * Copyright 2010-2014 Amazon.com, Inc. or its affiliates. All Rights Reserved.
 * 
 * Licensed under the Apache License, Version 2.0 (the "License").
 * You may not use this file except in compliance with the License.
 * A copy of the License is located at
 * 
 *  http://aws.amazon.com/apache2.0
 * 
 * or in the "license" file accompanying this file. This file is distributed
 * on an "AS IS" BASIS, WITHOUT WARRANTIES OR CONDITIONS OF ANY KIND, either
 * express or implied. See the License for the specific language governing
 * permissions and limitations under the License.
 */

/*
 * Do not modify this file. This file is generated from the cloudhsmv2-2017-04-28.normal.json service model.
 */
using System;
using System.Collections.Generic;
using System.Xml.Serialization;
using System.Text;
using System.IO;
using System.Net;

using Amazon.Runtime;
using Amazon.Runtime.Internal;

namespace Amazon.CloudHSMV2.Model
{
    /// <summary>
    /// The request was rejected because the requester does not have permission to perform
    /// the requested operation.
    /// </summary>
<<<<<<< HEAD
#if !NETSTANDARD
=======
    #if !PCL && !NETSTANDARD
>>>>>>> 1327e649
    [Serializable]
    #endif
    public partial class CloudHsmAccessDeniedException : AmazonCloudHSMV2Exception
    {

        /// <summary>
        /// Constructs a new CloudHsmAccessDeniedException with the specified error
        /// message.
        /// </summary>
        /// <param name="message">
        /// Describes the error encountered.
        /// </param>
        public CloudHsmAccessDeniedException(string message) 
            : base(message) {}

        /// <summary>
        /// Construct instance of CloudHsmAccessDeniedException
        /// </summary>
        /// <param name="message"></param>
        /// <param name="innerException"></param>
        public CloudHsmAccessDeniedException(string message, Exception innerException) 
            : base(message, innerException) {}

        /// <summary>
        /// Construct instance of CloudHsmAccessDeniedException
        /// </summary>
        /// <param name="innerException"></param>
        public CloudHsmAccessDeniedException(Exception innerException) 
            : base(innerException) {}

        /// <summary>
        /// Construct instance of CloudHsmAccessDeniedException
        /// </summary>
        /// <param name="message"></param>
        /// <param name="innerException"></param>
        /// <param name="errorType"></param>
        /// <param name="errorCode"></param>
        /// <param name="requestId"></param>
        /// <param name="statusCode"></param>
        public CloudHsmAccessDeniedException(string message, Exception innerException, ErrorType errorType, string errorCode, string requestId, HttpStatusCode statusCode) 
            : base(message, innerException, errorType, errorCode, requestId, statusCode) {}

        /// <summary>
        /// Construct instance of CloudHsmAccessDeniedException
        /// </summary>
        /// <param name="message"></param>
        /// <param name="errorType"></param>
        /// <param name="errorCode"></param>
        /// <param name="requestId"></param>
        /// <param name="statusCode"></param>
        public CloudHsmAccessDeniedException(string message, ErrorType errorType, string errorCode, string requestId, HttpStatusCode statusCode) 
            : base(message, errorType, errorCode, requestId, statusCode) {}


#if !NETSTANDARD
        /// <summary>
        /// Constructs a new instance of the CloudHsmAccessDeniedException class with serialized data.
        /// </summary>
        /// <param name="info">The <see cref="T:System.Runtime.Serialization.SerializationInfo" /> that holds the serialized object data about the exception being thrown.</param>
        /// <param name="context">The <see cref="T:System.Runtime.Serialization.StreamingContext" /> that contains contextual information about the source or destination.</param>
        /// <exception cref="T:System.ArgumentNullException">The <paramref name="info" /> parameter is null. </exception>
        /// <exception cref="T:System.Runtime.Serialization.SerializationException">The class name is null or <see cref="P:System.Exception.HResult" /> is zero (0). </exception>
        protected CloudHsmAccessDeniedException(System.Runtime.Serialization.SerializationInfo info, System.Runtime.Serialization.StreamingContext context)
            : base(info, context)
        {
        }

        /// <summary>
        /// Sets the <see cref="T:System.Runtime.Serialization.SerializationInfo" /> with information about the exception.
        /// </summary>
        /// <param name="info">The <see cref="T:System.Runtime.Serialization.SerializationInfo" /> that holds the serialized object data about the exception being thrown.</param>
        /// <param name="context">The <see cref="T:System.Runtime.Serialization.StreamingContext" /> that contains contextual information about the source or destination.</param>
        /// <exception cref="T:System.ArgumentNullException">The <paramref name="info" /> parameter is a null reference (Nothing in Visual Basic). </exception>
#if BCL35
        [System.Security.Permissions.SecurityPermission(
            System.Security.Permissions.SecurityAction.LinkDemand,
            Flags = System.Security.Permissions.SecurityPermissionFlag.SerializationFormatter)]
#endif
        [System.Security.SecurityCritical]
        // These FxCop rules are giving false-positives for this method
        [System.Diagnostics.CodeAnalysis.SuppressMessage("Microsoft.Security", "CA2123:OverrideLinkDemandsShouldBeIdenticalToBase")]
        [System.Diagnostics.CodeAnalysis.SuppressMessage("Microsoft.Security", "CA2134:MethodsMustOverrideWithConsistentTransparencyFxCopRule")]
        public override void GetObjectData(System.Runtime.Serialization.SerializationInfo info, System.Runtime.Serialization.StreamingContext context)
        {
            base.GetObjectData(info, context);
        }
#endif

    }
}<|MERGE_RESOLUTION|>--- conflicted
+++ resolved
@@ -32,11 +32,7 @@
     /// The request was rejected because the requester does not have permission to perform
     /// the requested operation.
     /// </summary>
-<<<<<<< HEAD
-#if !NETSTANDARD
-=======
-    #if !PCL && !NETSTANDARD
->>>>>>> 1327e649
+    #if !NETSTANDARD
     [Serializable]
     #endif
     public partial class CloudHsmAccessDeniedException : AmazonCloudHSMV2Exception
