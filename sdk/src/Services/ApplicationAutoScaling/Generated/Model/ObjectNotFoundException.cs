--- conflicted
+++ resolved
@@ -35,11 +35,7 @@
     /// that deletes or deregisters a resource, this exception is thrown if the resource cannot
     /// be found.
     /// </summary>
-<<<<<<< HEAD
-#if !NETSTANDARD
-=======
-    #if !PCL && !NETSTANDARD
->>>>>>> 1327e649
+    #if !NETSTANDARD
     [Serializable]
     #endif
     public partial class ObjectNotFoundException : AmazonApplicationAutoScalingException
