using System;
using System.Reflection;
using System.Runtime.InteropServices;
using System.Runtime.CompilerServices;

// General Information about an assembly is controlled through the following 
// set of attributes. Change these attribute values to modify the information
// associated with an assembly.
[assembly: AssemblyTitle("AWSSDK.APIGateway")]
#if BCL35
[assembly: AssemblyDescription("The Amazon Web Services SDK for .NET (3.5) - Amazon API Gateway. Amazon API Gateway helps developers deliver robust, secure and scalable mobile and web application backends. Amazon API Gateway allows developers to securely connect mobile and web applications to APIs that run on AWS Lambda, Amazon EC2, or other publicly addressable web services that are hosted outside of AWS.")]
#elif BCL45
[assembly: AssemblyDescription("The Amazon Web Services SDK for .NET (4.5) - Amazon API Gateway. Amazon API Gateway helps developers deliver robust, secure and scalable mobile and web application backends. Amazon API Gateway allows developers to securely connect mobile and web applications to APIs that run on AWS Lambda, Amazon EC2, or other publicly addressable web services that are hosted outside of AWS.")]
#elif PCL
<<<<<<< HEAD
[assembly: AssemblyDescription("The Amazon Web Services SDK for .NET (PCL)- Amazon API Gateway. Amazon API Gateway helps developers deliver robust, secure and scalable mobile and web application backends. Amazon API Gateway allows developers to securely connect mobile and web applications to APIs that run on AWS Lambda, Amazon EC2, or other publicly addressable web services that are hosted outside of AWS.")]
#elif DNX
[assembly: AssemblyDescription("The Amazon Web Services SDK for .NET (DNX)- Amazon API Gateway. Amazon API Gateway helps developers deliver robust, secure and scalable mobile and web application backends. Amazon API Gateway allows developers to securely connect mobile and web applications to APIs that run on AWS Lambda, Amazon EC2, or other publicly addressable web services that are hosted outside of AWS.")]
=======
[assembly: AssemblyDescription("The Amazon Web Services SDK for .NET (PCL) -  Amazon API Gateway. Amazon API Gateway helps developers deliver robust, secure and scalable mobile and web application backends. Amazon API Gateway allows developers to securely connect mobile and web applications to APIs that run on AWS Lambda, Amazon EC2, or other publicly addressable web services that are hosted outside of AWS.")]
#elif UNITY
[assembly: AssemblyDescription("The Amazon Web Services SDK for .NET (Unity) - Amazon API Gateway. Amazon API Gateway helps developers deliver robust, secure and scalable mobile and web application backends. Amazon API Gateway allows developers to securely connect mobile and web applications to APIs that run on AWS Lambda, Amazon EC2, or other publicly addressable web services that are hosted outside of AWS.")]
>>>>>>> 66295a90
#else
#error Unknown platform constant - unable to set correct AssemblyDescription
#endif

[assembly: AssemblyConfiguration("")]
[assembly: AssemblyProduct("Amazon Web Services SDK for .NET")]
[assembly: AssemblyCompany("Amazon.com, Inc")]
[assembly: AssemblyCopyright("Copyright 2009-2016 Amazon.com, Inc. or its affiliates. All Rights Reserved.")]
[assembly: AssemblyTrademark("")]
[assembly: AssemblyCulture("")]

// Setting ComVisible to false makes the types in this assembly not visible 
// to COM components.  If you need to access a type in this assembly from 
// COM, set the ComVisible attribute to true on that type.
[assembly: ComVisible(false)]

// Version information for an assembly consists of the following four values:
//
//      Major Version
//      Minor Version 
//      Build Number
//      Revision
//
// You can specify all the values or you can default the Build and Revision Numbers 
// by using the '*' as shown below:
// [assembly: AssemblyVersion("1.0.*")]
<<<<<<< HEAD
[assembly: AssemblyVersion("3.2")]
[assembly: AssemblyFileVersion("3.2.2.0")]
=======
[assembly: AssemblyVersion("3.1")]
[assembly: AssemblyFileVersion("3.1.2.0")]
>>>>>>> 66295a90

#if WINDOWS_PHONE || UNITY
[assembly: System.CLSCompliant(false)]
# else
[assembly: System.CLSCompliant(true)]
#endif

#if BCL
[assembly: System.Security.AllowPartiallyTrustedCallers]
#endif<|MERGE_RESOLUTION|>--- conflicted
+++ resolved
@@ -12,15 +12,11 @@
 #elif BCL45
 [assembly: AssemblyDescription("The Amazon Web Services SDK for .NET (4.5) - Amazon API Gateway. Amazon API Gateway helps developers deliver robust, secure and scalable mobile and web application backends. Amazon API Gateway allows developers to securely connect mobile and web applications to APIs that run on AWS Lambda, Amazon EC2, or other publicly addressable web services that are hosted outside of AWS.")]
 #elif PCL
-<<<<<<< HEAD
-[assembly: AssemblyDescription("The Amazon Web Services SDK for .NET (PCL)- Amazon API Gateway. Amazon API Gateway helps developers deliver robust, secure and scalable mobile and web application backends. Amazon API Gateway allows developers to securely connect mobile and web applications to APIs that run on AWS Lambda, Amazon EC2, or other publicly addressable web services that are hosted outside of AWS.")]
-#elif DNX
-[assembly: AssemblyDescription("The Amazon Web Services SDK for .NET (DNX)- Amazon API Gateway. Amazon API Gateway helps developers deliver robust, secure and scalable mobile and web application backends. Amazon API Gateway allows developers to securely connect mobile and web applications to APIs that run on AWS Lambda, Amazon EC2, or other publicly addressable web services that are hosted outside of AWS.")]
-=======
 [assembly: AssemblyDescription("The Amazon Web Services SDK for .NET (PCL) -  Amazon API Gateway. Amazon API Gateway helps developers deliver robust, secure and scalable mobile and web application backends. Amazon API Gateway allows developers to securely connect mobile and web applications to APIs that run on AWS Lambda, Amazon EC2, or other publicly addressable web services that are hosted outside of AWS.")]
 #elif UNITY
 [assembly: AssemblyDescription("The Amazon Web Services SDK for .NET (Unity) - Amazon API Gateway. Amazon API Gateway helps developers deliver robust, secure and scalable mobile and web application backends. Amazon API Gateway allows developers to securely connect mobile and web applications to APIs that run on AWS Lambda, Amazon EC2, or other publicly addressable web services that are hosted outside of AWS.")]
->>>>>>> 66295a90
+#elif DNX
+[assembly: AssemblyDescription("The Amazon Web Services SDK for .NET (DNX)- Amazon API Gateway. Amazon API Gateway helps developers deliver robust, secure and scalable mobile and web application backends. Amazon API Gateway allows developers to securely connect mobile and web applications to APIs that run on AWS Lambda, Amazon EC2, or other publicly addressable web services that are hosted outside of AWS.")]
 #else
 #error Unknown platform constant - unable to set correct AssemblyDescription
 #endif
@@ -47,13 +43,8 @@
 // You can specify all the values or you can default the Build and Revision Numbers 
 // by using the '*' as shown below:
 // [assembly: AssemblyVersion("1.0.*")]
-<<<<<<< HEAD
 [assembly: AssemblyVersion("3.2")]
 [assembly: AssemblyFileVersion("3.2.2.0")]
-=======
-[assembly: AssemblyVersion("3.1")]
-[assembly: AssemblyFileVersion("3.1.2.0")]
->>>>>>> 66295a90
 
 #if WINDOWS_PHONE || UNITY
 [assembly: System.CLSCompliant(false)]
