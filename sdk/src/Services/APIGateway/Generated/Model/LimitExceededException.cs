/*
 * Copyright 2010-2014 Amazon.com, Inc. or its affiliates. All Rights Reserved.
 * 
 * Licensed under the Apache License, Version 2.0 (the "License").
 * You may not use this file except in compliance with the License.
 * A copy of the License is located at
 * 
 *  http://aws.amazon.com/apache2.0
 * 
 * or in the "license" file accompanying this file. This file is distributed
 * on an "AS IS" BASIS, WITHOUT WARRANTIES OR CONDITIONS OF ANY KIND, either
 * express or implied. See the License for the specific language governing
 * permissions and limitations under the License.
 */

/*
 * Do not modify this file. This file is generated from the apigateway-2015-07-09.normal.json service model.
 */
using System;
using System.Collections.Generic;
using System.Xml.Serialization;
using System.Text;
using System.IO;
using System.Net;

using Amazon.Runtime;
using Amazon.Runtime.Internal;

namespace Amazon.APIGateway.Model
{
    /// <summary>
    /// The request exceeded the rate limit. Retry after the specified time period.
    /// </summary>
<<<<<<< HEAD
#if !NETSTANDARD
=======
    #if !PCL && !NETSTANDARD
>>>>>>> 1327e649
    [Serializable]
    #endif
    public partial class LimitExceededException : AmazonAPIGatewayException
    {
        private string _retryAfterSeconds;

        /// <summary>
        /// Constructs a new LimitExceededException with the specified error
        /// message.
        /// </summary>
        /// <param name="message">
        /// Describes the error encountered.
        /// </param>
        public LimitExceededException(string message) 
            : base(message) {}

        /// <summary>
        /// Construct instance of LimitExceededException
        /// </summary>
        /// <param name="message"></param>
        /// <param name="innerException"></param>
        public LimitExceededException(string message, Exception innerException) 
            : base(message, innerException) {}

        /// <summary>
        /// Construct instance of LimitExceededException
        /// </summary>
        /// <param name="innerException"></param>
        public LimitExceededException(Exception innerException) 
            : base(innerException) {}

        /// <summary>
        /// Construct instance of LimitExceededException
        /// </summary>
        /// <param name="message"></param>
        /// <param name="innerException"></param>
        /// <param name="errorType"></param>
        /// <param name="errorCode"></param>
        /// <param name="requestId"></param>
        /// <param name="statusCode"></param>
        public LimitExceededException(string message, Exception innerException, ErrorType errorType, string errorCode, string requestId, HttpStatusCode statusCode) 
            : base(message, innerException, errorType, errorCode, requestId, statusCode) {}

        /// <summary>
        /// Construct instance of LimitExceededException
        /// </summary>
        /// <param name="message"></param>
        /// <param name="errorType"></param>
        /// <param name="errorCode"></param>
        /// <param name="requestId"></param>
        /// <param name="statusCode"></param>
        public LimitExceededException(string message, ErrorType errorType, string errorCode, string requestId, HttpStatusCode statusCode) 
            : base(message, errorType, errorCode, requestId, statusCode) {}


#if !NETSTANDARD
        /// <summary>
        /// Constructs a new instance of the LimitExceededException class with serialized data.
        /// </summary>
        /// <param name="info">The <see cref="T:System.Runtime.Serialization.SerializationInfo" /> that holds the serialized object data about the exception being thrown.</param>
        /// <param name="context">The <see cref="T:System.Runtime.Serialization.StreamingContext" /> that contains contextual information about the source or destination.</param>
        /// <exception cref="T:System.ArgumentNullException">The <paramref name="info" /> parameter is null. </exception>
        /// <exception cref="T:System.Runtime.Serialization.SerializationException">The class name is null or <see cref="P:System.Exception.HResult" /> is zero (0). </exception>
        protected LimitExceededException(System.Runtime.Serialization.SerializationInfo info, System.Runtime.Serialization.StreamingContext context)
            : base(info, context)
        {
            this.RetryAfterSeconds = (string)info.GetValue("RetryAfterSeconds", typeof(string));
        }

        /// <summary>
        /// Sets the <see cref="T:System.Runtime.Serialization.SerializationInfo" /> with information about the exception.
        /// </summary>
        /// <param name="info">The <see cref="T:System.Runtime.Serialization.SerializationInfo" /> that holds the serialized object data about the exception being thrown.</param>
        /// <param name="context">The <see cref="T:System.Runtime.Serialization.StreamingContext" /> that contains contextual information about the source or destination.</param>
        /// <exception cref="T:System.ArgumentNullException">The <paramref name="info" /> parameter is a null reference (Nothing in Visual Basic). </exception>
#if BCL35
        [System.Security.Permissions.SecurityPermission(
            System.Security.Permissions.SecurityAction.LinkDemand,
            Flags = System.Security.Permissions.SecurityPermissionFlag.SerializationFormatter)]
#endif
        [System.Security.SecurityCritical]
        // These FxCop rules are giving false-positives for this method
        [System.Diagnostics.CodeAnalysis.SuppressMessage("Microsoft.Security", "CA2123:OverrideLinkDemandsShouldBeIdenticalToBase")]
        [System.Diagnostics.CodeAnalysis.SuppressMessage("Microsoft.Security", "CA2134:MethodsMustOverrideWithConsistentTransparencyFxCopRule")]
        public override void GetObjectData(System.Runtime.Serialization.SerializationInfo info, System.Runtime.Serialization.StreamingContext context)
        {
            base.GetObjectData(info, context);
            info.AddValue("RetryAfterSeconds", this.RetryAfterSeconds);
        }
#endif

        /// <summary>
        /// Gets and sets the property RetryAfterSeconds.
        /// </summary>
        public string RetryAfterSeconds
        {
            get { return this._retryAfterSeconds; }
            set { this._retryAfterSeconds = value; }
        }

        // Check to see if RetryAfterSeconds property is set
        internal bool IsSetRetryAfterSeconds()
        {
            return this._retryAfterSeconds != null;
        }

    }
}<|MERGE_RESOLUTION|>--- conflicted
+++ resolved
@@ -31,11 +31,7 @@
     /// <summary>
     /// The request exceeded the rate limit. Retry after the specified time period.
     /// </summary>
-<<<<<<< HEAD
-#if !NETSTANDARD
-=======
-    #if !PCL && !NETSTANDARD
->>>>>>> 1327e649
+    #if !NETSTANDARD
     [Serializable]
     #endif
     public partial class LimitExceededException : AmazonAPIGatewayException
