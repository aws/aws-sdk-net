--- conflicted
+++ resolved
@@ -32,11 +32,7 @@
     /// Indicates that the provided policy is invalid. Check the error stack for more information
     /// about what caused the error.
     /// </summary>
-<<<<<<< HEAD
-#if !NETSTANDARD
-=======
-    #if !PCL && !NETSTANDARD
->>>>>>> 1327e649
+    #if !NETSTANDARD
     [Serializable]
     #endif
     public partial class InvalidPolicyException : AmazonSimpleEmailServiceException
