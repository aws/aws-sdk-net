/*
 * Copyright 2010-2014 Amazon.com, Inc. or its affiliates. All Rights Reserved.
 * 
 * Licensed under the Apache License, Version 2.0 (the "License").
 * You may not use this file except in compliance with the License.
 * A copy of the License is located at
 * 
 *  http://aws.amazon.com/apache2.0
 * 
 * or in the "license" file accompanying this file. This file is distributed
 * on an "AS IS" BASIS, WITHOUT WARRANTIES OR CONDITIONS OF ANY KIND, either
 * express or implied. See the License for the specific language governing
 * permissions and limitations under the License.
 */

/*
 * Do not modify this file. This file is generated from the email-2010-12-01.normal.json service model.
 */
using System;
using System.Collections.Generic;
using System.Xml.Serialization;
using System.Text;
using System.IO;
using System.Net;

using Amazon.Runtime;
using Amazon.Runtime.Internal;

namespace Amazon.SimpleEmail.Model
{
    /// <summary>
    /// Indicates that email sending is disabled for the configuration set.
    /// 
    ///  
    /// <para>
    /// You can enable or disable email sending for a configuration set using <a>UpdateConfigurationSetSendingEnabled</a>.
    /// </para>
    /// </summary>
<<<<<<< HEAD
#if !NETSTANDARD
=======
    #if !PCL && !NETSTANDARD
>>>>>>> 1327e649
    [Serializable]
    #endif
    public partial class ConfigurationSetSendingPausedException : AmazonSimpleEmailServiceException
    {
        private string _configurationSetName;

        /// <summary>
        /// Constructs a new ConfigurationSetSendingPausedException with the specified error
        /// message.
        /// </summary>
        /// <param name="message">
        /// Describes the error encountered.
        /// </param>
        public ConfigurationSetSendingPausedException(string message) 
            : base(message) {}

        /// <summary>
        /// Construct instance of ConfigurationSetSendingPausedException
        /// </summary>
        /// <param name="message"></param>
        /// <param name="innerException"></param>
        public ConfigurationSetSendingPausedException(string message, Exception innerException) 
            : base(message, innerException) {}

        /// <summary>
        /// Construct instance of ConfigurationSetSendingPausedException
        /// </summary>
        /// <param name="innerException"></param>
        public ConfigurationSetSendingPausedException(Exception innerException) 
            : base(innerException) {}

        /// <summary>
        /// Construct instance of ConfigurationSetSendingPausedException
        /// </summary>
        /// <param name="message"></param>
        /// <param name="innerException"></param>
        /// <param name="errorType"></param>
        /// <param name="errorCode"></param>
        /// <param name="requestId"></param>
        /// <param name="statusCode"></param>
        public ConfigurationSetSendingPausedException(string message, Exception innerException, ErrorType errorType, string errorCode, string requestId, HttpStatusCode statusCode) 
            : base(message, innerException, errorType, errorCode, requestId, statusCode) {}

        /// <summary>
        /// Construct instance of ConfigurationSetSendingPausedException
        /// </summary>
        /// <param name="message"></param>
        /// <param name="errorType"></param>
        /// <param name="errorCode"></param>
        /// <param name="requestId"></param>
        /// <param name="statusCode"></param>
        public ConfigurationSetSendingPausedException(string message, ErrorType errorType, string errorCode, string requestId, HttpStatusCode statusCode) 
            : base(message, errorType, errorCode, requestId, statusCode) {}


#if !NETSTANDARD
        /// <summary>
        /// Constructs a new instance of the ConfigurationSetSendingPausedException class with serialized data.
        /// </summary>
        /// <param name="info">The <see cref="T:System.Runtime.Serialization.SerializationInfo" /> that holds the serialized object data about the exception being thrown.</param>
        /// <param name="context">The <see cref="T:System.Runtime.Serialization.StreamingContext" /> that contains contextual information about the source or destination.</param>
        /// <exception cref="T:System.ArgumentNullException">The <paramref name="info" /> parameter is null. </exception>
        /// <exception cref="T:System.Runtime.Serialization.SerializationException">The class name is null or <see cref="P:System.Exception.HResult" /> is zero (0). </exception>
        protected ConfigurationSetSendingPausedException(System.Runtime.Serialization.SerializationInfo info, System.Runtime.Serialization.StreamingContext context)
            : base(info, context)
        {
            this.ConfigurationSetName = (string)info.GetValue("ConfigurationSetName", typeof(string));
        }

        /// <summary>
        /// Sets the <see cref="T:System.Runtime.Serialization.SerializationInfo" /> with information about the exception.
        /// </summary>
        /// <param name="info">The <see cref="T:System.Runtime.Serialization.SerializationInfo" /> that holds the serialized object data about the exception being thrown.</param>
        /// <param name="context">The <see cref="T:System.Runtime.Serialization.StreamingContext" /> that contains contextual information about the source or destination.</param>
        /// <exception cref="T:System.ArgumentNullException">The <paramref name="info" /> parameter is a null reference (Nothing in Visual Basic). </exception>
#if BCL35
        [System.Security.Permissions.SecurityPermission(
            System.Security.Permissions.SecurityAction.LinkDemand,
            Flags = System.Security.Permissions.SecurityPermissionFlag.SerializationFormatter)]
#endif
        [System.Security.SecurityCritical]
        // These FxCop rules are giving false-positives for this method
        [System.Diagnostics.CodeAnalysis.SuppressMessage("Microsoft.Security", "CA2123:OverrideLinkDemandsShouldBeIdenticalToBase")]
        [System.Diagnostics.CodeAnalysis.SuppressMessage("Microsoft.Security", "CA2134:MethodsMustOverrideWithConsistentTransparencyFxCopRule")]
        public override void GetObjectData(System.Runtime.Serialization.SerializationInfo info, System.Runtime.Serialization.StreamingContext context)
        {
            base.GetObjectData(info, context);
            info.AddValue("ConfigurationSetName", this.ConfigurationSetName);
        }
#endif

        /// <summary>
        /// Gets and sets the property ConfigurationSetName. 
        /// <para>
        /// The name of the configuration set for which email sending is disabled.
        /// </para>
        /// </summary>
        public string ConfigurationSetName
        {
            get { return this._configurationSetName; }
            set { this._configurationSetName = value; }
        }

        // Check to see if ConfigurationSetName property is set
        internal bool IsSetConfigurationSetName()
        {
            return this._configurationSetName != null;
        }

    }
}<|MERGE_RESOLUTION|>--- conflicted
+++ resolved
@@ -36,11 +36,7 @@
     /// You can enable or disable email sending for a configuration set using <a>UpdateConfigurationSetSendingEnabled</a>.
     /// </para>
     /// </summary>
-<<<<<<< HEAD
-#if !NETSTANDARD
-=======
-    #if !PCL && !NETSTANDARD
->>>>>>> 1327e649
+    #if !NETSTANDARD
     [Serializable]
     #endif
     public partial class ConfigurationSetSendingPausedException : AmazonSimpleEmailServiceException
