/*
 * Copyright 2010-2014 Amazon.com, Inc. or its affiliates. All Rights Reserved.
 * 
 * Licensed under the Apache License, Version 2.0 (the "License").
 * You may not use this file except in compliance with the License.
 * A copy of the License is located at
 * 
 *  http://aws.amazon.com/apache2.0
 * 
 * or in the "license" file accompanying this file. This file is distributed
 * on an "AS IS" BASIS, WITHOUT WARRANTIES OR CONDITIONS OF ANY KIND, either
 * express or implied. See the License for the specific language governing
 * permissions and limitations under the License.
 */

/*
 * Do not modify this file. This file is generated from the email-2010-12-01.normal.json service model.
 */
using System;
using System.Collections.Generic;
using System.Xml.Serialization;
using System.Text;
using System.IO;
using System.Net;

using Amazon.Runtime;
using Amazon.Runtime.Internal;

namespace Amazon.SimpleEmail.Model
{
    /// <summary>
    /// Indicates that the configuration set you specified already contains a TrackingOptions
    /// object.
    /// </summary>
<<<<<<< HEAD
#if !NETSTANDARD
=======
    #if !PCL && !NETSTANDARD
>>>>>>> 1327e649
    [Serializable]
    #endif
    public partial class TrackingOptionsAlreadyExistsException : AmazonSimpleEmailServiceException
    {
        private string _configurationSetName;

        /// <summary>
        /// Constructs a new TrackingOptionsAlreadyExistsException with the specified error
        /// message.
        /// </summary>
        /// <param name="message">
        /// Describes the error encountered.
        /// </param>
        public TrackingOptionsAlreadyExistsException(string message) 
            : base(message) {}

        /// <summary>
        /// Construct instance of TrackingOptionsAlreadyExistsException
        /// </summary>
        /// <param name="message"></param>
        /// <param name="innerException"></param>
        public TrackingOptionsAlreadyExistsException(string message, Exception innerException) 
            : base(message, innerException) {}

        /// <summary>
        /// Construct instance of TrackingOptionsAlreadyExistsException
        /// </summary>
        /// <param name="innerException"></param>
        public TrackingOptionsAlreadyExistsException(Exception innerException) 
            : base(innerException) {}

        /// <summary>
        /// Construct instance of TrackingOptionsAlreadyExistsException
        /// </summary>
        /// <param name="message"></param>
        /// <param name="innerException"></param>
        /// <param name="errorType"></param>
        /// <param name="errorCode"></param>
        /// <param name="requestId"></param>
        /// <param name="statusCode"></param>
        public TrackingOptionsAlreadyExistsException(string message, Exception innerException, ErrorType errorType, string errorCode, string requestId, HttpStatusCode statusCode) 
            : base(message, innerException, errorType, errorCode, requestId, statusCode) {}

        /// <summary>
        /// Construct instance of TrackingOptionsAlreadyExistsException
        /// </summary>
        /// <param name="message"></param>
        /// <param name="errorType"></param>
        /// <param name="errorCode"></param>
        /// <param name="requestId"></param>
        /// <param name="statusCode"></param>
        public TrackingOptionsAlreadyExistsException(string message, ErrorType errorType, string errorCode, string requestId, HttpStatusCode statusCode) 
            : base(message, errorType, errorCode, requestId, statusCode) {}


#if !NETSTANDARD
        /// <summary>
        /// Constructs a new instance of the TrackingOptionsAlreadyExistsException class with serialized data.
        /// </summary>
        /// <param name="info">The <see cref="T:System.Runtime.Serialization.SerializationInfo" /> that holds the serialized object data about the exception being thrown.</param>
        /// <param name="context">The <see cref="T:System.Runtime.Serialization.StreamingContext" /> that contains contextual information about the source or destination.</param>
        /// <exception cref="T:System.ArgumentNullException">The <paramref name="info" /> parameter is null. </exception>
        /// <exception cref="T:System.Runtime.Serialization.SerializationException">The class name is null or <see cref="P:System.Exception.HResult" /> is zero (0). </exception>
        protected TrackingOptionsAlreadyExistsException(System.Runtime.Serialization.SerializationInfo info, System.Runtime.Serialization.StreamingContext context)
            : base(info, context)
        {
            this.ConfigurationSetName = (string)info.GetValue("ConfigurationSetName", typeof(string));
        }

        /// <summary>
        /// Sets the <see cref="T:System.Runtime.Serialization.SerializationInfo" /> with information about the exception.
        /// </summary>
        /// <param name="info">The <see cref="T:System.Runtime.Serialization.SerializationInfo" /> that holds the serialized object data about the exception being thrown.</param>
        /// <param name="context">The <see cref="T:System.Runtime.Serialization.StreamingContext" /> that contains contextual information about the source or destination.</param>
        /// <exception cref="T:System.ArgumentNullException">The <paramref name="info" /> parameter is a null reference (Nothing in Visual Basic). </exception>
#if BCL35
        [System.Security.Permissions.SecurityPermission(
            System.Security.Permissions.SecurityAction.LinkDemand,
            Flags = System.Security.Permissions.SecurityPermissionFlag.SerializationFormatter)]
#endif
        [System.Security.SecurityCritical]
        // These FxCop rules are giving false-positives for this method
        [System.Diagnostics.CodeAnalysis.SuppressMessage("Microsoft.Security", "CA2123:OverrideLinkDemandsShouldBeIdenticalToBase")]
        [System.Diagnostics.CodeAnalysis.SuppressMessage("Microsoft.Security", "CA2134:MethodsMustOverrideWithConsistentTransparencyFxCopRule")]
        public override void GetObjectData(System.Runtime.Serialization.SerializationInfo info, System.Runtime.Serialization.StreamingContext context)
        {
            base.GetObjectData(info, context);
            info.AddValue("ConfigurationSetName", this.ConfigurationSetName);
        }
#endif

        /// <summary>
        /// Gets and sets the property ConfigurationSetName. 
        /// <para>
        /// Indicates that a TrackingOptions object already exists in the specified configuration
        /// set.
        /// </para>
        /// </summary>
        public string ConfigurationSetName
        {
            get { return this._configurationSetName; }
            set { this._configurationSetName = value; }
        }

        // Check to see if ConfigurationSetName property is set
        internal bool IsSetConfigurationSetName()
        {
            return this._configurationSetName != null;
        }

    }
}<|MERGE_RESOLUTION|>--- conflicted
+++ resolved
@@ -32,11 +32,7 @@
     /// Indicates that the configuration set you specified already contains a TrackingOptions
     /// object.
     /// </summary>
-<<<<<<< HEAD
-#if !NETSTANDARD
-=======
-    #if !PCL && !NETSTANDARD
->>>>>>> 1327e649
+    #if !NETSTANDARD
     [Serializable]
     #endif
     public partial class TrackingOptionsAlreadyExistsException : AmazonSimpleEmailServiceException
