/*
 * Copyright 2010-2014 Amazon.com, Inc. or its affiliates. All Rights Reserved.
 * 
 * Licensed under the Apache License, Version 2.0 (the "License").
 * You may not use this file except in compliance with the License.
 * A copy of the License is located at
 * 
 *  http://aws.amazon.com/apache2.0
 * 
 * or in the "license" file accompanying this file. This file is distributed
 * on an "AS IS" BASIS, WITHOUT WARRANTIES OR CONDITIONS OF ANY KIND, either
 * express or implied. See the License for the specific language governing
 * permissions and limitations under the License.
 */

/*
 * Do not modify this file. This file is generated from the email-2010-12-01.normal.json service model.
 */
using System;
using System.Collections.Generic;
using System.Xml.Serialization;
using System.Text;
using System.IO;
using System.Net;

using Amazon.Runtime;
using Amazon.Runtime.Internal;

namespace Amazon.SimpleEmail.Model
{
    /// <summary>
    /// Indicates that the Template object you specified does not exist in your Amazon SES
    /// account.
    /// </summary>
<<<<<<< HEAD
#if !NETSTANDARD
=======
    #if !PCL && !NETSTANDARD
>>>>>>> 1327e649
    [Serializable]
    #endif
    public partial class TemplateDoesNotExistException : AmazonSimpleEmailServiceException
    {
        private string _templateName;

        /// <summary>
        /// Constructs a new TemplateDoesNotExistException with the specified error
        /// message.
        /// </summary>
        /// <param name="message">
        /// Describes the error encountered.
        /// </param>
        public TemplateDoesNotExistException(string message) 
            : base(message) {}

        /// <summary>
        /// Construct instance of TemplateDoesNotExistException
        /// </summary>
        /// <param name="message"></param>
        /// <param name="innerException"></param>
        public TemplateDoesNotExistException(string message, Exception innerException) 
            : base(message, innerException) {}

        /// <summary>
        /// Construct instance of TemplateDoesNotExistException
        /// </summary>
        /// <param name="innerException"></param>
        public TemplateDoesNotExistException(Exception innerException) 
            : base(innerException) {}

        /// <summary>
        /// Construct instance of TemplateDoesNotExistException
        /// </summary>
        /// <param name="message"></param>
        /// <param name="innerException"></param>
        /// <param name="errorType"></param>
        /// <param name="errorCode"></param>
        /// <param name="requestId"></param>
        /// <param name="statusCode"></param>
        public TemplateDoesNotExistException(string message, Exception innerException, ErrorType errorType, string errorCode, string requestId, HttpStatusCode statusCode) 
            : base(message, innerException, errorType, errorCode, requestId, statusCode) {}

        /// <summary>
        /// Construct instance of TemplateDoesNotExistException
        /// </summary>
        /// <param name="message"></param>
        /// <param name="errorType"></param>
        /// <param name="errorCode"></param>
        /// <param name="requestId"></param>
        /// <param name="statusCode"></param>
        public TemplateDoesNotExistException(string message, ErrorType errorType, string errorCode, string requestId, HttpStatusCode statusCode) 
            : base(message, errorType, errorCode, requestId, statusCode) {}


#if !NETSTANDARD
        /// <summary>
        /// Constructs a new instance of the TemplateDoesNotExistException class with serialized data.
        /// </summary>
        /// <param name="info">The <see cref="T:System.Runtime.Serialization.SerializationInfo" /> that holds the serialized object data about the exception being thrown.</param>
        /// <param name="context">The <see cref="T:System.Runtime.Serialization.StreamingContext" /> that contains contextual information about the source or destination.</param>
        /// <exception cref="T:System.ArgumentNullException">The <paramref name="info" /> parameter is null. </exception>
        /// <exception cref="T:System.Runtime.Serialization.SerializationException">The class name is null or <see cref="P:System.Exception.HResult" /> is zero (0). </exception>
        protected TemplateDoesNotExistException(System.Runtime.Serialization.SerializationInfo info, System.Runtime.Serialization.StreamingContext context)
            : base(info, context)
        {
            this.TemplateName = (string)info.GetValue("TemplateName", typeof(string));
        }

        /// <summary>
        /// Sets the <see cref="T:System.Runtime.Serialization.SerializationInfo" /> with information about the exception.
        /// </summary>
        /// <param name="info">The <see cref="T:System.Runtime.Serialization.SerializationInfo" /> that holds the serialized object data about the exception being thrown.</param>
        /// <param name="context">The <see cref="T:System.Runtime.Serialization.StreamingContext" /> that contains contextual information about the source or destination.</param>
        /// <exception cref="T:System.ArgumentNullException">The <paramref name="info" /> parameter is a null reference (Nothing in Visual Basic). </exception>
#if BCL35
        [System.Security.Permissions.SecurityPermission(
            System.Security.Permissions.SecurityAction.LinkDemand,
            Flags = System.Security.Permissions.SecurityPermissionFlag.SerializationFormatter)]
#endif
        [System.Security.SecurityCritical]
        // These FxCop rules are giving false-positives for this method
        [System.Diagnostics.CodeAnalysis.SuppressMessage("Microsoft.Security", "CA2123:OverrideLinkDemandsShouldBeIdenticalToBase")]
        [System.Diagnostics.CodeAnalysis.SuppressMessage("Microsoft.Security", "CA2134:MethodsMustOverrideWithConsistentTransparencyFxCopRule")]
        public override void GetObjectData(System.Runtime.Serialization.SerializationInfo info, System.Runtime.Serialization.StreamingContext context)
        {
            base.GetObjectData(info, context);
            info.AddValue("TemplateName", this.TemplateName);
        }
#endif

        /// <summary>
        /// Gets and sets the property TemplateName.
        /// </summary>
        public string TemplateName
        {
            get { return this._templateName; }
            set { this._templateName = value; }
        }

        // Check to see if TemplateName property is set
        internal bool IsSetTemplateName()
        {
            return this._templateName != null;
        }

    }
}<|MERGE_RESOLUTION|>--- conflicted
+++ resolved
@@ -32,11 +32,7 @@
     /// Indicates that the Template object you specified does not exist in your Amazon SES
     /// account.
     /// </summary>
-<<<<<<< HEAD
-#if !NETSTANDARD
-=======
-    #if !PCL && !NETSTANDARD
->>>>>>> 1327e649
+    #if !NETSTANDARD
     [Serializable]
     #endif
     public partial class TemplateDoesNotExistException : AmazonSimpleEmailServiceException
