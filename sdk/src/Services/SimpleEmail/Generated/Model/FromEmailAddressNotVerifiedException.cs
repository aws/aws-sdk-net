--- conflicted
+++ resolved
@@ -32,11 +32,7 @@
     /// Indicates that the sender address specified for a custom verification email is not
     /// verified, and is therefore not eligible to send the custom verification email.
     /// </summary>
-<<<<<<< HEAD
-#if !NETSTANDARD
-=======
-    #if !PCL && !NETSTANDARD
->>>>>>> 1327e649
+    #if !NETSTANDARD
     [Serializable]
     #endif
     public partial class FromEmailAddressNotVerifiedException : AmazonSimpleEmailServiceException
