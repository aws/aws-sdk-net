--- conflicted
+++ resolved
@@ -31,11 +31,7 @@
     /// <summary>
     /// Indicates that the configuration set is invalid. See the error message for details.
     /// </summary>
-<<<<<<< HEAD
-#if !NETSTANDARD
-=======
-    #if !PCL && !NETSTANDARD
->>>>>>> 1327e649
+    #if !NETSTANDARD
     [Serializable]
     #endif
     public partial class InvalidConfigurationSetException : AmazonSimpleEmailServiceException
