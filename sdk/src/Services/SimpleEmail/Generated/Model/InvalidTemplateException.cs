/*
 * Copyright 2010-2014 Amazon.com, Inc. or its affiliates. All Rights Reserved.
 * 
 * Licensed under the Apache License, Version 2.0 (the "License").
 * You may not use this file except in compliance with the License.
 * A copy of the License is located at
 * 
 *  http://aws.amazon.com/apache2.0
 * 
 * or in the "license" file accompanying this file. This file is distributed
 * on an "AS IS" BASIS, WITHOUT WARRANTIES OR CONDITIONS OF ANY KIND, either
 * express or implied. See the License for the specific language governing
 * permissions and limitations under the License.
 */

/*
 * Do not modify this file. This file is generated from the email-2010-12-01.normal.json service model.
 */
using System;
using System.Collections.Generic;
using System.Xml.Serialization;
using System.Text;
using System.IO;
using System.Net;

using Amazon.Runtime;
using Amazon.Runtime.Internal;

namespace Amazon.SimpleEmail.Model
{
    /// <summary>
    /// Indicates that the template that you specified could not be rendered. This issue may
    /// occur when a template refers to a partial that does not exist.
    /// </summary>
<<<<<<< HEAD
#if !NETSTANDARD
=======
    #if !PCL && !NETSTANDARD
>>>>>>> 1327e649
    [Serializable]
    #endif
    public partial class InvalidTemplateException : AmazonSimpleEmailServiceException
    {
        private string _templateName;

        /// <summary>
        /// Constructs a new InvalidTemplateException with the specified error
        /// message.
        /// </summary>
        /// <param name="message">
        /// Describes the error encountered.
        /// </param>
        public InvalidTemplateException(string message) 
            : base(message) {}

        /// <summary>
        /// Construct instance of InvalidTemplateException
        /// </summary>
        /// <param name="message"></param>
        /// <param name="innerException"></param>
        public InvalidTemplateException(string message, Exception innerException) 
            : base(message, innerException) {}

        /// <summary>
        /// Construct instance of InvalidTemplateException
        /// </summary>
        /// <param name="innerException"></param>
        public InvalidTemplateException(Exception innerException) 
            : base(innerException) {}

        /// <summary>
        /// Construct instance of InvalidTemplateException
        /// </summary>
        /// <param name="message"></param>
        /// <param name="innerException"></param>
        /// <param name="errorType"></param>
        /// <param name="errorCode"></param>
        /// <param name="requestId"></param>
        /// <param name="statusCode"></param>
        public InvalidTemplateException(string message, Exception innerException, ErrorType errorType, string errorCode, string requestId, HttpStatusCode statusCode) 
            : base(message, innerException, errorType, errorCode, requestId, statusCode) {}

        /// <summary>
        /// Construct instance of InvalidTemplateException
        /// </summary>
        /// <param name="message"></param>
        /// <param name="errorType"></param>
        /// <param name="errorCode"></param>
        /// <param name="requestId"></param>
        /// <param name="statusCode"></param>
        public InvalidTemplateException(string message, ErrorType errorType, string errorCode, string requestId, HttpStatusCode statusCode) 
            : base(message, errorType, errorCode, requestId, statusCode) {}


#if !NETSTANDARD
        /// <summary>
        /// Constructs a new instance of the InvalidTemplateException class with serialized data.
        /// </summary>
        /// <param name="info">The <see cref="T:System.Runtime.Serialization.SerializationInfo" /> that holds the serialized object data about the exception being thrown.</param>
        /// <param name="context">The <see cref="T:System.Runtime.Serialization.StreamingContext" /> that contains contextual information about the source or destination.</param>
        /// <exception cref="T:System.ArgumentNullException">The <paramref name="info" /> parameter is null. </exception>
        /// <exception cref="T:System.Runtime.Serialization.SerializationException">The class name is null or <see cref="P:System.Exception.HResult" /> is zero (0). </exception>
        protected InvalidTemplateException(System.Runtime.Serialization.SerializationInfo info, System.Runtime.Serialization.StreamingContext context)
            : base(info, context)
        {
            this.TemplateName = (string)info.GetValue("TemplateName", typeof(string));
        }

        /// <summary>
        /// Sets the <see cref="T:System.Runtime.Serialization.SerializationInfo" /> with information about the exception.
        /// </summary>
        /// <param name="info">The <see cref="T:System.Runtime.Serialization.SerializationInfo" /> that holds the serialized object data about the exception being thrown.</param>
        /// <param name="context">The <see cref="T:System.Runtime.Serialization.StreamingContext" /> that contains contextual information about the source or destination.</param>
        /// <exception cref="T:System.ArgumentNullException">The <paramref name="info" /> parameter is a null reference (Nothing in Visual Basic). </exception>
#if BCL35
        [System.Security.Permissions.SecurityPermission(
            System.Security.Permissions.SecurityAction.LinkDemand,
            Flags = System.Security.Permissions.SecurityPermissionFlag.SerializationFormatter)]
#endif
        [System.Security.SecurityCritical]
        // These FxCop rules are giving false-positives for this method
        [System.Diagnostics.CodeAnalysis.SuppressMessage("Microsoft.Security", "CA2123:OverrideLinkDemandsShouldBeIdenticalToBase")]
        [System.Diagnostics.CodeAnalysis.SuppressMessage("Microsoft.Security", "CA2134:MethodsMustOverrideWithConsistentTransparencyFxCopRule")]
        public override void GetObjectData(System.Runtime.Serialization.SerializationInfo info, System.Runtime.Serialization.StreamingContext context)
        {
            base.GetObjectData(info, context);
            info.AddValue("TemplateName", this.TemplateName);
        }
#endif

        /// <summary>
        /// Gets and sets the property TemplateName.
        /// </summary>
        public string TemplateName
        {
            get { return this._templateName; }
            set { this._templateName = value; }
        }

        // Check to see if TemplateName property is set
        internal bool IsSetTemplateName()
        {
            return this._templateName != null;
        }

    }
}<|MERGE_RESOLUTION|>--- conflicted
+++ resolved
@@ -32,11 +32,7 @@
     /// Indicates that the template that you specified could not be rendered. This issue may
     /// occur when a template refers to a partial that does not exist.
     /// </summary>
-<<<<<<< HEAD
-#if !NETSTANDARD
-=======
-    #if !PCL && !NETSTANDARD
->>>>>>> 1327e649
+    #if !NETSTANDARD
     [Serializable]
     #endif
     public partial class InvalidTemplateException : AmazonSimpleEmailServiceException
