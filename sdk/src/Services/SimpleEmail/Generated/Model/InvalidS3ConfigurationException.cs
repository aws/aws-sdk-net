--- conflicted
+++ resolved
@@ -34,11 +34,7 @@
     /// For information about giving permissions, see the <a href="https://docs.aws.amazon.com/ses/latest/DeveloperGuide/receiving-email-permissions.html">Amazon
     /// SES Developer Guide</a>.
     /// </summary>
-<<<<<<< HEAD
-#if !NETSTANDARD
-=======
-    #if !PCL && !NETSTANDARD
->>>>>>> 1327e649
+    #if !NETSTANDARD
     [Serializable]
     #endif
     public partial class InvalidS3ConfigurationException : AmazonSimpleEmailServiceException
