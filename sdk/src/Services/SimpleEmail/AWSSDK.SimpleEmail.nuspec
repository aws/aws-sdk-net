--- conflicted
+++ resolved
@@ -3,11 +3,7 @@
   <metadata> 
     <id>AWSSDK.SimpleEmail</id>
     <title>AWSSDK - Amazon Simple Email Service</title>
-<<<<<<< HEAD
-    <version>3.0.0.5-preview</version> 
-=======
     <version>3.0.1.0-preview</version> 
->>>>>>> d676323b
     <authors>Amazon Web Services</authors>
     <description>Amazon SES is an outbound-only email-sending service that provides an easy, cost-effective way for you to send email.</description> 
     <language>en-US</language>
