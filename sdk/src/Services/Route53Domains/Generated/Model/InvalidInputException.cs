/*
 * Copyright 2010-2014 Amazon.com, Inc. or its affiliates. All Rights Reserved.
 * 
 * Licensed under the Apache License, Version 2.0 (the "License").
 * You may not use this file except in compliance with the License.
 * A copy of the License is located at
 * 
 *  http://aws.amazon.com/apache2.0
 * 
 * or in the "license" file accompanying this file. This file is distributed
 * on an "AS IS" BASIS, WITHOUT WARRANTIES OR CONDITIONS OF ANY KIND, either
 * express or implied. See the License for the specific language governing
 * permissions and limitations under the License.
 */

/*
 * Do not modify this file. This file is generated from the route53domains-2014-05-15.normal.json service model.
 */
using System;
using System.Collections.Generic;
using System.Xml.Serialization;
using System.Text;
using System.IO;
using System.Net;

using Amazon.Runtime;
using Amazon.Runtime.Internal;

namespace Amazon.Route53Domains.Model
{
    /// <summary>
    /// The requested item is not acceptable. For example, for APIs that accept a domain name,
    /// the request might specify a domain name that doesn't belong to the account that submitted
    /// the request. For <code>AcceptDomainTransferFromAnotherAwsAccount</code>, the password
    /// might be invalid.
    /// </summary>
<<<<<<< HEAD
#if !NETSTANDARD
=======
    #if !PCL && !NETSTANDARD
>>>>>>> 1327e649
    [Serializable]
    #endif
    public partial class InvalidInputException : AmazonRoute53DomainsException
    {

        /// <summary>
        /// Constructs a new InvalidInputException with the specified error
        /// message.
        /// </summary>
        /// <param name="message">
        /// Describes the error encountered.
        /// </param>
        public InvalidInputException(string message) 
            : base(message) {}

        /// <summary>
        /// Construct instance of InvalidInputException
        /// </summary>
        /// <param name="message"></param>
        /// <param name="innerException"></param>
        public InvalidInputException(string message, Exception innerException) 
            : base(message, innerException) {}

        /// <summary>
        /// Construct instance of InvalidInputException
        /// </summary>
        /// <param name="innerException"></param>
        public InvalidInputException(Exception innerException) 
            : base(innerException) {}

        /// <summary>
        /// Construct instance of InvalidInputException
        /// </summary>
        /// <param name="message"></param>
        /// <param name="innerException"></param>
        /// <param name="errorType"></param>
        /// <param name="errorCode"></param>
        /// <param name="requestId"></param>
        /// <param name="statusCode"></param>
        public InvalidInputException(string message, Exception innerException, ErrorType errorType, string errorCode, string requestId, HttpStatusCode statusCode) 
            : base(message, innerException, errorType, errorCode, requestId, statusCode) {}

        /// <summary>
        /// Construct instance of InvalidInputException
        /// </summary>
        /// <param name="message"></param>
        /// <param name="errorType"></param>
        /// <param name="errorCode"></param>
        /// <param name="requestId"></param>
        /// <param name="statusCode"></param>
        public InvalidInputException(string message, ErrorType errorType, string errorCode, string requestId, HttpStatusCode statusCode) 
            : base(message, errorType, errorCode, requestId, statusCode) {}


#if !NETSTANDARD
        /// <summary>
        /// Constructs a new instance of the InvalidInputException class with serialized data.
        /// </summary>
        /// <param name="info">The <see cref="T:System.Runtime.Serialization.SerializationInfo" /> that holds the serialized object data about the exception being thrown.</param>
        /// <param name="context">The <see cref="T:System.Runtime.Serialization.StreamingContext" /> that contains contextual information about the source or destination.</param>
        /// <exception cref="T:System.ArgumentNullException">The <paramref name="info" /> parameter is null. </exception>
        /// <exception cref="T:System.Runtime.Serialization.SerializationException">The class name is null or <see cref="P:System.Exception.HResult" /> is zero (0). </exception>
        protected InvalidInputException(System.Runtime.Serialization.SerializationInfo info, System.Runtime.Serialization.StreamingContext context)
            : base(info, context)
        {
        }

        /// <summary>
        /// Sets the <see cref="T:System.Runtime.Serialization.SerializationInfo" /> with information about the exception.
        /// </summary>
        /// <param name="info">The <see cref="T:System.Runtime.Serialization.SerializationInfo" /> that holds the serialized object data about the exception being thrown.</param>
        /// <param name="context">The <see cref="T:System.Runtime.Serialization.StreamingContext" /> that contains contextual information about the source or destination.</param>
        /// <exception cref="T:System.ArgumentNullException">The <paramref name="info" /> parameter is a null reference (Nothing in Visual Basic). </exception>
#if BCL35
        [System.Security.Permissions.SecurityPermission(
            System.Security.Permissions.SecurityAction.LinkDemand,
            Flags = System.Security.Permissions.SecurityPermissionFlag.SerializationFormatter)]
#endif
        [System.Security.SecurityCritical]
        // These FxCop rules are giving false-positives for this method
        [System.Diagnostics.CodeAnalysis.SuppressMessage("Microsoft.Security", "CA2123:OverrideLinkDemandsShouldBeIdenticalToBase")]
        [System.Diagnostics.CodeAnalysis.SuppressMessage("Microsoft.Security", "CA2134:MethodsMustOverrideWithConsistentTransparencyFxCopRule")]
        public override void GetObjectData(System.Runtime.Serialization.SerializationInfo info, System.Runtime.Serialization.StreamingContext context)
        {
            base.GetObjectData(info, context);
        }
#endif

    }
}<|MERGE_RESOLUTION|>--- conflicted
+++ resolved
@@ -34,11 +34,7 @@
     /// the request. For <code>AcceptDomainTransferFromAnotherAwsAccount</code>, the password
     /// might be invalid.
     /// </summary>
-<<<<<<< HEAD
-#if !NETSTANDARD
-=======
-    #if !PCL && !NETSTANDARD
->>>>>>> 1327e649
+    #if !NETSTANDARD
     [Serializable]
     #endif
     public partial class InvalidInputException : AmazonRoute53DomainsException
