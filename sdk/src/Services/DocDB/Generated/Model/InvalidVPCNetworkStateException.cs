--- conflicted
+++ resolved
@@ -32,11 +32,7 @@
     /// The subnet group doesn't cover all Availability Zones after it is created because
     /// of changes that were made.
     /// </summary>
-<<<<<<< HEAD
-#if !NETSTANDARD
-=======
-    #if !PCL && !NETSTANDARD
->>>>>>> 1327e649
+    #if !NETSTANDARD
     [Serializable]
     #endif
     public partial class InvalidVPCNetworkStateException : AmazonDocDBException
