--- conflicted
+++ resolved
@@ -31,11 +31,7 @@
     /// <summary>
     /// You already have a instance with the given identifier.
     /// </summary>
-<<<<<<< HEAD
-#if !NETSTANDARD
-=======
-    #if !PCL && !NETSTANDARD
->>>>>>> 1327e649
+    #if !NETSTANDARD
     [Serializable]
     #endif
     public partial class DBInstanceAlreadyExistsException : AmazonDocDBException
