/*
 * Copyright 2010-2014 Amazon.com, Inc. or its affiliates. All Rights Reserved.
 * 
 * Licensed under the Apache License, Version 2.0 (the "License").
 * You may not use this file except in compliance with the License.
 * A copy of the License is located at
 * 
 *  http://aws.amazon.com/apache2.0
 * 
 * or in the "license" file accompanying this file. This file is distributed
 * on an "AS IS" BASIS, WITHOUT WARRANTIES OR CONDITIONS OF ANY KIND, either
 * express or implied. See the License for the specific language governing
 * permissions and limitations under the License.
 */

/*
 * Do not modify this file. This file is generated from the docdb-2014-10-31.normal.json service model.
 */
using System;
using System.Collections.Generic;
using System.Xml.Serialization;
using System.Text;
using System.IO;
using System.Net;

using Amazon.Runtime;
using Amazon.Runtime.Internal;

namespace Amazon.DocDB.Model
{
    /// <summary>
    /// <code>CertificateIdentifier</code> doesn't refer to an existing certificate.
    /// </summary>
<<<<<<< HEAD
#if !NETSTANDARD
=======
    #if !PCL && !NETSTANDARD
>>>>>>> 1327e649
    [Serializable]
    #endif
    public partial class CertificateNotFoundException : AmazonDocDBException
    {

        /// <summary>
        /// Constructs a new CertificateNotFoundException with the specified error
        /// message.
        /// </summary>
        /// <param name="message">
        /// Describes the error encountered.
        /// </param>
        public CertificateNotFoundException(string message) 
            : base(message) {}

        /// <summary>
        /// Construct instance of CertificateNotFoundException
        /// </summary>
        /// <param name="message"></param>
        /// <param name="innerException"></param>
        public CertificateNotFoundException(string message, Exception innerException) 
            : base(message, innerException) {}

        /// <summary>
        /// Construct instance of CertificateNotFoundException
        /// </summary>
        /// <param name="innerException"></param>
        public CertificateNotFoundException(Exception innerException) 
            : base(innerException) {}

        /// <summary>
        /// Construct instance of CertificateNotFoundException
        /// </summary>
        /// <param name="message"></param>
        /// <param name="innerException"></param>
        /// <param name="errorType"></param>
        /// <param name="errorCode"></param>
        /// <param name="requestId"></param>
        /// <param name="statusCode"></param>
        public CertificateNotFoundException(string message, Exception innerException, ErrorType errorType, string errorCode, string requestId, HttpStatusCode statusCode) 
            : base(message, innerException, errorType, errorCode, requestId, statusCode) {}

        /// <summary>
        /// Construct instance of CertificateNotFoundException
        /// </summary>
        /// <param name="message"></param>
        /// <param name="errorType"></param>
        /// <param name="errorCode"></param>
        /// <param name="requestId"></param>
        /// <param name="statusCode"></param>
        public CertificateNotFoundException(string message, ErrorType errorType, string errorCode, string requestId, HttpStatusCode statusCode) 
            : base(message, errorType, errorCode, requestId, statusCode) {}


#if !NETSTANDARD
        /// <summary>
        /// Constructs a new instance of the CertificateNotFoundException class with serialized data.
        /// </summary>
        /// <param name="info">The <see cref="T:System.Runtime.Serialization.SerializationInfo" /> that holds the serialized object data about the exception being thrown.</param>
        /// <param name="context">The <see cref="T:System.Runtime.Serialization.StreamingContext" /> that contains contextual information about the source or destination.</param>
        /// <exception cref="T:System.ArgumentNullException">The <paramref name="info" /> parameter is null. </exception>
        /// <exception cref="T:System.Runtime.Serialization.SerializationException">The class name is null or <see cref="P:System.Exception.HResult" /> is zero (0). </exception>
        protected CertificateNotFoundException(System.Runtime.Serialization.SerializationInfo info, System.Runtime.Serialization.StreamingContext context)
            : base(info, context)
        {
        }

        /// <summary>
        /// Sets the <see cref="T:System.Runtime.Serialization.SerializationInfo" /> with information about the exception.
        /// </summary>
        /// <param name="info">The <see cref="T:System.Runtime.Serialization.SerializationInfo" /> that holds the serialized object data about the exception being thrown.</param>
        /// <param name="context">The <see cref="T:System.Runtime.Serialization.StreamingContext" /> that contains contextual information about the source or destination.</param>
        /// <exception cref="T:System.ArgumentNullException">The <paramref name="info" /> parameter is a null reference (Nothing in Visual Basic). </exception>
#if BCL35
        [System.Security.Permissions.SecurityPermission(
            System.Security.Permissions.SecurityAction.LinkDemand,
            Flags = System.Security.Permissions.SecurityPermissionFlag.SerializationFormatter)]
#endif
        [System.Security.SecurityCritical]
        // These FxCop rules are giving false-positives for this method
        [System.Diagnostics.CodeAnalysis.SuppressMessage("Microsoft.Security", "CA2123:OverrideLinkDemandsShouldBeIdenticalToBase")]
        [System.Diagnostics.CodeAnalysis.SuppressMessage("Microsoft.Security", "CA2134:MethodsMustOverrideWithConsistentTransparencyFxCopRule")]
        public override void GetObjectData(System.Runtime.Serialization.SerializationInfo info, System.Runtime.Serialization.StreamingContext context)
        {
            base.GetObjectData(info, context);
        }
#endif

    }
}<|MERGE_RESOLUTION|>--- conflicted
+++ resolved
@@ -31,11 +31,7 @@
     /// <summary>
     /// <code>CertificateIdentifier</code> doesn't refer to an existing certificate.
     /// </summary>
-<<<<<<< HEAD
-#if !NETSTANDARD
-=======
-    #if !PCL && !NETSTANDARD
->>>>>>> 1327e649
+    #if !NETSTANDARD
     [Serializable]
     #endif
     public partial class CertificateNotFoundException : AmazonDocDBException
