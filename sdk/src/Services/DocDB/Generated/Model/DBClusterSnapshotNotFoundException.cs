/*
 * Copyright 2010-2014 Amazon.com, Inc. or its affiliates. All Rights Reserved.
 * 
 * Licensed under the Apache License, Version 2.0 (the "License").
 * You may not use this file except in compliance with the License.
 * A copy of the License is located at
 * 
 *  http://aws.amazon.com/apache2.0
 * 
 * or in the "license" file accompanying this file. This file is distributed
 * on an "AS IS" BASIS, WITHOUT WARRANTIES OR CONDITIONS OF ANY KIND, either
 * express or implied. See the License for the specific language governing
 * permissions and limitations under the License.
 */

/*
 * Do not modify this file. This file is generated from the docdb-2014-10-31.normal.json service model.
 */
using System;
using System.Collections.Generic;
using System.Xml.Serialization;
using System.Text;
using System.IO;
using System.Net;

using Amazon.Runtime;
using Amazon.Runtime.Internal;

namespace Amazon.DocDB.Model
{
    /// <summary>
    /// <code>DBClusterSnapshotIdentifier</code> doesn't refer to an existing cluster snapshot.
    /// </summary>
<<<<<<< HEAD
#if !NETSTANDARD
=======
    #if !PCL && !NETSTANDARD
>>>>>>> 1327e649
    [Serializable]
    #endif
    public partial class DBClusterSnapshotNotFoundException : AmazonDocDBException
    {

        /// <summary>
        /// Constructs a new DBClusterSnapshotNotFoundException with the specified error
        /// message.
        /// </summary>
        /// <param name="message">
        /// Describes the error encountered.
        /// </param>
        public DBClusterSnapshotNotFoundException(string message) 
            : base(message) {}

        /// <summary>
        /// Construct instance of DBClusterSnapshotNotFoundException
        /// </summary>
        /// <param name="message"></param>
        /// <param name="innerException"></param>
        public DBClusterSnapshotNotFoundException(string message, Exception innerException) 
            : base(message, innerException) {}

        /// <summary>
        /// Construct instance of DBClusterSnapshotNotFoundException
        /// </summary>
        /// <param name="innerException"></param>
        public DBClusterSnapshotNotFoundException(Exception innerException) 
            : base(innerException) {}

        /// <summary>
        /// Construct instance of DBClusterSnapshotNotFoundException
        /// </summary>
        /// <param name="message"></param>
        /// <param name="innerException"></param>
        /// <param name="errorType"></param>
        /// <param name="errorCode"></param>
        /// <param name="requestId"></param>
        /// <param name="statusCode"></param>
        public DBClusterSnapshotNotFoundException(string message, Exception innerException, ErrorType errorType, string errorCode, string requestId, HttpStatusCode statusCode) 
            : base(message, innerException, errorType, errorCode, requestId, statusCode) {}

        /// <summary>
        /// Construct instance of DBClusterSnapshotNotFoundException
        /// </summary>
        /// <param name="message"></param>
        /// <param name="errorType"></param>
        /// <param name="errorCode"></param>
        /// <param name="requestId"></param>
        /// <param name="statusCode"></param>
        public DBClusterSnapshotNotFoundException(string message, ErrorType errorType, string errorCode, string requestId, HttpStatusCode statusCode) 
            : base(message, errorType, errorCode, requestId, statusCode) {}


#if !NETSTANDARD
        /// <summary>
        /// Constructs a new instance of the DBClusterSnapshotNotFoundException class with serialized data.
        /// </summary>
        /// <param name="info">The <see cref="T:System.Runtime.Serialization.SerializationInfo" /> that holds the serialized object data about the exception being thrown.</param>
        /// <param name="context">The <see cref="T:System.Runtime.Serialization.StreamingContext" /> that contains contextual information about the source or destination.</param>
        /// <exception cref="T:System.ArgumentNullException">The <paramref name="info" /> parameter is null. </exception>
        /// <exception cref="T:System.Runtime.Serialization.SerializationException">The class name is null or <see cref="P:System.Exception.HResult" /> is zero (0). </exception>
        protected DBClusterSnapshotNotFoundException(System.Runtime.Serialization.SerializationInfo info, System.Runtime.Serialization.StreamingContext context)
            : base(info, context)
        {
        }

        /// <summary>
        /// Sets the <see cref="T:System.Runtime.Serialization.SerializationInfo" /> with information about the exception.
        /// </summary>
        /// <param name="info">The <see cref="T:System.Runtime.Serialization.SerializationInfo" /> that holds the serialized object data about the exception being thrown.</param>
        /// <param name="context">The <see cref="T:System.Runtime.Serialization.StreamingContext" /> that contains contextual information about the source or destination.</param>
        /// <exception cref="T:System.ArgumentNullException">The <paramref name="info" /> parameter is a null reference (Nothing in Visual Basic). </exception>
#if BCL35
        [System.Security.Permissions.SecurityPermission(
            System.Security.Permissions.SecurityAction.LinkDemand,
            Flags = System.Security.Permissions.SecurityPermissionFlag.SerializationFormatter)]
#endif
        [System.Security.SecurityCritical]
        // These FxCop rules are giving false-positives for this method
        [System.Diagnostics.CodeAnalysis.SuppressMessage("Microsoft.Security", "CA2123:OverrideLinkDemandsShouldBeIdenticalToBase")]
        [System.Diagnostics.CodeAnalysis.SuppressMessage("Microsoft.Security", "CA2134:MethodsMustOverrideWithConsistentTransparencyFxCopRule")]
        public override void GetObjectData(System.Runtime.Serialization.SerializationInfo info, System.Runtime.Serialization.StreamingContext context)
        {
            base.GetObjectData(info, context);
        }
#endif

    }
}<|MERGE_RESOLUTION|>--- conflicted
+++ resolved
@@ -31,11 +31,7 @@
     /// <summary>
     /// <code>DBClusterSnapshotIdentifier</code> doesn't refer to an existing cluster snapshot.
     /// </summary>
-<<<<<<< HEAD
-#if !NETSTANDARD
-=======
-    #if !PCL && !NETSTANDARD
->>>>>>> 1327e649
+    #if !NETSTANDARD
     [Serializable]
     #endif
     public partial class DBClusterSnapshotNotFoundException : AmazonDocDBException
