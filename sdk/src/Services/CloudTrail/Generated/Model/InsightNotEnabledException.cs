--- conflicted
+++ resolved
@@ -32,11 +32,7 @@
     /// If you run <code>GetInsightSelectors</code> on a trail that does not have Insights
     /// events enabled, the operation throws the exception <code>InsightNotEnabledException</code>.
     /// </summary>
-<<<<<<< HEAD
-#if !NETSTANDARD
-=======
-    #if !PCL && !NETSTANDARD
->>>>>>> 1327e649
+    #if !NETSTANDARD
     [Serializable]
     #endif
     public partial class InsightNotEnabledException : AmazonCloudTrailException
