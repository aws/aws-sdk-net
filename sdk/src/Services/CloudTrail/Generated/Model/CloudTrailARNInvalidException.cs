--- conflicted
+++ resolved
@@ -37,11 +37,7 @@
     ///  <code>arn:aws:cloudtrail:us-east-2:123456789012:trail/MyTrail</code> 
     /// </para>
     /// </summary>
-<<<<<<< HEAD
-#if !NETSTANDARD
-=======
-    #if !PCL && !NETSTANDARD
->>>>>>> 1327e649
+    #if !NETSTANDARD
     [Serializable]
     #endif
     public partial class CloudTrailARNInvalidException : AmazonCloudTrailException
