/*
 * Copyright 2010-2014 Amazon.com, Inc. or its affiliates. All Rights Reserved.
 * 
 * Licensed under the Apache License, Version 2.0 (the "License").
 * You may not use this file except in compliance with the License.
 * A copy of the License is located at
 * 
 *  http://aws.amazon.com/apache2.0
 * 
 * or in the "license" file accompanying this file. This file is distributed
 * on an "AS IS" BASIS, WITHOUT WARRANTIES OR CONDITIONS OF ANY KIND, either
 * express or implied. See the License for the specific language governing
 * permissions and limitations under the License.
 */

/*
 * Do not modify this file. This file is generated from the cloudtrail-2013-11-01.normal.json service model.
 */
using System;
using System.Collections.Generic;
using System.Xml.Serialization;
using System.Text;
using System.IO;
using System.Net;

using Amazon.Runtime;
using Amazon.Runtime.Internal;

namespace Amazon.CloudTrail.Model
{
    /// <summary>
    /// Occurs if an event category that is not valid is specified as a value of <code>EventCategory</code>.
    /// </summary>
<<<<<<< HEAD
#if !NETSTANDARD
=======
    #if !PCL && !NETSTANDARD
>>>>>>> 1327e649
    [Serializable]
    #endif
    public partial class InvalidEventCategoryException : AmazonCloudTrailException
    {

        /// <summary>
        /// Constructs a new InvalidEventCategoryException with the specified error
        /// message.
        /// </summary>
        /// <param name="message">
        /// Describes the error encountered.
        /// </param>
        public InvalidEventCategoryException(string message) 
            : base(message) {}

        /// <summary>
        /// Construct instance of InvalidEventCategoryException
        /// </summary>
        /// <param name="message"></param>
        /// <param name="innerException"></param>
        public InvalidEventCategoryException(string message, Exception innerException) 
            : base(message, innerException) {}

        /// <summary>
        /// Construct instance of InvalidEventCategoryException
        /// </summary>
        /// <param name="innerException"></param>
        public InvalidEventCategoryException(Exception innerException) 
            : base(innerException) {}

        /// <summary>
        /// Construct instance of InvalidEventCategoryException
        /// </summary>
        /// <param name="message"></param>
        /// <param name="innerException"></param>
        /// <param name="errorType"></param>
        /// <param name="errorCode"></param>
        /// <param name="requestId"></param>
        /// <param name="statusCode"></param>
        public InvalidEventCategoryException(string message, Exception innerException, ErrorType errorType, string errorCode, string requestId, HttpStatusCode statusCode) 
            : base(message, innerException, errorType, errorCode, requestId, statusCode) {}

        /// <summary>
        /// Construct instance of InvalidEventCategoryException
        /// </summary>
        /// <param name="message"></param>
        /// <param name="errorType"></param>
        /// <param name="errorCode"></param>
        /// <param name="requestId"></param>
        /// <param name="statusCode"></param>
        public InvalidEventCategoryException(string message, ErrorType errorType, string errorCode, string requestId, HttpStatusCode statusCode) 
            : base(message, errorType, errorCode, requestId, statusCode) {}


#if !NETSTANDARD
        /// <summary>
        /// Constructs a new instance of the InvalidEventCategoryException class with serialized data.
        /// </summary>
        /// <param name="info">The <see cref="T:System.Runtime.Serialization.SerializationInfo" /> that holds the serialized object data about the exception being thrown.</param>
        /// <param name="context">The <see cref="T:System.Runtime.Serialization.StreamingContext" /> that contains contextual information about the source or destination.</param>
        /// <exception cref="T:System.ArgumentNullException">The <paramref name="info" /> parameter is null. </exception>
        /// <exception cref="T:System.Runtime.Serialization.SerializationException">The class name is null or <see cref="P:System.Exception.HResult" /> is zero (0). </exception>
        protected InvalidEventCategoryException(System.Runtime.Serialization.SerializationInfo info, System.Runtime.Serialization.StreamingContext context)
            : base(info, context)
        {
        }

        /// <summary>
        /// Sets the <see cref="T:System.Runtime.Serialization.SerializationInfo" /> with information about the exception.
        /// </summary>
        /// <param name="info">The <see cref="T:System.Runtime.Serialization.SerializationInfo" /> that holds the serialized object data about the exception being thrown.</param>
        /// <param name="context">The <see cref="T:System.Runtime.Serialization.StreamingContext" /> that contains contextual information about the source or destination.</param>
        /// <exception cref="T:System.ArgumentNullException">The <paramref name="info" /> parameter is a null reference (Nothing in Visual Basic). </exception>
#if BCL35
        [System.Security.Permissions.SecurityPermission(
            System.Security.Permissions.SecurityAction.LinkDemand,
            Flags = System.Security.Permissions.SecurityPermissionFlag.SerializationFormatter)]
#endif
        [System.Security.SecurityCritical]
        // These FxCop rules are giving false-positives for this method
        [System.Diagnostics.CodeAnalysis.SuppressMessage("Microsoft.Security", "CA2123:OverrideLinkDemandsShouldBeIdenticalToBase")]
        [System.Diagnostics.CodeAnalysis.SuppressMessage("Microsoft.Security", "CA2134:MethodsMustOverrideWithConsistentTransparencyFxCopRule")]
        public override void GetObjectData(System.Runtime.Serialization.SerializationInfo info, System.Runtime.Serialization.StreamingContext context)
        {
            base.GetObjectData(info, context);
        }
#endif

    }
}<|MERGE_RESOLUTION|>--- conflicted
+++ resolved
@@ -31,11 +31,7 @@
     /// <summary>
     /// Occurs if an event category that is not valid is specified as a value of <code>EventCategory</code>.
     /// </summary>
-<<<<<<< HEAD
-#if !NETSTANDARD
-=======
-    #if !PCL && !NETSTANDARD
->>>>>>> 1327e649
+    #if !NETSTANDARD
     [Serializable]
     #endif
     public partial class InvalidEventCategoryException : AmazonCloudTrailException
