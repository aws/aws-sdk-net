/*
 * Copyright 2010-2014 Amazon.com, Inc. or its affiliates. All Rights Reserved.
 * 
 * Licensed under the Apache License, Version 2.0 (the "License").
 * You may not use this file except in compliance with the License.
 * A copy of the License is located at
 * 
 *  http://aws.amazon.com/apache2.0
 * 
 * or in the "license" file accompanying this file. This file is distributed
 * on an "AS IS" BASIS, WITHOUT WARRANTIES OR CONDITIONS OF ANY KIND, either
 * express or implied. See the License for the specific language governing
 * permissions and limitations under the License.
 */

/*
 * Do not modify this file. This file is generated from the cloudtrail-2013-11-01.normal.json service model.
 */
using System;
using System.Collections.Generic;
using System.Xml.Serialization;
using System.Text;
using System.IO;
using System.Net;

using Amazon.Runtime;
using Amazon.Runtime.Internal;

namespace Amazon.CloudTrail.Model
{
    /// <summary>
    /// This exception is thrown when an operation is called on a trail from a region other
    /// than the region in which the trail was created.
    /// </summary>
<<<<<<< HEAD
#if !NETSTANDARD
=======
    #if !PCL && !NETSTANDARD
>>>>>>> 1327e649
    [Serializable]
    #endif
    public partial class InvalidHomeRegionException : AmazonCloudTrailException
    {

        /// <summary>
        /// Constructs a new InvalidHomeRegionException with the specified error
        /// message.
        /// </summary>
        /// <param name="message">
        /// Describes the error encountered.
        /// </param>
        public InvalidHomeRegionException(string message) 
            : base(message) {}

        /// <summary>
        /// Construct instance of InvalidHomeRegionException
        /// </summary>
        /// <param name="message"></param>
        /// <param name="innerException"></param>
        public InvalidHomeRegionException(string message, Exception innerException) 
            : base(message, innerException) {}

        /// <summary>
        /// Construct instance of InvalidHomeRegionException
        /// </summary>
        /// <param name="innerException"></param>
        public InvalidHomeRegionException(Exception innerException) 
            : base(innerException) {}

        /// <summary>
        /// Construct instance of InvalidHomeRegionException
        /// </summary>
        /// <param name="message"></param>
        /// <param name="innerException"></param>
        /// <param name="errorType"></param>
        /// <param name="errorCode"></param>
        /// <param name="requestId"></param>
        /// <param name="statusCode"></param>
        public InvalidHomeRegionException(string message, Exception innerException, ErrorType errorType, string errorCode, string requestId, HttpStatusCode statusCode) 
            : base(message, innerException, errorType, errorCode, requestId, statusCode) {}

        /// <summary>
        /// Construct instance of InvalidHomeRegionException
        /// </summary>
        /// <param name="message"></param>
        /// <param name="errorType"></param>
        /// <param name="errorCode"></param>
        /// <param name="requestId"></param>
        /// <param name="statusCode"></param>
        public InvalidHomeRegionException(string message, ErrorType errorType, string errorCode, string requestId, HttpStatusCode statusCode) 
            : base(message, errorType, errorCode, requestId, statusCode) {}


#if !NETSTANDARD
        /// <summary>
        /// Constructs a new instance of the InvalidHomeRegionException class with serialized data.
        /// </summary>
        /// <param name="info">The <see cref="T:System.Runtime.Serialization.SerializationInfo" /> that holds the serialized object data about the exception being thrown.</param>
        /// <param name="context">The <see cref="T:System.Runtime.Serialization.StreamingContext" /> that contains contextual information about the source or destination.</param>
        /// <exception cref="T:System.ArgumentNullException">The <paramref name="info" /> parameter is null. </exception>
        /// <exception cref="T:System.Runtime.Serialization.SerializationException">The class name is null or <see cref="P:System.Exception.HResult" /> is zero (0). </exception>
        protected InvalidHomeRegionException(System.Runtime.Serialization.SerializationInfo info, System.Runtime.Serialization.StreamingContext context)
            : base(info, context)
        {
        }

        /// <summary>
        /// Sets the <see cref="T:System.Runtime.Serialization.SerializationInfo" /> with information about the exception.
        /// </summary>
        /// <param name="info">The <see cref="T:System.Runtime.Serialization.SerializationInfo" /> that holds the serialized object data about the exception being thrown.</param>
        /// <param name="context">The <see cref="T:System.Runtime.Serialization.StreamingContext" /> that contains contextual information about the source or destination.</param>
        /// <exception cref="T:System.ArgumentNullException">The <paramref name="info" /> parameter is a null reference (Nothing in Visual Basic). </exception>
#if BCL35
        [System.Security.Permissions.SecurityPermission(
            System.Security.Permissions.SecurityAction.LinkDemand,
            Flags = System.Security.Permissions.SecurityPermissionFlag.SerializationFormatter)]
#endif
        [System.Security.SecurityCritical]
        // These FxCop rules are giving false-positives for this method
        [System.Diagnostics.CodeAnalysis.SuppressMessage("Microsoft.Security", "CA2123:OverrideLinkDemandsShouldBeIdenticalToBase")]
        [System.Diagnostics.CodeAnalysis.SuppressMessage("Microsoft.Security", "CA2134:MethodsMustOverrideWithConsistentTransparencyFxCopRule")]
        public override void GetObjectData(System.Runtime.Serialization.SerializationInfo info, System.Runtime.Serialization.StreamingContext context)
        {
            base.GetObjectData(info, context);
        }
#endif

    }
}<|MERGE_RESOLUTION|>--- conflicted
+++ resolved
@@ -32,11 +32,7 @@
     /// This exception is thrown when an operation is called on a trail from a region other
     /// than the region in which the trail was created.
     /// </summary>
-<<<<<<< HEAD
-#if !NETSTANDARD
-=======
-    #if !PCL && !NETSTANDARD
->>>>>>> 1327e649
+    #if !NETSTANDARD
     [Serializable]
     #endif
     public partial class InvalidHomeRegionException : AmazonCloudTrailException
