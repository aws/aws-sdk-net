/*
 * Copyright 2010-2014 Amazon.com, Inc. or its affiliates. All Rights Reserved.
 * 
 * Licensed under the Apache License, Version 2.0 (the "License").
 * You may not use this file except in compliance with the License.
 * A copy of the License is located at
 * 
 *  http://aws.amazon.com/apache2.0
 * 
 * or in the "license" file accompanying this file. This file is distributed
 * on an "AS IS" BASIS, WITHOUT WARRANTIES OR CONDITIONS OF ANY KIND, either
 * express or implied. See the License for the specific language governing
 * permissions and limitations under the License.
 */

/*
 * Do not modify this file. This file is generated from the cloudtrail-2013-11-01.normal.json service model.
 */
using System;
using System.Collections.Generic;
using System.Xml.Serialization;
using System.Text;
using System.IO;
using System.Net;

using Amazon.Runtime;
using Amazon.Runtime.Internal;

namespace Amazon.CloudTrail.Model
{
    /// <summary>
    /// Occurs if the timestamp values are invalid. Either the start time occurs after the
    /// end time or the time range is outside the range of possible values.
    /// </summary>
<<<<<<< HEAD
#if !NETSTANDARD
=======
    #if !PCL && !NETSTANDARD
>>>>>>> 1327e649
    [Serializable]
    #endif
    public partial class InvalidTimeRangeException : AmazonCloudTrailException
    {

        /// <summary>
        /// Constructs a new InvalidTimeRangeException with the specified error
        /// message.
        /// </summary>
        /// <param name="message">
        /// Describes the error encountered.
        /// </param>
        public InvalidTimeRangeException(string message) 
            : base(message) {}

        /// <summary>
        /// Construct instance of InvalidTimeRangeException
        /// </summary>
        /// <param name="message"></param>
        /// <param name="innerException"></param>
        public InvalidTimeRangeException(string message, Exception innerException) 
            : base(message, innerException) {}

        /// <summary>
        /// Construct instance of InvalidTimeRangeException
        /// </summary>
        /// <param name="innerException"></param>
        public InvalidTimeRangeException(Exception innerException) 
            : base(innerException) {}

        /// <summary>
        /// Construct instance of InvalidTimeRangeException
        /// </summary>
        /// <param name="message"></param>
        /// <param name="innerException"></param>
        /// <param name="errorType"></param>
        /// <param name="errorCode"></param>
        /// <param name="requestId"></param>
        /// <param name="statusCode"></param>
        public InvalidTimeRangeException(string message, Exception innerException, ErrorType errorType, string errorCode, string requestId, HttpStatusCode statusCode) 
            : base(message, innerException, errorType, errorCode, requestId, statusCode) {}

        /// <summary>
        /// Construct instance of InvalidTimeRangeException
        /// </summary>
        /// <param name="message"></param>
        /// <param name="errorType"></param>
        /// <param name="errorCode"></param>
        /// <param name="requestId"></param>
        /// <param name="statusCode"></param>
        public InvalidTimeRangeException(string message, ErrorType errorType, string errorCode, string requestId, HttpStatusCode statusCode) 
            : base(message, errorType, errorCode, requestId, statusCode) {}


#if !NETSTANDARD
        /// <summary>
        /// Constructs a new instance of the InvalidTimeRangeException class with serialized data.
        /// </summary>
        /// <param name="info">The <see cref="T:System.Runtime.Serialization.SerializationInfo" /> that holds the serialized object data about the exception being thrown.</param>
        /// <param name="context">The <see cref="T:System.Runtime.Serialization.StreamingContext" /> that contains contextual information about the source or destination.</param>
        /// <exception cref="T:System.ArgumentNullException">The <paramref name="info" /> parameter is null. </exception>
        /// <exception cref="T:System.Runtime.Serialization.SerializationException">The class name is null or <see cref="P:System.Exception.HResult" /> is zero (0). </exception>
        protected InvalidTimeRangeException(System.Runtime.Serialization.SerializationInfo info, System.Runtime.Serialization.StreamingContext context)
            : base(info, context)
        {
        }

        /// <summary>
        /// Sets the <see cref="T:System.Runtime.Serialization.SerializationInfo" /> with information about the exception.
        /// </summary>
        /// <param name="info">The <see cref="T:System.Runtime.Serialization.SerializationInfo" /> that holds the serialized object data about the exception being thrown.</param>
        /// <param name="context">The <see cref="T:System.Runtime.Serialization.StreamingContext" /> that contains contextual information about the source or destination.</param>
        /// <exception cref="T:System.ArgumentNullException">The <paramref name="info" /> parameter is a null reference (Nothing in Visual Basic). </exception>
#if BCL35
        [System.Security.Permissions.SecurityPermission(
            System.Security.Permissions.SecurityAction.LinkDemand,
            Flags = System.Security.Permissions.SecurityPermissionFlag.SerializationFormatter)]
#endif
        [System.Security.SecurityCritical]
        // These FxCop rules are giving false-positives for this method
        [System.Diagnostics.CodeAnalysis.SuppressMessage("Microsoft.Security", "CA2123:OverrideLinkDemandsShouldBeIdenticalToBase")]
        [System.Diagnostics.CodeAnalysis.SuppressMessage("Microsoft.Security", "CA2134:MethodsMustOverrideWithConsistentTransparencyFxCopRule")]
        public override void GetObjectData(System.Runtime.Serialization.SerializationInfo info, System.Runtime.Serialization.StreamingContext context)
        {
            base.GetObjectData(info, context);
        }
#endif

    }
}<|MERGE_RESOLUTION|>--- conflicted
+++ resolved
@@ -32,11 +32,7 @@
     /// Occurs if the timestamp values are invalid. Either the start time occurs after the
     /// end time or the time range is outside the range of possible values.
     /// </summary>
-<<<<<<< HEAD
-#if !NETSTANDARD
-=======
-    #if !PCL && !NETSTANDARD
->>>>>>> 1327e649
+    #if !NETSTANDARD
     [Serializable]
     #endif
     public partial class InvalidTimeRangeException : AmazonCloudTrailException
