--- conflicted
+++ resolved
@@ -33,11 +33,7 @@
     /// a member of an organization. To make this request, sign in using the credentials of
     /// an account that belongs to an organization.
     /// </summary>
-<<<<<<< HEAD
-#if !NETSTANDARD
-=======
-    #if !PCL && !NETSTANDARD
->>>>>>> 1327e649
+    #if !NETSTANDARD
     [Serializable]
     #endif
     public partial class OrganizationsNotInUseException : AmazonCloudTrailException
