--- conflicted
+++ resolved
@@ -32,11 +32,7 @@
     /// This exception is thrown when there is an issue with the specified KMS key and the
     /// trail can’t be updated.
     /// </summary>
-<<<<<<< HEAD
-#if !NETSTANDARD
-=======
-    #if !PCL && !NETSTANDARD
->>>>>>> 1327e649
+    #if !NETSTANDARD
     [Serializable]
     #endif
     public partial class KmsException : AmazonCloudTrailException
