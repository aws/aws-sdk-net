using System;
using System.Reflection;
using System.Runtime.InteropServices;
using System.Runtime.CompilerServices;

// General Information about an assembly is controlled through the following 
// set of attributes. Change these attribute values to modify the information
// associated with an assembly.
[assembly: AssemblyTitle("AWSSDK.CloudTrail")]
#if BCL35
[assembly: AssemblyDescription("The Amazon Web Services SDK for .NET (3.5) - AWS CloudTrail. AWS CloudTrail is a web service that records AWS API calls for your account and delivers log files to you. The recorded information includes the identity of the API caller, the time of the API call, the source IP address of the API caller, the request parameters, and the response elements returned by the AWS service.")]
#elif BCL45
[assembly: AssemblyDescription("The Amazon Web Services SDK for .NET (4.5) - AWS CloudTrail. AWS CloudTrail is a web service that records AWS API calls for your account and delivers log files to you. The recorded information includes the identity of the API caller, the time of the API call, the source IP address of the API caller, the request parameters, and the response elements returned by the AWS service.")]
#elif PCL
<<<<<<< HEAD
[assembly: AssemblyDescription("The Amazon Web Services SDK for .NET (PCL)- AWS CloudTrail. AWS CloudTrail is a web service that records AWS API calls for your account and delivers log files to you. The recorded information includes the identity of the API caller, the time of the API call, the source IP address of the API caller, the request parameters, and the response elements returned by the AWS service.")]
#elif DNX
[assembly: AssemblyDescription("The Amazon Web Services SDK for .NET (DNX)- AWS CloudTrail. AWS CloudTrail is a web service that records AWS API calls for your account and delivers log files to you. The recorded information includes the identity of the API caller, the time of the API call, the source IP address of the API caller, the request parameters, and the response elements returned by the AWS service.")]
=======
[assembly: AssemblyDescription("The Amazon Web Services SDK for .NET (PCL) -  AWS CloudTrail. AWS CloudTrail is a web service that records AWS API calls for your account and delivers log files to you. The recorded information includes the identity of the API caller, the time of the API call, the source IP address of the API caller, the request parameters, and the response elements returned by the AWS service.")]
#elif UNITY
[assembly: AssemblyDescription("The Amazon Web Services SDK for .NET (Unity) - AWS CloudTrail. AWS CloudTrail is a web service that records AWS API calls for your account and delivers log files to you. The recorded information includes the identity of the API caller, the time of the API call, the source IP address of the API caller, the request parameters, and the response elements returned by the AWS service.")]
>>>>>>> 66295a90
#else
#error Unknown platform constant - unable to set correct AssemblyDescription
#endif

[assembly: AssemblyConfiguration("")]
[assembly: AssemblyProduct("Amazon Web Services SDK for .NET")]
[assembly: AssemblyCompany("Amazon.com, Inc")]
[assembly: AssemblyCopyright("Copyright 2009-2016 Amazon.com, Inc. or its affiliates. All Rights Reserved.")]
[assembly: AssemblyTrademark("")]
[assembly: AssemblyCulture("")]

// Setting ComVisible to false makes the types in this assembly not visible 
// to COM components.  If you need to access a type in this assembly from 
// COM, set the ComVisible attribute to true on that type.
[assembly: ComVisible(false)]

// Version information for an assembly consists of the following four values:
//
//      Major Version
//      Minor Version 
//      Build Number
//      Revision
//
// You can specify all the values or you can default the Build and Revision Numbers 
// by using the '*' as shown below:
// [assembly: AssemblyVersion("1.0.*")]
[assembly: AssemblyVersion("3.2")]
[assembly: AssemblyFileVersion("3.2.2.0")]

#if WINDOWS_PHONE || UNITY
[assembly: System.CLSCompliant(false)]
# else
[assembly: System.CLSCompliant(true)]
#endif

#if BCL
[assembly: System.Security.AllowPartiallyTrustedCallers]
#endif<|MERGE_RESOLUTION|>--- conflicted
+++ resolved
@@ -12,15 +12,11 @@
 #elif BCL45
 [assembly: AssemblyDescription("The Amazon Web Services SDK for .NET (4.5) - AWS CloudTrail. AWS CloudTrail is a web service that records AWS API calls for your account and delivers log files to you. The recorded information includes the identity of the API caller, the time of the API call, the source IP address of the API caller, the request parameters, and the response elements returned by the AWS service.")]
 #elif PCL
-<<<<<<< HEAD
-[assembly: AssemblyDescription("The Amazon Web Services SDK for .NET (PCL)- AWS CloudTrail. AWS CloudTrail is a web service that records AWS API calls for your account and delivers log files to you. The recorded information includes the identity of the API caller, the time of the API call, the source IP address of the API caller, the request parameters, and the response elements returned by the AWS service.")]
-#elif DNX
-[assembly: AssemblyDescription("The Amazon Web Services SDK for .NET (DNX)- AWS CloudTrail. AWS CloudTrail is a web service that records AWS API calls for your account and delivers log files to you. The recorded information includes the identity of the API caller, the time of the API call, the source IP address of the API caller, the request parameters, and the response elements returned by the AWS service.")]
-=======
 [assembly: AssemblyDescription("The Amazon Web Services SDK for .NET (PCL) -  AWS CloudTrail. AWS CloudTrail is a web service that records AWS API calls for your account and delivers log files to you. The recorded information includes the identity of the API caller, the time of the API call, the source IP address of the API caller, the request parameters, and the response elements returned by the AWS service.")]
 #elif UNITY
 [assembly: AssemblyDescription("The Amazon Web Services SDK for .NET (Unity) - AWS CloudTrail. AWS CloudTrail is a web service that records AWS API calls for your account and delivers log files to you. The recorded information includes the identity of the API caller, the time of the API call, the source IP address of the API caller, the request parameters, and the response elements returned by the AWS service.")]
->>>>>>> 66295a90
+#elif DNX
+[assembly: AssemblyDescription("The Amazon Web Services SDK for .NET (DNX)- AWS CloudTrail. AWS CloudTrail is a web service that records AWS API calls for your account and delivers log files to you. The recorded information includes the identity of the API caller, the time of the API call, the source IP address of the API caller, the request parameters, and the response elements returned by the AWS service.")]
 #else
 #error Unknown platform constant - unable to set correct AssemblyDescription
 #endif
