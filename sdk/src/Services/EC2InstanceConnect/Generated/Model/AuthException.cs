/*
 * Copyright 2010-2014 Amazon.com, Inc. or its affiliates. All Rights Reserved.
 * 
 * Licensed under the Apache License, Version 2.0 (the "License").
 * You may not use this file except in compliance with the License.
 * A copy of the License is located at
 * 
 *  http://aws.amazon.com/apache2.0
 * 
 * or in the "license" file accompanying this file. This file is distributed
 * on an "AS IS" BASIS, WITHOUT WARRANTIES OR CONDITIONS OF ANY KIND, either
 * express or implied. See the License for the specific language governing
 * permissions and limitations under the License.
 */

/*
 * Do not modify this file. This file is generated from the ec2-instance-connect-2018-04-02.normal.json service model.
 */
using System;
using System.Collections.Generic;
using System.Xml.Serialization;
using System.Text;
using System.IO;
using System.Net;

using Amazon.Runtime;
using Amazon.Runtime.Internal;

namespace Amazon.EC2InstanceConnect.Model
{
    /// <summary>
    /// Indicates that either your AWS credentials are invalid or you do not have access to
    /// the EC2 instance.
    /// </summary>
<<<<<<< HEAD
#if !NETSTANDARD
=======
    #if !PCL && !NETSTANDARD
>>>>>>> 1327e649
    [Serializable]
    #endif
    public partial class AuthException : AmazonEC2InstanceConnectException
    {

        /// <summary>
        /// Constructs a new AuthException with the specified error
        /// message.
        /// </summary>
        /// <param name="message">
        /// Describes the error encountered.
        /// </param>
        public AuthException(string message) 
            : base(message) {}

        /// <summary>
        /// Construct instance of AuthException
        /// </summary>
        /// <param name="message"></param>
        /// <param name="innerException"></param>
        public AuthException(string message, Exception innerException) 
            : base(message, innerException) {}

        /// <summary>
        /// Construct instance of AuthException
        /// </summary>
        /// <param name="innerException"></param>
        public AuthException(Exception innerException) 
            : base(innerException) {}

        /// <summary>
        /// Construct instance of AuthException
        /// </summary>
        /// <param name="message"></param>
        /// <param name="innerException"></param>
        /// <param name="errorType"></param>
        /// <param name="errorCode"></param>
        /// <param name="requestId"></param>
        /// <param name="statusCode"></param>
        public AuthException(string message, Exception innerException, ErrorType errorType, string errorCode, string requestId, HttpStatusCode statusCode) 
            : base(message, innerException, errorType, errorCode, requestId, statusCode) {}

        /// <summary>
        /// Construct instance of AuthException
        /// </summary>
        /// <param name="message"></param>
        /// <param name="errorType"></param>
        /// <param name="errorCode"></param>
        /// <param name="requestId"></param>
        /// <param name="statusCode"></param>
        public AuthException(string message, ErrorType errorType, string errorCode, string requestId, HttpStatusCode statusCode) 
            : base(message, errorType, errorCode, requestId, statusCode) {}


#if !NETSTANDARD
        /// <summary>
        /// Constructs a new instance of the AuthException class with serialized data.
        /// </summary>
        /// <param name="info">The <see cref="T:System.Runtime.Serialization.SerializationInfo" /> that holds the serialized object data about the exception being thrown.</param>
        /// <param name="context">The <see cref="T:System.Runtime.Serialization.StreamingContext" /> that contains contextual information about the source or destination.</param>
        /// <exception cref="T:System.ArgumentNullException">The <paramref name="info" /> parameter is null. </exception>
        /// <exception cref="T:System.Runtime.Serialization.SerializationException">The class name is null or <see cref="P:System.Exception.HResult" /> is zero (0). </exception>
        protected AuthException(System.Runtime.Serialization.SerializationInfo info, System.Runtime.Serialization.StreamingContext context)
            : base(info, context)
        {
        }

        /// <summary>
        /// Sets the <see cref="T:System.Runtime.Serialization.SerializationInfo" /> with information about the exception.
        /// </summary>
        /// <param name="info">The <see cref="T:System.Runtime.Serialization.SerializationInfo" /> that holds the serialized object data about the exception being thrown.</param>
        /// <param name="context">The <see cref="T:System.Runtime.Serialization.StreamingContext" /> that contains contextual information about the source or destination.</param>
        /// <exception cref="T:System.ArgumentNullException">The <paramref name="info" /> parameter is a null reference (Nothing in Visual Basic). </exception>
#if BCL35
        [System.Security.Permissions.SecurityPermission(
            System.Security.Permissions.SecurityAction.LinkDemand,
            Flags = System.Security.Permissions.SecurityPermissionFlag.SerializationFormatter)]
#endif
        [System.Security.SecurityCritical]
        // These FxCop rules are giving false-positives for this method
        [System.Diagnostics.CodeAnalysis.SuppressMessage("Microsoft.Security", "CA2123:OverrideLinkDemandsShouldBeIdenticalToBase")]
        [System.Diagnostics.CodeAnalysis.SuppressMessage("Microsoft.Security", "CA2134:MethodsMustOverrideWithConsistentTransparencyFxCopRule")]
        public override void GetObjectData(System.Runtime.Serialization.SerializationInfo info, System.Runtime.Serialization.StreamingContext context)
        {
            base.GetObjectData(info, context);
        }
#endif

    }
}<|MERGE_RESOLUTION|>--- conflicted
+++ resolved
@@ -32,11 +32,7 @@
     /// Indicates that either your AWS credentials are invalid or you do not have access to
     /// the EC2 instance.
     /// </summary>
-<<<<<<< HEAD
-#if !NETSTANDARD
-=======
-    #if !PCL && !NETSTANDARD
->>>>>>> 1327e649
+    #if !NETSTANDARD
     [Serializable]
     #endif
     public partial class AuthException : AmazonEC2InstanceConnectException
