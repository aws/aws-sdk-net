--- conflicted
+++ resolved
@@ -32,11 +32,7 @@
     /// Indicates that the instance requested was not found in the given zone. Check that
     /// you have provided a valid instance ID and the correct zone.
     /// </summary>
-<<<<<<< HEAD
-#if !NETSTANDARD
-=======
-    #if !PCL && !NETSTANDARD
->>>>>>> 1327e649
+    #if !NETSTANDARD
     [Serializable]
     #endif
     public partial class EC2InstanceNotFoundException : AmazonEC2InstanceConnectException
