--- conflicted
+++ resolved
@@ -32,11 +32,7 @@
     /// Indicates that the service encountered an error. Follow the message's instructions
     /// and try again.
     /// </summary>
-<<<<<<< HEAD
-#if !NETSTANDARD
-=======
-    #if !PCL && !NETSTANDARD
->>>>>>> 1327e649
+    #if !NETSTANDARD
     [Serializable]
     #endif
     public partial class ServiceException : AmazonEC2InstanceConnectException
