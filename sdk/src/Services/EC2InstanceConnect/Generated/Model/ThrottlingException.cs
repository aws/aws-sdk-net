--- conflicted
+++ resolved
@@ -32,11 +32,7 @@
     /// Indicates you have been making requests too frequently and have been throttled. Wait
     /// for a while and try again. If higher call volume is warranted contact AWS Support.
     /// </summary>
-<<<<<<< HEAD
-#if !NETSTANDARD
-=======
-    #if !PCL && !NETSTANDARD
->>>>>>> 1327e649
+    #if !NETSTANDARD
     [Serializable]
     #endif
     public partial class ThrottlingException : AmazonEC2InstanceConnectException
