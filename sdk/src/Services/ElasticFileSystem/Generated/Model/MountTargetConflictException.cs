--- conflicted
+++ resolved
@@ -32,11 +32,7 @@
     /// Returned if the mount target would violate one of the specified restrictions based
     /// on the file system's existing mount targets.
     /// </summary>
-<<<<<<< HEAD
-#if !NETSTANDARD
-=======
-    #if !PCL && !NETSTANDARD
->>>>>>> 1327e649
+    #if !NETSTANDARD
     [Serializable]
     #endif
     public partial class MountTargetConflictException : AmazonElasticFileSystemException
