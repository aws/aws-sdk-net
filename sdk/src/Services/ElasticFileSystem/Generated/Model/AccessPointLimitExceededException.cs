/*
 * Copyright 2010-2014 Amazon.com, Inc. or its affiliates. All Rights Reserved.
 * 
 * Licensed under the Apache License, Version 2.0 (the "License").
 * You may not use this file except in compliance with the License.
 * A copy of the License is located at
 * 
 *  http://aws.amazon.com/apache2.0
 * 
 * or in the "license" file accompanying this file. This file is distributed
 * on an "AS IS" BASIS, WITHOUT WARRANTIES OR CONDITIONS OF ANY KIND, either
 * express or implied. See the License for the specific language governing
 * permissions and limitations under the License.
 */

/*
 * Do not modify this file. This file is generated from the elasticfilesystem-2015-02-01.normal.json service model.
 */
using System;
using System.Collections.Generic;
using System.Xml.Serialization;
using System.Text;
using System.IO;
using System.Net;

using Amazon.Runtime;
using Amazon.Runtime.Internal;

namespace Amazon.ElasticFileSystem.Model
{
    /// <summary>
    /// Returned if the AWS account has already created the maximum number of access points
    /// allowed per file system.
    /// </summary>
<<<<<<< HEAD
#if !NETSTANDARD
=======
    #if !PCL && !NETSTANDARD
>>>>>>> 1327e649
    [Serializable]
    #endif
    public partial class AccessPointLimitExceededException : AmazonElasticFileSystemException
    {
        private string _errorCode;

        /// <summary>
        /// Constructs a new AccessPointLimitExceededException with the specified error
        /// message.
        /// </summary>
        /// <param name="message">
        /// Describes the error encountered.
        /// </param>
        public AccessPointLimitExceededException(string message) 
            : base(message) {}

        /// <summary>
        /// Construct instance of AccessPointLimitExceededException
        /// </summary>
        /// <param name="message"></param>
        /// <param name="innerException"></param>
        public AccessPointLimitExceededException(string message, Exception innerException) 
            : base(message, innerException) {}

        /// <summary>
        /// Construct instance of AccessPointLimitExceededException
        /// </summary>
        /// <param name="innerException"></param>
        public AccessPointLimitExceededException(Exception innerException) 
            : base(innerException) {}

        /// <summary>
        /// Construct instance of AccessPointLimitExceededException
        /// </summary>
        /// <param name="message"></param>
        /// <param name="innerException"></param>
        /// <param name="errorType"></param>
        /// <param name="errorCode"></param>
        /// <param name="requestId"></param>
        /// <param name="statusCode"></param>
        public AccessPointLimitExceededException(string message, Exception innerException, ErrorType errorType, string errorCode, string requestId, HttpStatusCode statusCode) 
            : base(message, innerException, errorType, errorCode, requestId, statusCode) {}

        /// <summary>
        /// Construct instance of AccessPointLimitExceededException
        /// </summary>
        /// <param name="message"></param>
        /// <param name="errorType"></param>
        /// <param name="errorCode"></param>
        /// <param name="requestId"></param>
        /// <param name="statusCode"></param>
        public AccessPointLimitExceededException(string message, ErrorType errorType, string errorCode, string requestId, HttpStatusCode statusCode) 
            : base(message, errorType, errorCode, requestId, statusCode) {}


#if !NETSTANDARD
        /// <summary>
        /// Constructs a new instance of the AccessPointLimitExceededException class with serialized data.
        /// </summary>
        /// <param name="info">The <see cref="T:System.Runtime.Serialization.SerializationInfo" /> that holds the serialized object data about the exception being thrown.</param>
        /// <param name="context">The <see cref="T:System.Runtime.Serialization.StreamingContext" /> that contains contextual information about the source or destination.</param>
        /// <exception cref="T:System.ArgumentNullException">The <paramref name="info" /> parameter is null. </exception>
        /// <exception cref="T:System.Runtime.Serialization.SerializationException">The class name is null or <see cref="P:System.Exception.HResult" /> is zero (0). </exception>
        protected AccessPointLimitExceededException(System.Runtime.Serialization.SerializationInfo info, System.Runtime.Serialization.StreamingContext context)
            : base(info, context)
        {
            this.ErrorCode = (string)info.GetValue("ErrorCode", typeof(string));
        }

        /// <summary>
        /// Sets the <see cref="T:System.Runtime.Serialization.SerializationInfo" /> with information about the exception.
        /// </summary>
        /// <param name="info">The <see cref="T:System.Runtime.Serialization.SerializationInfo" /> that holds the serialized object data about the exception being thrown.</param>
        /// <param name="context">The <see cref="T:System.Runtime.Serialization.StreamingContext" /> that contains contextual information about the source or destination.</param>
        /// <exception cref="T:System.ArgumentNullException">The <paramref name="info" /> parameter is a null reference (Nothing in Visual Basic). </exception>
#if BCL35
        [System.Security.Permissions.SecurityPermission(
            System.Security.Permissions.SecurityAction.LinkDemand,
            Flags = System.Security.Permissions.SecurityPermissionFlag.SerializationFormatter)]
#endif
        [System.Security.SecurityCritical]
        // These FxCop rules are giving false-positives for this method
        [System.Diagnostics.CodeAnalysis.SuppressMessage("Microsoft.Security", "CA2123:OverrideLinkDemandsShouldBeIdenticalToBase")]
        [System.Diagnostics.CodeAnalysis.SuppressMessage("Microsoft.Security", "CA2134:MethodsMustOverrideWithConsistentTransparencyFxCopRule")]
        public override void GetObjectData(System.Runtime.Serialization.SerializationInfo info, System.Runtime.Serialization.StreamingContext context)
        {
            base.GetObjectData(info, context);
            info.AddValue("ErrorCode", this.ErrorCode);
        }
#endif

        /// <summary>
        /// Gets and sets the property ErrorCode.
        /// </summary>
        [AWSProperty(Required=true, Min=1)]
        public string ErrorCode
        {
            get { return this._errorCode; }
            set { this._errorCode = value; }
        }

        // Check to see if ErrorCode property is set
        internal bool IsSetErrorCode()
        {
            return this._errorCode != null;
        }

    }
}<|MERGE_RESOLUTION|>--- conflicted
+++ resolved
@@ -32,11 +32,7 @@
     /// Returned if the AWS account has already created the maximum number of access points
     /// allowed per file system.
     /// </summary>
-<<<<<<< HEAD
-#if !NETSTANDARD
-=======
-    #if !PCL && !NETSTANDARD
->>>>>>> 1327e649
+    #if !NETSTANDARD
     [Serializable]
     #endif
     public partial class AccessPointLimitExceededException : AmazonElasticFileSystemException
