using System;
using System.Reflection;
using System.Runtime.InteropServices;
using System.Runtime.CompilerServices;

// General Information about an assembly is controlled through the following 
// set of attributes. Change these attribute values to modify the information
// associated with an assembly.
[assembly: AssemblyTitle("AWSSDK.ElasticFileSystem")]
#if BCL35
[assembly: AssemblyDescription("The Amazon Web Services SDK for .NET (3.5) - Amazon Elastic File System. Amazon Elastic File System (Amazon EFS) is a file storage service for Amazon Elastic Compute Cloud (Amazon EC2) instances.")]
#elif BCL45
[assembly: AssemblyDescription("The Amazon Web Services SDK for .NET (4.5) - Amazon Elastic File System. Amazon Elastic File System (Amazon EFS) is a file storage service for Amazon Elastic Compute Cloud (Amazon EC2) instances.")]
#elif PCL
<<<<<<< HEAD
[assembly: AssemblyDescription("The Amazon Web Services SDK for .NET (PCL)- Amazon Elastic File System. Amazon Elastic File System (Amazon EFS) is a file storage service for Amazon Elastic Compute Cloud (Amazon EC2) instances.")]
#elif DNX
[assembly: AssemblyDescription("The Amazon Web Services SDK for .NET (DNX)- Amazon Elastic File System. Amazon Elastic File System (Amazon EFS) is a file storage service for Amazon Elastic Compute Cloud (Amazon EC2) instances.")]
=======
[assembly: AssemblyDescription("The Amazon Web Services SDK for .NET (PCL) -  Amazon Elastic File System. Amazon Elastic File System (Amazon EFS) is a file storage service for Amazon Elastic Compute Cloud (Amazon EC2) instances.")]
#elif UNITY
[assembly: AssemblyDescription("The Amazon Web Services SDK for .NET (Unity) - Amazon Elastic File System. Amazon Elastic File System (Amazon EFS) is a file storage service for Amazon Elastic Compute Cloud (Amazon EC2) instances.")]
>>>>>>> 66295a90
#else
#error Unknown platform constant - unable to set correct AssemblyDescription
#endif

[assembly: AssemblyConfiguration("")]
[assembly: AssemblyProduct("Amazon Web Services SDK for .NET")]
[assembly: AssemblyCompany("Amazon.com, Inc")]
[assembly: AssemblyCopyright("Copyright 2009-2016 Amazon.com, Inc. or its affiliates. All Rights Reserved.")]
[assembly: AssemblyTrademark("")]
[assembly: AssemblyCulture("")]

// Setting ComVisible to false makes the types in this assembly not visible 
// to COM components.  If you need to access a type in this assembly from 
// COM, set the ComVisible attribute to true on that type.
[assembly: ComVisible(false)]

// Version information for an assembly consists of the following four values:
//
//      Major Version
//      Minor Version 
//      Build Number
//      Revision
//
// You can specify all the values or you can default the Build and Revision Numbers 
// by using the '*' as shown below:
// [assembly: AssemblyVersion("1.0.*")]
[assembly: AssemblyVersion("3.2")]
[assembly: AssemblyFileVersion("3.2.2.0")]

#if WINDOWS_PHONE || UNITY
[assembly: System.CLSCompliant(false)]
# else
[assembly: System.CLSCompliant(true)]
#endif

#if BCL
[assembly: System.Security.AllowPartiallyTrustedCallers]
#endif<|MERGE_RESOLUTION|>--- conflicted
+++ resolved
@@ -12,15 +12,11 @@
 #elif BCL45
 [assembly: AssemblyDescription("The Amazon Web Services SDK for .NET (4.5) - Amazon Elastic File System. Amazon Elastic File System (Amazon EFS) is a file storage service for Amazon Elastic Compute Cloud (Amazon EC2) instances.")]
 #elif PCL
-<<<<<<< HEAD
-[assembly: AssemblyDescription("The Amazon Web Services SDK for .NET (PCL)- Amazon Elastic File System. Amazon Elastic File System (Amazon EFS) is a file storage service for Amazon Elastic Compute Cloud (Amazon EC2) instances.")]
-#elif DNX
-[assembly: AssemblyDescription("The Amazon Web Services SDK for .NET (DNX)- Amazon Elastic File System. Amazon Elastic File System (Amazon EFS) is a file storage service for Amazon Elastic Compute Cloud (Amazon EC2) instances.")]
-=======
 [assembly: AssemblyDescription("The Amazon Web Services SDK for .NET (PCL) -  Amazon Elastic File System. Amazon Elastic File System (Amazon EFS) is a file storage service for Amazon Elastic Compute Cloud (Amazon EC2) instances.")]
 #elif UNITY
 [assembly: AssemblyDescription("The Amazon Web Services SDK for .NET (Unity) - Amazon Elastic File System. Amazon Elastic File System (Amazon EFS) is a file storage service for Amazon Elastic Compute Cloud (Amazon EC2) instances.")]
->>>>>>> 66295a90
+#elif DNX
+[assembly: AssemblyDescription("The Amazon Web Services SDK for .NET (DNX)- Amazon Elastic File System. Amazon Elastic File System (Amazon EFS) is a file storage service for Amazon Elastic Compute Cloud (Amazon EC2) instances.")]
 #else
 #error Unknown platform constant - unable to set correct AssemblyDescription
 #endif
