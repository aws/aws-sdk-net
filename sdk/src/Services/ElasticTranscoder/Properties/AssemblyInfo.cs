--- conflicted
+++ resolved
@@ -12,15 +12,11 @@
 #elif BCL45
 [assembly: AssemblyDescription("The Amazon Web Services SDK for .NET (4.5) - Amazon Elastic Transcoder. Amazon Elastic Transcoder is media transcoding in the cloud. It is designed to be a highly scalable, easy to use and a cost effective way for developers and businesses to convert (or 'transcode') media files from their source format into versions that will playback on devices like smartphones, tablets and PCs.")]
 #elif PCL
-<<<<<<< HEAD
-[assembly: AssemblyDescription("The Amazon Web Services SDK for .NET (PCL)- Amazon Elastic Transcoder. Amazon Elastic Transcoder is media transcoding in the cloud. It is designed to be a highly scalable, easy to use and a cost effective way for developers and businesses to convert (or 'transcode') media files from their source format into versions that will playback on devices like smartphones, tablets and PCs.")]
-#elif DNX
-[assembly: AssemblyDescription("The Amazon Web Services SDK for .NET (DNX)- Amazon Elastic Transcoder. Amazon Elastic Transcoder is media transcoding in the cloud. It is designed to be a highly scalable, easy to use and a cost effective way for developers and businesses to convert (or 'transcode') media files from their source format into versions that will playback on devices like smartphones, tablets and PCs.")]
-=======
 [assembly: AssemblyDescription("The Amazon Web Services SDK for .NET (PCL) -  Amazon Elastic Transcoder. Amazon Elastic Transcoder is media transcoding in the cloud. It is designed to be a highly scalable, easy to use and a cost effective way for developers and businesses to convert (or 'transcode') media files from their source format into versions that will playback on devices like smartphones, tablets and PCs.")]
 #elif UNITY
 [assembly: AssemblyDescription("The Amazon Web Services SDK for .NET (Unity) - Amazon Elastic Transcoder. Amazon Elastic Transcoder is media transcoding in the cloud. It is designed to be a highly scalable, easy to use and a cost effective way for developers and businesses to convert (or 'transcode') media files from their source format into versions that will playback on devices like smartphones, tablets and PCs.")]
->>>>>>> 66295a90
+#elif DNX
+[assembly: AssemblyDescription("The Amazon Web Services SDK for .NET (DNX)- Amazon Elastic Transcoder. Amazon Elastic Transcoder is media transcoding in the cloud. It is designed to be a highly scalable, easy to use and a cost effective way for developers and businesses to convert (or 'transcode') media files from their source format into versions that will playback on devices like smartphones, tablets and PCs.")]
 #else
 #error Unknown platform constant - unable to set correct AssemblyDescription
 #endif
