/*
 * Copyright 2010-2014 Amazon.com, Inc. or its affiliates. All Rights Reserved.
 * 
 * Licensed under the Apache License, Version 2.0 (the "License").
 * You may not use this file except in compliance with the License.
 * A copy of the License is located at
 * 
 *  http://aws.amazon.com/apache2.0
 * 
 * or in the "license" file accompanying this file. This file is distributed
 * on an "AS IS" BASIS, WITHOUT WARRANTIES OR CONDITIONS OF ANY KIND, either
 * express or implied. See the License for the specific language governing
 * permissions and limitations under the License.
 */

/*
 * Do not modify this file. This file is generated from the elastictranscoder-2012-09-25.normal.json service model.
 */
using System;
using System.Collections.Generic;
using System.Xml.Serialization;
using System.Text;
using System.IO;
using System.Net;

using Amazon.Runtime;
using Amazon.Runtime.Internal;

namespace Amazon.ElasticTranscoder.Model
{
    /// <summary>
    /// The requested resource does not exist or is not available. For example, the pipeline
    /// to which you're trying to add a job doesn't exist or is still being created.
    /// </summary>
<<<<<<< HEAD
#if !NETSTANDARD
=======
    #if !PCL && !NETSTANDARD
>>>>>>> 1327e649
    [Serializable]
    #endif
    public partial class ResourceNotFoundException : AmazonElasticTranscoderException
    {

        /// <summary>
        /// Constructs a new ResourceNotFoundException with the specified error
        /// message.
        /// </summary>
        /// <param name="message">
        /// Describes the error encountered.
        /// </param>
        public ResourceNotFoundException(string message) 
            : base(message) {}

        /// <summary>
        /// Construct instance of ResourceNotFoundException
        /// </summary>
        /// <param name="message"></param>
        /// <param name="innerException"></param>
        public ResourceNotFoundException(string message, Exception innerException) 
            : base(message, innerException) {}

        /// <summary>
        /// Construct instance of ResourceNotFoundException
        /// </summary>
        /// <param name="innerException"></param>
        public ResourceNotFoundException(Exception innerException) 
            : base(innerException) {}

        /// <summary>
        /// Construct instance of ResourceNotFoundException
        /// </summary>
        /// <param name="message"></param>
        /// <param name="innerException"></param>
        /// <param name="errorType"></param>
        /// <param name="errorCode"></param>
        /// <param name="requestId"></param>
        /// <param name="statusCode"></param>
        public ResourceNotFoundException(string message, Exception innerException, ErrorType errorType, string errorCode, string requestId, HttpStatusCode statusCode) 
            : base(message, innerException, errorType, errorCode, requestId, statusCode) {}

        /// <summary>
        /// Construct instance of ResourceNotFoundException
        /// </summary>
        /// <param name="message"></param>
        /// <param name="errorType"></param>
        /// <param name="errorCode"></param>
        /// <param name="requestId"></param>
        /// <param name="statusCode"></param>
        public ResourceNotFoundException(string message, ErrorType errorType, string errorCode, string requestId, HttpStatusCode statusCode) 
            : base(message, errorType, errorCode, requestId, statusCode) {}


#if !NETSTANDARD
        /// <summary>
        /// Constructs a new instance of the ResourceNotFoundException class with serialized data.
        /// </summary>
        /// <param name="info">The <see cref="T:System.Runtime.Serialization.SerializationInfo" /> that holds the serialized object data about the exception being thrown.</param>
        /// <param name="context">The <see cref="T:System.Runtime.Serialization.StreamingContext" /> that contains contextual information about the source or destination.</param>
        /// <exception cref="T:System.ArgumentNullException">The <paramref name="info" /> parameter is null. </exception>
        /// <exception cref="T:System.Runtime.Serialization.SerializationException">The class name is null or <see cref="P:System.Exception.HResult" /> is zero (0). </exception>
        protected ResourceNotFoundException(System.Runtime.Serialization.SerializationInfo info, System.Runtime.Serialization.StreamingContext context)
            : base(info, context)
        {
        }

        /// <summary>
        /// Sets the <see cref="T:System.Runtime.Serialization.SerializationInfo" /> with information about the exception.
        /// </summary>
        /// <param name="info">The <see cref="T:System.Runtime.Serialization.SerializationInfo" /> that holds the serialized object data about the exception being thrown.</param>
        /// <param name="context">The <see cref="T:System.Runtime.Serialization.StreamingContext" /> that contains contextual information about the source or destination.</param>
        /// <exception cref="T:System.ArgumentNullException">The <paramref name="info" /> parameter is a null reference (Nothing in Visual Basic). </exception>
#if BCL35
        [System.Security.Permissions.SecurityPermission(
            System.Security.Permissions.SecurityAction.LinkDemand,
            Flags = System.Security.Permissions.SecurityPermissionFlag.SerializationFormatter)]
#endif
        [System.Security.SecurityCritical]
        // These FxCop rules are giving false-positives for this method
        [System.Diagnostics.CodeAnalysis.SuppressMessage("Microsoft.Security", "CA2123:OverrideLinkDemandsShouldBeIdenticalToBase")]
        [System.Diagnostics.CodeAnalysis.SuppressMessage("Microsoft.Security", "CA2134:MethodsMustOverrideWithConsistentTransparencyFxCopRule")]
        public override void GetObjectData(System.Runtime.Serialization.SerializationInfo info, System.Runtime.Serialization.StreamingContext context)
        {
            base.GetObjectData(info, context);
        }
#endif

    }
}<|MERGE_RESOLUTION|>--- conflicted
+++ resolved
@@ -32,11 +32,7 @@
     /// The requested resource does not exist or is not available. For example, the pipeline
     /// to which you're trying to add a job doesn't exist or is still being created.
     /// </summary>
-<<<<<<< HEAD
-#if !NETSTANDARD
-=======
-    #if !PCL && !NETSTANDARD
->>>>>>> 1327e649
+    #if !NETSTANDARD
     [Serializable]
     #endif
     public partial class ResourceNotFoundException : AmazonElasticTranscoderException
