--- conflicted
+++ resolved
@@ -32,11 +32,7 @@
     /// Too many operations for a given AWS account. For example, the number of pipelines
     /// exceeds the maximum allowed.
     /// </summary>
-<<<<<<< HEAD
-#if !NETSTANDARD
-=======
-    #if !PCL && !NETSTANDARD
->>>>>>> 1327e649
+    #if !NETSTANDARD
     [Serializable]
     #endif
     public partial class LimitExceededException : AmazonElasticTranscoderException
