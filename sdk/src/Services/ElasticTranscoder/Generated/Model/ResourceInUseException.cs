/*
 * Copyright 2010-2014 Amazon.com, Inc. or its affiliates. All Rights Reserved.
 * 
 * Licensed under the Apache License, Version 2.0 (the "License").
 * You may not use this file except in compliance with the License.
 * A copy of the License is located at
 * 
 *  http://aws.amazon.com/apache2.0
 * 
 * or in the "license" file accompanying this file. This file is distributed
 * on an "AS IS" BASIS, WITHOUT WARRANTIES OR CONDITIONS OF ANY KIND, either
 * express or implied. See the License for the specific language governing
 * permissions and limitations under the License.
 */

/*
 * Do not modify this file. This file is generated from the elastictranscoder-2012-09-25.normal.json service model.
 */
using System;
using System.Collections.Generic;
using System.Xml.Serialization;
using System.Text;
using System.IO;
using System.Net;

using Amazon.Runtime;
using Amazon.Runtime.Internal;

namespace Amazon.ElasticTranscoder.Model
{
    /// <summary>
    /// The resource you are attempting to change is in use. For example, you are attempting
    /// to delete a pipeline that is currently in use.
    /// </summary>
<<<<<<< HEAD
#if !NETSTANDARD
=======
    #if !PCL && !NETSTANDARD
>>>>>>> 1327e649
    [Serializable]
    #endif
    public partial class ResourceInUseException : AmazonElasticTranscoderException
    {

        /// <summary>
        /// Constructs a new ResourceInUseException with the specified error
        /// message.
        /// </summary>
        /// <param name="message">
        /// Describes the error encountered.
        /// </param>
        public ResourceInUseException(string message) 
            : base(message) {}

        /// <summary>
        /// Construct instance of ResourceInUseException
        /// </summary>
        /// <param name="message"></param>
        /// <param name="innerException"></param>
        public ResourceInUseException(string message, Exception innerException) 
            : base(message, innerException) {}

        /// <summary>
        /// Construct instance of ResourceInUseException
        /// </summary>
        /// <param name="innerException"></param>
        public ResourceInUseException(Exception innerException) 
            : base(innerException) {}

        /// <summary>
        /// Construct instance of ResourceInUseException
        /// </summary>
        /// <param name="message"></param>
        /// <param name="innerException"></param>
        /// <param name="errorType"></param>
        /// <param name="errorCode"></param>
        /// <param name="requestId"></param>
        /// <param name="statusCode"></param>
        public ResourceInUseException(string message, Exception innerException, ErrorType errorType, string errorCode, string requestId, HttpStatusCode statusCode) 
            : base(message, innerException, errorType, errorCode, requestId, statusCode) {}

        /// <summary>
        /// Construct instance of ResourceInUseException
        /// </summary>
        /// <param name="message"></param>
        /// <param name="errorType"></param>
        /// <param name="errorCode"></param>
        /// <param name="requestId"></param>
        /// <param name="statusCode"></param>
        public ResourceInUseException(string message, ErrorType errorType, string errorCode, string requestId, HttpStatusCode statusCode) 
            : base(message, errorType, errorCode, requestId, statusCode) {}


#if !NETSTANDARD
        /// <summary>
        /// Constructs a new instance of the ResourceInUseException class with serialized data.
        /// </summary>
        /// <param name="info">The <see cref="T:System.Runtime.Serialization.SerializationInfo" /> that holds the serialized object data about the exception being thrown.</param>
        /// <param name="context">The <see cref="T:System.Runtime.Serialization.StreamingContext" /> that contains contextual information about the source or destination.</param>
        /// <exception cref="T:System.ArgumentNullException">The <paramref name="info" /> parameter is null. </exception>
        /// <exception cref="T:System.Runtime.Serialization.SerializationException">The class name is null or <see cref="P:System.Exception.HResult" /> is zero (0). </exception>
        protected ResourceInUseException(System.Runtime.Serialization.SerializationInfo info, System.Runtime.Serialization.StreamingContext context)
            : base(info, context)
        {
        }

        /// <summary>
        /// Sets the <see cref="T:System.Runtime.Serialization.SerializationInfo" /> with information about the exception.
        /// </summary>
        /// <param name="info">The <see cref="T:System.Runtime.Serialization.SerializationInfo" /> that holds the serialized object data about the exception being thrown.</param>
        /// <param name="context">The <see cref="T:System.Runtime.Serialization.StreamingContext" /> that contains contextual information about the source or destination.</param>
        /// <exception cref="T:System.ArgumentNullException">The <paramref name="info" /> parameter is a null reference (Nothing in Visual Basic). </exception>
#if BCL35
        [System.Security.Permissions.SecurityPermission(
            System.Security.Permissions.SecurityAction.LinkDemand,
            Flags = System.Security.Permissions.SecurityPermissionFlag.SerializationFormatter)]
#endif
        [System.Security.SecurityCritical]
        // These FxCop rules are giving false-positives for this method
        [System.Diagnostics.CodeAnalysis.SuppressMessage("Microsoft.Security", "CA2123:OverrideLinkDemandsShouldBeIdenticalToBase")]
        [System.Diagnostics.CodeAnalysis.SuppressMessage("Microsoft.Security", "CA2134:MethodsMustOverrideWithConsistentTransparencyFxCopRule")]
        public override void GetObjectData(System.Runtime.Serialization.SerializationInfo info, System.Runtime.Serialization.StreamingContext context)
        {
            base.GetObjectData(info, context);
        }
#endif

    }
}<|MERGE_RESOLUTION|>--- conflicted
+++ resolved
@@ -32,11 +32,7 @@
     /// The resource you are attempting to change is in use. For example, you are attempting
     /// to delete a pipeline that is currently in use.
     /// </summary>
-<<<<<<< HEAD
-#if !NETSTANDARD
-=======
-    #if !PCL && !NETSTANDARD
->>>>>>> 1327e649
+    #if !NETSTANDARD
     [Serializable]
     #endif
     public partial class ResourceInUseException : AmazonElasticTranscoderException
