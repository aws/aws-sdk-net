/*
 * Copyright 2010-2014 Amazon.com, Inc. or its affiliates. All Rights Reserved.
 * 
 * Licensed under the Apache License, Version 2.0 (the "License").
 * You may not use this file except in compliance with the License.
 * A copy of the License is located at
 * 
 *  http://aws.amazon.com/apache2.0
 * 
 * or in the "license" file accompanying this file. This file is distributed
 * on an "AS IS" BASIS, WITHOUT WARRANTIES OR CONDITIONS OF ANY KIND, either
 * express or implied. See the License for the specific language governing
 * permissions and limitations under the License.
 */

/*
 * Do not modify this file. This file is generated from the elastictranscoder-2012-09-25.normal.json service model.
 */
using System;
using System.Collections.Generic;
using System.Xml.Serialization;
using System.Text;
using System.IO;
using System.Net;

using Amazon.Runtime;
using Amazon.Runtime.Internal;

namespace Amazon.ElasticTranscoder.Model
{
    /// <summary>
    /// Elastic Transcoder encountered an unexpected exception while trying to fulfill the
    /// request.
    /// </summary>
<<<<<<< HEAD
#if !NETSTANDARD
=======
    #if !PCL && !NETSTANDARD
>>>>>>> 1327e649
    [Serializable]
    #endif
    public partial class InternalServiceException : AmazonElasticTranscoderException
    {

        /// <summary>
        /// Constructs a new InternalServiceException with the specified error
        /// message.
        /// </summary>
        /// <param name="message">
        /// Describes the error encountered.
        /// </param>
        public InternalServiceException(string message) 
            : base(message) {}

        /// <summary>
        /// Construct instance of InternalServiceException
        /// </summary>
        /// <param name="message"></param>
        /// <param name="innerException"></param>
        public InternalServiceException(string message, Exception innerException) 
            : base(message, innerException) {}

        /// <summary>
        /// Construct instance of InternalServiceException
        /// </summary>
        /// <param name="innerException"></param>
        public InternalServiceException(Exception innerException) 
            : base(innerException) {}

        /// <summary>
        /// Construct instance of InternalServiceException
        /// </summary>
        /// <param name="message"></param>
        /// <param name="innerException"></param>
        /// <param name="errorType"></param>
        /// <param name="errorCode"></param>
        /// <param name="requestId"></param>
        /// <param name="statusCode"></param>
        public InternalServiceException(string message, Exception innerException, ErrorType errorType, string errorCode, string requestId, HttpStatusCode statusCode) 
            : base(message, innerException, errorType, errorCode, requestId, statusCode) {}

        /// <summary>
        /// Construct instance of InternalServiceException
        /// </summary>
        /// <param name="message"></param>
        /// <param name="errorType"></param>
        /// <param name="errorCode"></param>
        /// <param name="requestId"></param>
        /// <param name="statusCode"></param>
        public InternalServiceException(string message, ErrorType errorType, string errorCode, string requestId, HttpStatusCode statusCode) 
            : base(message, errorType, errorCode, requestId, statusCode) {}


#if !NETSTANDARD
        /// <summary>
        /// Constructs a new instance of the InternalServiceException class with serialized data.
        /// </summary>
        /// <param name="info">The <see cref="T:System.Runtime.Serialization.SerializationInfo" /> that holds the serialized object data about the exception being thrown.</param>
        /// <param name="context">The <see cref="T:System.Runtime.Serialization.StreamingContext" /> that contains contextual information about the source or destination.</param>
        /// <exception cref="T:System.ArgumentNullException">The <paramref name="info" /> parameter is null. </exception>
        /// <exception cref="T:System.Runtime.Serialization.SerializationException">The class name is null or <see cref="P:System.Exception.HResult" /> is zero (0). </exception>
        protected InternalServiceException(System.Runtime.Serialization.SerializationInfo info, System.Runtime.Serialization.StreamingContext context)
            : base(info, context)
        {
        }

        /// <summary>
        /// Sets the <see cref="T:System.Runtime.Serialization.SerializationInfo" /> with information about the exception.
        /// </summary>
        /// <param name="info">The <see cref="T:System.Runtime.Serialization.SerializationInfo" /> that holds the serialized object data about the exception being thrown.</param>
        /// <param name="context">The <see cref="T:System.Runtime.Serialization.StreamingContext" /> that contains contextual information about the source or destination.</param>
        /// <exception cref="T:System.ArgumentNullException">The <paramref name="info" /> parameter is a null reference (Nothing in Visual Basic). </exception>
#if BCL35
        [System.Security.Permissions.SecurityPermission(
            System.Security.Permissions.SecurityAction.LinkDemand,
            Flags = System.Security.Permissions.SecurityPermissionFlag.SerializationFormatter)]
#endif
        [System.Security.SecurityCritical]
        // These FxCop rules are giving false-positives for this method
        [System.Diagnostics.CodeAnalysis.SuppressMessage("Microsoft.Security", "CA2123:OverrideLinkDemandsShouldBeIdenticalToBase")]
        [System.Diagnostics.CodeAnalysis.SuppressMessage("Microsoft.Security", "CA2134:MethodsMustOverrideWithConsistentTransparencyFxCopRule")]
        public override void GetObjectData(System.Runtime.Serialization.SerializationInfo info, System.Runtime.Serialization.StreamingContext context)
        {
            base.GetObjectData(info, context);
        }
#endif

    }
}<|MERGE_RESOLUTION|>--- conflicted
+++ resolved
@@ -32,11 +32,7 @@
     /// Elastic Transcoder encountered an unexpected exception while trying to fulfill the
     /// request.
     /// </summary>
-<<<<<<< HEAD
-#if !NETSTANDARD
-=======
-    #if !PCL && !NETSTANDARD
->>>>>>> 1327e649
+    #if !NETSTANDARD
     [Serializable]
     #endif
     public partial class InternalServiceException : AmazonElasticTranscoderException
