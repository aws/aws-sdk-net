--- conflicted
+++ resolved
@@ -31,11 +31,7 @@
     /// <summary>
     /// General authentication failure. The request was not signed correctly.
     /// </summary>
-<<<<<<< HEAD
-#if !NETSTANDARD
-=======
-    #if !PCL && !NETSTANDARD
->>>>>>> 1327e649
+    #if !NETSTANDARD
     [Serializable]
     #endif
     public partial class AccessDeniedException : AmazonElasticTranscoderException
