--- conflicted
+++ resolved
@@ -31,11 +31,7 @@
     /// <summary>
     /// The specified role is invalid.
     /// </summary>
-<<<<<<< HEAD
-#if !NETSTANDARD
-=======
-    #if !PCL && !NETSTANDARD
->>>>>>> 1327e649
+    #if !NETSTANDARD
     [Serializable]
     #endif
     public partial class InvalidRoleException : AmazonAppStreamException
