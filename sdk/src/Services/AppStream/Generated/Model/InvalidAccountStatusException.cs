/*
 * Copyright 2010-2014 Amazon.com, Inc. or its affiliates. All Rights Reserved.
 * 
 * Licensed under the Apache License, Version 2.0 (the "License").
 * You may not use this file except in compliance with the License.
 * A copy of the License is located at
 * 
 *  http://aws.amazon.com/apache2.0
 * 
 * or in the "license" file accompanying this file. This file is distributed
 * on an "AS IS" BASIS, WITHOUT WARRANTIES OR CONDITIONS OF ANY KIND, either
 * express or implied. See the License for the specific language governing
 * permissions and limitations under the License.
 */

/*
 * Do not modify this file. This file is generated from the appstream-2016-12-01.normal.json service model.
 */
using System;
using System.Collections.Generic;
using System.Xml.Serialization;
using System.Text;
using System.IO;
using System.Net;

using Amazon.Runtime;
using Amazon.Runtime.Internal;

namespace Amazon.AppStream.Model
{
    /// <summary>
    /// The resource cannot be created because your AWS account is suspended. For assistance,
    /// contact AWS Support.
    /// </summary>
<<<<<<< HEAD
#if !NETSTANDARD
=======
    #if !PCL && !NETSTANDARD
>>>>>>> 1327e649
    [Serializable]
    #endif
    public partial class InvalidAccountStatusException : AmazonAppStreamException
    {

        /// <summary>
        /// Constructs a new InvalidAccountStatusException with the specified error
        /// message.
        /// </summary>
        /// <param name="message">
        /// Describes the error encountered.
        /// </param>
        public InvalidAccountStatusException(string message) 
            : base(message) {}

        /// <summary>
        /// Construct instance of InvalidAccountStatusException
        /// </summary>
        /// <param name="message"></param>
        /// <param name="innerException"></param>
        public InvalidAccountStatusException(string message, Exception innerException) 
            : base(message, innerException) {}

        /// <summary>
        /// Construct instance of InvalidAccountStatusException
        /// </summary>
        /// <param name="innerException"></param>
        public InvalidAccountStatusException(Exception innerException) 
            : base(innerException) {}

        /// <summary>
        /// Construct instance of InvalidAccountStatusException
        /// </summary>
        /// <param name="message"></param>
        /// <param name="innerException"></param>
        /// <param name="errorType"></param>
        /// <param name="errorCode"></param>
        /// <param name="requestId"></param>
        /// <param name="statusCode"></param>
        public InvalidAccountStatusException(string message, Exception innerException, ErrorType errorType, string errorCode, string requestId, HttpStatusCode statusCode) 
            : base(message, innerException, errorType, errorCode, requestId, statusCode) {}

        /// <summary>
        /// Construct instance of InvalidAccountStatusException
        /// </summary>
        /// <param name="message"></param>
        /// <param name="errorType"></param>
        /// <param name="errorCode"></param>
        /// <param name="requestId"></param>
        /// <param name="statusCode"></param>
        public InvalidAccountStatusException(string message, ErrorType errorType, string errorCode, string requestId, HttpStatusCode statusCode) 
            : base(message, errorType, errorCode, requestId, statusCode) {}


#if !NETSTANDARD
        /// <summary>
        /// Constructs a new instance of the InvalidAccountStatusException class with serialized data.
        /// </summary>
        /// <param name="info">The <see cref="T:System.Runtime.Serialization.SerializationInfo" /> that holds the serialized object data about the exception being thrown.</param>
        /// <param name="context">The <see cref="T:System.Runtime.Serialization.StreamingContext" /> that contains contextual information about the source or destination.</param>
        /// <exception cref="T:System.ArgumentNullException">The <paramref name="info" /> parameter is null. </exception>
        /// <exception cref="T:System.Runtime.Serialization.SerializationException">The class name is null or <see cref="P:System.Exception.HResult" /> is zero (0). </exception>
        protected InvalidAccountStatusException(System.Runtime.Serialization.SerializationInfo info, System.Runtime.Serialization.StreamingContext context)
            : base(info, context)
        {
        }

        /// <summary>
        /// Sets the <see cref="T:System.Runtime.Serialization.SerializationInfo" /> with information about the exception.
        /// </summary>
        /// <param name="info">The <see cref="T:System.Runtime.Serialization.SerializationInfo" /> that holds the serialized object data about the exception being thrown.</param>
        /// <param name="context">The <see cref="T:System.Runtime.Serialization.StreamingContext" /> that contains contextual information about the source or destination.</param>
        /// <exception cref="T:System.ArgumentNullException">The <paramref name="info" /> parameter is a null reference (Nothing in Visual Basic). </exception>
#if BCL35
        [System.Security.Permissions.SecurityPermission(
            System.Security.Permissions.SecurityAction.LinkDemand,
            Flags = System.Security.Permissions.SecurityPermissionFlag.SerializationFormatter)]
#endif
        [System.Security.SecurityCritical]
        // These FxCop rules are giving false-positives for this method
        [System.Diagnostics.CodeAnalysis.SuppressMessage("Microsoft.Security", "CA2123:OverrideLinkDemandsShouldBeIdenticalToBase")]
        [System.Diagnostics.CodeAnalysis.SuppressMessage("Microsoft.Security", "CA2134:MethodsMustOverrideWithConsistentTransparencyFxCopRule")]
        public override void GetObjectData(System.Runtime.Serialization.SerializationInfo info, System.Runtime.Serialization.StreamingContext context)
        {
            base.GetObjectData(info, context);
        }
#endif

    }
}<|MERGE_RESOLUTION|>--- conflicted
+++ resolved
@@ -32,11 +32,7 @@
     /// The resource cannot be created because your AWS account is suspended. For assistance,
     /// contact AWS Support.
     /// </summary>
-<<<<<<< HEAD
-#if !NETSTANDARD
-=======
-    #if !PCL && !NETSTANDARD
->>>>>>> 1327e649
+    #if !NETSTANDARD
     [Serializable]
     #endif
     public partial class InvalidAccountStatusException : AmazonAppStreamException
