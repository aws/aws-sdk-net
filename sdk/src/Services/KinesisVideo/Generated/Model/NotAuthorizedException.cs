--- conflicted
+++ resolved
@@ -31,11 +31,7 @@
     /// <summary>
     /// The caller is not authorized to perform this operation.
     /// </summary>
-<<<<<<< HEAD
-#if !NETSTANDARD
-=======
-    #if !PCL && !NETSTANDARD
->>>>>>> 1327e649
+    #if !NETSTANDARD
     [Serializable]
     #endif
     public partial class NotAuthorizedException : AmazonKinesisVideoException
