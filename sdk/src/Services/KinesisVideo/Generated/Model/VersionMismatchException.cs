--- conflicted
+++ resolved
@@ -33,11 +33,7 @@
     /// version, use the <a href="https://docs.aws.amazon.com/kinesisvideostreams/latest/dg/API_DescribeStream.html">DescribeStream</a>
     /// API.
     /// </summary>
-<<<<<<< HEAD
-#if !NETSTANDARD
-=======
-    #if !PCL && !NETSTANDARD
->>>>>>> 1327e649
+    #if !NETSTANDARD
     [Serializable]
     #endif
     public partial class VersionMismatchException : AmazonKinesisVideoException
