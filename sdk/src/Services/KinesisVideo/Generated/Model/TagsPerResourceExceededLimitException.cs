--- conflicted
+++ resolved
@@ -32,11 +32,7 @@
     /// You have exceeded the limit of tags that you can associate with the resource. Kinesis
     /// video streams support up to 50 tags.
     /// </summary>
-<<<<<<< HEAD
-#if !NETSTANDARD
-=======
-    #if !PCL && !NETSTANDARD
->>>>>>> 1327e649
+    #if !NETSTANDARD
     [Serializable]
     #endif
     public partial class TagsPerResourceExceededLimitException : AmazonKinesisVideoException
