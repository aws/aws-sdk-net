--- conflicted
+++ resolved
@@ -32,11 +32,7 @@
     /// The pipeline execution was specified in an invalid format or cannot be found, or an
     /// execution ID does not belong to the specified pipeline.
     /// </summary>
-<<<<<<< HEAD
-#if !NETSTANDARD
-=======
-    #if !PCL && !NETSTANDARD
->>>>>>> 1327e649
+    #if !NETSTANDARD
     [Serializable]
     #endif
     public partial class PipelineExecutionNotFoundException : AmazonCodePipelineException
