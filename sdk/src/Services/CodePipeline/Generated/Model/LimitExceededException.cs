/*
 * Copyright 2010-2014 Amazon.com, Inc. or its affiliates. All Rights Reserved.
 * 
 * Licensed under the Apache License, Version 2.0 (the "License").
 * You may not use this file except in compliance with the License.
 * A copy of the License is located at
 * 
 *  http://aws.amazon.com/apache2.0
 * 
 * or in the "license" file accompanying this file. This file is distributed
 * on an "AS IS" BASIS, WITHOUT WARRANTIES OR CONDITIONS OF ANY KIND, either
 * express or implied. See the License for the specific language governing
 * permissions and limitations under the License.
 */

/*
 * Do not modify this file. This file is generated from the codepipeline-2015-07-09.normal.json service model.
 */
using System;
using System.Collections.Generic;
using System.Xml.Serialization;
using System.Text;
using System.IO;
using System.Net;

using Amazon.Runtime;
using Amazon.Runtime.Internal;

namespace Amazon.CodePipeline.Model
{
    /// <summary>
    /// The number of pipelines associated with the AWS account has exceeded the limit allowed
    /// for the account.
    /// </summary>
<<<<<<< HEAD
#if !NETSTANDARD
=======
    #if !PCL && !NETSTANDARD
>>>>>>> 1327e649
    [Serializable]
    #endif
    public partial class LimitExceededException : AmazonCodePipelineException
    {

        /// <summary>
        /// Constructs a new LimitExceededException with the specified error
        /// message.
        /// </summary>
        /// <param name="message">
        /// Describes the error encountered.
        /// </param>
        public LimitExceededException(string message) 
            : base(message) {}

        /// <summary>
        /// Construct instance of LimitExceededException
        /// </summary>
        /// <param name="message"></param>
        /// <param name="innerException"></param>
        public LimitExceededException(string message, Exception innerException) 
            : base(message, innerException) {}

        /// <summary>
        /// Construct instance of LimitExceededException
        /// </summary>
        /// <param name="innerException"></param>
        public LimitExceededException(Exception innerException) 
            : base(innerException) {}

        /// <summary>
        /// Construct instance of LimitExceededException
        /// </summary>
        /// <param name="message"></param>
        /// <param name="innerException"></param>
        /// <param name="errorType"></param>
        /// <param name="errorCode"></param>
        /// <param name="requestId"></param>
        /// <param name="statusCode"></param>
        public LimitExceededException(string message, Exception innerException, ErrorType errorType, string errorCode, string requestId, HttpStatusCode statusCode) 
            : base(message, innerException, errorType, errorCode, requestId, statusCode) {}

        /// <summary>
        /// Construct instance of LimitExceededException
        /// </summary>
        /// <param name="message"></param>
        /// <param name="errorType"></param>
        /// <param name="errorCode"></param>
        /// <param name="requestId"></param>
        /// <param name="statusCode"></param>
        public LimitExceededException(string message, ErrorType errorType, string errorCode, string requestId, HttpStatusCode statusCode) 
            : base(message, errorType, errorCode, requestId, statusCode) {}


#if !NETSTANDARD
        /// <summary>
        /// Constructs a new instance of the LimitExceededException class with serialized data.
        /// </summary>
        /// <param name="info">The <see cref="T:System.Runtime.Serialization.SerializationInfo" /> that holds the serialized object data about the exception being thrown.</param>
        /// <param name="context">The <see cref="T:System.Runtime.Serialization.StreamingContext" /> that contains contextual information about the source or destination.</param>
        /// <exception cref="T:System.ArgumentNullException">The <paramref name="info" /> parameter is null. </exception>
        /// <exception cref="T:System.Runtime.Serialization.SerializationException">The class name is null or <see cref="P:System.Exception.HResult" /> is zero (0). </exception>
        protected LimitExceededException(System.Runtime.Serialization.SerializationInfo info, System.Runtime.Serialization.StreamingContext context)
            : base(info, context)
        {
        }

        /// <summary>
        /// Sets the <see cref="T:System.Runtime.Serialization.SerializationInfo" /> with information about the exception.
        /// </summary>
        /// <param name="info">The <see cref="T:System.Runtime.Serialization.SerializationInfo" /> that holds the serialized object data about the exception being thrown.</param>
        /// <param name="context">The <see cref="T:System.Runtime.Serialization.StreamingContext" /> that contains contextual information about the source or destination.</param>
        /// <exception cref="T:System.ArgumentNullException">The <paramref name="info" /> parameter is a null reference (Nothing in Visual Basic). </exception>
#if BCL35
        [System.Security.Permissions.SecurityPermission(
            System.Security.Permissions.SecurityAction.LinkDemand,
            Flags = System.Security.Permissions.SecurityPermissionFlag.SerializationFormatter)]
#endif
        [System.Security.SecurityCritical]
        // These FxCop rules are giving false-positives for this method
        [System.Diagnostics.CodeAnalysis.SuppressMessage("Microsoft.Security", "CA2123:OverrideLinkDemandsShouldBeIdenticalToBase")]
        [System.Diagnostics.CodeAnalysis.SuppressMessage("Microsoft.Security", "CA2134:MethodsMustOverrideWithConsistentTransparencyFxCopRule")]
        public override void GetObjectData(System.Runtime.Serialization.SerializationInfo info, System.Runtime.Serialization.StreamingContext context)
        {
            base.GetObjectData(info, context);
        }
#endif

    }
}<|MERGE_RESOLUTION|>--- conflicted
+++ resolved
@@ -32,11 +32,7 @@
     /// The number of pipelines associated with the AWS account has exceeded the limit allowed
     /// for the account.
     /// </summary>
-<<<<<<< HEAD
-#if !NETSTANDARD
-=======
-    #if !PCL && !NETSTANDARD
->>>>>>> 1327e649
+    #if !NETSTANDARD
     [Serializable]
     #endif
     public partial class LimitExceededException : AmazonCodePipelineException
