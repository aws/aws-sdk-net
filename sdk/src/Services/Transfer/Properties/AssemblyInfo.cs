using System;
using System.Reflection;
using System.Runtime.InteropServices;
using System.Runtime.CompilerServices;

// General Information about an assembly is controlled through the following 
// set of attributes. Change these attribute values to modify the information
// associated with an assembly.
[assembly: AssemblyTitle("AWSSDK.Transfer")]
#if BCL35
[assembly: AssemblyDescription("The Amazon Web Services SDK for .NET (3.5) - AWS Transfer Family. AWS Transfer for SFTP is a fully managed service that enables transfer of secure data over the internet into and out of Amazon S3. SFTP is deeply embedded in data exchange workflows across different industries such as financial services, healthcare, advertising, and retail, among others.")]
#elif BCL45
<<<<<<< HEAD
[assembly: AssemblyDescription("The Amazon Web Services SDK for .NET (4.5) - AWS Transfer for SFTP. AWS Transfer for SFTP is a fully managed service that enables transfer of secure data over the internet into and out of Amazon S3. SFTP is deeply embedded in data exchange workflows across different industries such as financial services, healthcare, advertising, and retail, among others.")]
#elif NETSTANDARD13
[assembly: AssemblyDescription("The Amazon Web Services SDK for .NET (NetStandard 1.3) - AWS Transfer for SFTP. AWS Transfer for SFTP is a fully managed service that enables transfer of secure data over the internet into and out of Amazon S3. SFTP is deeply embedded in data exchange workflows across different industries such as financial services, healthcare, advertising, and retail, among others.")]
#elif NETSTANDARD20
[assembly: AssemblyDescription("The Amazon Web Services SDK for .NET (NetStandard 2.0) - AWS Transfer for SFTP. AWS Transfer for SFTP is a fully managed service that enables transfer of secure data over the internet into and out of Amazon S3. SFTP is deeply embedded in data exchange workflows across different industries such as financial services, healthcare, advertising, and retail, among others.")]
#elif NETCOREAPP31
[assembly: AssemblyDescription("The Amazon Web Services SDK for .NET (.NET Core 3.1) - AWS Transfer for SFTP. AWS Transfer for SFTP is a fully managed service that enables transfer of secure data over the internet into and out of Amazon S3. SFTP is deeply embedded in data exchange workflows across different industries such as financial services, healthcare, advertising, and retail, among others.")]
=======
[assembly: AssemblyDescription("The Amazon Web Services SDK for .NET (4.5) - AWS Transfer Family. AWS Transfer for SFTP is a fully managed service that enables transfer of secure data over the internet into and out of Amazon S3. SFTP is deeply embedded in data exchange workflows across different industries such as financial services, healthcare, advertising, and retail, among others.")]
#elif PCL
[assembly: AssemblyDescription("The Amazon Web Services SDK for .NET (PCL) -  AWS Transfer Family. AWS Transfer for SFTP is a fully managed service that enables transfer of secure data over the internet into and out of Amazon S3. SFTP is deeply embedded in data exchange workflows across different industries such as financial services, healthcare, advertising, and retail, among others.")]
#elif UNITY
[assembly: AssemblyDescription("The Amazon Web Services SDK for .NET (Unity) - AWS Transfer Family. AWS Transfer for SFTP is a fully managed service that enables transfer of secure data over the internet into and out of Amazon S3. SFTP is deeply embedded in data exchange workflows across different industries such as financial services, healthcare, advertising, and retail, among others.")]
#elif NETSTANDARD13
[assembly: AssemblyDescription("The Amazon Web Services SDK for .NET (NetStandard 1.3)- AWS Transfer Family. AWS Transfer for SFTP is a fully managed service that enables transfer of secure data over the internet into and out of Amazon S3. SFTP is deeply embedded in data exchange workflows across different industries such as financial services, healthcare, advertising, and retail, among others.")]
#elif NETSTANDARD20
[assembly: AssemblyDescription("The Amazon Web Services SDK for .NET (NetStandard 2.0)- AWS Transfer Family. AWS Transfer for SFTP is a fully managed service that enables transfer of secure data over the internet into and out of Amazon S3. SFTP is deeply embedded in data exchange workflows across different industries such as financial services, healthcare, advertising, and retail, among others.")]
>>>>>>> 1327e649
#else
#error Unknown platform constant - unable to set correct AssemblyDescription
#endif

[assembly: AssemblyConfiguration("")]
[assembly: AssemblyProduct("Amazon Web Services SDK for .NET")]
[assembly: AssemblyCompany("Amazon.com, Inc")]
[assembly: AssemblyCopyright("Copyright 2009-2020 Amazon.com, Inc. or its affiliates. All Rights Reserved.")]
[assembly: AssemblyTrademark("")]
[assembly: AssemblyCulture("")]

// Setting ComVisible to false makes the types in this assembly not visible 
// to COM components.  If you need to access a type in this assembly from 
// COM, set the ComVisible attribute to true on that type.
[assembly: ComVisible(false)]

// Version information for an assembly consists of the following four values:
//
//      Major Version
//      Minor Version 
//      Build Number
//      Revision
//
// You can specify all the values or you can default the Build and Revision Numbers 
// by using the '*' as shown below:
// [assembly: AssemblyVersion("1.0.*")]
[assembly: AssemblyVersion("3.3")]
<<<<<<< HEAD
[assembly: AssemblyFileVersion("3.5.0.0")]
=======
[assembly: AssemblyFileVersion("3.3.106.26")]
>>>>>>> 1327e649

[assembly: System.CLSCompliant(true)]

#if BCL
[assembly: System.Security.AllowPartiallyTrustedCallers]
#endif<|MERGE_RESOLUTION|>--- conflicted
+++ resolved
@@ -10,25 +10,13 @@
 #if BCL35
 [assembly: AssemblyDescription("The Amazon Web Services SDK for .NET (3.5) - AWS Transfer Family. AWS Transfer for SFTP is a fully managed service that enables transfer of secure data over the internet into and out of Amazon S3. SFTP is deeply embedded in data exchange workflows across different industries such as financial services, healthcare, advertising, and retail, among others.")]
 #elif BCL45
-<<<<<<< HEAD
-[assembly: AssemblyDescription("The Amazon Web Services SDK for .NET (4.5) - AWS Transfer for SFTP. AWS Transfer for SFTP is a fully managed service that enables transfer of secure data over the internet into and out of Amazon S3. SFTP is deeply embedded in data exchange workflows across different industries such as financial services, healthcare, advertising, and retail, among others.")]
+[assembly: AssemblyDescription("The Amazon Web Services SDK for .NET (4.5) - AWS Transfer Family. AWS Transfer for SFTP is a fully managed service that enables transfer of secure data over the internet into and out of Amazon S3. SFTP is deeply embedded in data exchange workflows across different industries such as financial services, healthcare, advertising, and retail, among others.")]
 #elif NETSTANDARD13
-[assembly: AssemblyDescription("The Amazon Web Services SDK for .NET (NetStandard 1.3) - AWS Transfer for SFTP. AWS Transfer for SFTP is a fully managed service that enables transfer of secure data over the internet into and out of Amazon S3. SFTP is deeply embedded in data exchange workflows across different industries such as financial services, healthcare, advertising, and retail, among others.")]
+[assembly: AssemblyDescription("The Amazon Web Services SDK for .NET (NetStandard 1.3) - AWS Transfer Family. AWS Transfer for SFTP is a fully managed service that enables transfer of secure data over the internet into and out of Amazon S3. SFTP is deeply embedded in data exchange workflows across different industries such as financial services, healthcare, advertising, and retail, among others.")]
 #elif NETSTANDARD20
-[assembly: AssemblyDescription("The Amazon Web Services SDK for .NET (NetStandard 2.0) - AWS Transfer for SFTP. AWS Transfer for SFTP is a fully managed service that enables transfer of secure data over the internet into and out of Amazon S3. SFTP is deeply embedded in data exchange workflows across different industries such as financial services, healthcare, advertising, and retail, among others.")]
+[assembly: AssemblyDescription("The Amazon Web Services SDK for .NET (NetStandard 2.0) - AWS Transfer Family. AWS Transfer for SFTP is a fully managed service that enables transfer of secure data over the internet into and out of Amazon S3. SFTP is deeply embedded in data exchange workflows across different industries such as financial services, healthcare, advertising, and retail, among others.")]
 #elif NETCOREAPP31
-[assembly: AssemblyDescription("The Amazon Web Services SDK for .NET (.NET Core 3.1) - AWS Transfer for SFTP. AWS Transfer for SFTP is a fully managed service that enables transfer of secure data over the internet into and out of Amazon S3. SFTP is deeply embedded in data exchange workflows across different industries such as financial services, healthcare, advertising, and retail, among others.")]
-=======
-[assembly: AssemblyDescription("The Amazon Web Services SDK for .NET (4.5) - AWS Transfer Family. AWS Transfer for SFTP is a fully managed service that enables transfer of secure data over the internet into and out of Amazon S3. SFTP is deeply embedded in data exchange workflows across different industries such as financial services, healthcare, advertising, and retail, among others.")]
-#elif PCL
-[assembly: AssemblyDescription("The Amazon Web Services SDK for .NET (PCL) -  AWS Transfer Family. AWS Transfer for SFTP is a fully managed service that enables transfer of secure data over the internet into and out of Amazon S3. SFTP is deeply embedded in data exchange workflows across different industries such as financial services, healthcare, advertising, and retail, among others.")]
-#elif UNITY
-[assembly: AssemblyDescription("The Amazon Web Services SDK for .NET (Unity) - AWS Transfer Family. AWS Transfer for SFTP is a fully managed service that enables transfer of secure data over the internet into and out of Amazon S3. SFTP is deeply embedded in data exchange workflows across different industries such as financial services, healthcare, advertising, and retail, among others.")]
-#elif NETSTANDARD13
-[assembly: AssemblyDescription("The Amazon Web Services SDK for .NET (NetStandard 1.3)- AWS Transfer Family. AWS Transfer for SFTP is a fully managed service that enables transfer of secure data over the internet into and out of Amazon S3. SFTP is deeply embedded in data exchange workflows across different industries such as financial services, healthcare, advertising, and retail, among others.")]
-#elif NETSTANDARD20
-[assembly: AssemblyDescription("The Amazon Web Services SDK for .NET (NetStandard 2.0)- AWS Transfer Family. AWS Transfer for SFTP is a fully managed service that enables transfer of secure data over the internet into and out of Amazon S3. SFTP is deeply embedded in data exchange workflows across different industries such as financial services, healthcare, advertising, and retail, among others.")]
->>>>>>> 1327e649
+[assembly: AssemblyDescription("The Amazon Web Services SDK for .NET (.NET Core 3.1) - AWS Transfer Family. AWS Transfer for SFTP is a fully managed service that enables transfer of secure data over the internet into and out of Amazon S3. SFTP is deeply embedded in data exchange workflows across different industries such as financial services, healthcare, advertising, and retail, among others.")]
 #else
 #error Unknown platform constant - unable to set correct AssemblyDescription
 #endif
@@ -56,11 +44,7 @@
 // by using the '*' as shown below:
 // [assembly: AssemblyVersion("1.0.*")]
 [assembly: AssemblyVersion("3.3")]
-<<<<<<< HEAD
 [assembly: AssemblyFileVersion("3.5.0.0")]
-=======
-[assembly: AssemblyFileVersion("3.3.106.26")]
->>>>>>> 1327e649
 
 [assembly: System.CLSCompliant(true)]
 
