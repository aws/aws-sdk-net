--- conflicted
+++ resolved
@@ -32,11 +32,7 @@
     /// Lightsail throws this exception when the user cannot be authenticated or uses invalid
     /// credentials to access a resource.
     /// </summary>
-<<<<<<< HEAD
-#if !NETSTANDARD
-=======
-    #if !PCL && !NETSTANDARD
->>>>>>> 1327e649
+    #if !NETSTANDARD
     [Serializable]
     #endif
     public partial class AccessDeniedException : AmazonLightsailException
