<?xml version="1.0" encoding="utf-8"?>
<package> 
  <metadata> 
    <id>AWSSDK.IdentityManagement</id>
    <title>AWSSDK - AWS Identity and Access Management</title>
<<<<<<< HEAD
    <version>3.0.0.5-preview</version> 
=======
    <version>3.0.1.0-preview</version> 
>>>>>>> d676323b
    <authors>Amazon Web Services</authors>
    <description>AWS Identity and Access Management (IAM) enables you to securely control access to AWS services and resources for your users. Using IAM, you can create and manage AWS users and groups, and use permissions to allow and deny their access to AWS resources.</description> 
    <language>en-US</language>
    <licenseUrl>http://aws.amazon.com/apache2.0/</licenseUrl>    
    <projectUrl>https://github.com/aws/aws-sdk-net/tree/modularization/</projectUrl>
    <tags>AWS Amazon cloud IdentityManagementService</tags>
    <iconUrl>http://media.amazonwebservices.com/aws_singlebox_01.png</iconUrl>
    <dependencies>
      <group targetFramework="portable-net45+netcore45+wpa81+wp8+MonoAndroid10+xamarinios10+MonoTouch10">
      <dependency id="AWSSDK.Core" version="[3.0.0.6-preview, 3.1-preview)" />
      </group>
      <group>
        <dependency id="AWSSDK.Core" version="[3.0.0.6-preview, 3.1-preview)" />
      </group>
    </dependencies>
  </metadata> 
  <files>

    <file src="..\..\..\nuget-content\install.ps1" target="tools\net35" />
    <file src="..\..\..\nuget-content\install.ps1" target="tools\net45" />

    <file src=".\bin\Release\net35\AWSSDK.IdentityManagement.dll" target="lib\net35" />
    <file src=".\bin\Release\net35\AWSSDK.IdentityManagement.xml" target="lib\net35" />
    <file src=".\bin\Release\net35\AWSSDK.IdentityManagement.pdb" target="lib\net35" />

    <file src=".\bin\Release\net45\AWSSDK.IdentityManagement.dll" target="lib\net45" />
    <file src=".\bin\Release\net45\AWSSDK.IdentityManagement.xml" target="lib\net45" />
    <file src=".\bin\Release\net45\AWSSDK.IdentityManagement.pdb" target="lib\net45" />

    <file src=".\bin\Release\pcl\AWSSDK.IdentityManagement.dll" target="lib\portable-net45+netcore45+wpa81+wp8+MonoAndroid10+xamarinios10+MonoTouch10" />
    <file src=".\bin\Release\pcl\AWSSDK.IdentityManagement.xml" target="lib\portable-net45+netcore45+wpa81+wp8+MonoAndroid10+xamarinios10+MonoTouch10" />
    <file src=".\bin\Release\pcl\AWSSDK.IdentityManagement.pdb" target="lib\portable-net45+netcore45+wpa81+wp8+MonoAndroid10+xamarinios10+MonoTouch10" />
  </files>
</package><|MERGE_RESOLUTION|>--- conflicted
+++ resolved
@@ -3,11 +3,7 @@
   <metadata> 
     <id>AWSSDK.IdentityManagement</id>
     <title>AWSSDK - AWS Identity and Access Management</title>
-<<<<<<< HEAD
-    <version>3.0.0.5-preview</version> 
-=======
     <version>3.0.1.0-preview</version> 
->>>>>>> d676323b
     <authors>Amazon Web Services</authors>
     <description>AWS Identity and Access Management (IAM) enables you to securely control access to AWS services and resources for your users. Using IAM, you can create and manage AWS users and groups, and use permissions to allow and deny their access to AWS resources.</description> 
     <language>en-US</language>
