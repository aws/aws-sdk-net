/*
 * Copyright 2010-2014 Amazon.com, Inc. or its affiliates. All Rights Reserved.
 * 
 * Licensed under the Apache License, Version 2.0 (the "License").
 * You may not use this file except in compliance with the License.
 * A copy of the License is located at
 * 
 *  http://aws.amazon.com/apache2.0
 * 
 * or in the "license" file accompanying this file. This file is distributed
 * on an "AS IS" BASIS, WITHOUT WARRANTIES OR CONDITIONS OF ANY KIND, either
 * express or implied. See the License for the specific language governing
 * permissions and limitations under the License.
 */

/*
 * Do not modify this file. This file is generated from the iam-2010-05-08.normal.json service model.
 */
using System;
using System.Collections.Generic;
using System.Xml.Serialization;
using System.Text;
using System.IO;
using System.Net;

using Amazon.Runtime;
using Amazon.Runtime.Internal;

namespace Amazon.IdentityManagement.Model
{
    /// <summary>
    /// The request was rejected because the public key encoding format is unsupported or
    /// unrecognized.
    /// </summary>
<<<<<<< HEAD
#if !NETSTANDARD
=======
    #if !PCL && !NETSTANDARD
>>>>>>> 1327e649
    [Serializable]
    #endif
    public partial class UnrecognizedPublicKeyEncodingException : AmazonIdentityManagementServiceException
    {

        /// <summary>
        /// Constructs a new UnrecognizedPublicKeyEncodingException with the specified error
        /// message.
        /// </summary>
        /// <param name="message">
        /// Describes the error encountered.
        /// </param>
        public UnrecognizedPublicKeyEncodingException(string message) 
            : base(message) {}

        /// <summary>
        /// Construct instance of UnrecognizedPublicKeyEncodingException
        /// </summary>
        /// <param name="message"></param>
        /// <param name="innerException"></param>
        public UnrecognizedPublicKeyEncodingException(string message, Exception innerException) 
            : base(message, innerException) {}

        /// <summary>
        /// Construct instance of UnrecognizedPublicKeyEncodingException
        /// </summary>
        /// <param name="innerException"></param>
        public UnrecognizedPublicKeyEncodingException(Exception innerException) 
            : base(innerException) {}

        /// <summary>
        /// Construct instance of UnrecognizedPublicKeyEncodingException
        /// </summary>
        /// <param name="message"></param>
        /// <param name="innerException"></param>
        /// <param name="errorType"></param>
        /// <param name="errorCode"></param>
        /// <param name="requestId"></param>
        /// <param name="statusCode"></param>
        public UnrecognizedPublicKeyEncodingException(string message, Exception innerException, ErrorType errorType, string errorCode, string requestId, HttpStatusCode statusCode) 
            : base(message, innerException, errorType, errorCode, requestId, statusCode) {}

        /// <summary>
        /// Construct instance of UnrecognizedPublicKeyEncodingException
        /// </summary>
        /// <param name="message"></param>
        /// <param name="errorType"></param>
        /// <param name="errorCode"></param>
        /// <param name="requestId"></param>
        /// <param name="statusCode"></param>
        public UnrecognizedPublicKeyEncodingException(string message, ErrorType errorType, string errorCode, string requestId, HttpStatusCode statusCode) 
            : base(message, errorType, errorCode, requestId, statusCode) {}


#if !NETSTANDARD
        /// <summary>
        /// Constructs a new instance of the UnrecognizedPublicKeyEncodingException class with serialized data.
        /// </summary>
        /// <param name="info">The <see cref="T:System.Runtime.Serialization.SerializationInfo" /> that holds the serialized object data about the exception being thrown.</param>
        /// <param name="context">The <see cref="T:System.Runtime.Serialization.StreamingContext" /> that contains contextual information about the source or destination.</param>
        /// <exception cref="T:System.ArgumentNullException">The <paramref name="info" /> parameter is null. </exception>
        /// <exception cref="T:System.Runtime.Serialization.SerializationException">The class name is null or <see cref="P:System.Exception.HResult" /> is zero (0). </exception>
        protected UnrecognizedPublicKeyEncodingException(System.Runtime.Serialization.SerializationInfo info, System.Runtime.Serialization.StreamingContext context)
            : base(info, context)
        {
        }

        /// <summary>
        /// Sets the <see cref="T:System.Runtime.Serialization.SerializationInfo" /> with information about the exception.
        /// </summary>
        /// <param name="info">The <see cref="T:System.Runtime.Serialization.SerializationInfo" /> that holds the serialized object data about the exception being thrown.</param>
        /// <param name="context">The <see cref="T:System.Runtime.Serialization.StreamingContext" /> that contains contextual information about the source or destination.</param>
        /// <exception cref="T:System.ArgumentNullException">The <paramref name="info" /> parameter is a null reference (Nothing in Visual Basic). </exception>
#if BCL35
        [System.Security.Permissions.SecurityPermission(
            System.Security.Permissions.SecurityAction.LinkDemand,
            Flags = System.Security.Permissions.SecurityPermissionFlag.SerializationFormatter)]
#endif
        [System.Security.SecurityCritical]
        // These FxCop rules are giving false-positives for this method
        [System.Diagnostics.CodeAnalysis.SuppressMessage("Microsoft.Security", "CA2123:OverrideLinkDemandsShouldBeIdenticalToBase")]
        [System.Diagnostics.CodeAnalysis.SuppressMessage("Microsoft.Security", "CA2134:MethodsMustOverrideWithConsistentTransparencyFxCopRule")]
        public override void GetObjectData(System.Runtime.Serialization.SerializationInfo info, System.Runtime.Serialization.StreamingContext context)
        {
            base.GetObjectData(info, context);
        }
#endif

    }
}<|MERGE_RESOLUTION|>--- conflicted
+++ resolved
@@ -32,11 +32,7 @@
     /// The request was rejected because the public key encoding format is unsupported or
     /// unrecognized.
     /// </summary>
-<<<<<<< HEAD
-#if !NETSTANDARD
-=======
-    #if !PCL && !NETSTANDARD
->>>>>>> 1327e649
+    #if !NETSTANDARD
     [Serializable]
     #endif
     public partial class UnrecognizedPublicKeyEncodingException : AmazonIdentityManagementServiceException
