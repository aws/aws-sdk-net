--- conflicted
+++ resolved
@@ -32,11 +32,7 @@
     /// The request was rejected because the credential report does not exist. To generate
     /// a credential report, use <a>GenerateCredentialReport</a>.
     /// </summary>
-<<<<<<< HEAD
-#if !NETSTANDARD
-=======
-    #if !PCL && !NETSTANDARD
->>>>>>> 1327e649
+    #if !NETSTANDARD
     [Serializable]
     #endif
     public partial class CredentialReportNotPresentException : AmazonIdentityManagementServiceException
