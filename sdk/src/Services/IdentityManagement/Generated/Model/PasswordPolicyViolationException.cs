/*
 * Copyright 2010-2014 Amazon.com, Inc. or its affiliates. All Rights Reserved.
 * 
 * Licensed under the Apache License, Version 2.0 (the "License").
 * You may not use this file except in compliance with the License.
 * A copy of the License is located at
 * 
 *  http://aws.amazon.com/apache2.0
 * 
 * or in the "license" file accompanying this file. This file is distributed
 * on an "AS IS" BASIS, WITHOUT WARRANTIES OR CONDITIONS OF ANY KIND, either
 * express or implied. See the License for the specific language governing
 * permissions and limitations under the License.
 */

/*
 * Do not modify this file. This file is generated from the iam-2010-05-08.normal.json service model.
 */
using System;
using System.Collections.Generic;
using System.Xml.Serialization;
using System.Text;
using System.IO;
using System.Net;

using Amazon.Runtime;
using Amazon.Runtime.Internal;

namespace Amazon.IdentityManagement.Model
{
    /// <summary>
    /// The request was rejected because the provided password did not meet the requirements
    /// imposed by the account password policy.
    /// </summary>
<<<<<<< HEAD
#if !NETSTANDARD
=======
    #if !PCL && !NETSTANDARD
>>>>>>> 1327e649
    [Serializable]
    #endif
    public partial class PasswordPolicyViolationException : AmazonIdentityManagementServiceException
    {

        /// <summary>
        /// Constructs a new PasswordPolicyViolationException with the specified error
        /// message.
        /// </summary>
        /// <param name="message">
        /// Describes the error encountered.
        /// </param>
        public PasswordPolicyViolationException(string message) 
            : base(message) {}

        /// <summary>
        /// Construct instance of PasswordPolicyViolationException
        /// </summary>
        /// <param name="message"></param>
        /// <param name="innerException"></param>
        public PasswordPolicyViolationException(string message, Exception innerException) 
            : base(message, innerException) {}

        /// <summary>
        /// Construct instance of PasswordPolicyViolationException
        /// </summary>
        /// <param name="innerException"></param>
        public PasswordPolicyViolationException(Exception innerException) 
            : base(innerException) {}

        /// <summary>
        /// Construct instance of PasswordPolicyViolationException
        /// </summary>
        /// <param name="message"></param>
        /// <param name="innerException"></param>
        /// <param name="errorType"></param>
        /// <param name="errorCode"></param>
        /// <param name="requestId"></param>
        /// <param name="statusCode"></param>
        public PasswordPolicyViolationException(string message, Exception innerException, ErrorType errorType, string errorCode, string requestId, HttpStatusCode statusCode) 
            : base(message, innerException, errorType, errorCode, requestId, statusCode) {}

        /// <summary>
        /// Construct instance of PasswordPolicyViolationException
        /// </summary>
        /// <param name="message"></param>
        /// <param name="errorType"></param>
        /// <param name="errorCode"></param>
        /// <param name="requestId"></param>
        /// <param name="statusCode"></param>
        public PasswordPolicyViolationException(string message, ErrorType errorType, string errorCode, string requestId, HttpStatusCode statusCode) 
            : base(message, errorType, errorCode, requestId, statusCode) {}


#if !NETSTANDARD
        /// <summary>
        /// Constructs a new instance of the PasswordPolicyViolationException class with serialized data.
        /// </summary>
        /// <param name="info">The <see cref="T:System.Runtime.Serialization.SerializationInfo" /> that holds the serialized object data about the exception being thrown.</param>
        /// <param name="context">The <see cref="T:System.Runtime.Serialization.StreamingContext" /> that contains contextual information about the source or destination.</param>
        /// <exception cref="T:System.ArgumentNullException">The <paramref name="info" /> parameter is null. </exception>
        /// <exception cref="T:System.Runtime.Serialization.SerializationException">The class name is null or <see cref="P:System.Exception.HResult" /> is zero (0). </exception>
        protected PasswordPolicyViolationException(System.Runtime.Serialization.SerializationInfo info, System.Runtime.Serialization.StreamingContext context)
            : base(info, context)
        {
        }

        /// <summary>
        /// Sets the <see cref="T:System.Runtime.Serialization.SerializationInfo" /> with information about the exception.
        /// </summary>
        /// <param name="info">The <see cref="T:System.Runtime.Serialization.SerializationInfo" /> that holds the serialized object data about the exception being thrown.</param>
        /// <param name="context">The <see cref="T:System.Runtime.Serialization.StreamingContext" /> that contains contextual information about the source or destination.</param>
        /// <exception cref="T:System.ArgumentNullException">The <paramref name="info" /> parameter is a null reference (Nothing in Visual Basic). </exception>
#if BCL35
        [System.Security.Permissions.SecurityPermission(
            System.Security.Permissions.SecurityAction.LinkDemand,
            Flags = System.Security.Permissions.SecurityPermissionFlag.SerializationFormatter)]
#endif
        [System.Security.SecurityCritical]
        // These FxCop rules are giving false-positives for this method
        [System.Diagnostics.CodeAnalysis.SuppressMessage("Microsoft.Security", "CA2123:OverrideLinkDemandsShouldBeIdenticalToBase")]
        [System.Diagnostics.CodeAnalysis.SuppressMessage("Microsoft.Security", "CA2134:MethodsMustOverrideWithConsistentTransparencyFxCopRule")]
        public override void GetObjectData(System.Runtime.Serialization.SerializationInfo info, System.Runtime.Serialization.StreamingContext context)
        {
            base.GetObjectData(info, context);
        }
#endif

    }
}<|MERGE_RESOLUTION|>--- conflicted
+++ resolved
@@ -32,11 +32,7 @@
     /// The request was rejected because the provided password did not meet the requirements
     /// imposed by the account password policy.
     /// </summary>
-<<<<<<< HEAD
-#if !NETSTANDARD
-=======
-    #if !PCL && !NETSTANDARD
->>>>>>> 1327e649
+    #if !NETSTANDARD
     [Serializable]
     #endif
     public partial class PasswordPolicyViolationException : AmazonIdentityManagementServiceException
