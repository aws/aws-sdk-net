/*
 * Copyright 2010-2014 Amazon.com, Inc. or its affiliates. All Rights Reserved.
 * 
 * Licensed under the Apache License, Version 2.0 (the "License").
 * You may not use this file except in compliance with the License.
 * A copy of the License is located at
 * 
 *  http://aws.amazon.com/apache2.0
 * 
 * or in the "license" file accompanying this file. This file is distributed
 * on an "AS IS" BASIS, WITHOUT WARRANTIES OR CONDITIONS OF ANY KIND, either
 * express or implied. See the License for the specific language governing
 * permissions and limitations under the License.
 */

/*
 * Do not modify this file. This file is generated from the kinesisanalyticsv2-2018-05-23.normal.json service model.
 */
using System;
using System.Collections.Generic;
using System.Xml.Serialization;
using System.Text;
using System.IO;
using System.Net;

using Amazon.Runtime;
using Amazon.Runtime.Internal;

namespace Amazon.KinesisAnalyticsV2.Model
{
    /// <summary>
    /// Exception thrown as a result of concurrent modifications to an application. This error
    /// can be the result of attempting to modify an application without using the current
    /// application ID.
    /// </summary>
<<<<<<< HEAD
#if !NETSTANDARD
=======
    #if !PCL && !NETSTANDARD
>>>>>>> 1327e649
    [Serializable]
    #endif
    public partial class ConcurrentModificationException : AmazonKinesisAnalyticsV2Exception
    {

        /// <summary>
        /// Constructs a new ConcurrentModificationException with the specified error
        /// message.
        /// </summary>
        /// <param name="message">
        /// Describes the error encountered.
        /// </param>
        public ConcurrentModificationException(string message) 
            : base(message) {}

        /// <summary>
        /// Construct instance of ConcurrentModificationException
        /// </summary>
        /// <param name="message"></param>
        /// <param name="innerException"></param>
        public ConcurrentModificationException(string message, Exception innerException) 
            : base(message, innerException) {}

        /// <summary>
        /// Construct instance of ConcurrentModificationException
        /// </summary>
        /// <param name="innerException"></param>
        public ConcurrentModificationException(Exception innerException) 
            : base(innerException) {}

        /// <summary>
        /// Construct instance of ConcurrentModificationException
        /// </summary>
        /// <param name="message"></param>
        /// <param name="innerException"></param>
        /// <param name="errorType"></param>
        /// <param name="errorCode"></param>
        /// <param name="requestId"></param>
        /// <param name="statusCode"></param>
        public ConcurrentModificationException(string message, Exception innerException, ErrorType errorType, string errorCode, string requestId, HttpStatusCode statusCode) 
            : base(message, innerException, errorType, errorCode, requestId, statusCode) {}

        /// <summary>
        /// Construct instance of ConcurrentModificationException
        /// </summary>
        /// <param name="message"></param>
        /// <param name="errorType"></param>
        /// <param name="errorCode"></param>
        /// <param name="requestId"></param>
        /// <param name="statusCode"></param>
        public ConcurrentModificationException(string message, ErrorType errorType, string errorCode, string requestId, HttpStatusCode statusCode) 
            : base(message, errorType, errorCode, requestId, statusCode) {}


#if !NETSTANDARD
        /// <summary>
        /// Constructs a new instance of the ConcurrentModificationException class with serialized data.
        /// </summary>
        /// <param name="info">The <see cref="T:System.Runtime.Serialization.SerializationInfo" /> that holds the serialized object data about the exception being thrown.</param>
        /// <param name="context">The <see cref="T:System.Runtime.Serialization.StreamingContext" /> that contains contextual information about the source or destination.</param>
        /// <exception cref="T:System.ArgumentNullException">The <paramref name="info" /> parameter is null. </exception>
        /// <exception cref="T:System.Runtime.Serialization.SerializationException">The class name is null or <see cref="P:System.Exception.HResult" /> is zero (0). </exception>
        protected ConcurrentModificationException(System.Runtime.Serialization.SerializationInfo info, System.Runtime.Serialization.StreamingContext context)
            : base(info, context)
        {
        }

        /// <summary>
        /// Sets the <see cref="T:System.Runtime.Serialization.SerializationInfo" /> with information about the exception.
        /// </summary>
        /// <param name="info">The <see cref="T:System.Runtime.Serialization.SerializationInfo" /> that holds the serialized object data about the exception being thrown.</param>
        /// <param name="context">The <see cref="T:System.Runtime.Serialization.StreamingContext" /> that contains contextual information about the source or destination.</param>
        /// <exception cref="T:System.ArgumentNullException">The <paramref name="info" /> parameter is a null reference (Nothing in Visual Basic). </exception>
#if BCL35
        [System.Security.Permissions.SecurityPermission(
            System.Security.Permissions.SecurityAction.LinkDemand,
            Flags = System.Security.Permissions.SecurityPermissionFlag.SerializationFormatter)]
#endif
        [System.Security.SecurityCritical]
        // These FxCop rules are giving false-positives for this method
        [System.Diagnostics.CodeAnalysis.SuppressMessage("Microsoft.Security", "CA2123:OverrideLinkDemandsShouldBeIdenticalToBase")]
        [System.Diagnostics.CodeAnalysis.SuppressMessage("Microsoft.Security", "CA2134:MethodsMustOverrideWithConsistentTransparencyFxCopRule")]
        public override void GetObjectData(System.Runtime.Serialization.SerializationInfo info, System.Runtime.Serialization.StreamingContext context)
        {
            base.GetObjectData(info, context);
        }
#endif

    }
}<|MERGE_RESOLUTION|>--- conflicted
+++ resolved
@@ -33,11 +33,7 @@
     /// can be the result of attempting to modify an application without using the current
     /// application ID.
     /// </summary>
-<<<<<<< HEAD
-#if !NETSTANDARD
-=======
-    #if !PCL && !NETSTANDARD
->>>>>>> 1327e649
+    #if !NETSTANDARD
     [Serializable]
     #endif
     public partial class ConcurrentModificationException : AmazonKinesisAnalyticsV2Exception
