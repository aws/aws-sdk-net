--- conflicted
+++ resolved
@@ -55,13 +55,8 @@
         /// API documentation</a> page for more details. 
         /// </para>
         /// </summary>
-<<<<<<< HEAD
-        [AWSProperty(Min=900, Max=3600)]
+        [AWSProperty(Min=900, Max=43200)]
         public int? DurationSeconds
-=======
-        [AWSProperty(Min=900, Max=43200)]
-        public int DurationSeconds
->>>>>>> 884027ba
         {
             get { return this._durationSeconds; }
             set { this._durationSeconds = value; }
