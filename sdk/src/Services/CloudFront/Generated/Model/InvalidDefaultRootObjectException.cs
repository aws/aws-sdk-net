--- conflicted
+++ resolved
@@ -31,11 +31,7 @@
     /// <summary>
     /// The default root object file name is too big or contains an invalid character.
     /// </summary>
-<<<<<<< HEAD
-#if !NETSTANDARD
-=======
-    #if !PCL && !NETSTANDARD
->>>>>>> 1327e649
+    #if !NETSTANDARD
     [Serializable]
     #endif
     public partial class InvalidDefaultRootObjectException : AmazonCloudFrontException
