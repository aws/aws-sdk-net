--- conflicted
+++ resolved
@@ -32,11 +32,7 @@
     /// The maximum number of public keys for field-level encryption have been created. To
     /// create a new public key, delete one of the existing keys.
     /// </summary>
-<<<<<<< HEAD
-#if !NETSTANDARD
-=======
-    #if !PCL && !NETSTANDARD
->>>>>>> 1327e649
+    #if !NETSTANDARD
     [Serializable]
     #endif
     public partial class TooManyPublicKeysException : AmazonCloudFrontException
