--- conflicted
+++ resolved
@@ -34,11 +34,7 @@
     /// is different from the original request, CloudFront returns a <code>CloudFrontOriginAccessIdentityAlreadyExists</code>
     /// error.
     /// </summary>
-<<<<<<< HEAD
-#if !NETSTANDARD
-=======
-    #if !PCL && !NETSTANDARD
->>>>>>> 1327e649
+    #if !NETSTANDARD
     [Serializable]
     #endif
     public partial class CloudFrontOriginAccessIdentityAlreadyExistsException : AmazonCloudFrontException
