--- conflicted
+++ resolved
@@ -31,11 +31,7 @@
     /// <summary>
     /// The headers specified are not valid for an Amazon S3 origin.
     /// </summary>
-<<<<<<< HEAD
-#if !NETSTANDARD
-=======
-    #if !PCL && !NETSTANDARD
->>>>>>> 1327e649
+    #if !NETSTANDARD
     [Serializable]
     #endif
     public partial class InvalidHeadersForS3OriginException : AmazonCloudFrontException
