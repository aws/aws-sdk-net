/*
 * Copyright 2010-2014 Amazon.com, Inc. or its affiliates. All Rights Reserved.
 * 
 * Licensed under the Apache License, Version 2.0 (the "License").
 * You may not use this file except in compliance with the License.
 * A copy of the License is located at
 * 
 *  http://aws.amazon.com/apache2.0
 * 
 * or in the "license" file accompanying this file. This file is distributed
 * on an "AS IS" BASIS, WITHOUT WARRANTIES OR CONDITIONS OF ANY KIND, either
 * express or implied. See the License for the specific language governing
 * permissions and limitations under the License.
 */

/*
 * Do not modify this file. This file is generated from the cloudfront-2019-03-26.normal.json service model.
 */
using System;
using System.Collections.Generic;
using System.Xml.Serialization;
using System.Text;
using System.IO;
using System.Net;

using Amazon.Runtime;
using Amazon.Runtime.Internal;

namespace Amazon.CloudFront.Model
{
    /// <summary>
    /// The specified configuration for field-level encryption can't be associated with the
    /// specified cache behavior.
    /// </summary>
<<<<<<< HEAD
#if !NETSTANDARD
=======
    #if !PCL && !NETSTANDARD
>>>>>>> 1327e649
    [Serializable]
    #endif
    public partial class IllegalFieldLevelEncryptionConfigAssociationWithCacheBehaviorException : AmazonCloudFrontException
    {

        /// <summary>
        /// Constructs a new IllegalFieldLevelEncryptionConfigAssociationWithCacheBehaviorException with the specified error
        /// message.
        /// </summary>
        /// <param name="message">
        /// Describes the error encountered.
        /// </param>
        public IllegalFieldLevelEncryptionConfigAssociationWithCacheBehaviorException(string message) 
            : base(message) {}

        /// <summary>
        /// Construct instance of IllegalFieldLevelEncryptionConfigAssociationWithCacheBehaviorException
        /// </summary>
        /// <param name="message"></param>
        /// <param name="innerException"></param>
        public IllegalFieldLevelEncryptionConfigAssociationWithCacheBehaviorException(string message, Exception innerException) 
            : base(message, innerException) {}

        /// <summary>
        /// Construct instance of IllegalFieldLevelEncryptionConfigAssociationWithCacheBehaviorException
        /// </summary>
        /// <param name="innerException"></param>
        public IllegalFieldLevelEncryptionConfigAssociationWithCacheBehaviorException(Exception innerException) 
            : base(innerException) {}

        /// <summary>
        /// Construct instance of IllegalFieldLevelEncryptionConfigAssociationWithCacheBehaviorException
        /// </summary>
        /// <param name="message"></param>
        /// <param name="innerException"></param>
        /// <param name="errorType"></param>
        /// <param name="errorCode"></param>
        /// <param name="requestId"></param>
        /// <param name="statusCode"></param>
        public IllegalFieldLevelEncryptionConfigAssociationWithCacheBehaviorException(string message, Exception innerException, ErrorType errorType, string errorCode, string requestId, HttpStatusCode statusCode) 
            : base(message, innerException, errorType, errorCode, requestId, statusCode) {}

        /// <summary>
        /// Construct instance of IllegalFieldLevelEncryptionConfigAssociationWithCacheBehaviorException
        /// </summary>
        /// <param name="message"></param>
        /// <param name="errorType"></param>
        /// <param name="errorCode"></param>
        /// <param name="requestId"></param>
        /// <param name="statusCode"></param>
        public IllegalFieldLevelEncryptionConfigAssociationWithCacheBehaviorException(string message, ErrorType errorType, string errorCode, string requestId, HttpStatusCode statusCode) 
            : base(message, errorType, errorCode, requestId, statusCode) {}


#if !NETSTANDARD
        /// <summary>
        /// Constructs a new instance of the IllegalFieldLevelEncryptionConfigAssociationWithCacheBehaviorException class with serialized data.
        /// </summary>
        /// <param name="info">The <see cref="T:System.Runtime.Serialization.SerializationInfo" /> that holds the serialized object data about the exception being thrown.</param>
        /// <param name="context">The <see cref="T:System.Runtime.Serialization.StreamingContext" /> that contains contextual information about the source or destination.</param>
        /// <exception cref="T:System.ArgumentNullException">The <paramref name="info" /> parameter is null. </exception>
        /// <exception cref="T:System.Runtime.Serialization.SerializationException">The class name is null or <see cref="P:System.Exception.HResult" /> is zero (0). </exception>
        protected IllegalFieldLevelEncryptionConfigAssociationWithCacheBehaviorException(System.Runtime.Serialization.SerializationInfo info, System.Runtime.Serialization.StreamingContext context)
            : base(info, context)
        {
        }

        /// <summary>
        /// Sets the <see cref="T:System.Runtime.Serialization.SerializationInfo" /> with information about the exception.
        /// </summary>
        /// <param name="info">The <see cref="T:System.Runtime.Serialization.SerializationInfo" /> that holds the serialized object data about the exception being thrown.</param>
        /// <param name="context">The <see cref="T:System.Runtime.Serialization.StreamingContext" /> that contains contextual information about the source or destination.</param>
        /// <exception cref="T:System.ArgumentNullException">The <paramref name="info" /> parameter is a null reference (Nothing in Visual Basic). </exception>
#if BCL35
        [System.Security.Permissions.SecurityPermission(
            System.Security.Permissions.SecurityAction.LinkDemand,
            Flags = System.Security.Permissions.SecurityPermissionFlag.SerializationFormatter)]
#endif
        [System.Security.SecurityCritical]
        // These FxCop rules are giving false-positives for this method
        [System.Diagnostics.CodeAnalysis.SuppressMessage("Microsoft.Security", "CA2123:OverrideLinkDemandsShouldBeIdenticalToBase")]
        [System.Diagnostics.CodeAnalysis.SuppressMessage("Microsoft.Security", "CA2134:MethodsMustOverrideWithConsistentTransparencyFxCopRule")]
        public override void GetObjectData(System.Runtime.Serialization.SerializationInfo info, System.Runtime.Serialization.StreamingContext context)
        {
            base.GetObjectData(info, context);
        }
#endif

    }
}<|MERGE_RESOLUTION|>--- conflicted
+++ resolved
@@ -32,11 +32,7 @@
     /// The specified configuration for field-level encryption can't be associated with the
     /// specified cache behavior.
     /// </summary>
-<<<<<<< HEAD
-#if !NETSTANDARD
-=======
-    #if !PCL && !NETSTANDARD
->>>>>>> 1327e649
+    #if !NETSTANDARD
     [Serializable]
     #endif
     public partial class IllegalFieldLevelEncryptionConfigAssociationWithCacheBehaviorException : AmazonCloudFrontException
