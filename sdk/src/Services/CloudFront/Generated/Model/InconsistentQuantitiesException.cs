/*
 * Copyright 2010-2014 Amazon.com, Inc. or its affiliates. All Rights Reserved.
 * 
 * Licensed under the Apache License, Version 2.0 (the "License").
 * You may not use this file except in compliance with the License.
 * A copy of the License is located at
 * 
 *  http://aws.amazon.com/apache2.0
 * 
 * or in the "license" file accompanying this file. This file is distributed
 * on an "AS IS" BASIS, WITHOUT WARRANTIES OR CONDITIONS OF ANY KIND, either
 * express or implied. See the License for the specific language governing
 * permissions and limitations under the License.
 */

/*
 * Do not modify this file. This file is generated from the cloudfront-2019-03-26.normal.json service model.
 */
using System;
using System.Collections.Generic;
using System.Xml.Serialization;
using System.Text;
using System.IO;
using System.Net;

using Amazon.Runtime;
using Amazon.Runtime.Internal;

namespace Amazon.CloudFront.Model
{
    /// <summary>
    /// The value of <code>Quantity</code> and the size of <code>Items</code> don't match.
    /// </summary>
<<<<<<< HEAD
#if !NETSTANDARD
=======
    #if !PCL && !NETSTANDARD
>>>>>>> 1327e649
    [Serializable]
    #endif
    public partial class InconsistentQuantitiesException : AmazonCloudFrontException
    {

        /// <summary>
        /// Constructs a new InconsistentQuantitiesException with the specified error
        /// message.
        /// </summary>
        /// <param name="message">
        /// Describes the error encountered.
        /// </param>
        public InconsistentQuantitiesException(string message) 
            : base(message) {}

        /// <summary>
        /// Construct instance of InconsistentQuantitiesException
        /// </summary>
        /// <param name="message"></param>
        /// <param name="innerException"></param>
        public InconsistentQuantitiesException(string message, Exception innerException) 
            : base(message, innerException) {}

        /// <summary>
        /// Construct instance of InconsistentQuantitiesException
        /// </summary>
        /// <param name="innerException"></param>
        public InconsistentQuantitiesException(Exception innerException) 
            : base(innerException) {}

        /// <summary>
        /// Construct instance of InconsistentQuantitiesException
        /// </summary>
        /// <param name="message"></param>
        /// <param name="innerException"></param>
        /// <param name="errorType"></param>
        /// <param name="errorCode"></param>
        /// <param name="requestId"></param>
        /// <param name="statusCode"></param>
        public InconsistentQuantitiesException(string message, Exception innerException, ErrorType errorType, string errorCode, string requestId, HttpStatusCode statusCode) 
            : base(message, innerException, errorType, errorCode, requestId, statusCode) {}

        /// <summary>
        /// Construct instance of InconsistentQuantitiesException
        /// </summary>
        /// <param name="message"></param>
        /// <param name="errorType"></param>
        /// <param name="errorCode"></param>
        /// <param name="requestId"></param>
        /// <param name="statusCode"></param>
        public InconsistentQuantitiesException(string message, ErrorType errorType, string errorCode, string requestId, HttpStatusCode statusCode) 
            : base(message, errorType, errorCode, requestId, statusCode) {}


#if !NETSTANDARD
        /// <summary>
        /// Constructs a new instance of the InconsistentQuantitiesException class with serialized data.
        /// </summary>
        /// <param name="info">The <see cref="T:System.Runtime.Serialization.SerializationInfo" /> that holds the serialized object data about the exception being thrown.</param>
        /// <param name="context">The <see cref="T:System.Runtime.Serialization.StreamingContext" /> that contains contextual information about the source or destination.</param>
        /// <exception cref="T:System.ArgumentNullException">The <paramref name="info" /> parameter is null. </exception>
        /// <exception cref="T:System.Runtime.Serialization.SerializationException">The class name is null or <see cref="P:System.Exception.HResult" /> is zero (0). </exception>
        protected InconsistentQuantitiesException(System.Runtime.Serialization.SerializationInfo info, System.Runtime.Serialization.StreamingContext context)
            : base(info, context)
        {
        }

        /// <summary>
        /// Sets the <see cref="T:System.Runtime.Serialization.SerializationInfo" /> with information about the exception.
        /// </summary>
        /// <param name="info">The <see cref="T:System.Runtime.Serialization.SerializationInfo" /> that holds the serialized object data about the exception being thrown.</param>
        /// <param name="context">The <see cref="T:System.Runtime.Serialization.StreamingContext" /> that contains contextual information about the source or destination.</param>
        /// <exception cref="T:System.ArgumentNullException">The <paramref name="info" /> parameter is a null reference (Nothing in Visual Basic). </exception>
#if BCL35
        [System.Security.Permissions.SecurityPermission(
            System.Security.Permissions.SecurityAction.LinkDemand,
            Flags = System.Security.Permissions.SecurityPermissionFlag.SerializationFormatter)]
#endif
        [System.Security.SecurityCritical]
        // These FxCop rules are giving false-positives for this method
        [System.Diagnostics.CodeAnalysis.SuppressMessage("Microsoft.Security", "CA2123:OverrideLinkDemandsShouldBeIdenticalToBase")]
        [System.Diagnostics.CodeAnalysis.SuppressMessage("Microsoft.Security", "CA2134:MethodsMustOverrideWithConsistentTransparencyFxCopRule")]
        public override void GetObjectData(System.Runtime.Serialization.SerializationInfo info, System.Runtime.Serialization.StreamingContext context)
        {
            base.GetObjectData(info, context);
        }
#endif

    }
}<|MERGE_RESOLUTION|>--- conflicted
+++ resolved
@@ -31,11 +31,7 @@
     /// <summary>
     /// The value of <code>Quantity</code> and the size of <code>Items</code> don't match.
     /// </summary>
-<<<<<<< HEAD
-#if !NETSTANDARD
-=======
-    #if !PCL && !NETSTANDARD
->>>>>>> 1327e649
+    #if !NETSTANDARD
     [Serializable]
     #endif
     public partial class InconsistentQuantitiesException : AmazonCloudFrontException
