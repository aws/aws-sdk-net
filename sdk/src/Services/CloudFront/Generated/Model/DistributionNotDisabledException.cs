/*
 * Copyright 2010-2014 Amazon.com, Inc. or its affiliates. All Rights Reserved.
 * 
 * Licensed under the Apache License, Version 2.0 (the "License").
 * You may not use this file except in compliance with the License.
 * A copy of the License is located at
 * 
 *  http://aws.amazon.com/apache2.0
 * 
 * or in the "license" file accompanying this file. This file is distributed
 * on an "AS IS" BASIS, WITHOUT WARRANTIES OR CONDITIONS OF ANY KIND, either
 * express or implied. See the License for the specific language governing
 * permissions and limitations under the License.
 */

/*
 * Do not modify this file. This file is generated from the cloudfront-2019-03-26.normal.json service model.
 */
using System;
using System.Collections.Generic;
using System.Xml.Serialization;
using System.Text;
using System.IO;
using System.Net;

using Amazon.Runtime;
using Amazon.Runtime.Internal;

namespace Amazon.CloudFront.Model
{
    /// <summary>
    /// The specified CloudFront distribution is not disabled. You must disable the distribution
    /// before you can delete it.
    /// </summary>
<<<<<<< HEAD
#if !NETSTANDARD
=======
    #if !PCL && !NETSTANDARD
>>>>>>> 1327e649
    [Serializable]
    #endif
    public partial class DistributionNotDisabledException : AmazonCloudFrontException
    {

        /// <summary>
        /// Constructs a new DistributionNotDisabledException with the specified error
        /// message.
        /// </summary>
        /// <param name="message">
        /// Describes the error encountered.
        /// </param>
        public DistributionNotDisabledException(string message) 
            : base(message) {}

        /// <summary>
        /// Construct instance of DistributionNotDisabledException
        /// </summary>
        /// <param name="message"></param>
        /// <param name="innerException"></param>
        public DistributionNotDisabledException(string message, Exception innerException) 
            : base(message, innerException) {}

        /// <summary>
        /// Construct instance of DistributionNotDisabledException
        /// </summary>
        /// <param name="innerException"></param>
        public DistributionNotDisabledException(Exception innerException) 
            : base(innerException) {}

        /// <summary>
        /// Construct instance of DistributionNotDisabledException
        /// </summary>
        /// <param name="message"></param>
        /// <param name="innerException"></param>
        /// <param name="errorType"></param>
        /// <param name="errorCode"></param>
        /// <param name="requestId"></param>
        /// <param name="statusCode"></param>
        public DistributionNotDisabledException(string message, Exception innerException, ErrorType errorType, string errorCode, string requestId, HttpStatusCode statusCode) 
            : base(message, innerException, errorType, errorCode, requestId, statusCode) {}

        /// <summary>
        /// Construct instance of DistributionNotDisabledException
        /// </summary>
        /// <param name="message"></param>
        /// <param name="errorType"></param>
        /// <param name="errorCode"></param>
        /// <param name="requestId"></param>
        /// <param name="statusCode"></param>
        public DistributionNotDisabledException(string message, ErrorType errorType, string errorCode, string requestId, HttpStatusCode statusCode) 
            : base(message, errorType, errorCode, requestId, statusCode) {}


#if !NETSTANDARD
        /// <summary>
        /// Constructs a new instance of the DistributionNotDisabledException class with serialized data.
        /// </summary>
        /// <param name="info">The <see cref="T:System.Runtime.Serialization.SerializationInfo" /> that holds the serialized object data about the exception being thrown.</param>
        /// <param name="context">The <see cref="T:System.Runtime.Serialization.StreamingContext" /> that contains contextual information about the source or destination.</param>
        /// <exception cref="T:System.ArgumentNullException">The <paramref name="info" /> parameter is null. </exception>
        /// <exception cref="T:System.Runtime.Serialization.SerializationException">The class name is null or <see cref="P:System.Exception.HResult" /> is zero (0). </exception>
        protected DistributionNotDisabledException(System.Runtime.Serialization.SerializationInfo info, System.Runtime.Serialization.StreamingContext context)
            : base(info, context)
        {
        }

        /// <summary>
        /// Sets the <see cref="T:System.Runtime.Serialization.SerializationInfo" /> with information about the exception.
        /// </summary>
        /// <param name="info">The <see cref="T:System.Runtime.Serialization.SerializationInfo" /> that holds the serialized object data about the exception being thrown.</param>
        /// <param name="context">The <see cref="T:System.Runtime.Serialization.StreamingContext" /> that contains contextual information about the source or destination.</param>
        /// <exception cref="T:System.ArgumentNullException">The <paramref name="info" /> parameter is a null reference (Nothing in Visual Basic). </exception>
#if BCL35
        [System.Security.Permissions.SecurityPermission(
            System.Security.Permissions.SecurityAction.LinkDemand,
            Flags = System.Security.Permissions.SecurityPermissionFlag.SerializationFormatter)]
#endif
        [System.Security.SecurityCritical]
        // These FxCop rules are giving false-positives for this method
        [System.Diagnostics.CodeAnalysis.SuppressMessage("Microsoft.Security", "CA2123:OverrideLinkDemandsShouldBeIdenticalToBase")]
        [System.Diagnostics.CodeAnalysis.SuppressMessage("Microsoft.Security", "CA2134:MethodsMustOverrideWithConsistentTransparencyFxCopRule")]
        public override void GetObjectData(System.Runtime.Serialization.SerializationInfo info, System.Runtime.Serialization.StreamingContext context)
        {
            base.GetObjectData(info, context);
        }
#endif

    }
}<|MERGE_RESOLUTION|>--- conflicted
+++ resolved
@@ -32,11 +32,7 @@
     /// The specified CloudFront distribution is not disabled. You must disable the distribution
     /// before you can delete it.
     /// </summary>
-<<<<<<< HEAD
-#if !NETSTANDARD
-=======
-    #if !PCL && !NETSTANDARD
->>>>>>> 1327e649
+    #if !NETSTANDARD
     [Serializable]
     #endif
     public partial class DistributionNotDisabledException : AmazonCloudFrontException
