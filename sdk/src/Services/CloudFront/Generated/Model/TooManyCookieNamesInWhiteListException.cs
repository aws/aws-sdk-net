--- conflicted
+++ resolved
@@ -32,11 +32,7 @@
     /// Your request contains more cookie names in the whitelist than are allowed per cache
     /// behavior.
     /// </summary>
-<<<<<<< HEAD
-#if !NETSTANDARD
-=======
-    #if !PCL && !NETSTANDARD
->>>>>>> 1327e649
+    #if !NETSTANDARD
     [Serializable]
     #endif
     public partial class TooManyCookieNamesInWhiteListException : AmazonCloudFrontException
