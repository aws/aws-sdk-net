/*
 * Copyright 2010-2014 Amazon.com, Inc. or its affiliates. All Rights Reserved.
 * 
 * Licensed under the Apache License, Version 2.0 (the "License").
 * You may not use this file except in compliance with the License.
 * A copy of the License is located at
 * 
 *  http://aws.amazon.com/apache2.0
 * 
 * or in the "license" file accompanying this file. This file is distributed
 * on an "AS IS" BASIS, WITHOUT WARRANTIES OR CONDITIONS OF ANY KIND, either
 * express or implied. See the License for the specific language governing
 * permissions and limitations under the License.
 */

/*
 * Do not modify this file. This file is generated from the cloudfront-2019-03-26.normal.json service model.
 */
using System;
using System.Collections.Generic;
using System.Xml.Serialization;
using System.Text;
using System.IO;
using System.Net;

using Amazon.Runtime;
using Amazon.Runtime.Internal;

namespace Amazon.CloudFront.Model
{
    /// <summary>
    /// The relative path is too big, is not URL-encoded, or does not begin with a slash (/).
    /// </summary>
<<<<<<< HEAD
#if !NETSTANDARD
=======
    #if !PCL && !NETSTANDARD
>>>>>>> 1327e649
    [Serializable]
    #endif
    public partial class InvalidRelativePathException : AmazonCloudFrontException
    {

        /// <summary>
        /// Constructs a new InvalidRelativePathException with the specified error
        /// message.
        /// </summary>
        /// <param name="message">
        /// Describes the error encountered.
        /// </param>
        public InvalidRelativePathException(string message) 
            : base(message) {}

        /// <summary>
        /// Construct instance of InvalidRelativePathException
        /// </summary>
        /// <param name="message"></param>
        /// <param name="innerException"></param>
        public InvalidRelativePathException(string message, Exception innerException) 
            : base(message, innerException) {}

        /// <summary>
        /// Construct instance of InvalidRelativePathException
        /// </summary>
        /// <param name="innerException"></param>
        public InvalidRelativePathException(Exception innerException) 
            : base(innerException) {}

        /// <summary>
        /// Construct instance of InvalidRelativePathException
        /// </summary>
        /// <param name="message"></param>
        /// <param name="innerException"></param>
        /// <param name="errorType"></param>
        /// <param name="errorCode"></param>
        /// <param name="requestId"></param>
        /// <param name="statusCode"></param>
        public InvalidRelativePathException(string message, Exception innerException, ErrorType errorType, string errorCode, string requestId, HttpStatusCode statusCode) 
            : base(message, innerException, errorType, errorCode, requestId, statusCode) {}

        /// <summary>
        /// Construct instance of InvalidRelativePathException
        /// </summary>
        /// <param name="message"></param>
        /// <param name="errorType"></param>
        /// <param name="errorCode"></param>
        /// <param name="requestId"></param>
        /// <param name="statusCode"></param>
        public InvalidRelativePathException(string message, ErrorType errorType, string errorCode, string requestId, HttpStatusCode statusCode) 
            : base(message, errorType, errorCode, requestId, statusCode) {}


#if !NETSTANDARD
        /// <summary>
        /// Constructs a new instance of the InvalidRelativePathException class with serialized data.
        /// </summary>
        /// <param name="info">The <see cref="T:System.Runtime.Serialization.SerializationInfo" /> that holds the serialized object data about the exception being thrown.</param>
        /// <param name="context">The <see cref="T:System.Runtime.Serialization.StreamingContext" /> that contains contextual information about the source or destination.</param>
        /// <exception cref="T:System.ArgumentNullException">The <paramref name="info" /> parameter is null. </exception>
        /// <exception cref="T:System.Runtime.Serialization.SerializationException">The class name is null or <see cref="P:System.Exception.HResult" /> is zero (0). </exception>
        protected InvalidRelativePathException(System.Runtime.Serialization.SerializationInfo info, System.Runtime.Serialization.StreamingContext context)
            : base(info, context)
        {
        }

        /// <summary>
        /// Sets the <see cref="T:System.Runtime.Serialization.SerializationInfo" /> with information about the exception.
        /// </summary>
        /// <param name="info">The <see cref="T:System.Runtime.Serialization.SerializationInfo" /> that holds the serialized object data about the exception being thrown.</param>
        /// <param name="context">The <see cref="T:System.Runtime.Serialization.StreamingContext" /> that contains contextual information about the source or destination.</param>
        /// <exception cref="T:System.ArgumentNullException">The <paramref name="info" /> parameter is a null reference (Nothing in Visual Basic). </exception>
#if BCL35
        [System.Security.Permissions.SecurityPermission(
            System.Security.Permissions.SecurityAction.LinkDemand,
            Flags = System.Security.Permissions.SecurityPermissionFlag.SerializationFormatter)]
#endif
        [System.Security.SecurityCritical]
        // These FxCop rules are giving false-positives for this method
        [System.Diagnostics.CodeAnalysis.SuppressMessage("Microsoft.Security", "CA2123:OverrideLinkDemandsShouldBeIdenticalToBase")]
        [System.Diagnostics.CodeAnalysis.SuppressMessage("Microsoft.Security", "CA2134:MethodsMustOverrideWithConsistentTransparencyFxCopRule")]
        public override void GetObjectData(System.Runtime.Serialization.SerializationInfo info, System.Runtime.Serialization.StreamingContext context)
        {
            base.GetObjectData(info, context);
        }
#endif

    }
}<|MERGE_RESOLUTION|>--- conflicted
+++ resolved
@@ -31,11 +31,7 @@
     /// <summary>
     /// The relative path is too big, is not URL-encoded, or does not begin with a slash (/).
     /// </summary>
-<<<<<<< HEAD
-#if !NETSTANDARD
-=======
-    #if !PCL && !NETSTANDARD
->>>>>>> 1327e649
+    #if !NETSTANDARD
     [Serializable]
     #endif
     public partial class InvalidRelativePathException : AmazonCloudFrontException
