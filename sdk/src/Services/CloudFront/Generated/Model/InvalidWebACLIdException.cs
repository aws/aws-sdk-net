/*
 * Copyright 2010-2014 Amazon.com, Inc. or its affiliates. All Rights Reserved.
 * 
 * Licensed under the Apache License, Version 2.0 (the "License").
 * You may not use this file except in compliance with the License.
 * A copy of the License is located at
 * 
 *  http://aws.amazon.com/apache2.0
 * 
 * or in the "license" file accompanying this file. This file is distributed
 * on an "AS IS" BASIS, WITHOUT WARRANTIES OR CONDITIONS OF ANY KIND, either
 * express or implied. See the License for the specific language governing
 * permissions and limitations under the License.
 */

/*
 * Do not modify this file. This file is generated from the cloudfront-2019-03-26.normal.json service model.
 */
using System;
using System.Collections.Generic;
using System.Xml.Serialization;
using System.Text;
using System.IO;
using System.Net;

using Amazon.Runtime;
using Amazon.Runtime.Internal;

namespace Amazon.CloudFront.Model
{
    /// <summary>
    /// A web ACL ID specified is not valid. To specify a web ACL created using the latest
    /// version of AWS WAF, use the ACL ARN, for example <code>arn:aws:wafv2:us-east-1:123456789012:global/webacl/ExampleWebACL/473e64fd-f30b-4765-81a0-62ad96dd167a</code>.
    /// To specify a web ACL created using AWS WAF Classic, use the ACL ID, for example <code>473e64fd-f30b-4765-81a0-62ad96dd167a</code>.
    /// </summary>
<<<<<<< HEAD
#if !NETSTANDARD
=======
    #if !PCL && !NETSTANDARD
>>>>>>> 1327e649
    [Serializable]
    #endif
    public partial class InvalidWebACLIdException : AmazonCloudFrontException
    {

        /// <summary>
        /// Constructs a new InvalidWebACLIdException with the specified error
        /// message.
        /// </summary>
        /// <param name="message">
        /// Describes the error encountered.
        /// </param>
        public InvalidWebACLIdException(string message) 
            : base(message) {}

        /// <summary>
        /// Construct instance of InvalidWebACLIdException
        /// </summary>
        /// <param name="message"></param>
        /// <param name="innerException"></param>
        public InvalidWebACLIdException(string message, Exception innerException) 
            : base(message, innerException) {}

        /// <summary>
        /// Construct instance of InvalidWebACLIdException
        /// </summary>
        /// <param name="innerException"></param>
        public InvalidWebACLIdException(Exception innerException) 
            : base(innerException) {}

        /// <summary>
        /// Construct instance of InvalidWebACLIdException
        /// </summary>
        /// <param name="message"></param>
        /// <param name="innerException"></param>
        /// <param name="errorType"></param>
        /// <param name="errorCode"></param>
        /// <param name="requestId"></param>
        /// <param name="statusCode"></param>
        public InvalidWebACLIdException(string message, Exception innerException, ErrorType errorType, string errorCode, string requestId, HttpStatusCode statusCode) 
            : base(message, innerException, errorType, errorCode, requestId, statusCode) {}

        /// <summary>
        /// Construct instance of InvalidWebACLIdException
        /// </summary>
        /// <param name="message"></param>
        /// <param name="errorType"></param>
        /// <param name="errorCode"></param>
        /// <param name="requestId"></param>
        /// <param name="statusCode"></param>
        public InvalidWebACLIdException(string message, ErrorType errorType, string errorCode, string requestId, HttpStatusCode statusCode) 
            : base(message, errorType, errorCode, requestId, statusCode) {}


#if !NETSTANDARD
        /// <summary>
        /// Constructs a new instance of the InvalidWebACLIdException class with serialized data.
        /// </summary>
        /// <param name="info">The <see cref="T:System.Runtime.Serialization.SerializationInfo" /> that holds the serialized object data about the exception being thrown.</param>
        /// <param name="context">The <see cref="T:System.Runtime.Serialization.StreamingContext" /> that contains contextual information about the source or destination.</param>
        /// <exception cref="T:System.ArgumentNullException">The <paramref name="info" /> parameter is null. </exception>
        /// <exception cref="T:System.Runtime.Serialization.SerializationException">The class name is null or <see cref="P:System.Exception.HResult" /> is zero (0). </exception>
        protected InvalidWebACLIdException(System.Runtime.Serialization.SerializationInfo info, System.Runtime.Serialization.StreamingContext context)
            : base(info, context)
        {
        }

        /// <summary>
        /// Sets the <see cref="T:System.Runtime.Serialization.SerializationInfo" /> with information about the exception.
        /// </summary>
        /// <param name="info">The <see cref="T:System.Runtime.Serialization.SerializationInfo" /> that holds the serialized object data about the exception being thrown.</param>
        /// <param name="context">The <see cref="T:System.Runtime.Serialization.StreamingContext" /> that contains contextual information about the source or destination.</param>
        /// <exception cref="T:System.ArgumentNullException">The <paramref name="info" /> parameter is a null reference (Nothing in Visual Basic). </exception>
#if BCL35
        [System.Security.Permissions.SecurityPermission(
            System.Security.Permissions.SecurityAction.LinkDemand,
            Flags = System.Security.Permissions.SecurityPermissionFlag.SerializationFormatter)]
#endif
        [System.Security.SecurityCritical]
        // These FxCop rules are giving false-positives for this method
        [System.Diagnostics.CodeAnalysis.SuppressMessage("Microsoft.Security", "CA2123:OverrideLinkDemandsShouldBeIdenticalToBase")]
        [System.Diagnostics.CodeAnalysis.SuppressMessage("Microsoft.Security", "CA2134:MethodsMustOverrideWithConsistentTransparencyFxCopRule")]
        public override void GetObjectData(System.Runtime.Serialization.SerializationInfo info, System.Runtime.Serialization.StreamingContext context)
        {
            base.GetObjectData(info, context);
        }
#endif

    }
}<|MERGE_RESOLUTION|>--- conflicted
+++ resolved
@@ -33,11 +33,7 @@
     /// version of AWS WAF, use the ACL ARN, for example <code>arn:aws:wafv2:us-east-1:123456789012:global/webacl/ExampleWebACL/473e64fd-f30b-4765-81a0-62ad96dd167a</code>.
     /// To specify a web ACL created using AWS WAF Classic, use the ACL ID, for example <code>473e64fd-f30b-4765-81a0-62ad96dd167a</code>.
     /// </summary>
-<<<<<<< HEAD
-#if !NETSTANDARD
-=======
-    #if !PCL && !NETSTANDARD
->>>>>>> 1327e649
+    #if !NETSTANDARD
     [Serializable]
     #endif
     public partial class InvalidWebACLIdException : AmazonCloudFrontException
