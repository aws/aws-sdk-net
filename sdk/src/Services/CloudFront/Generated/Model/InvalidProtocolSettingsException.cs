--- conflicted
+++ resolved
@@ -32,11 +32,7 @@
     /// You cannot specify SSLv3 as the minimum protocol version if you only want to support
     /// only clients that support Server Name Indication (SNI).
     /// </summary>
-<<<<<<< HEAD
-#if !NETSTANDARD
-=======
-    #if !PCL && !NETSTANDARD
->>>>>>> 1327e649
+    #if !NETSTANDARD
     [Serializable]
     #endif
     public partial class InvalidProtocolSettingsException : AmazonCloudFrontException
