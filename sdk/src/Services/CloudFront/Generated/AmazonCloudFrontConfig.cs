/*
 * Copyright 2010-2014 Amazon.com, Inc. or its affiliates. All Rights Reserved.
 * 
 * Licensed under the Apache License, Version 2.0 (the "License").
 * You may not use this file except in compliance with the License.
 * A copy of the License is located at
 * 
 *  http://aws.amazon.com/apache2.0
 * 
 * or in the "license" file accompanying this file. This file is distributed
 * on an "AS IS" BASIS, WITHOUT WARRANTIES OR CONDITIONS OF ANY KIND, either
 * express or implied. See the License for the specific language governing
 * permissions and limitations under the License.
 */

/*
 * Do not modify this file. This file is generated from the cloudfront-2015-04-17.normal.json service model.
 */


using System;

using Amazon.Runtime;
using Amazon.Util.Internal;


namespace Amazon.CloudFront
{
    /// <summary>
    /// Configuration for accessing Amazon CloudFront service
    /// </summary>
    public partial class AmazonCloudFrontConfig : ClientConfig
    {
        private static readonly string UserAgentString =
<<<<<<< HEAD
            InternalSDKUtils.BuildUserAgentString("3.0.1.4");
=======
            InternalSDKUtils.BuildUserAgentString("3.0.2.0");
>>>>>>> d676323b

        private string _userAgent = UserAgentString;

        /// <summary>
        /// Default constructor
        /// </summary>
        public AmazonCloudFrontConfig()
        {
            this.AuthenticationServiceName = "cloudfront";
        }

        /// <summary>
        /// The constant used to lookup in the region hash the endpoint.
        /// </summary>
        public override string RegionEndpointServiceName
        {
            get
            {
                return "cloudfront";
            }
        }

        /// <summary>
        /// Gets the ServiceVersion property.
        /// </summary>
        public override string ServiceVersion
        {
            get
            {
                return "2015-04-17";
            }
        }

        /// <summary>
        /// Gets the value of UserAgent property.
        /// </summary>
        public override string UserAgent
        {
            get
            {
                return _userAgent;
            }
        }
    }
}<|MERGE_RESOLUTION|>--- conflicted
+++ resolved
@@ -32,11 +32,7 @@
     public partial class AmazonCloudFrontConfig : ClientConfig
     {
         private static readonly string UserAgentString =
-<<<<<<< HEAD
-            InternalSDKUtils.BuildUserAgentString("3.0.1.4");
-=======
             InternalSDKUtils.BuildUserAgentString("3.0.2.0");
->>>>>>> d676323b
 
         private string _userAgent = UserAgentString;
 
