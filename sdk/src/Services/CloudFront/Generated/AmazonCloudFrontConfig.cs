/*
 * Copyright 2010-2014 Amazon.com, Inc. or its affiliates. All Rights Reserved.
 * 
 * Licensed under the Apache License, Version 2.0 (the "License").
 * You may not use this file except in compliance with the License.
 * A copy of the License is located at
 * 
 *  http://aws.amazon.com/apache2.0
 * 
 * or in the "license" file accompanying this file. This file is distributed
 * on an "AS IS" BASIS, WITHOUT WARRANTIES OR CONDITIONS OF ANY KIND, either
 * express or implied. See the License for the specific language governing
 * permissions and limitations under the License.
 */

/*
 * Do not modify this file. This file is generated from the cloudfront-2015-07-27.normal.json service model.
 */


using System;

using Amazon.Runtime;
using Amazon.Util.Internal;


namespace Amazon.CloudFront
{
    /// <summary>
    /// Configuration for accessing Amazon CloudFront service
    /// </summary>
    public partial class AmazonCloudFrontConfig : ClientConfig
    {
        private static readonly string UserAgentString =
<<<<<<< HEAD
            InternalSDKUtils.BuildUserAgentString("3.2.1.0");
=======
            InternalSDKUtils.BuildUserAgentString("3.1.1.2");
>>>>>>> de318bb2

        private string _userAgent = UserAgentString;

        /// <summary>
        /// Default constructor
        /// </summary>
        public AmazonCloudFrontConfig()
        {
            this.AuthenticationServiceName = "cloudfront";
        }

        /// <summary>
        /// The constant used to lookup in the region hash the endpoint.
        /// </summary>
        public override string RegionEndpointServiceName
        {
            get
            {
                return "cloudfront";
            }
        }

        /// <summary>
        /// Gets the ServiceVersion property.
        /// </summary>
        public override string ServiceVersion
        {
            get
            {
                return "2015-07-27";
            }
        }

        /// <summary>
        /// Gets the value of UserAgent property.
        /// </summary>
        public override string UserAgent
        {
            get
            {
                return _userAgent;
            }
        }
    }
}<|MERGE_RESOLUTION|>--- conflicted
+++ resolved
@@ -32,11 +32,7 @@
     public partial class AmazonCloudFrontConfig : ClientConfig
     {
         private static readonly string UserAgentString =
-<<<<<<< HEAD
             InternalSDKUtils.BuildUserAgentString("3.2.1.0");
-=======
-            InternalSDKUtils.BuildUserAgentString("3.1.1.2");
->>>>>>> de318bb2
 
         private string _userAgent = UserAgentString;
 
