--- conflicted
+++ resolved
@@ -12,15 +12,11 @@
 #elif BCL45
 [assembly: AssemblyDescription("The Amazon Web Services SDK for .NET (4.5) - Amazon CloudFront. Amazon CloudFront is a content delivery web service. It integrates with other Amazon Web Services products to give developers and businesses an easy way to distribute content to end users with low latency, high data transfer speeds, and no minimum usage commitments.")]
 #elif PCL
-<<<<<<< HEAD
-[assembly: AssemblyDescription("The Amazon Web Services SDK for .NET (PCL)- Amazon CloudFront. Amazon CloudFront is a content delivery web service. It integrates with other Amazon Web Services products to give developers and businesses an easy way to distribute content to end users with low latency, high data transfer speeds, and no minimum usage commitments.")]
-#elif DNX
-[assembly: AssemblyDescription("The Amazon Web Services SDK for .NET (DNX)- Amazon CloudFront. Amazon CloudFront is a content delivery web service. It integrates with other Amazon Web Services products to give developers and businesses an easy way to distribute content to end users with low latency, high data transfer speeds, and no minimum usage commitments.")]
-=======
 [assembly: AssemblyDescription("The Amazon Web Services SDK for .NET (PCL) -  Amazon CloudFront. Amazon CloudFront is a content delivery web service. It integrates with other Amazon Web Services products to give developers and businesses an easy way to distribute content to end users with low latency, high data transfer speeds, and no minimum usage commitments.")]
 #elif UNITY
 [assembly: AssemblyDescription("The Amazon Web Services SDK for .NET (Unity) - Amazon CloudFront. Amazon CloudFront is a content delivery web service. It integrates with other Amazon Web Services products to give developers and businesses an easy way to distribute content to end users with low latency, high data transfer speeds, and no minimum usage commitments.")]
->>>>>>> 66295a90
+#elif DNX
+[assembly: AssemblyDescription("The Amazon Web Services SDK for .NET (DNX)- Amazon CloudFront. Amazon CloudFront is a content delivery web service. It integrates with other Amazon Web Services products to give developers and businesses an easy way to distribute content to end users with low latency, high data transfer speeds, and no minimum usage commitments.")]
 #else
 #error Unknown platform constant - unable to set correct AssemblyDescription
 #endif
@@ -47,13 +43,8 @@
 // You can specify all the values or you can default the Build and Revision Numbers 
 // by using the '*' as shown below:
 // [assembly: AssemblyVersion("1.0.*")]
-<<<<<<< HEAD
 [assembly: AssemblyVersion("3.2")]
 [assembly: AssemblyFileVersion("3.2.2.0")]
-=======
-[assembly: AssemblyVersion("3.1")]
-[assembly: AssemblyFileVersion("3.1.4.1")]
->>>>>>> 66295a90
 
 #if WINDOWS_PHONE || UNITY
 [assembly: System.CLSCompliant(false)]
