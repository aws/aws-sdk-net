--- conflicted
+++ resolved
@@ -31,11 +31,7 @@
     /// <summary>
     /// The resource is already in use and not available for this operation.
     /// </summary>
-<<<<<<< HEAD
-#if !NETSTANDARD
-=======
-    #if !PCL && !NETSTANDARD
->>>>>>> 1327e649
+    #if !NETSTANDARD
     [Serializable]
     #endif
     public partial class ResourceInUseException : AmazonKinesisFirehoseException
