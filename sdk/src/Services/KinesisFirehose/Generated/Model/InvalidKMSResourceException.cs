/*
 * Copyright 2010-2014 Amazon.com, Inc. or its affiliates. All Rights Reserved.
 * 
 * Licensed under the Apache License, Version 2.0 (the "License").
 * You may not use this file except in compliance with the License.
 * A copy of the License is located at
 * 
 *  http://aws.amazon.com/apache2.0
 * 
 * or in the "license" file accompanying this file. This file is distributed
 * on an "AS IS" BASIS, WITHOUT WARRANTIES OR CONDITIONS OF ANY KIND, either
 * express or implied. See the License for the specific language governing
 * permissions and limitations under the License.
 */

/*
 * Do not modify this file. This file is generated from the firehose-2015-08-04.normal.json service model.
 */
using System;
using System.Collections.Generic;
using System.Xml.Serialization;
using System.Text;
using System.IO;
using System.Net;

using Amazon.Runtime;
using Amazon.Runtime.Internal;

namespace Amazon.KinesisFirehose.Model
{
    /// <summary>
    /// Kinesis Data Firehose throws this exception when an attempt to put records or to start
    /// or stop delivery stream encryption fails. This happens when the KMS service throws
    /// one of the following exception types: <code>AccessDeniedException</code>, <code>InvalidStateException</code>,
    /// <code>DisabledException</code>, or <code>NotFoundException</code>.
    /// </summary>
<<<<<<< HEAD
#if !NETSTANDARD
=======
    #if !PCL && !NETSTANDARD
>>>>>>> 1327e649
    [Serializable]
    #endif
    public partial class InvalidKMSResourceException : AmazonKinesisFirehoseException
    {
        private string _code;

        /// <summary>
        /// Constructs a new InvalidKMSResourceException with the specified error
        /// message.
        /// </summary>
        /// <param name="message">
        /// Describes the error encountered.
        /// </param>
        public InvalidKMSResourceException(string message) 
            : base(message) {}

        /// <summary>
        /// Construct instance of InvalidKMSResourceException
        /// </summary>
        /// <param name="message"></param>
        /// <param name="innerException"></param>
        public InvalidKMSResourceException(string message, Exception innerException) 
            : base(message, innerException) {}

        /// <summary>
        /// Construct instance of InvalidKMSResourceException
        /// </summary>
        /// <param name="innerException"></param>
        public InvalidKMSResourceException(Exception innerException) 
            : base(innerException) {}

        /// <summary>
        /// Construct instance of InvalidKMSResourceException
        /// </summary>
        /// <param name="message"></param>
        /// <param name="innerException"></param>
        /// <param name="errorType"></param>
        /// <param name="errorCode"></param>
        /// <param name="requestId"></param>
        /// <param name="statusCode"></param>
        public InvalidKMSResourceException(string message, Exception innerException, ErrorType errorType, string errorCode, string requestId, HttpStatusCode statusCode) 
            : base(message, innerException, errorType, errorCode, requestId, statusCode) {}

        /// <summary>
        /// Construct instance of InvalidKMSResourceException
        /// </summary>
        /// <param name="message"></param>
        /// <param name="errorType"></param>
        /// <param name="errorCode"></param>
        /// <param name="requestId"></param>
        /// <param name="statusCode"></param>
        public InvalidKMSResourceException(string message, ErrorType errorType, string errorCode, string requestId, HttpStatusCode statusCode) 
            : base(message, errorType, errorCode, requestId, statusCode) {}


#if !NETSTANDARD
        /// <summary>
        /// Constructs a new instance of the InvalidKMSResourceException class with serialized data.
        /// </summary>
        /// <param name="info">The <see cref="T:System.Runtime.Serialization.SerializationInfo" /> that holds the serialized object data about the exception being thrown.</param>
        /// <param name="context">The <see cref="T:System.Runtime.Serialization.StreamingContext" /> that contains contextual information about the source or destination.</param>
        /// <exception cref="T:System.ArgumentNullException">The <paramref name="info" /> parameter is null. </exception>
        /// <exception cref="T:System.Runtime.Serialization.SerializationException">The class name is null or <see cref="P:System.Exception.HResult" /> is zero (0). </exception>
        protected InvalidKMSResourceException(System.Runtime.Serialization.SerializationInfo info, System.Runtime.Serialization.StreamingContext context)
            : base(info, context)
        {
            this.Code = (string)info.GetValue("Code", typeof(string));
        }

        /// <summary>
        /// Sets the <see cref="T:System.Runtime.Serialization.SerializationInfo" /> with information about the exception.
        /// </summary>
        /// <param name="info">The <see cref="T:System.Runtime.Serialization.SerializationInfo" /> that holds the serialized object data about the exception being thrown.</param>
        /// <param name="context">The <see cref="T:System.Runtime.Serialization.StreamingContext" /> that contains contextual information about the source or destination.</param>
        /// <exception cref="T:System.ArgumentNullException">The <paramref name="info" /> parameter is a null reference (Nothing in Visual Basic). </exception>
#if BCL35
        [System.Security.Permissions.SecurityPermission(
            System.Security.Permissions.SecurityAction.LinkDemand,
            Flags = System.Security.Permissions.SecurityPermissionFlag.SerializationFormatter)]
#endif
        [System.Security.SecurityCritical]
        // These FxCop rules are giving false-positives for this method
        [System.Diagnostics.CodeAnalysis.SuppressMessage("Microsoft.Security", "CA2123:OverrideLinkDemandsShouldBeIdenticalToBase")]
        [System.Diagnostics.CodeAnalysis.SuppressMessage("Microsoft.Security", "CA2134:MethodsMustOverrideWithConsistentTransparencyFxCopRule")]
        public override void GetObjectData(System.Runtime.Serialization.SerializationInfo info, System.Runtime.Serialization.StreamingContext context)
        {
            base.GetObjectData(info, context);
            info.AddValue("Code", this.Code);
        }
#endif

        /// <summary>
        /// Gets and sets the property Code.
        /// </summary>
        public string Code
        {
            get { return this._code; }
            set { this._code = value; }
        }

        // Check to see if Code property is set
        internal bool IsSetCode()
        {
            return this._code != null;
        }

    }
}<|MERGE_RESOLUTION|>--- conflicted
+++ resolved
@@ -34,11 +34,7 @@
     /// one of the following exception types: <code>AccessDeniedException</code>, <code>InvalidStateException</code>,
     /// <code>DisabledException</code>, or <code>NotFoundException</code>.
     /// </summary>
-<<<<<<< HEAD
-#if !NETSTANDARD
-=======
-    #if !PCL && !NETSTANDARD
->>>>>>> 1327e649
+    #if !NETSTANDARD
     [Serializable]
     #endif
     public partial class InvalidKMSResourceException : AmazonKinesisFirehoseException
