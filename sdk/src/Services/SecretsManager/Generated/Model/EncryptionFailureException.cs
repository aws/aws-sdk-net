/*
 * Copyright 2010-2014 Amazon.com, Inc. or its affiliates. All Rights Reserved.
 * 
 * Licensed under the Apache License, Version 2.0 (the "License").
 * You may not use this file except in compliance with the License.
 * A copy of the License is located at
 * 
 *  http://aws.amazon.com/apache2.0
 * 
 * or in the "license" file accompanying this file. This file is distributed
 * on an "AS IS" BASIS, WITHOUT WARRANTIES OR CONDITIONS OF ANY KIND, either
 * express or implied. See the License for the specific language governing
 * permissions and limitations under the License.
 */

/*
 * Do not modify this file. This file is generated from the secretsmanager-2017-10-17.normal.json service model.
 */
using System;
using System.Collections.Generic;
using System.Xml.Serialization;
using System.Text;
using System.IO;
using System.Net;

using Amazon.Runtime;
using Amazon.Runtime.Internal;

namespace Amazon.SecretsManager.Model
{
    /// <summary>
    /// Secrets Manager can't encrypt the protected secret text using the provided KMS key.
    /// Check that the customer master key (CMK) is available, enabled, and not in an invalid
    /// state. For more information, see <a href="http://docs.aws.amazon.com/kms/latest/developerguide/key-state.html">How
    /// Key State Affects Use of a Customer Master Key</a>.
    /// </summary>
<<<<<<< HEAD
#if !NETSTANDARD
=======
    #if !PCL && !NETSTANDARD
>>>>>>> 1327e649
    [Serializable]
    #endif
    public partial class EncryptionFailureException : AmazonSecretsManagerException
    {

        /// <summary>
        /// Constructs a new EncryptionFailureException with the specified error
        /// message.
        /// </summary>
        /// <param name="message">
        /// Describes the error encountered.
        /// </param>
        public EncryptionFailureException(string message) 
            : base(message) {}

        /// <summary>
        /// Construct instance of EncryptionFailureException
        /// </summary>
        /// <param name="message"></param>
        /// <param name="innerException"></param>
        public EncryptionFailureException(string message, Exception innerException) 
            : base(message, innerException) {}

        /// <summary>
        /// Construct instance of EncryptionFailureException
        /// </summary>
        /// <param name="innerException"></param>
        public EncryptionFailureException(Exception innerException) 
            : base(innerException) {}

        /// <summary>
        /// Construct instance of EncryptionFailureException
        /// </summary>
        /// <param name="message"></param>
        /// <param name="innerException"></param>
        /// <param name="errorType"></param>
        /// <param name="errorCode"></param>
        /// <param name="requestId"></param>
        /// <param name="statusCode"></param>
        public EncryptionFailureException(string message, Exception innerException, ErrorType errorType, string errorCode, string requestId, HttpStatusCode statusCode) 
            : base(message, innerException, errorType, errorCode, requestId, statusCode) {}

        /// <summary>
        /// Construct instance of EncryptionFailureException
        /// </summary>
        /// <param name="message"></param>
        /// <param name="errorType"></param>
        /// <param name="errorCode"></param>
        /// <param name="requestId"></param>
        /// <param name="statusCode"></param>
        public EncryptionFailureException(string message, ErrorType errorType, string errorCode, string requestId, HttpStatusCode statusCode) 
            : base(message, errorType, errorCode, requestId, statusCode) {}


#if !NETSTANDARD
        /// <summary>
        /// Constructs a new instance of the EncryptionFailureException class with serialized data.
        /// </summary>
        /// <param name="info">The <see cref="T:System.Runtime.Serialization.SerializationInfo" /> that holds the serialized object data about the exception being thrown.</param>
        /// <param name="context">The <see cref="T:System.Runtime.Serialization.StreamingContext" /> that contains contextual information about the source or destination.</param>
        /// <exception cref="T:System.ArgumentNullException">The <paramref name="info" /> parameter is null. </exception>
        /// <exception cref="T:System.Runtime.Serialization.SerializationException">The class name is null or <see cref="P:System.Exception.HResult" /> is zero (0). </exception>
        protected EncryptionFailureException(System.Runtime.Serialization.SerializationInfo info, System.Runtime.Serialization.StreamingContext context)
            : base(info, context)
        {
        }

        /// <summary>
        /// Sets the <see cref="T:System.Runtime.Serialization.SerializationInfo" /> with information about the exception.
        /// </summary>
        /// <param name="info">The <see cref="T:System.Runtime.Serialization.SerializationInfo" /> that holds the serialized object data about the exception being thrown.</param>
        /// <param name="context">The <see cref="T:System.Runtime.Serialization.StreamingContext" /> that contains contextual information about the source or destination.</param>
        /// <exception cref="T:System.ArgumentNullException">The <paramref name="info" /> parameter is a null reference (Nothing in Visual Basic). </exception>
#if BCL35
        [System.Security.Permissions.SecurityPermission(
            System.Security.Permissions.SecurityAction.LinkDemand,
            Flags = System.Security.Permissions.SecurityPermissionFlag.SerializationFormatter)]
#endif
        [System.Security.SecurityCritical]
        // These FxCop rules are giving false-positives for this method
        [System.Diagnostics.CodeAnalysis.SuppressMessage("Microsoft.Security", "CA2123:OverrideLinkDemandsShouldBeIdenticalToBase")]
        [System.Diagnostics.CodeAnalysis.SuppressMessage("Microsoft.Security", "CA2134:MethodsMustOverrideWithConsistentTransparencyFxCopRule")]
        public override void GetObjectData(System.Runtime.Serialization.SerializationInfo info, System.Runtime.Serialization.StreamingContext context)
        {
            base.GetObjectData(info, context);
        }
#endif

    }
}<|MERGE_RESOLUTION|>--- conflicted
+++ resolved
@@ -34,11 +34,7 @@
     /// state. For more information, see <a href="http://docs.aws.amazon.com/kms/latest/developerguide/key-state.html">How
     /// Key State Affects Use of a Customer Master Key</a>.
     /// </summary>
-<<<<<<< HEAD
-#if !NETSTANDARD
-=======
-    #if !PCL && !NETSTANDARD
->>>>>>> 1327e649
+    #if !NETSTANDARD
     [Serializable]
     #endif
     public partial class EncryptionFailureException : AmazonSecretsManagerException
