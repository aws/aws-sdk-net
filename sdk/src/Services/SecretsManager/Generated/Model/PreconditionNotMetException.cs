/*
 * Copyright 2010-2014 Amazon.com, Inc. or its affiliates. All Rights Reserved.
 * 
 * Licensed under the Apache License, Version 2.0 (the "License").
 * You may not use this file except in compliance with the License.
 * A copy of the License is located at
 * 
 *  http://aws.amazon.com/apache2.0
 * 
 * or in the "license" file accompanying this file. This file is distributed
 * on an "AS IS" BASIS, WITHOUT WARRANTIES OR CONDITIONS OF ANY KIND, either
 * express or implied. See the License for the specific language governing
 * permissions and limitations under the License.
 */

/*
 * Do not modify this file. This file is generated from the secretsmanager-2017-10-17.normal.json service model.
 */
using System;
using System.Collections.Generic;
using System.Xml.Serialization;
using System.Text;
using System.IO;
using System.Net;

using Amazon.Runtime;
using Amazon.Runtime.Internal;

namespace Amazon.SecretsManager.Model
{
    /// <summary>
    /// The request failed because you did not complete all the prerequisite steps.
    /// </summary>
<<<<<<< HEAD
#if !NETSTANDARD
=======
    #if !PCL && !NETSTANDARD
>>>>>>> 1327e649
    [Serializable]
    #endif
    public partial class PreconditionNotMetException : AmazonSecretsManagerException
    {

        /// <summary>
        /// Constructs a new PreconditionNotMetException with the specified error
        /// message.
        /// </summary>
        /// <param name="message">
        /// Describes the error encountered.
        /// </param>
        public PreconditionNotMetException(string message) 
            : base(message) {}

        /// <summary>
        /// Construct instance of PreconditionNotMetException
        /// </summary>
        /// <param name="message"></param>
        /// <param name="innerException"></param>
        public PreconditionNotMetException(string message, Exception innerException) 
            : base(message, innerException) {}

        /// <summary>
        /// Construct instance of PreconditionNotMetException
        /// </summary>
        /// <param name="innerException"></param>
        public PreconditionNotMetException(Exception innerException) 
            : base(innerException) {}

        /// <summary>
        /// Construct instance of PreconditionNotMetException
        /// </summary>
        /// <param name="message"></param>
        /// <param name="innerException"></param>
        /// <param name="errorType"></param>
        /// <param name="errorCode"></param>
        /// <param name="requestId"></param>
        /// <param name="statusCode"></param>
        public PreconditionNotMetException(string message, Exception innerException, ErrorType errorType, string errorCode, string requestId, HttpStatusCode statusCode) 
            : base(message, innerException, errorType, errorCode, requestId, statusCode) {}

        /// <summary>
        /// Construct instance of PreconditionNotMetException
        /// </summary>
        /// <param name="message"></param>
        /// <param name="errorType"></param>
        /// <param name="errorCode"></param>
        /// <param name="requestId"></param>
        /// <param name="statusCode"></param>
        public PreconditionNotMetException(string message, ErrorType errorType, string errorCode, string requestId, HttpStatusCode statusCode) 
            : base(message, errorType, errorCode, requestId, statusCode) {}


#if !NETSTANDARD
        /// <summary>
        /// Constructs a new instance of the PreconditionNotMetException class with serialized data.
        /// </summary>
        /// <param name="info">The <see cref="T:System.Runtime.Serialization.SerializationInfo" /> that holds the serialized object data about the exception being thrown.</param>
        /// <param name="context">The <see cref="T:System.Runtime.Serialization.StreamingContext" /> that contains contextual information about the source or destination.</param>
        /// <exception cref="T:System.ArgumentNullException">The <paramref name="info" /> parameter is null. </exception>
        /// <exception cref="T:System.Runtime.Serialization.SerializationException">The class name is null or <see cref="P:System.Exception.HResult" /> is zero (0). </exception>
        protected PreconditionNotMetException(System.Runtime.Serialization.SerializationInfo info, System.Runtime.Serialization.StreamingContext context)
            : base(info, context)
        {
        }

        /// <summary>
        /// Sets the <see cref="T:System.Runtime.Serialization.SerializationInfo" /> with information about the exception.
        /// </summary>
        /// <param name="info">The <see cref="T:System.Runtime.Serialization.SerializationInfo" /> that holds the serialized object data about the exception being thrown.</param>
        /// <param name="context">The <see cref="T:System.Runtime.Serialization.StreamingContext" /> that contains contextual information about the source or destination.</param>
        /// <exception cref="T:System.ArgumentNullException">The <paramref name="info" /> parameter is a null reference (Nothing in Visual Basic). </exception>
#if BCL35
        [System.Security.Permissions.SecurityPermission(
            System.Security.Permissions.SecurityAction.LinkDemand,
            Flags = System.Security.Permissions.SecurityPermissionFlag.SerializationFormatter)]
#endif
        [System.Security.SecurityCritical]
        // These FxCop rules are giving false-positives for this method
        [System.Diagnostics.CodeAnalysis.SuppressMessage("Microsoft.Security", "CA2123:OverrideLinkDemandsShouldBeIdenticalToBase")]
        [System.Diagnostics.CodeAnalysis.SuppressMessage("Microsoft.Security", "CA2134:MethodsMustOverrideWithConsistentTransparencyFxCopRule")]
        public override void GetObjectData(System.Runtime.Serialization.SerializationInfo info, System.Runtime.Serialization.StreamingContext context)
        {
            base.GetObjectData(info, context);
        }
#endif

    }
}<|MERGE_RESOLUTION|>--- conflicted
+++ resolved
@@ -31,11 +31,7 @@
     /// <summary>
     /// The request failed because you did not complete all the prerequisite steps.
     /// </summary>
-<<<<<<< HEAD
-#if !NETSTANDARD
-=======
-    #if !PCL && !NETSTANDARD
->>>>>>> 1327e649
+    #if !NETSTANDARD
     [Serializable]
     #endif
     public partial class PreconditionNotMetException : AmazonSecretsManagerException
