--- conflicted
+++ resolved
@@ -32,11 +32,7 @@
     /// The API encountered an unexpected error and couldn't complete the request. You might
     /// be able to successfully issue the request again in the future.
     /// </summary>
-<<<<<<< HEAD
-#if !NETSTANDARD
-=======
-    #if !PCL && !NETSTANDARD
->>>>>>> 1327e649
+    #if !NETSTANDARD
     [Serializable]
     #endif
     public partial class InternalServiceErrorException : AmazonPinpointSMSVoiceException
