/*
 * Copyright 2010-2014 Amazon.com, Inc. or its affiliates. All Rights Reserved.
 * 
 * Licensed under the Apache License, Version 2.0 (the "License").
 * You may not use this file except in compliance with the License.
 * A copy of the License is located at
 * 
 *  http://aws.amazon.com/apache2.0
 * 
 * or in the "license" file accompanying this file. This file is distributed
 * on an "AS IS" BASIS, WITHOUT WARRANTIES OR CONDITIONS OF ANY KIND, either
 * express or implied. See the License for the specific language governing
 * permissions and limitations under the License.
 */

/*
 * Do not modify this file. This file is generated from the sms-voice-2018-09-05.normal.json service model.
 */
using System;
using System.Collections.Generic;
using System.Xml.Serialization;
using System.Text;
using System.IO;
using System.Net;

using Amazon.Runtime;
using Amazon.Runtime.Internal;

namespace Amazon.PinpointSMSVoice.Model
{
    /// <summary>
    /// You've issued too many requests to the resource. Wait a few minutes, and then try
    /// again.
    /// </summary>
<<<<<<< HEAD
#if !NETSTANDARD
=======
    #if !PCL && !NETSTANDARD
>>>>>>> 1327e649
    [Serializable]
    #endif
    public partial class TooManyRequestsException : AmazonPinpointSMSVoiceException
    {

        /// <summary>
        /// Constructs a new TooManyRequestsException with the specified error
        /// message.
        /// </summary>
        /// <param name="message">
        /// Describes the error encountered.
        /// </param>
        public TooManyRequestsException(string message) 
            : base(message) {}

        /// <summary>
        /// Construct instance of TooManyRequestsException
        /// </summary>
        /// <param name="message"></param>
        /// <param name="innerException"></param>
        public TooManyRequestsException(string message, Exception innerException) 
            : base(message, innerException) {}

        /// <summary>
        /// Construct instance of TooManyRequestsException
        /// </summary>
        /// <param name="innerException"></param>
        public TooManyRequestsException(Exception innerException) 
            : base(innerException) {}

        /// <summary>
        /// Construct instance of TooManyRequestsException
        /// </summary>
        /// <param name="message"></param>
        /// <param name="innerException"></param>
        /// <param name="errorType"></param>
        /// <param name="errorCode"></param>
        /// <param name="requestId"></param>
        /// <param name="statusCode"></param>
        public TooManyRequestsException(string message, Exception innerException, ErrorType errorType, string errorCode, string requestId, HttpStatusCode statusCode) 
            : base(message, innerException, errorType, errorCode, requestId, statusCode) {}

        /// <summary>
        /// Construct instance of TooManyRequestsException
        /// </summary>
        /// <param name="message"></param>
        /// <param name="errorType"></param>
        /// <param name="errorCode"></param>
        /// <param name="requestId"></param>
        /// <param name="statusCode"></param>
        public TooManyRequestsException(string message, ErrorType errorType, string errorCode, string requestId, HttpStatusCode statusCode) 
            : base(message, errorType, errorCode, requestId, statusCode) {}


#if !NETSTANDARD
        /// <summary>
        /// Constructs a new instance of the TooManyRequestsException class with serialized data.
        /// </summary>
        /// <param name="info">The <see cref="T:System.Runtime.Serialization.SerializationInfo" /> that holds the serialized object data about the exception being thrown.</param>
        /// <param name="context">The <see cref="T:System.Runtime.Serialization.StreamingContext" /> that contains contextual information about the source or destination.</param>
        /// <exception cref="T:System.ArgumentNullException">The <paramref name="info" /> parameter is null. </exception>
        /// <exception cref="T:System.Runtime.Serialization.SerializationException">The class name is null or <see cref="P:System.Exception.HResult" /> is zero (0). </exception>
        protected TooManyRequestsException(System.Runtime.Serialization.SerializationInfo info, System.Runtime.Serialization.StreamingContext context)
            : base(info, context)
        {
        }

        /// <summary>
        /// Sets the <see cref="T:System.Runtime.Serialization.SerializationInfo" /> with information about the exception.
        /// </summary>
        /// <param name="info">The <see cref="T:System.Runtime.Serialization.SerializationInfo" /> that holds the serialized object data about the exception being thrown.</param>
        /// <param name="context">The <see cref="T:System.Runtime.Serialization.StreamingContext" /> that contains contextual information about the source or destination.</param>
        /// <exception cref="T:System.ArgumentNullException">The <paramref name="info" /> parameter is a null reference (Nothing in Visual Basic). </exception>
#if BCL35
        [System.Security.Permissions.SecurityPermission(
            System.Security.Permissions.SecurityAction.LinkDemand,
            Flags = System.Security.Permissions.SecurityPermissionFlag.SerializationFormatter)]
#endif
        [System.Security.SecurityCritical]
        // These FxCop rules are giving false-positives for this method
        [System.Diagnostics.CodeAnalysis.SuppressMessage("Microsoft.Security", "CA2123:OverrideLinkDemandsShouldBeIdenticalToBase")]
        [System.Diagnostics.CodeAnalysis.SuppressMessage("Microsoft.Security", "CA2134:MethodsMustOverrideWithConsistentTransparencyFxCopRule")]
        public override void GetObjectData(System.Runtime.Serialization.SerializationInfo info, System.Runtime.Serialization.StreamingContext context)
        {
            base.GetObjectData(info, context);
        }
#endif

    }
}<|MERGE_RESOLUTION|>--- conflicted
+++ resolved
@@ -32,11 +32,7 @@
     /// You've issued too many requests to the resource. Wait a few minutes, and then try
     /// again.
     /// </summary>
-<<<<<<< HEAD
-#if !NETSTANDARD
-=======
-    #if !PCL && !NETSTANDARD
->>>>>>> 1327e649
+    #if !NETSTANDARD
     [Serializable]
     #endif
     public partial class TooManyRequestsException : AmazonPinpointSMSVoiceException
