--- conflicted
+++ resolved
@@ -32,11 +32,7 @@
     /// There was an error with the update request, or you do not have sufficient permissions
     /// to update this VPC endpoint configuration.
     /// </summary>
-<<<<<<< HEAD
-#if !NETSTANDARD
-=======
-    #if !PCL && !NETSTANDARD
->>>>>>> 1327e649
+    #if !NETSTANDARD
     [Serializable]
     #endif
     public partial class InvalidOperationException : AmazonDeviceFarmException
