/*
 * Copyright 2010-2014 Amazon.com, Inc. or its affiliates. All Rights Reserved.
 * 
 * Licensed under the Apache License, Version 2.0 (the "License").
 * You may not use this file except in compliance with the License.
 * A copy of the License is located at
 * 
 *  http://aws.amazon.com/apache2.0
 * 
 * or in the "license" file accompanying this file. This file is distributed
 * on an "AS IS" BASIS, WITHOUT WARRANTIES OR CONDITIONS OF ANY KIND, either
 * express or implied. See the License for the specific language governing
 * permissions and limitations under the License.
 */

/*
 * Do not modify this file. This file is generated from the devicefarm-2015-06-23.normal.json service model.
 */
using System;
using System.Collections.Generic;
using System.Xml.Serialization;
using System.Text;
using System.IO;
using System.Net;

using Amazon.Runtime;
using Amazon.Runtime.Internal;

namespace Amazon.DeviceFarm.Model
{
    /// <summary>
    /// An internal exception was raised in the service. Contact <a href="mailto:aws-devicefarm-support@amazon.com">aws-devicefarm-support@amazon.com</a>
    /// if you see this error.
    /// </summary>
<<<<<<< HEAD
#if !NETSTANDARD
=======
    #if !PCL && !NETSTANDARD
>>>>>>> 1327e649
    [Serializable]
    #endif
    public partial class InternalServiceException : AmazonDeviceFarmException
    {

        /// <summary>
        /// Constructs a new InternalServiceException with the specified error
        /// message.
        /// </summary>
        /// <param name="message">
        /// Describes the error encountered.
        /// </param>
        public InternalServiceException(string message) 
            : base(message) {}

        /// <summary>
        /// Construct instance of InternalServiceException
        /// </summary>
        /// <param name="message"></param>
        /// <param name="innerException"></param>
        public InternalServiceException(string message, Exception innerException) 
            : base(message, innerException) {}

        /// <summary>
        /// Construct instance of InternalServiceException
        /// </summary>
        /// <param name="innerException"></param>
        public InternalServiceException(Exception innerException) 
            : base(innerException) {}

        /// <summary>
        /// Construct instance of InternalServiceException
        /// </summary>
        /// <param name="message"></param>
        /// <param name="innerException"></param>
        /// <param name="errorType"></param>
        /// <param name="errorCode"></param>
        /// <param name="requestId"></param>
        /// <param name="statusCode"></param>
        public InternalServiceException(string message, Exception innerException, ErrorType errorType, string errorCode, string requestId, HttpStatusCode statusCode) 
            : base(message, innerException, errorType, errorCode, requestId, statusCode) {}

        /// <summary>
        /// Construct instance of InternalServiceException
        /// </summary>
        /// <param name="message"></param>
        /// <param name="errorType"></param>
        /// <param name="errorCode"></param>
        /// <param name="requestId"></param>
        /// <param name="statusCode"></param>
        public InternalServiceException(string message, ErrorType errorType, string errorCode, string requestId, HttpStatusCode statusCode) 
            : base(message, errorType, errorCode, requestId, statusCode) {}


#if !NETSTANDARD
        /// <summary>
        /// Constructs a new instance of the InternalServiceException class with serialized data.
        /// </summary>
        /// <param name="info">The <see cref="T:System.Runtime.Serialization.SerializationInfo" /> that holds the serialized object data about the exception being thrown.</param>
        /// <param name="context">The <see cref="T:System.Runtime.Serialization.StreamingContext" /> that contains contextual information about the source or destination.</param>
        /// <exception cref="T:System.ArgumentNullException">The <paramref name="info" /> parameter is null. </exception>
        /// <exception cref="T:System.Runtime.Serialization.SerializationException">The class name is null or <see cref="P:System.Exception.HResult" /> is zero (0). </exception>
        protected InternalServiceException(System.Runtime.Serialization.SerializationInfo info, System.Runtime.Serialization.StreamingContext context)
            : base(info, context)
        {
        }

        /// <summary>
        /// Sets the <see cref="T:System.Runtime.Serialization.SerializationInfo" /> with information about the exception.
        /// </summary>
        /// <param name="info">The <see cref="T:System.Runtime.Serialization.SerializationInfo" /> that holds the serialized object data about the exception being thrown.</param>
        /// <param name="context">The <see cref="T:System.Runtime.Serialization.StreamingContext" /> that contains contextual information about the source or destination.</param>
        /// <exception cref="T:System.ArgumentNullException">The <paramref name="info" /> parameter is a null reference (Nothing in Visual Basic). </exception>
#if BCL35
        [System.Security.Permissions.SecurityPermission(
            System.Security.Permissions.SecurityAction.LinkDemand,
            Flags = System.Security.Permissions.SecurityPermissionFlag.SerializationFormatter)]
#endif
        [System.Security.SecurityCritical]
        // These FxCop rules are giving false-positives for this method
        [System.Diagnostics.CodeAnalysis.SuppressMessage("Microsoft.Security", "CA2123:OverrideLinkDemandsShouldBeIdenticalToBase")]
        [System.Diagnostics.CodeAnalysis.SuppressMessage("Microsoft.Security", "CA2134:MethodsMustOverrideWithConsistentTransparencyFxCopRule")]
        public override void GetObjectData(System.Runtime.Serialization.SerializationInfo info, System.Runtime.Serialization.StreamingContext context)
        {
            base.GetObjectData(info, context);
        }
#endif

    }
}<|MERGE_RESOLUTION|>--- conflicted
+++ resolved
@@ -32,11 +32,7 @@
     /// An internal exception was raised in the service. Contact <a href="mailto:aws-devicefarm-support@amazon.com">aws-devicefarm-support@amazon.com</a>
     /// if you see this error.
     /// </summary>
-<<<<<<< HEAD
-#if !NETSTANDARD
-=======
-    #if !PCL && !NETSTANDARD
->>>>>>> 1327e649
+    #if !NETSTANDARD
     [Serializable]
     #endif
     public partial class InternalServiceException : AmazonDeviceFarmException
