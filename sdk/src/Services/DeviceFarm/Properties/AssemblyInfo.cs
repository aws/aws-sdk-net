using System;
using System.Reflection;
using System.Runtime.InteropServices;
using System.Runtime.CompilerServices;

// General Information about an assembly is controlled through the following 
// set of attributes. Change these attribute values to modify the information
// associated with an assembly.
[assembly: AssemblyTitle("AWSSDK.DeviceFarm")]
#if BCL35
[assembly: AssemblyDescription("The Amazon Web Services SDK for .NET (3.5) - AWS Device Farm. AWS Device Farm is an app testing service that enables you to test your Android and Fire OS apps on real, physical phones and tablets that are hosted by AWS. The service allows you to upload your own tests or use built-in, script-free compatibility tests.")]
#elif BCL45
[assembly: AssemblyDescription("The Amazon Web Services SDK for .NET (4.5) - AWS Device Farm. AWS Device Farm is an app testing service that enables you to test your Android and Fire OS apps on real, physical phones and tablets that are hosted by AWS. The service allows you to upload your own tests or use built-in, script-free compatibility tests.")]
#elif PCL
<<<<<<< HEAD
[assembly: AssemblyDescription("The Amazon Web Services SDK for .NET (PCL)- AWS Device Farm. AWS Device Farm is an app testing service that enables you to test your Android and Fire OS apps on real, physical phones and tablets that are hosted by AWS. The service allows you to upload your own tests or use built-in, script-free compatibility tests.")]
#elif DNX
[assembly: AssemblyDescription("The Amazon Web Services SDK for .NET (DNX)- AWS Device Farm. AWS Device Farm is an app testing service that enables you to test your Android and Fire OS apps on real, physical phones and tablets that are hosted by AWS. The service allows you to upload your own tests or use built-in, script-free compatibility tests.")]
=======
[assembly: AssemblyDescription("The Amazon Web Services SDK for .NET (PCL) -  AWS Device Farm. AWS Device Farm is an app testing service that enables you to test your Android and Fire OS apps on real, physical phones and tablets that are hosted by AWS. The service allows you to upload your own tests or use built-in, script-free compatibility tests.")]
#elif UNITY
[assembly: AssemblyDescription("The Amazon Web Services SDK for .NET (Unity) - AWS Device Farm. AWS Device Farm is an app testing service that enables you to test your Android and Fire OS apps on real, physical phones and tablets that are hosted by AWS. The service allows you to upload your own tests or use built-in, script-free compatibility tests.")]
>>>>>>> 66295a90
#else
#error Unknown platform constant - unable to set correct AssemblyDescription
#endif

[assembly: AssemblyConfiguration("")]
[assembly: AssemblyProduct("Amazon Web Services SDK for .NET")]
[assembly: AssemblyCompany("Amazon.com, Inc")]
[assembly: AssemblyCopyright("Copyright 2009-2016 Amazon.com, Inc. or its affiliates. All Rights Reserved.")]
[assembly: AssemblyTrademark("")]
[assembly: AssemblyCulture("")]

// Setting ComVisible to false makes the types in this assembly not visible 
// to COM components.  If you need to access a type in this assembly from 
// COM, set the ComVisible attribute to true on that type.
[assembly: ComVisible(false)]

// Version information for an assembly consists of the following four values:
//
//      Major Version
//      Minor Version 
//      Build Number
//      Revision
//
// You can specify all the values or you can default the Build and Revision Numbers 
// by using the '*' as shown below:
// [assembly: AssemblyVersion("1.0.*")]
<<<<<<< HEAD
[assembly: AssemblyVersion("3.2")]
[assembly: AssemblyFileVersion("3.2.2.0")]
=======
[assembly: AssemblyVersion("3.1")]
[assembly: AssemblyFileVersion("3.1.4.1")]
>>>>>>> 66295a90

#if WINDOWS_PHONE || UNITY
[assembly: System.CLSCompliant(false)]
# else
[assembly: System.CLSCompliant(true)]
#endif

#if BCL
[assembly: System.Security.AllowPartiallyTrustedCallers]
#endif<|MERGE_RESOLUTION|>--- conflicted
+++ resolved
@@ -12,15 +12,11 @@
 #elif BCL45
 [assembly: AssemblyDescription("The Amazon Web Services SDK for .NET (4.5) - AWS Device Farm. AWS Device Farm is an app testing service that enables you to test your Android and Fire OS apps on real, physical phones and tablets that are hosted by AWS. The service allows you to upload your own tests or use built-in, script-free compatibility tests.")]
 #elif PCL
-<<<<<<< HEAD
-[assembly: AssemblyDescription("The Amazon Web Services SDK for .NET (PCL)- AWS Device Farm. AWS Device Farm is an app testing service that enables you to test your Android and Fire OS apps on real, physical phones and tablets that are hosted by AWS. The service allows you to upload your own tests or use built-in, script-free compatibility tests.")]
-#elif DNX
-[assembly: AssemblyDescription("The Amazon Web Services SDK for .NET (DNX)- AWS Device Farm. AWS Device Farm is an app testing service that enables you to test your Android and Fire OS apps on real, physical phones and tablets that are hosted by AWS. The service allows you to upload your own tests or use built-in, script-free compatibility tests.")]
-=======
 [assembly: AssemblyDescription("The Amazon Web Services SDK for .NET (PCL) -  AWS Device Farm. AWS Device Farm is an app testing service that enables you to test your Android and Fire OS apps on real, physical phones and tablets that are hosted by AWS. The service allows you to upload your own tests or use built-in, script-free compatibility tests.")]
 #elif UNITY
 [assembly: AssemblyDescription("The Amazon Web Services SDK for .NET (Unity) - AWS Device Farm. AWS Device Farm is an app testing service that enables you to test your Android and Fire OS apps on real, physical phones and tablets that are hosted by AWS. The service allows you to upload your own tests or use built-in, script-free compatibility tests.")]
->>>>>>> 66295a90
+#elif DNX
+[assembly: AssemblyDescription("The Amazon Web Services SDK for .NET (DNX)- AWS Device Farm. AWS Device Farm is an app testing service that enables you to test your Android and Fire OS apps on real, physical phones and tablets that are hosted by AWS. The service allows you to upload your own tests or use built-in, script-free compatibility tests.")]
 #else
 #error Unknown platform constant - unable to set correct AssemblyDescription
 #endif
@@ -47,13 +43,8 @@
 // You can specify all the values or you can default the Build and Revision Numbers 
 // by using the '*' as shown below:
 // [assembly: AssemblyVersion("1.0.*")]
-<<<<<<< HEAD
 [assembly: AssemblyVersion("3.2")]
 [assembly: AssemblyFileVersion("3.2.2.0")]
-=======
-[assembly: AssemblyVersion("3.1")]
-[assembly: AssemblyFileVersion("3.1.4.1")]
->>>>>>> 66295a90
 
 #if WINDOWS_PHONE || UNITY
 [assembly: System.CLSCompliant(false)]
