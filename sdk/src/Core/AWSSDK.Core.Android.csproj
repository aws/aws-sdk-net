--- conflicted
+++ resolved
@@ -15,11 +15,7 @@
     <AndroidResgenFile>Resources\Resource.Designer.cs</AndroidResgenFile>
     <GenerateSerializationAssemblies>Off</GenerateSerializationAssemblies>
     <AndroidUseLatestPlatformSdk>True</AndroidUseLatestPlatformSdk>
-<<<<<<< HEAD
-    <TargetFrameworkVersion>v5.0</TargetFrameworkVersion>
-=======
     <TargetFrameworkVersion>v4.4</TargetFrameworkVersion>
->>>>>>> c3a44a6d
     <BaseIntermediateOutputPath>obj\monoandroid</BaseIntermediateOutputPath>
     <SolutionDir Condition="$(SolutionDir) == '' Or $(SolutionDir) == '*Undefined*'">..\..\</SolutionDir>
     <RestorePackages>true</RestorePackages>
@@ -133,9 +129,6 @@
       <SubType>Code</SubType>
     </Compile>
     <Compile Include="Amazon.Runtime\SharedInterfaces\*.cs">
-      <SubType>Code</SubType>
-    </Compile>
-    <Compile Include="Amazon.Runtime\_pcl\*.cs">
       <SubType>Code</SubType>
     </Compile>
     <Compile Include="Amazon.Util\*.cs">
