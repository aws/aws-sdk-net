--- conflicted
+++ resolved
@@ -1,12 +1,12 @@
 ﻿/*
  * Copyright 2011-2013 Amazon.com, Inc. or its affiliates. All Rights Reserved.
- *
+ * 
  * Licensed under the Apache License, Version 2.0 (the "License").
  * You may not use this file except in compliance with the License.
  * A copy of the License is located at
- *
+ * 
  *  http://aws.amazon.com/apache2.0
- *
+ * 
  * or in the "license" file accompanying this file. This file is distributed
  * on an "AS IS" BASIS, WITHOUT WARRANTIES OR CONDITIONS OF ANY KIND, either
  * express or implied. See the License for the specific language governing
@@ -401,10 +401,7 @@
 
     }
 
-<<<<<<< HEAD
 #if BCL || CORECLR
-=======
-#if BCL
     /// <summary>
     /// Helper routiners for AWS and Federated credential profiles. Probes the
     /// profile type for the supplied profile name and returns the appropriate profile 
@@ -419,7 +416,7 @@
         public const string DefaultSharedCredentialFilename = "credentials";
         public const string DefaultSharedCredentialLocation = ".aws/" + DefaultSharedCredentialFilename;
 
-        /// <summary>
+    /// <summary>
         /// Determines the type of the requested profile and returns the
         /// appropriate profile instance.
         /// </summary>
@@ -445,9 +442,10 @@
             if (StoredProfileAWSCredentials.CanCreateFrom(profileName, profileLocation))
                 return new StoredProfileAWSCredentials(profileName, profileLocation);
 
+#if !CORECLR
             if (StoredProfileFederatedCredentials.CanCreateFrom(profileName, profileLocation))
                 return new StoredProfileFederatedCredentials(profileName, profileLocation);
-
+#endif
             var sb = new StringBuilder();
             sb.AppendFormat(CultureInfo.InvariantCulture, "Profile {0} was not found in the SDK credential store", profileName);
             if (!string.IsNullOrEmpty(profileLocation))
@@ -507,7 +505,7 @@
                 }
             }
 
-#if !BCL35
+#if BCL45
             var profileFolder = Environment.GetFolderPath(Environment.SpecialFolder.UserProfile);
             if (!string.IsNullOrEmpty(profileFolder))
             {
@@ -518,7 +516,7 @@
                     return credentialFile;
                 }
             }
-#else
+#elif BCL35
 
             var profileFolder = Environment.GetFolderPath(Environment.SpecialFolder.Personal);
             if (!string.IsNullOrEmpty(profileFolder))
@@ -555,7 +553,6 @@
             return null;
         }
     }
->>>>>>> 8d72b819
 
     /// <summary>
     /// <para>
@@ -576,13 +573,13 @@
     /// </summary>
     public class StoredProfileAWSCredentials : AWSCredentials
     {
-        #region Private members
+            #region Private members
 
         private ImmutableCredentials _wrappedCredentials;
 
-        #endregion
-
-        #region Public constructors
+            #endregion
+
+            #region Public constructors
 
         /// <summary>
         /// Constructs an instance for credentials stored in a profile. This constructor searches for credentials 
@@ -628,8 +625,10 @@
         /// </remarks>
         public StoredProfileAWSCredentials(string profileName, string profilesLocation)
         {
-<<<<<<< HEAD
-            var lookupName = string.IsNullOrEmpty(profileName) ? DEFAULT_PROFILE_NAME : profileName;
+            var lookupName = string.IsNullOrEmpty(profileName) 
+                    ? StoredProfileCredentials.DEFAULT_PROFILE_NAME 
+                    : profileName;
+
             ProfileName = lookupName;
             ProfilesLocation = null;
 
@@ -637,20 +636,6 @@
             // assume the intent is to use the credentials file.
 #if BCL || CORECLR
             if (string.IsNullOrEmpty(profilesLocation) && ProfileManager.IsProfileKnown(lookupName) && ProfileManager.IsAvailable)
-=======
-            NameValueCollection appConfig = ConfigurationManager.AppSettings;
-
-            var lookupName = string.IsNullOrEmpty(profileName) 
-                    ? StoredProfileCredentials.DEFAULT_PROFILE_NAME 
-                    : profileName;
-
-            ProfileName = lookupName;
-            ProfilesLocation = null;
-
-            // If not overriding the credentials lookup location check the SDK Store for credentials. If
-            // an override location is specified, assume we should only use the shared credential file.
-            if (string.IsNullOrEmpty(profilesLocation))
->>>>>>> 8d72b819
             {
                 if (ProfileManager.IsProfileKnown(lookupName) && AWSCredentialsProfile.CanCreateFrom(lookupName))
                 {
@@ -688,7 +673,7 @@
             }
         }
 
-#endregion
+            #endregion
 
             #region Public properties
 
@@ -781,63 +766,6 @@
             return false;
         }
 
-<<<<<<< HEAD
-        /// <summary>
-        /// Determine the location of the shared credentials file.
-        /// </summary>
-        /// <param name="profilesLocation">If accountsLocation is null then the shared credentials file stored .aws directory under the home directory.</param>
-        /// <returns>The file path to the credentials file to be used.</returns>
-        private static string DetermineCredentialsFilePath(string profilesLocation)
-        {
-            const string credentialFile = "credentials";
-            const string credentialPathFile = ".aws/" + credentialFile;
-            const string homeEnvVar = "HOME";
-            const string userProfileVar = "USERPROFILE";
-
-            if (!string.IsNullOrEmpty(profilesLocation))
-            {
-                if (Directory.Exists(profilesLocation))
-                    return Path.Combine(profilesLocation, credentialFile);
-                else
-                    return profilesLocation;
-            }
-            else
-            {
-                var env = System.Environment.GetEnvironmentVariable(homeEnvVar);
-                if(string.IsNullOrEmpty(env))
-                {
-                    env = System.Environment.GetEnvironmentVariable(userProfileVar);
-                }
-                
-                if (!string.IsNullOrEmpty(env))
-                {
-                    var envPath = Path.Combine(env, credentialPathFile);
-                    if (File.Exists(envPath))
-                        return envPath;
-                }
-
-                string path = null;
-#if BCL45
-                var profileFolder = System.Environment.GetFolderPath(System.Environment.SpecialFolder.UserProfile);
-                if (!string.IsNullOrEmpty(profileFolder))
-                    path = Path.Combine(profileFolder, credentialPathFile);
-#elif BCL35
-
-                var profileFolder = System.Environment.GetFolderPath(System.Environment.SpecialFolder.Personal);
-                if (!string.IsNullOrEmpty(profileFolder))
-                {
-                    var parent = Directory.GetParent(profileFolder);
-                    if (parent != null)
-                        path = Path.Combine(parent.FullName, credentialPathFile);
-                }
-#endif
-
-                return path;
-            }
-        }
-
-=======
->>>>>>> 8d72b819
         private class CredentialsFileParser
         {
             private const string profileNamePrefix = "[";
@@ -1003,7 +931,7 @@
 
         private ImmutableCredentials _wrappedCredentials;
 
-    #region Public constructors
+            #region Public constructors
 
         /// <summary>
         /// Constructs an instance of EnvironmentVariablesAWSCredentials. If no credentials are found in 
@@ -1036,7 +964,7 @@
             logger.InfoFormat("Credentials found using environment variables.");
         }
 
-    #endregion
+            #endregion
 
         /// <summary>
         /// Returns an instance of ImmutableCredentials for this instance
@@ -1061,7 +989,7 @@
 
         private ImmutableCredentials _wrappedCredentials;
 
-    #region Public constructors
+            #region Public constructors
 
         /// <summary>
         /// Constructs an instance of EnvironmentAWSCredentials and attempts
@@ -1087,9 +1015,9 @@
             }
         }
 
-    #endregion
-
-    #region Abstract class overrides
+            #endregion
+
+            #region Abstract class overrides
 
         /// <summary>
         /// Returns an instance of ImmutableCredentials for this instance
@@ -1100,7 +1028,7 @@
             return this._wrappedCredentials.Copy();
         }
 
-    #endregion
+            #endregion
     }
 
     /// <summary>
@@ -1114,7 +1042,7 @@
 
         private ImmutableCredentials _wrappedCredentials;
 
-        #region Public constructors 
+            #region Public constructors 
 
         public AppConfigAWSCredentials()
         {
@@ -1148,9 +1076,9 @@
                                                     "The app.config/web.config files for the application did not contain credential information"));
         }
 
-        #endregion
-
-        #region Abstract class overrides
+            #endregion
+
+            #region Abstract class overrides
 
         /// <summary>
         /// Returns an instance of ImmutableCredentials for this instance
@@ -1161,7 +1089,7 @@
             return this._wrappedCredentials.Copy();
         }
 
-        #endregion
+            #endregion
     }
 
 #endif
@@ -1206,7 +1134,7 @@
         #region Properties
 
         /// <summary>
-        /// The time before actual expiration to expire the credentials.
+        /// The time before actual expiration to expire the credentials.        
         /// Property cannot be set to a negative TimeSpan.
         /// </summary>
         public TimeSpan PreemptExpiryTime
@@ -1316,7 +1244,7 @@
 
         /// <summary>
         /// When overridden in a derived class, generates new credentials and new expiration date.
-        ///
+        /// 
         /// Called on first credentials request and when expiration date is in the past.
         /// </summary>
         /// <returns></returns>
@@ -1328,7 +1256,7 @@
 #if AWS_ASYNC_API
         /// <summary>
         /// When overridden in a derived class, generates new credentials and new expiration date.
-        ///
+        /// 
         /// Called on first credentials request and when expiration date is in the past.
         /// </summary>
         /// <returns></returns>
@@ -1503,7 +1431,7 @@
             SecurityInfo info = GetServiceInfo();
             if (!string.IsNullOrEmpty(info.Message))
             {
-                throw new AmazonServiceException(string.Format(CultureInfo.InvariantCulture,
+                throw new AmazonServiceException(string.Format(CultureInfo.InvariantCulture, 
                     "Unable to retrieve credentials. Message = \"{0}\".",
                     info.Message));
             }
@@ -1538,7 +1466,7 @@
         {
             if (!string.Equals(response.Code, SuccessCode, StringComparison.OrdinalIgnoreCase))
             {
-                throw new AmazonServiceException(string.Format(CultureInfo.InvariantCulture,
+                throw new AmazonServiceException(string.Format(CultureInfo.InvariantCulture, 
                     "Unable to retrieve credentials. Code = \"{0}\". Message = \"{1}\".",
                     response.Code, response.Message));
             }
@@ -1614,7 +1542,7 @@
     /// </remarks>
     public class StoredProfileFederatedCredentials : RefreshingAWSCredentials
     {
-        #region Private data
+    #region Private data
 
         private object _synclock = new object();
 
@@ -1630,9 +1558,9 @@
 
         private WebProxy _proxySettings = null;
 
-        #endregion
-
-        #region Public properties
+    #endregion
+
+    #region Public properties
 
         /// <summary>
         /// Custom state to return to the registered callback to handle credential requests.
@@ -1689,9 +1617,9 @@
         /// </returns>
         public delegate NetworkCredential RequestUserCredential(CredentialRequestCallbackArgs args);
 
-        #endregion
-
-        #region Public constructors
+    #endregion
+
+    #region Public constructors
 
         /// <summary>
         /// Constructs an instance of StoredProfileFederatedCredentials using the profile name specified
@@ -1799,7 +1727,7 @@
             }
         }
 
-        #endregion
+    #endregion
 
         /// <summary>
         /// <para>
@@ -2030,7 +1958,7 @@
     /// is configured to use a non-default user identity and the QueryUserCredentialCallback on the
     /// instance has not been set.
     /// </summary>
-#if !PCL
+#if !PCL && !CORECLR
     [Serializable]
 #endif
     public class CredentialRequestCallbackRequiredException : Exception
@@ -2063,7 +1991,7 @@
         {
         }
 
-#if !PCL
+#if !PCL && !CORECLR
         /// <summary>
         /// Constructs a new instance of the CredentialRequestCallbackRequiredException class with serialized data.
         /// </summary>
@@ -2082,7 +2010,7 @@
     /// Custom exception type thrown when authentication for a user fails due to
     /// invalid credentials.
     /// </summary>
-#if !PCL
+#if !PCL && !CORECLR
     [Serializable]
 #endif
     public class FederatedAuthenticationFailureException : Exception
@@ -2106,7 +2034,7 @@
         {
         }
 
-#if !PCL
+#if !PCL && !CORECLR
         /// <summary>
         /// Constructs a new instance of the FederatedAuthenticationFailureException class with serialized data.
         /// </summary>
@@ -2126,7 +2054,7 @@
     /// in conjunction with a credential request callback. This exception is thrown
     /// if the callback returns null, indicating the user declined to supply credentials.
     /// </summary>
-#if !PCL
+#if !PCL && !CORECLR
     [Serializable]
 #endif
     public class FederatedAuthenticationCancelledException : Exception
@@ -2150,7 +2078,7 @@
         {
         }
 
-#if !PCL
+#if !PCL && !CORECLR
         /// <summary>
         /// Constructs a new instance of the FederatedAuthenticationCancelledException class with serialized data.
         /// </summary>
@@ -2203,20 +2131,16 @@
             CredentialsGenerators = new List<CredentialsGenerator>
             {
 #if BCL
-<<<<<<< HEAD
-                () => new EnvironmentAWSCredentials(),
-#endif
-#if BCL || CORECLR
-                () => new StoredProfileAWSCredentials(),
-                () => new EnvironmentVariablesAWSCredentials(),
-=======
                 
                 () => new AppConfigAWSCredentials(),            // test explicit keys/profile name first
                 () => new StoredProfileAWSCredentials(),        // then attempt to load default profile        
+
                 () => new StoredProfileFederatedCredentials(),  // if default/named profile didn't contain AWS credentials,
+                () => new EnvironmentVariablesAWSCredentials(), // credentials set in environment vars?
                                                                 // was it a named or default federated role profile?
+#elif CORECLR           
+                () => new StoredProfileAWSCredentials(),        // then attempt to load default profile        
                 () => new EnvironmentVariablesAWSCredentials(), // credentials set in environment vars?
->>>>>>> 8d72b819
 #endif
                 () => new InstanceProfileAWSCredentials()       // if we're running on an EC2 instance try and get credentials 
                                                                 // from instance profile
