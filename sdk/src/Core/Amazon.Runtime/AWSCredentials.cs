﻿/*
 * Copyright 2011-2013 Amazon.com, Inc. or its affiliates. All Rights Reserved.
 * 
 * Licensed under the Apache License, Version 2.0 (the "License").
 * You may not use this file except in compliance with the License.
 * A copy of the License is located at
 * 
 *  http://aws.amazon.com/apache2.0
 * 
 * or in the "license" file accompanying this file. This file is distributed
 * on an "AS IS" BASIS, WITHOUT WARRANTIES OR CONDITIONS OF ANY KIND, either
 * express or implied. See the License for the specific language governing
 * permissions and limitations under the License.
 */
using System;
using System.Collections.Generic;
using System.Collections.Specialized;
using System.IO;
using System.Linq;
using System.Net;

#if BCL
using System.Configuration;
#endif

using ThirdParty.Json.LitJson;
using Amazon.Runtime.Internal.Util;
using System.Globalization;
using Amazon.Util;

namespace Amazon.Runtime
{
    /// <summary>
    /// Immutable representation of AWS credentials.
    /// </summary>
    public class ImmutableCredentials
    {
        #region Properties

        /// <summary>
        /// Gets the AccessKey property for the current credentials.
        /// </summary>
        public string AccessKey { get; private set; }

        /// <summary>
        /// Gets the SecretKey property for the current credentials.
        /// </summary>
        public string SecretKey { get; private set; }

        /// <summary>
        /// Gets the Token property for the current credentials.
        /// </summary>
        public string Token { get; private set; }


        /// <summary>
        /// Gets the UseToken property for the current credentials.
        /// Specifies if Token property is non-emtpy.
        /// </summary>
        public bool UseToken { get { return !string.IsNullOrEmpty(Token); } }

        #endregion


        #region Constructors

        /// <summary>
        /// Constructs an ImmutableCredentials object with supplied accessKey, secretKey.
        /// </summary>
        /// <param name="awsAccessKeyId"></param>
        /// <param name="awsSecretAccessKey"></param>
        /// <param name="token">Optional. Can be set to null or empty for non-session credentials.</param>
        public ImmutableCredentials(string awsAccessKeyId, string awsSecretAccessKey, string token)
        {
            if (string.IsNullOrEmpty(awsAccessKeyId)) throw new ArgumentNullException("awsAccessKeyId");
            if (string.IsNullOrEmpty(awsSecretAccessKey)) throw new ArgumentNullException("awsSecretAccessKey");

            AccessKey = awsAccessKeyId;
            SecretKey = awsSecretAccessKey;

            Token = token ?? string.Empty;
        }

        private ImmutableCredentials() { }

        #endregion


        #region Public methods

        /// <summary>
        /// Returns a copy of the current credentials.
        /// </summary>
        /// <returns></returns>
        public ImmutableCredentials Copy()
        {
            ImmutableCredentials credentials = new ImmutableCredentials
            {
                AccessKey = this.AccessKey,
                SecretKey = this.SecretKey,
                Token = this.Token,
            };
            return credentials;
        }

        #endregion

        #region Overrides

        public override int GetHashCode()
        {
            return Hashing.Hash(AccessKey, SecretKey, Token);
        }

        public override bool Equals(object obj)
        {
            if (object.ReferenceEquals(this, obj))
                return true;

            ImmutableCredentials ic = obj as ImmutableCredentials;
            if (ic == null)
                return false;

            return AWSSDKUtils.AreEqual(
                new object[] { AccessKey, SecretKey, Token },
                new object[] { ic.AccessKey, ic.SecretKey, ic.Token });
        }

        #endregion
    }

    /// <summary>
    /// Abstract class that represents a credentials object for AWS services.
    /// </summary>
    public abstract class AWSCredentials
    {
        /// <summary>
        /// Returns a copy of ImmutableCredentials
        /// </summary>
        /// <returns></returns>
        public abstract ImmutableCredentials GetCredentials();

        /// <summary>
        /// Called by AmazonServiceClient to validate the credential state
        /// on client construction.
        /// </summary>
        protected virtual void Validate() { }

#if AWS_ASYNC_API
        public virtual System.Threading.Tasks.Task<ImmutableCredentials> GetCredentialsAsync()
        {
            return System.Threading.Tasks.Task.Run<ImmutableCredentials>(() => this.GetCredentials());
        }
#endif
    }

    /// <summary>
    /// Basic set of credentials consisting of an AccessKey and SecretKey
    /// </summary>
    public class BasicAWSCredentials : AWSCredentials
    {
        #region Private members

        private ImmutableCredentials _credentials;

        #endregion


        #region Constructors


        /// <summary>
        /// Constructs a BasicAWSCredentials object for the specified accessKey and secretKey.
        /// </summary>
        /// <param name="accessKey"></param>
        /// <param name="secretKey"></param>
        public BasicAWSCredentials(string accessKey, string secretKey)
        {
            if (!string.IsNullOrEmpty(accessKey))
            {
                _credentials = new ImmutableCredentials(accessKey, secretKey, null);
            }
        }

        #endregion


        #region Abstract class overrides

        /// <summary>
        /// Returns an instance of ImmutableCredentials for this instance
        /// </summary>
        /// <returns></returns>
        public override ImmutableCredentials GetCredentials()
        {
            if (this._credentials == null)
                return null;

            return _credentials.Copy();
        }

        #endregion

    }

    /// <summary>
    /// Session credentials consisting of AccessKey, SecretKey and Token
    /// </summary>
    public class SessionAWSCredentials : AWSCredentials
    {
        #region Public constructors

        /// <summary>
        /// Constructs a SessionAWSCredentials object for the specified accessKey, secretKey.
        /// </summary>
        /// <param name="awsAccessKeyId"></param>
        /// <param name="awsSecretAccessKey"></param>
        /// <param name="token"></param>
        public SessionAWSCredentials(string awsAccessKeyId, string awsSecretAccessKey, string token)
        {
            if (string.IsNullOrEmpty(awsAccessKeyId)) throw new ArgumentNullException("awsAccessKeyId");
            if (string.IsNullOrEmpty(awsSecretAccessKey)) throw new ArgumentNullException("awsSecretAccessKey");
            if (string.IsNullOrEmpty(token)) throw new ArgumentNullException("token");

            _lastCredentials = new ImmutableCredentials(awsAccessKeyId, awsSecretAccessKey, token);
        }

        #endregion


        #region Credentials data

        private ImmutableCredentials _lastCredentials;

        #endregion


        #region Abstract class overrides

        /// <summary>
        /// Returns an instance of ImmutableCredentials for this instance
        /// </summary>
        /// <returns></returns>
        public override ImmutableCredentials GetCredentials()
        {
            return _lastCredentials.Copy();
        }

        #endregion

    }

#if BCL || DNX

    /// <summary>
    /// Credentials that are retrieved using the stored profile. The SDK Store is searched which is the credentials store shared with the SDK, PowerShell CLI and Toolkit. 
    /// To manage the SDK Store with the SDK use Amazon.Util.ProfileManager. If the profile is not found in the SDK Store then credentials file shared with other AWS SDKs 
    /// is searched. The credentials file is stored in the .aws directory in the current user's home directory.
    /// <para>
    /// The profile name can be specified in the App.config using the AWSProfileName setting.
    /// </para>
    /// <para>
    /// The location to search for credentials can be overridden in the App.config using the AWSProfilesLocation setting.
    /// </para>
    /// </summary>
    public class StoredProfileAWSCredentials : AWSCredentials
    {
        public const string DEFAULT_PROFILE_NAME = "default";

        #region Private members

        private ImmutableCredentials _wrappedCredentials;

        #endregion

        #region Public constructors

        /// <summary>
        /// Constructs an instance of StoredProfileAWSCredentials. This constructor searches for credentials using the 
        /// account name specified in the App.config. If no account is specified then the default credentials are used.
        /// </summary>
        public StoredProfileAWSCredentials()
            : this(AWSConfigs.AWSProfileName)
        {

        }

        /// <summary>
        /// Constructs an instance of StoredProfileAWSCredentials. Credentials will be searched for using the profileName parameter.
        /// </summary>
        /// <param name="profileName">The profile name to search for credentials for</param>
        public StoredProfileAWSCredentials(string profileName)
            : this(profileName, AWSConfigs.AWSProfilesLocation)
        {

        }

        /// <summary>
        /// Constructs an instance of StoredProfileAWSCredentials. Credentials will be searched for using the profileName parameter.
        /// </summary>
        /// <param name="profileName">The profile name to search for credentials for</param>
        /// <param name="profilesLocation">Overrides the location to search for credentials</param>
        /// <remarks>
        /// If credential materials cannot be read or are invalid due to missing data 
        /// an InvalidDataException is thrown. If no credentials can be located, an ArgumentException
        /// is thrown.
        /// </remarks>
        public StoredProfileAWSCredentials(string profileName, string profilesLocation)
        {
            var lookupName = string.IsNullOrEmpty(profileName) ? DEFAULT_PROFILE_NAME : profileName;
            ProfileName = lookupName;
            ProfilesLocation = null;

            // If not overriding the credentials lookup location check the SDK Store for credentials. If an override is being used then
            // assume the intent is to use the credentials file.
#if BCL || DNX
            if (string.IsNullOrEmpty(profilesLocation) && ProfileManager.IsProfileKnown(lookupName) && ProfileManager.IsAvailable)
            {
                AWSCredentialsProfile.Validate(lookupName);
                AWSCredentials credentials;
                if (ProfileManager.TryGetAWSCredentials(lookupName, out credentials))
                {
                    this._wrappedCredentials = credentials.GetCredentials();
                    var logger = Logger.GetLogger(typeof(StoredProfileAWSCredentials));
                    logger.InfoFormat("Credentials found using account name {0} and looking in SDK account store.", lookupName);
                }
            }
#endif
            // If credentials weren't found in the SDK store then search the shared credentials file.
            if (this._wrappedCredentials == null)
            {
                var credentialsFilePath = DetermineCredentialsFilePath(profilesLocation);
                if (!string.IsNullOrEmpty(credentialsFilePath) && File.Exists(credentialsFilePath))
                {
                    var parser = new CredentialsFileParser(credentialsFilePath);
                    var section = parser.FindSection(lookupName);
                    if (section != null)
                    {
                        section.Validate();
                        this._wrappedCredentials = section.Credentials;
                        var logger = Logger.GetLogger(typeof(StoredProfileAWSCredentials));
                        logger.InfoFormat("Credentials found using account name {0} and looking in {1}.", lookupName, credentialsFilePath);
                    }

                    ProfilesLocation = credentialsFilePath;
                }
            }

            // No credentials found so error out.
            if (this._wrappedCredentials == null)
            {
                throw new ArgumentException("App.config does not contain credentials information. Either add the AWSAccessKey and AWSSecretKey properties or the AWSProfileName property.");
            }
        }

#endregion

            #region Public properties

        /// <summary>
        /// Name of the profile being used.
        /// </summary>
        public string ProfileName { get; private set; }

        /// <summary>
        /// Location of the profiles, if used.
        /// </summary>
        public string ProfilesLocation { get; private set; }

            #endregion

        /// <summary>
        /// Tests if a profile has been registered in either the SDK store or the
        /// specified credential file. If profilesLocation is null/empty, the SDK 
        /// store is searched for the profile data first before testing the default 
        /// location of the ini-format credential file.
        /// </summary>
        /// <param name="profileName">The name of the profile to test</param>
        /// <param name="profilesLocation">
        /// If null/empty, the SDK store is searched for the named profile otherwise
        /// the ini-format credential file at the specified location is inspected.
        /// </param>
        /// <returns>True if a profile with the specified name has been registered.</returns>
        public static bool IsProfileKnown(string profileName, string profilesLocation)
        {
            if (string.IsNullOrEmpty(profilesLocation) && ProfileManager.IsProfileKnown(profileName))
                return true;

            var profileFile = string.IsNullOrEmpty(profilesLocation) 
                ? AWSConfigs.AWSProfilesLocation 
                : profilesLocation;
            var credentialsFilePath = DetermineCredentialsFilePath(profileFile);
            if (!string.IsNullOrEmpty(credentialsFilePath) && File.Exists(credentialsFilePath))
            {
                var parser = new CredentialsFileParser(credentialsFilePath);
                var section = parser.FindSection(profileName);
                return section != null;
            }

            return false;
        }

        /// <summary>
        /// Tests if an instance can be created from the persisted profile data.
        /// If profilesLocation is null/empty, the SDK store is searched for the
        /// profile data first before testing the default location of the ini-format
        /// credential file.
        /// </summary>
        /// <param name="profileName">The name of the profile to test</param>
        /// <param name="profilesLocation">
        /// If null/empty, the SDK store is searched for the named profile otherwise
        /// the ini-format credential file at the specified location is inspected.
        /// </param>
        /// <returns>True if the persisted data would yield a valid credentials instance.</returns>
        public static bool CanCreateFrom(string profileName, string profilesLocation)
        {
            if (string.IsNullOrEmpty(profilesLocation) && ProfileManager.IsProfileKnown(profileName))
                return AWSCredentialsProfile.CanCreateFrom(profileName);

            var profileFile = string.IsNullOrEmpty(profilesLocation)
                ? AWSConfigs.AWSProfilesLocation
                : profilesLocation;
            var credentialsFilePath = DetermineCredentialsFilePath(profileFile);
            if (!string.IsNullOrEmpty(credentialsFilePath) && File.Exists(credentialsFilePath))
            {
                var parser = new CredentialsFileParser(credentialsFilePath);
                var section = parser.FindSection(profileName);
                if (section != null)
                {
                    try
                    {
                        section.Validate();
                        return true;
                    }
                    catch (InvalidDataException)
                    {
                    }
                }
                else
                {
                    var logger = Logger.GetLogger(typeof(StoredProfileAWSCredentials));
                    logger.InfoFormat("Credentials file {0} does not contain profile {1}.", credentialsFilePath, profileName);
                }
            }
            else
            {
                var logger = Logger.GetLogger(typeof(StoredProfileAWSCredentials));
                logger.InfoFormat("Credentials file not found {0}.", credentialsFilePath);
            }

            return false;
        }

        /// <summary>
        /// Determine the location of the shared credentials file.
        /// </summary>
        /// <param name="profilesLocation">If accountsLocation is null then the shared credentials file stored .aws directory under the home directory.</param>
        /// <returns>The file path to the credentials file to be used.</returns>
        private static string DetermineCredentialsFilePath(string profilesLocation)
        {
            const string credentialFile = ".aws/credentials";
            const string homeEnvVar = "HOME";

            if (!string.IsNullOrEmpty(profilesLocation))
            {
                if (Directory.Exists(profilesLocation))
                    return Path.Combine(profilesLocation, "credentials");
                else
                    return profilesLocation;
            }
            else
            {
                if (!string.IsNullOrEmpty(System.Environment.GetEnvironmentVariable(homeEnvVar)))
                {
                    var envPath = Path.Combine(System.Environment.GetEnvironmentVariable(homeEnvVar), credentialFile);
                    if (File.Exists(envPath))
                        return envPath;
                }
<<<<<<< HEAD
                if (!string.IsNullOrEmpty(System.Environment.GetEnvironmentVariable("USERPROFILE")))
                {
                    var envPath = Path.Combine(
                        System.Environment.GetEnvironmentVariable("USERPROFILE"),
                        ".aws/credentials");
                    if (File.Exists(envPath))
                        return envPath;
                }

                string path = null;
#if BCL45
                path = Path.Combine(
                    System.Environment.GetFolderPath(System.Environment.SpecialFolder.UserProfile),
                    ".aws/credentials");
#elif BCL35
                path = Path.Combine(
                    Directory.GetParent(System.Environment.GetFolderPath(System.Environment.SpecialFolder.Personal)).FullName,
                    ".aws/credentials");
=======

                string path = null;

#if !BCL35
                var profileFolder = System.Environment.GetFolderPath(System.Environment.SpecialFolder.UserProfile);
                if (!string.IsNullOrEmpty(profileFolder))
                    path = Path.Combine(profileFolder, credentialFile);
#else

                var profileFolder = System.Environment.GetFolderPath(System.Environment.SpecialFolder.Personal);
                if (!string.IsNullOrEmpty(profileFolder))
                {
                    var parent = Directory.GetParent(profileFolder);
                    if (parent != null)
                        path = Path.Combine(parent.FullName, credentialFile);
                }
>>>>>>> 20b0d1be
#endif

                return path;
            }
        }

        private class CredentialsFileParser
        {
            private const string profileNamePrefix = "[";
            private const string profileNameSuffix = "]";
            private const string dataPrefix = "aws_";
            private const string keyValueSeparator = "=";
            private const string accessKeyName = "aws_access_key_id";
            private const string secretKeyName = "aws_secret_access_key";
            private const string tokenName = "aws_session_token";
            private List<CredentialsSection> Sections { get; set; }

            public CredentialsFileParser(string filePath)
            {
                var lines = File.ReadAllLines(filePath);
                Parse(lines);
            }

            private void Parse(string[] lines)
            {
                Sections = new List<CredentialsSection>();
                CredentialsSection currentSection = null;
                foreach (var l in lines)
                {
                    var line = l ?? string.Empty;
                    line = line.Trim();
                    if (string.IsNullOrEmpty(line))
                        continue;

                    if (line.StartsWith(profileNamePrefix, StringComparison.OrdinalIgnoreCase) &&
                        line.EndsWith(profileNameSuffix, StringComparison.OrdinalIgnoreCase))
                    {
                        if (currentSection != null)
                            Sections.Add(currentSection);

                        var profileName = GetProfileName(line);
                        currentSection = new CredentialsSection(profileName);
                    }
                    else if (line.StartsWith(dataPrefix, StringComparison.OrdinalIgnoreCase) && currentSection != null)
                    {
                        // split data into key-value pairs, store appropriately
                        var split = SplitData(line);
                        if (split.Count > 0)
                        {
                            var name = split[0];
                            var value = split.Count > 1 ? split[1] : null;

                            SetSectionValue(currentSection, name, value);
                        }
                    }
                }

                if (currentSection != null)
                    Sections.Add(currentSection);
            }
            private static List<string> SplitData(string line)
            {
                var split = line
                    .Split(new string[] { keyValueSeparator }, StringSplitOptions.None)
                    .Select(s => s.Trim())
                    .Where(s => !string.IsNullOrEmpty(s))
                    .ToList();
                return split;
            }
            private static string GetProfileName(string line)
            {
                // get profile name by trimming off the [ and ] characters
                var profileName = line;
                profileName = profileName.Substring(profileNamePrefix.Length);
                profileName = profileName.Substring(0, profileName.Length - profileNameSuffix.Length);
                return profileName;
            }
            private static void SetSectionValue(CredentialsSection section, string name, string value)
            {
                if (string.Equals(accessKeyName, name, StringComparison.OrdinalIgnoreCase))
                    section.AccessKey = value;
                else if (string.Equals(secretKeyName, name, StringComparison.OrdinalIgnoreCase))
                    section.SecretKey = value;
                else if (string.Equals(tokenName, name, StringComparison.OrdinalIgnoreCase))
                    section.Token = value;
            }

            public CredentialsSection FindSection(string profileName)
            {
                foreach (var section in Sections)
                    if (string.Equals(section.ProfileName, profileName, StringComparison.Ordinal))
                        return section;
                return null;
            }

            public class CredentialsSection
            {
                public CredentialsSection(string profileName)
                {
                    ProfileName = profileName;
                }

                public string ProfileName { get; set; }
                public string AccessKey { get; set; }
                public string SecretKey { get; set; }
                public string Token { get; set; }

                public void Validate()
                {
                    if (!HasValidCredentials)
                        throw new InvalidDataException("Credential profile does not contain valid access and/or secret key materials.");
                }

                public bool HasValidCredentials
                {
                    get
                    {
                        return
                            !string.IsNullOrEmpty(AccessKey) &&
                            !string.IsNullOrEmpty(SecretKey);
                    }
                }
                public ImmutableCredentials Credentials
                {
                    get
                    {
                        return new ImmutableCredentials(AccessKey, SecretKey, Token);
                    }
                }
            }
        }

            #region Abstract class overrides

        /// <summary>
        /// Returns an instance of ImmutableCredentials for this instance
        /// </summary>
        /// <returns></returns>
        public override ImmutableCredentials GetCredentials()
        {
            return this._wrappedCredentials.Copy();
        }

            #endregion
    }

    /// <summary>
    /// Uses aws credentials stored in environment variables to construct the credentials object.
    /// AWS_ACCESS_KEY_ID and AWS_SECRET_ACCESS_KEY are used for the access key id and secret key. If the variable AWS_SESSION_TOKEN exists
    /// then it will be used to create temporary session credentials.
    /// </summary>
    public class EnvironmentVariablesAWSCredentials : AWSCredentials
    {
        private const string ENVIRONMENT_VARIABLE_ACCESSKEY = "AWS_ACCESS_KEY_ID";
        private const string ENVIRONMENT_VARIABLE_SECRETKEY = "AWS_SECRET_ACCESS_KEY";
        private const string ENVIRONMENT_VARIABLE_SESSION_TOKEN = "AWS_SESSION_TOKEN";

        private ImmutableCredentials _wrappedCredentials;

    #region Public constructors

        /// <summary>
        /// Constructs an instance of EnvironmentVariablesAWSCredentials. If no credentials are found in the environment variables 
        /// then an InvalidOperationException.
        /// </summary>
        public EnvironmentVariablesAWSCredentials()
        {
            string accessKeyId = Environment.GetEnvironmentVariable(ENVIRONMENT_VARIABLE_ACCESSKEY);
            string secretKey = Environment.GetEnvironmentVariable(ENVIRONMENT_VARIABLE_SECRETKEY);
            if (string.IsNullOrEmpty(accessKeyId) || string.IsNullOrEmpty(secretKey))
            {
                throw new InvalidOperationException(string.Format(CultureInfo.InvariantCulture,
                    "The environment variables {0} and {1} were not set with AWS credentials.", ENVIRONMENT_VARIABLE_ACCESSKEY, ENVIRONMENT_VARIABLE_SECRETKEY));
            }

            string sessionToken = Environment.GetEnvironmentVariable(ENVIRONMENT_VARIABLE_SESSION_TOKEN);

            this._wrappedCredentials = new ImmutableCredentials(accessKeyId, secretKey, sessionToken);
            var logger = Logger.GetLogger(typeof(EnvironmentVariablesAWSCredentials));
            logger.InfoFormat("Credentials found using environment variables.");
        }

    #endregion

        /// <summary>
        /// Returns an instance of ImmutableCredentials for this instance
        /// </summary>
        /// <returns></returns>
        public override ImmutableCredentials GetCredentials()
        {
            return this._wrappedCredentials.Copy();
        }
    }
#endif

#if BCL
    /// <summary>
    /// Credentials that are retrieved from ConfigurationManager.AppSettings
    /// </summary>
    public class EnvironmentAWSCredentials : AWSCredentials
    {
        private const string ACCESSKEY = "AWSAccessKey";
        private const string SECRETKEY = "AWSSecretKey";

        private ImmutableCredentials _wrappedCredentials;

    #region Public constructors

        /// <summary>
        /// Constructs an instance of EnvironmentAWSCredentials and attempts
        /// to load AccessKey and SecretKey from ConfigurationManager.AppSettings
        /// </summary>
        public EnvironmentAWSCredentials()
        {
            NameValueCollection appConfig = ConfigurationManager.AppSettings;

            // Use hardcoded credentials
            if (!string.IsNullOrEmpty(appConfig[ACCESSKEY]) && !string.IsNullOrEmpty(appConfig[SECRETKEY]))
            {
                var accessKey = appConfig[ACCESSKEY];
                var secretKey = appConfig[SECRETKEY];
                this._wrappedCredentials = new ImmutableCredentials(accessKey, secretKey, null);
                var logger = Logger.GetLogger(typeof(EnvironmentAWSCredentials));
                logger.InfoFormat("Credentials found with {0} and {1} app settings", ACCESSKEY, SECRETKEY);
            }
            // Fallback to the StoredProfileAWSCredentials provider
            else
            {
                this._wrappedCredentials = new StoredProfileAWSCredentials().GetCredentials();
            }
        }

    #endregion


    #region Abstract class overrides

        /// <summary>
        /// Returns an instance of ImmutableCredentials for this instance
        /// </summary>
        /// <returns></returns>
        public override ImmutableCredentials GetCredentials()
        {
            return this._wrappedCredentials.Copy();
        }

    #endregion
    }

#endif

            /// <summary>
            /// Abstract class for automatically refreshing AWS credentials
            /// </summary>
        public abstract class RefreshingAWSCredentials : AWSCredentials
    {
        #region Refresh data

        /// <summary>
        /// Refresh state container consisting of credentials
        /// and the date of the their expiration
        /// </summary>
        public class CredentialsRefreshState
        {
            public ImmutableCredentials Credentials { get; set; }
            public DateTime Expiration { get; set; }

            public CredentialsRefreshState()
            { }
            public CredentialsRefreshState(ImmutableCredentials credentials, DateTime expiration)
            {
                Credentials = credentials;
                Expiration = expiration;
            }
        }


        protected CredentialsRefreshState _currentState = null;
        private object _refreshLock = new object();

        #endregion

        #region Private members

        private TimeSpan _preemptExpiryTime = TimeSpan.FromMinutes(0);

        #endregion

        #region Properties

        /// <summary>
        /// The time before actual expiration to expire the credentials.        
        /// Property cannot be set to a negative TimeSpan.
        /// </summary>
        public TimeSpan PreemptExpiryTime
        {
            get { return _preemptExpiryTime; }
            set
            {
                if (value < TimeSpan.Zero) throw new ArgumentOutOfRangeException("value", "PreemptExpiryTime cannot be negative");
                _preemptExpiryTime = value;
            }
        }

        #endregion

        #region Override methods

        /// <summary>
        /// Returns an instance of ImmutableCredentials for this instance
        /// </summary>
        /// <returns></returns>
        public override ImmutableCredentials GetCredentials()
        {
            lock (this._refreshLock)
            {
                // If credentials are expired, update
                if (ShouldUpdate)
                {
                    _currentState = GenerateNewCredentials();
                    UpdateToGeneratedCredentials(_currentState);
                }

                return _currentState.Credentials.Copy();
            }
        }

#if AWS_ASYNC_API
        public async override System.Threading.Tasks.Task<ImmutableCredentials> GetCredentialsAsync()
        {
            // If credentials are expired, update
            if (ShouldUpdate)
            {
                var state = await GenerateNewCredentialsAsync().ConfigureAwait(false);
                lock (this._refreshLock)
                {
                    _currentState = state;
                    UpdateToGeneratedCredentials(_currentState);
                }
            }

            return _currentState.Credentials.Copy();
        }
#endif

        #endregion


        #region Private/protected credential update methods

        private void UpdateToGeneratedCredentials(CredentialsRefreshState state)
        {
            // Check if the new credentials are already expired
            if (ShouldUpdate)
            {
                string errorMessage;
                if (state == null)
                    errorMessage = "Unable to generate temporary credentials";
                else
                    errorMessage = string.Format(CultureInfo.InvariantCulture,
                        "The retrieved credentials have already expired: Now = {0}, Credentials expiration = {1}",
                        DateTime.Now, state.Expiration);
                throw new AmazonClientException(errorMessage);
            }

            // Offset the Expiration by PreemptExpiryTime
            state.Expiration -= PreemptExpiryTime;

            if (ShouldUpdate)
            {
                // This could happen if the default value of PreemptExpiryTime is
                // overriden and set too high such that ShouldUpdate returns true.
                var logger = Logger.GetLogger(typeof(RefreshingAWSCredentials));
                logger.InfoFormat(
                    "The preempt expiry time is set too high: Current time = {0}, Credentials expiry time = {1}, Preempt expiry time = {2}.",
                    DateTime.Now,
                    _currentState.Expiration,
                    PreemptExpiryTime);
            }
        }

        // Test credentials existence and expiration time
        private bool ShouldUpdate
        {
            get
            {
                // should update if:

                //  credentials have not been loaded yet
                if (_currentState == null)
                    return true;

                //  it's past the expiration time
                var now = DateTime.UtcNow;
                var exp = _currentState.Expiration.ToUniversalTime();
                return (now > exp);
            }
        }

        /// <summary>
        /// When overridden in a derived class, generates new credentials and new expiration date.
        /// 
        /// Called on first credentials request and when expiration date is in the past.
        /// </summary>
        /// <returns></returns>
        protected virtual CredentialsRefreshState GenerateNewCredentials()
        {
            throw new NotImplementedException();
        }

#if AWS_ASYNC_API
        /// <summary>
        /// When overridden in a derived class, generates new credentials and new expiration date.
        /// 
        /// Called on first credentials request and when expiration date is in the past.
        /// </summary>
        /// <returns></returns>
        protected virtual System.Threading.Tasks.Task<CredentialsRefreshState> GenerateNewCredentialsAsync()
        {
            return System.Threading.Tasks.Task.Run(() => this.GenerateNewCredentials());
        }
#endif

        /// <summary>
        /// Clears currently-stored credentials, forcing the next GetCredentials call to generate new credentials.
        /// </summary>
        public virtual void ClearCredentials()
        {
            _currentState = null;
        }

        #endregion
    }

    /// <summary>
    /// Credentials that are retrieved from the Instance Profile service on an EC2 instance
    /// </summary>
    public class InstanceProfileAWSCredentials : RefreshingAWSCredentials
    {
        #region Private members

        // Set preempt expiry to 15 minutes. New access keys are available at least 15 minutes before expiry time.
        // http://docs.aws.amazon.com/IAM/latest/UserGuide/role-usecase-ec2app.html
        private static TimeSpan _preemptExpiryTime = TimeSpan.FromMinutes(15);

        private CredentialsRefreshState _currentRefreshState = null;
        private static TimeSpan _refreshAttemptPeriod = TimeSpan.FromHours(1);

        #endregion

        #region Properties

        /// <summary>
        /// Role for which the credentials are retrieved
        /// </summary>
        public string Role { get; set; }

        #endregion


        #region Overrides

        protected override CredentialsRefreshState GenerateNewCredentials()
        {
            CredentialsRefreshState newState = null;
            try
            {
                // Attempt to get early credentials. OK to fail at this point.
                newState = GetRefreshState();
            }
            catch (Exception e)
            {
                var logger = Logger.GetLogger(typeof(InstanceProfileAWSCredentials));
                logger.InfoFormat("Error getting credentials from Instance Profile service: {0}", e);
            }

            // If successful, save new credentials
            if (newState != null)
                _currentRefreshState = newState;

            // If still not successful (no credentials available at start), attempt once more to
            // get credentials, but now without swallowing exception
            if (_currentRefreshState == null)
                _currentRefreshState = GetRefreshState();

            // Return credentials that will expire in at most one hour
            CredentialsRefreshState state = GetEarlyRefreshState(_currentRefreshState);
            return state;
        }

        #endregion


        #region Constructors

        /// <summary>
        /// Constructs a InstanceProfileAWSCredentials object for specific role
        /// </summary>
        /// <param name="role">Role to use</param>
        public InstanceProfileAWSCredentials(string role)
        {
            Role = role;
            this.PreemptExpiryTime = _preemptExpiryTime;
        }

        /// <summary>
        /// Constructs a InstanceProfileAWSCredentials object for the first found role
        /// </summary>
        public InstanceProfileAWSCredentials()
            : this(GetFirstRole()) { }

        #endregion


        #region Public static methods

        /// <summary>
        /// Retrieves a list of all roles available through current InstanceProfile service
        /// </summary>
        /// <returns></returns>
        public static IEnumerable<string> GetAvailableRoles()
        {
            string allAliases = GetContents(RolesUri);
            if (string.IsNullOrEmpty(allAliases))
                yield break;

            string[] parts = allAliases.Split(AliasSeparators, StringSplitOptions.RemoveEmptyEntries);
            foreach (var part in parts)
            {
                var trim = part.Trim();
                if (!string.IsNullOrEmpty(trim))
                    yield return trim;
            }
        }

        #endregion


        #region Private members

        private static string[] AliasSeparators = new string[] { "<br/>" };
        private static string Server = "http://169.254.169.254";
        private static string RolesPath = "/latest/meta-data/iam/security-credentials/";
        private static string InfoPath = "/latest/meta-data/iam/info";
        private static string SuccessCode = "Success";

        private static Uri RolesUri
        {
            get
            {
                return new Uri(Server + RolesPath);
            }
        }
        private Uri CurrentRoleUri
        {
            get
            {
                return new Uri(Server + RolesPath + Role);
            }
        }
        private static Uri InfoUri
        {
            get
            {
                return new Uri(Server + InfoPath);
            }
        }

        private CredentialsRefreshState GetEarlyRefreshState(CredentialsRefreshState state)
        {
            // New expiry time = Now + _refreshAttemptPeriod + PreemptExpiryTime
            var newExpiryTime = DateTime.Now + _refreshAttemptPeriod + PreemptExpiryTime;
            // Use this only if the time is earlier than the default expiration time
            if (newExpiryTime.ToUniversalTime() > state.Expiration.ToUniversalTime())
                newExpiryTime = state.Expiration;

            return new CredentialsRefreshState
            {
                Credentials = state.Credentials.Copy(),
                Expiration = newExpiryTime
            };
        }

        private CredentialsRefreshState GetRefreshState()
        {
            SecurityInfo info = GetServiceInfo();
            if (!string.IsNullOrEmpty(info.Message))
            {
                throw new AmazonServiceException(string.Format(CultureInfo.InvariantCulture, 
                    "Unable to retrieve credentials. Message = \"{0}\".",
                    info.Message));
            }
            SecurityCredentials credentials = GetRoleCredentials();

            CredentialsRefreshState refreshState = new CredentialsRefreshState
            {
                Credentials = new ImmutableCredentials(credentials.AccessKeyId, credentials.SecretAccessKey, credentials.Token),
                Expiration = credentials.Expiration
            };

            return refreshState;
        }

        private static SecurityInfo GetServiceInfo()
        {
            string json = GetContents(InfoUri);
            SecurityInfo info = JsonMapper.ToObject<SecurityInfo>(json);
            ValidateResponse(info);
            return info;
        }

        private SecurityCredentials GetRoleCredentials()
        {
            string json = GetContents(CurrentRoleUri);
            SecurityCredentials credentials = JsonMapper.ToObject<SecurityCredentials>(json);
            ValidateResponse(credentials);
            return credentials;
        }

        private static void ValidateResponse(SecurityBase response)
        {
            if (!string.Equals(response.Code, SuccessCode, StringComparison.OrdinalIgnoreCase))
            {
                throw new AmazonServiceException(string.Format(CultureInfo.InvariantCulture, 
                    "Unable to retrieve credentials. Code = \"{0}\". Message = \"{1}\".",
                    response.Code, response.Message));
            }
        }

        private static string GetContents(Uri uri)
        {
            try
            {
                return AWSSDKUtils.DownloadStringContent(uri);
            }
            catch (Exception)
            {
                throw new AmazonServiceException("Unable to reach credentials server");
            }
        }

        private static string GetFirstRole()
        {
            IEnumerable<string> roles = GetAvailableRoles();
            foreach (string role in roles)
            {
                return role;
            }

            // no roles found
            throw new InvalidOperationException("No roles found");
        }

#endregion


#region Private serialization classes

        private class SecurityBase
        {
            public string Code { get; set; }
            public string Message { get; set; }
            public DateTime LastUpdated { get; set; }
        }

        private class SecurityInfo : SecurityBase
        {
            public string InstanceProfileArn { get; set; }
            public string InstanceProfileId { get; set; }
        }

        private class SecurityCredentials : SecurityBase
        {
            public string Type { get; set; }
            public string AccessKeyId { get; set; }
            public string SecretAccessKey { get; set; }
            public string Token { get; set; }
            public DateTime Expiration { get; set; }
        }

#endregion
    }

    /// <summary>
    /// Anonymous credentials.
    /// Using these credentials, the client does not sign the request.
    /// </summary>
    public class AnonymousAWSCredentials : AWSCredentials
    {
#region Abstract class overrides

        /// <summary>
        /// Returns an instance of ImmutableCredentials for this instance
        /// </summary>
        /// <returns></returns>
        public override ImmutableCredentials GetCredentials()
        {
            throw new NotSupportedException("AnonymousAWSCredentials do not support this operation");
        }

#endregion
    }

    // Credentials fallback mechanism
    public static class FallbackCredentialsFactory
    {
        static FallbackCredentialsFactory()
        {
            Reset();
        }

        public delegate AWSCredentials CredentialsGenerator();
        public static List<CredentialsGenerator> CredentialsGenerators { get; set; }
        public static void Reset()
        {
            cachedCredentials = null;
            CredentialsGenerators = new List<CredentialsGenerator>
            {
#if BCL
                () => new EnvironmentAWSCredentials(),
#endif
#if BCL || DNX
                () => new StoredProfileAWSCredentials(),
                () => new EnvironmentVariablesAWSCredentials(),
#endif
                () => new InstanceProfileAWSCredentials()
            };
        }

        private static AWSCredentials cachedCredentials;
        public static AWSCredentials GetCredentials()
        {
            return GetCredentials(false);
        }

        public static AWSCredentials GetCredentials(bool fallbackToAnonymous)
        {
            if (cachedCredentials != null)
                return cachedCredentials;

            List<Exception> errors = new List<Exception>();

            foreach (CredentialsGenerator generator in CredentialsGenerators)
            {
                try
                {
                    cachedCredentials = generator();
                }
                catch (Exception e)
                {
                    cachedCredentials = null;
                    errors.Add(e);
                }

                if (cachedCredentials != null)
                    break;
            }

            if (cachedCredentials == null)
            {
                if (fallbackToAnonymous)
                {
                    return new AnonymousAWSCredentials();
                }

                using (StringWriter writer = new StringWriter(CultureInfo.InvariantCulture))
                {
                    writer.WriteLine("Unable to find credentials");
                    writer.WriteLine();
                    for (int i = 0; i < errors.Count; i++)
                    {
                        Exception e = errors[i];
                        writer.WriteLine("Exception {0} of {1}:", i + 1, errors.Count);
                        writer.WriteLine(e.ToString());
                        writer.WriteLine();
                    }

                    throw new AmazonServiceException(writer.ToString());
                }
            }

            return cachedCredentials;
        }
    }
}<|MERGE_RESOLUTION|>--- conflicted
+++ resolved
@@ -458,61 +458,47 @@
         /// <returns>The file path to the credentials file to be used.</returns>
         private static string DetermineCredentialsFilePath(string profilesLocation)
         {
-            const string credentialFile = ".aws/credentials";
+            const string credentialFile = "credentials";
+            const string credentialPathFile = ".aws/" + credentialFile;
             const string homeEnvVar = "HOME";
+            const string userProfileVar = "USERPROFILE";
 
             if (!string.IsNullOrEmpty(profilesLocation))
             {
                 if (Directory.Exists(profilesLocation))
-                    return Path.Combine(profilesLocation, "credentials");
+                    return Path.Combine(profilesLocation, credentialFile);
                 else
                     return profilesLocation;
             }
             else
             {
-                if (!string.IsNullOrEmpty(System.Environment.GetEnvironmentVariable(homeEnvVar)))
-                {
-                    var envPath = Path.Combine(System.Environment.GetEnvironmentVariable(homeEnvVar), credentialFile);
+                var env = System.Environment.GetEnvironmentVariable(homeEnvVar);
+                if(string.IsNullOrEmpty(env))
+                {
+                    env = System.Environment.GetEnvironmentVariable(userProfileVar);
+                }
+                
+                if (!string.IsNullOrEmpty(env))
+                {
+                    var envPath = Path.Combine(env, credentialPathFile);
                     if (File.Exists(envPath))
                         return envPath;
                 }
-<<<<<<< HEAD
-                if (!string.IsNullOrEmpty(System.Environment.GetEnvironmentVariable("USERPROFILE")))
-                {
-                    var envPath = Path.Combine(
-                        System.Environment.GetEnvironmentVariable("USERPROFILE"),
-                        ".aws/credentials");
-                    if (File.Exists(envPath))
-                        return envPath;
-                }
 
                 string path = null;
 #if BCL45
-                path = Path.Combine(
-                    System.Environment.GetFolderPath(System.Environment.SpecialFolder.UserProfile),
-                    ".aws/credentials");
-#elif BCL35
-                path = Path.Combine(
-                    Directory.GetParent(System.Environment.GetFolderPath(System.Environment.SpecialFolder.Personal)).FullName,
-                    ".aws/credentials");
-=======
-
-                string path = null;
-
-#if !BCL35
                 var profileFolder = System.Environment.GetFolderPath(System.Environment.SpecialFolder.UserProfile);
                 if (!string.IsNullOrEmpty(profileFolder))
-                    path = Path.Combine(profileFolder, credentialFile);
-#else
+                    path = Path.Combine(profileFolder, credentialPathFile);
+#elif BCL35
 
                 var profileFolder = System.Environment.GetFolderPath(System.Environment.SpecialFolder.Personal);
                 if (!string.IsNullOrEmpty(profileFolder))
                 {
                     var parent = Directory.GetParent(profileFolder);
                     if (parent != null)
-                        path = Path.Combine(parent.FullName, credentialFile);
-                }
->>>>>>> 20b0d1be
+                        path = Path.Combine(parent.FullName, credentialPathFile);
+                }
 #endif
 
                 return path;
