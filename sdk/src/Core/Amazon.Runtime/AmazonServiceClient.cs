--- conflicted
+++ resolved
@@ -33,13 +33,9 @@
 {
     public abstract class AmazonServiceClient : IDisposable
     {
-<<<<<<< HEAD
+        private static volatile bool _isProtocolUpdate;
         private readonly object _lock = new object();
 
-=======
-        private static volatile bool _isProtocolUpdated;
-        
->>>>>>> 241fc07a
         private bool _disposed;
         private Logger _logger;
         protected EndpointDiscoveryResolverBase EndpointDiscoveryResolver { get; private set; }
