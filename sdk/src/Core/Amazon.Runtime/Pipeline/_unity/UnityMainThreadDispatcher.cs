--- conflicted
+++ resolved
@@ -17,11 +17,8 @@
 using Amazon.Util;
 using System;
 using System.Collections;
-<<<<<<< HEAD
 using System.Reflection;
-=======
 using System.Net;
->>>>>>> 3c4ebdaf
 using System.Threading;
 using UnityEngine;
 using Logger = Amazon.Runtime.Internal.Util.Logger;
@@ -38,11 +35,7 @@
         private Logger _logger;
         private float _nextUpdateTime;
         private float _updateInterval = 0.1f;
-<<<<<<< HEAD
-=======
         private NetworkStatus _currentNetworkStatus;
->>>>>>> 3c4ebdaf
-
         /// <summary>
         /// This method is called called when the script instance is
         /// being loaded.
@@ -132,62 +125,65 @@
         IEnumerator InvokeRequest(IUnityHttpRequest request)
         {
             // Fire the request
-<<<<<<< HEAD
-            if (AWSConfigs.HttpClient == AWSConfigs.HttpClientOption.UnityWWW)
-            {
-                var wwwRequest = new WWW((request as UnityWwwRequest).RequestUri.AbsoluteUri,
-                    request.RequestContent, request.Headers);
-                request.WwwRequest = wwwRequest;
-
-                yield return wwwRequest;
-
-                request.Response = new UnityWebResponseData(wwwRequest);
-            }
-            else
-            {
-                var unityWebRequest = new UnityEngine.Experimental.Networking.UnityWebRequest(
-                    (request as UnityRequest).RequestUri.AbsoluteUri,
-                    (request as UnityRequest).Method);
-                unityWebRequest.downloadHandler = new UnityEngine.Experimental.Networking.DownloadHandlerBuffer();
-                if (request.RequestContent != null && request.RequestContent.Length > 0)
-                    unityWebRequest.uploadHandler = new UnityEngine.Experimental.Networking.UploadHandlerRaw(request.RequestContent);
-                foreach (var header in request.Headers)
-                {
-                    unityWebRequest.SetRequestHeader(header.Key, header.Value);
-                }
-                request.WwwRequest = unityWebRequest;
-
-                yield return unityWebRequest.Send();
-
-                request.Response = new UnityWebResponseData(unityWebRequest);
-            }
-
-=======
             var nr = ServiceFactory.Instance.GetService<INetworkReachability>() as Amazon.Util.Internal.PlatformServices.NetworkReachability;
             if (nr.NetworkStatus != NetworkStatus.NotReachable)
             {
-                request.WwwRequest = new WWW(request.RequestUri.AbsoluteUri,
-                request.RequestContent, request.Headers);
-                bool uploadCompleted = false;
-                while (!request.WwwRequest.isDone)
-                {
-                    var uploadProgress = request.WwwRequest.uploadProgress;
-                    if (!uploadCompleted)
-                    {
-                        request.OnUploadProgressChanged(uploadProgress);
-
-                        if (uploadProgress == 1)
-                            uploadCompleted = true;
-                    }
-                    yield return null;
-                }
-                request.Response = new UnityWebResponseData(request.WwwRequest);
+                if (AWSConfigs.HttpClient == AWSConfigs.HttpClientOption.UnityWWW)
+                {
+                    var wwwRequest = new WWW((request as UnityWwwRequest).RequestUri.AbsoluteUri, request.RequestContent, request.Headers);
+                    bool uploadCompleted = false;
+                    while (!wwwRequest.isDone)
+                    {
+                        var uploadProgress = wwwRequest.uploadProgress;
+                        if (!uploadCompleted)
+                        {
+                            request.OnUploadProgressChanged(uploadProgress);
+
+                            if (uploadProgress == 1)
+                                uploadCompleted = true;
+                        }
+                        yield return null;
+                    }
+                    request.WwwRequest = wwwRequest;
+                    request.Response = new UnityWebResponseData(wwwRequest);
+                }
+                else
+                {
+                    var unityWebRequest = new UnityEngine.Experimental.Networking.UnityWebRequest(
+                        (request as UnityRequest).RequestUri.AbsoluteUri,
+                        (request as UnityRequest).Method);
+                    unityWebRequest.downloadHandler = new UnityEngine.Experimental.Networking.DownloadHandlerBuffer();
+
+                    if (request.RequestContent != null && request.RequestContent.Length > 0)
+                        unityWebRequest.uploadHandler = new UnityEngine.Experimental.Networking.UploadHandlerRaw(request.RequestContent);
+
+                    bool uploadCompleted = false;
+
+                    foreach (var header in request.Headers)
+                    {
+                        unityWebRequest.SetRequestHeader(header.Key, header.Value);
+                    }
+
+                    while (!unityWebRequest.isDone)
+                    {
+                        var uploadProgress = unityWebRequest.uploadProgress;
+                        if (!uploadCompleted)
+                        {
+                            request.OnUploadProgressChanged(uploadProgress);
+
+                            if (uploadProgress == 1)
+                                uploadCompleted = true;
+                        }
+                        yield return null;
+                    }
+                    request.WwwRequest = unityWebRequest;
+                    request.Response = new UnityWebResponseData(unityWebRequest);
+                }
             }
             else
             {
                 request.Exception = new WebException("Network Unavailable", WebExceptionStatus.ConnectFailure);
             }
->>>>>>> 3c4ebdaf
 
             if (request.IsSync)
             {
