--- conflicted
+++ resolved
@@ -117,13 +117,8 @@
         /// The contructor for UnityWebRequest.
         /// </summary>
         /// <param name="requestUri">Uri for the request.</param>
-<<<<<<< HEAD
         public UnityRequest(Uri requestUri)
-=======
-        public UnityWebRequest(Uri requestUri)
->>>>>>> 3c4ebdaf
-        {
-            this.RequestUri = requestUri;
+        {            this.RequestUri = requestUri;
             this.Headers = new Dictionary<string, string>();
         }
 
@@ -142,12 +137,8 @@
         /// </summary>
         /// <param name="headers">A dictionary of header names and values.</param>
         public void SetRequestHeaders(IDictionary<string, string> headers)
-        {
-<<<<<<< HEAD
+        { 
             foreach (var header in headers)
-=======
-            foreach (var item in headers)
->>>>>>> 3c4ebdaf
             {
                 //unity web request doesnt allow us to add the Host, User-Agent and Content-Length headers
                 if (header.Key.Equals(HeaderKeys.HostHeader, StringComparison.InvariantCultureIgnoreCase)
@@ -296,13 +287,10 @@
 
         public void Dispose()
         {
-<<<<<<< HEAD
             UnityRequestQueue.Instance.ExecuteOnMainThread(() =>
             {
                 WwwRequest.Dispose();
             });
-=======
-            // This class does not have any disposable resources.
         }
 
         private StreamReadTracker Tracker { get; set; }
@@ -327,43 +315,12 @@
         /// Track upload progress changes
         /// </summary>
         /// <param name="progress"></param>
-        internal void OnUploadProgressChanged(float progress)
+        public void OnUploadProgressChanged(float progress)
         {
             if (this.Tracker != null)
             {
                 this.Tracker.UpdateProgress(progress);
             }
-        }
-    }
-
-    /// <summary>
-    /// Represents a simplified async result that stores the result from a completed operation.
-    /// It does not provide an implemention of the AsyncWaitHandle property
-    /// as the internal consumers of this class don't use this property.    
-    /// </summary>
-    internal class SimpleAsyncResult : IAsyncResult
-    {
-        public SimpleAsyncResult(object state)
-        {
-            this.AsyncState = state;
-        }
-
-        public object AsyncState { get; private set; }
-
-        public System.Threading.WaitHandle AsyncWaitHandle
-        {
-            get { throw new NotSupportedException(); }
-        }
-
-        public bool CompletedSynchronously
-        {
-            get { return true; }
-        }
-
-        public bool IsCompleted
-        {
-            get { return true; }
->>>>>>> 3c4ebdaf
         }
     }
 }