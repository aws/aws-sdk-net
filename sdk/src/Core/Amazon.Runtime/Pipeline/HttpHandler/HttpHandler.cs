﻿/*
 * Copyright Amazon.com, Inc. or its affiliates. All Rights Reserved.
 * 
 * Licensed under the Apache License, Version 2.0 (the "License").
 * You may not use this file except in compliance with the License.
 * A copy of the License is located at
 * 
 *  http://aws.amazon.com/apache2.0
 * 
 * or in the "license" file accompanying this file. This file is distributed
 * on an "AS IS" BASIS, WITHOUT WARRANTIES OR CONDITIONS OF ANY KIND, either
 * express or implied. See the License for the specific language governing
 * permissions and limitations under the License.
 */

using Amazon.Runtime.Internal.Auth;
using Amazon.Runtime.Internal.Transform;
using Amazon.Runtime.Internal.Util;
using Amazon.Runtime.Telemetry;
using Amazon.Runtime.Telemetry.Tracing;
using Amazon.Runtime.Telemetry.Metrics;
using Amazon.Util;
using Amazon.Util.Internal;
using System;
using System.Globalization;
using System.Net;
using System.Reflection;
using System.Text;

namespace Amazon.Runtime.Internal
{
    /// <summary>
    /// The HTTP handler contains common logic for issuing an HTTP request that is 
    /// independent of the underlying HTTP infrastructure.
    /// </summary>
    /// <typeparam name="TRequestContent"></typeparam>
    public class HttpHandler<TRequestContent> : PipelineHandler, IDisposable
    {
        private bool _disposed;
        private IHttpRequestFactory<TRequestContent> _requestFactory;

        /// <summary>
        /// The sender parameter used in any events raised by this handler.
        /// </summary>
        public object CallbackSender { get; private set; }

        /// <summary>
        /// The constructor for HttpHandler.
        /// </summary>
        /// <param name="requestFactory">The request factory used to create HTTP Requests.</param>
        /// <param name="callbackSender">The sender parameter used in any events raised by this handler.</param>
        public HttpHandler(IHttpRequestFactory<TRequestContent> requestFactory, object callbackSender)
        {
            _requestFactory = requestFactory;
            this.CallbackSender = callbackSender;
        }

        /// <summary>
        /// Issues an HTTP request for the current request context.
        /// </summary>
        /// <param name="executionContext">The execution context which contains both the
        /// requests and response context.</param>
        public override void InvokeSync(IExecutionContext executionContext)
        {
            IHttpRequest<TRequestContent> httpRequest = null;
            try
            {
                SetMetrics(executionContext.RequestContext);
                IRequest wrappedRequest = executionContext.RequestContext.Request; 
                httpRequest = CreateWebRequest(executionContext.RequestContext);
                httpRequest.SetRequestHeaders(wrappedRequest.Headers);

                using (executionContext.RequestContext.Metrics.StartEvent(Metric.HttpRequestTime))
                using (var traceSpan = TracingUtilities.CreateSpan(executionContext.RequestContext, TelemetryConstants.HTTPRequestSpanName))
                using(MetricsUtilities.MeasureDuration(executionContext.RequestContext, TelemetryConstants.CallAttemptDurationMetricName))
                {
                    // Send request body if present.
                    if (wrappedRequest.HasRequestBody())
                    {
                        try
                        {
                            var requestContent = httpRequest.GetRequestContent();
                            WriteContentToRequestBody(requestContent, httpRequest, executionContext.RequestContext);
                        }
                        catch(Exception ex)
                        {
                            CompleteFailedRequest(httpRequest);
                            traceSpan.CaptureException(ex);
                            throw;
                        }
                    }

                    executionContext.ResponseContext.HttpResponse = httpRequest.GetResponse();
                    RecordHttpTelemetryData(executionContext, traceSpan, wrappedRequest);
                }
            }
            finally
            {
                if (httpRequest != null)
                    httpRequest.Dispose();
            }
        }

        private static void CompleteFailedRequest(IHttpRequest<TRequestContent> httpRequest)
        {
            try
            {
                // In some cases where writing the request body fails, HttpWebRequest.Abort
                // may not dispose of the underlying Socket, so we need to retrieve and dispose
                // the web response to close the socket
                IWebResponseData response = null;
                try
                {
                    response = httpRequest.GetResponse();
                }
                catch (WebException webException)
                {
                    if (webException.Response != null)
                    {
                        webException.Response.Dispose();
                    }
                }
                catch (HttpErrorResponseException httpErrorResponse)
                {
                    if (httpErrorResponse.Response != null && httpErrorResponse.Response.ResponseBody != null)
                        httpErrorResponse.Response.ResponseBody.Dispose();
                }
                finally
                {
                    if (response != null && response.ResponseBody != null)
                        response.ResponseBody.Dispose();
                }
            }
            catch { }
        }
<<<<<<< HEAD
		
#if AWS_ASYNC_API 
=======

        private static void RecordHttpTelemetryData(IExecutionContext executionContext, TraceSpan traceSpan, IRequest request)
        {
            var response = executionContext.ResponseContext.HttpResponse;

            var metricsAttributes = new Attributes();
            metricsAttributes.Set(TelemetryConstants.ServerAddressAttributeKey, $"{request.Endpoint.Host}:{request.Endpoint.Port.ToString()}");

            traceSpan.SetAttribute(TelemetryConstants.HTTPMethodAttributeKey, request.HttpMethod);
            traceSpan.SetAttribute(TelemetryConstants.HTTPStatusCodeAttributeKey, ((int)response.StatusCode));

            var contentLengthHeader = request.GetHeaderValue(HeaderKeys.ContentLengthHeader);
            if (long.TryParse(contentLengthHeader, out var contentLength) && contentLength > 0)
            {
                traceSpan.SetAttribute(TelemetryConstants.HTTPRequestContentLengthAttributeKey, contentLength);

                MetricsUtilities.AddMonotonicCounterValue(executionContext.RequestContext,
                    TelemetryConstants.HTTPBytesSentMetricName,
                    TelemetryConstants.BytesUnitName,
                    contentLength,
                    metricsAttributes);
            }

            if (response.ContentLength > 0)
            {
                MetricsUtilities.AddMonotonicCounterValue(executionContext.RequestContext,
                    TelemetryConstants.HTTPBytesReceivedMetricName,
                    TelemetryConstants.BytesUnitName,
                    response.ContentLength,
                    metricsAttributes);
            }

            traceSpan.SetAttribute(TelemetryConstants.HTTPResponseContentLengthAttributeKey, response.ContentLength);
        }

#if AWS_ASYNC_API

>>>>>>> 2b0190e0
        /// <summary>
        /// Issues an HTTP request for the current request context.
        /// </summary>
        /// <typeparam name="T">The response type for the current request.</typeparam>
        /// <param name="executionContext">The execution context, it contains the
        /// request and response context.</param>
        /// <returns>A task that represents the asynchronous operation.</returns>
        public override async System.Threading.Tasks.Task<T> InvokeAsync<T>(IExecutionContext executionContext)
        {
            IHttpRequest<TRequestContent> httpRequest = null;
            try
            {
                SetMetrics(executionContext.RequestContext);
                IRequest wrappedRequest = executionContext.RequestContext.Request;
                httpRequest = CreateWebRequest(executionContext.RequestContext);
                httpRequest.SetRequestHeaders(wrappedRequest.Headers);

                    using (executionContext.RequestContext.Metrics.StartEvent(Metric.HttpRequestTime))
                    using (var traceSpan = TracingUtilities.CreateSpan(executionContext.RequestContext, TelemetryConstants.HTTPRequestSpanName))
                    using(MetricsUtilities.MeasureDuration(executionContext.RequestContext, TelemetryConstants.CallAttemptDurationMetricName))
                    {
                        // Send request body if present.
                        if (wrappedRequest.HasRequestBody())
                        {
<<<<<<< HEAD
                            // In .NET Framework, there needs to be a cancellation token in this method since GetRequestStreamAsync
                            // does not accept a cancellation token. A workaround is used. This isn't necessary in .NET Standard
                            // where the stream is a property of the request.
#if BCL
=======
                            System.Runtime.ExceptionServices.ExceptionDispatchInfo edi = null;
                            try
                            {
                                // In .NET Framework, there needs to be a cancellation token in this method since GetRequestStreamAsync
                                // does not accept a cancellation token. A workaround is used. This isn't necessary in .NET Standard
                                // where the stream is a property of the request.
#if BCL45
>>>>>>> 2b0190e0
                            var requestContent = await httpRequest.GetRequestContentAsync(executionContext.RequestContext.CancellationToken).ConfigureAwait(false);
                            await WriteContentToRequestBodyAsync(requestContent, httpRequest, executionContext.RequestContext).ConfigureAwait(false);
#else
                                var requestContent = await httpRequest.GetRequestContentAsync().ConfigureAwait(false);
                                WriteContentToRequestBody(requestContent, httpRequest, executionContext.RequestContext);
#endif
                            }
                            catch (Exception e)
                            {
                                traceSpan.CaptureException(e);
                                edi = System.Runtime.ExceptionServices.ExceptionDispatchInfo.Capture(e);
                            }

                            if (edi != null)
                            {
                                await CompleteFailedRequest(executionContext, httpRequest).ConfigureAwait(false);

                                edi.Throw();
                            }
                        }

                        var response = await httpRequest.GetResponseAsync(executionContext.RequestContext.CancellationToken).
                            ConfigureAwait(false);
                        executionContext.ResponseContext.HttpResponse = response;
                        RecordHttpTelemetryData(executionContext, traceSpan, wrappedRequest);
                }
                // The response is not unmarshalled yet.
                return null;
            }            
            finally
            {
                if (httpRequest != null)
                    httpRequest.Dispose();
            }
        }

        private static async System.Threading.Tasks.Task CompleteFailedRequest(IExecutionContext executionContext, IHttpRequest<TRequestContent> httpRequest)
        {
            // In some cases where writing the request body fails, HttpWebRequest.Abort
            // may not dispose of the underlying Socket, so we need to retrieve and dispose
            // the web response to close the socket
            IWebResponseData iwrd = null;
            try
            {
                iwrd = await httpRequest.GetResponseAsync(executionContext.RequestContext.CancellationToken).ConfigureAwait(false);
            }
            catch { }
            finally
            {
                if (iwrd != null && iwrd.ResponseBody != null)
                    iwrd.ResponseBody.Dispose();
            }
        }
#endif

        private static void SetMetrics(IRequestContext requestContext)
        {
            requestContext.Metrics.AddProperty(Metric.ServiceName, requestContext.Request.ServiceName);
            requestContext.Metrics.AddProperty(Metric.ServiceEndpoint, requestContext.Request.Endpoint);
            requestContext.Metrics.AddProperty(Metric.MethodName, requestContext.Request.RequestName);
        }

        /// <summary>
        /// Determines the content for request body and uses the HTTP request
        /// to write the content to the HTTP request body.
        /// </summary>
        /// <param name="requestContent">Content to be written.</param>
        /// <param name="httpRequest">The HTTP request.</param>
        /// <param name="requestContext">The request context.</param>
        private void WriteContentToRequestBody(TRequestContent requestContent,
            IHttpRequest<TRequestContent> httpRequest,
            IRequestContext requestContext)
        {
            IRequest wrappedRequest = requestContext.Request;

            // This code path ends up using a ByteArrayContent for System.Net.HttpClient used by .NET Core.
            // HttpClient can't seem to handle ByteArrayContent with 0 length so in that case use
            // the StreamContent code path.
            if (wrappedRequest.Content != null && wrappedRequest.Content.Length > 0)
            {
                byte[] requestData = wrappedRequest.Content;
                requestContext.Metrics.AddProperty(Metric.RequestSize, requestData.Length);
                httpRequest.WriteToRequestBody(requestContent, requestData, requestContext.Request.Headers);
            }
            else
            {
                System.IO.Stream originalStream;
                if (wrappedRequest.ContentStream == null)
                {
                    originalStream = new System.IO.MemoryStream();
                    originalStream.Write(wrappedRequest.Content, 0, wrappedRequest.Content.Length);
                    originalStream.Position = 0;
                }
                else
                {
                    originalStream = wrappedRequest.ContentStream;
                }

                var callback = ((Amazon.Runtime.Internal.IAmazonWebServiceRequest)wrappedRequest.OriginalRequest).StreamUploadProgressCallback;
                if (callback != null)
                    originalStream = httpRequest.SetupProgressListeners(originalStream, requestContext.ClientConfig.ProgressUpdateInterval, this.CallbackSender, callback);
                var inputStream = GetInputStream(requestContext, originalStream, wrappedRequest);
                httpRequest.WriteToRequestBody(requestContent, inputStream, 
                    requestContext.Request.Headers, requestContext);

            }
        }

#if BCL
        /// <summary>
        /// Determines the content for request body and uses the HTTP request
        /// to write the content to the HTTP request body.
        /// </summary>
        /// <param name="requestContent">Content to be written.</param>
        /// <param name="httpRequest">The HTTP request.</param>
        /// <param name="requestContext">The request context.</param>
        private async System.Threading.Tasks.Task WriteContentToRequestBodyAsync(TRequestContent requestContent,
            IHttpRequest<TRequestContent> httpRequest,
            IRequestContext requestContext)
        {
            IRequest wrappedRequest = requestContext.Request;

            // This code path ends up using a ByteArrayContent for System.Net.HttpClient used by .NET Core.
            // HttpClient can't seem to handle ByteArrayContent with 0 length so in that case use
            // the StreamContent code path.
            if (wrappedRequest.Content != null && wrappedRequest.Content.Length > 0)
            {
                byte[] requestData = wrappedRequest.Content;
                requestContext.Metrics.AddProperty(Metric.RequestSize, requestData.Length);
                await httpRequest.WriteToRequestBodyAsync(requestContent, requestData, requestContext.Request.Headers, requestContext.CancellationToken).ConfigureAwait(false);
            }
            else
            {
                System.IO.Stream originalStream;
                if (wrappedRequest.ContentStream == null)
                {
                    originalStream = new System.IO.MemoryStream();
                    await originalStream.WriteAsync(wrappedRequest.Content, 0, wrappedRequest.Content.Length, requestContext.CancellationToken).ConfigureAwait(false);
                    originalStream.Position = 0;
                }
                else
                {
                    originalStream = wrappedRequest.ContentStream;
                }

                var callback = ((Amazon.Runtime.Internal.IAmazonWebServiceRequest)wrappedRequest.OriginalRequest).StreamUploadProgressCallback;
                if (callback != null)
                    originalStream = httpRequest.SetupProgressListeners(originalStream, requestContext.ClientConfig.ProgressUpdateInterval, this.CallbackSender, callback);
                var inputStream = GetInputStream(requestContext, originalStream, wrappedRequest);
                await httpRequest.WriteToRequestBodyAsync(requestContent, inputStream,
                    requestContext.Request.Headers, requestContext).ConfigureAwait(false);

            }
        }
#endif

        /// <summary>
        /// Creates the HttpWebRequest and configures the end point, content, user agent and proxy settings.
        /// </summary>
        /// <param name="requestContext">The async request.</param>
        /// <returns>The web request that actually makes the call.</returns>
        protected virtual IHttpRequest<TRequestContent> CreateWebRequest(IRequestContext requestContext)
        {
            IRequest request = requestContext.Request;
            Uri url = AmazonServiceClient.ComposeUrl(request);
            var httpRequest = _requestFactory.CreateHttpRequest(url);
            httpRequest.ConfigureRequest(requestContext);

            httpRequest.Method = request.HttpMethod;
            if (request.MayContainRequestBody())
            {
                var content = request.Content;
                if (request.SetContentFromParameters || (content == null && request.ContentStream == null))
                {
                    // Mapping parameters to query string or body are mutually exclusive.
                    if (!request.UseQueryString)
                    {
                        string queryString = AWSSDKUtils.GetParametersAsString(request);
                        content = Encoding.UTF8.GetBytes(queryString);
                        request.Content = content;
                        request.SetContentFromParameters = true;
                    }
                    else
                    {
                        request.Content = ArrayEx.Empty<byte>();
                    }
                }

                if (content != null)
                {
                    request.Headers[HeaderKeys.ContentLengthHeader] =
                        content.Length.ToString(CultureInfo.InvariantCulture);
                }
                else if (request.ContentStream != null && request.ContentStream.CanSeek && !request.Headers.ContainsKey(HeaderKeys.ContentLengthHeader))
                {
                    request.Headers[HeaderKeys.ContentLengthHeader] =
                        request.ContentStream.Length.ToString(CultureInfo.InvariantCulture);
                }
            }

            return httpRequest;
        }

        /// <summary>
        /// Disposes the HTTP handler.
        /// </summary>
        public void Dispose()
        {
            Dispose(true);
            GC.SuppressFinalize(this);
        }

        protected virtual void Dispose(bool disposing)
        {
            if (_disposed)
                return;

            if (disposing)
            {
                if (_requestFactory != null)
                    _requestFactory.Dispose();

                _disposed = true;
            }
        }

        private static System.IO.Stream GetInputStream(IRequestContext requestContext, System.IO.Stream originalStream, IRequest wrappedRequest)
        {
            var requestHasConfigForChunkStream = wrappedRequest.UseChunkEncoding && (wrappedRequest.AWS4SignerResult != null || wrappedRequest.AWS4aSignerResult != null);
            var hasTransferEncodingHeader = wrappedRequest.Headers.ContainsKey(HeaderKeys.TransferEncodingHeader);
            var isTransferEncodingHeaderChunked = hasTransferEncodingHeader && wrappedRequest.Headers[HeaderKeys.TransferEncodingHeader] == "chunked";
            var hasTrailingHeaders = wrappedRequest.TrailingHeaders?.Count > 0;

            // The goal of this logic is to wrap the request's ContentStream with:
            //   ChunkedUploadWrapperStream - if using chunked signing (with or without trailing checksums)
            //   TrailingHeadersWrapperStream - if using trailing checksums (without chunked signing)
            // Otherwise return the request's current stream (which could be our compression wrapper stream, or else the original stream that the user set on the request)
            //
            // The indication to use chunked signing from earlier in the SDK is if we have SigV4 or SigV4a signingResult,
            // which contains the header signature that is the input to the first chunk signature.
            if (requestHasConfigForChunkStream || isTransferEncodingHeaderChunked)
            {
                AWSSigningResultBase signingResult;
                if (wrappedRequest.AWS4aSignerResult != null)
                {
                    signingResult = wrappedRequest.AWS4aSignerResult;
                }
                else
                {
                    signingResult = wrappedRequest.AWS4SignerResult;
                }
                if (signingResult != null)
                {
                    if (hasTrailingHeaders)
                    {
                        return new ChunkedUploadWrapperStream(originalStream,
                                                     requestContext.ClientConfig.BufferSize,
                                                     signingResult,
                                                     wrappedRequest.SelectedChecksum,
                                                     wrappedRequest.TrailingHeaders);
                    }
                    else // no trailing headers
                    {
                        return new ChunkedUploadWrapperStream(originalStream,
                                                     requestContext.ClientConfig.BufferSize,
                                                     signingResult);
                    }
                }
            }
            if (hasTrailingHeaders) // and is unsigned/unchunked
            {
                if (wrappedRequest.SelectedChecksum != CoreChecksumAlgorithm.NONE)
                {
                    return new TrailingHeadersWrapperStream(originalStream, wrappedRequest.TrailingHeaders, wrappedRequest.SelectedChecksum);
                }
                else
                {
                    return new TrailingHeadersWrapperStream(originalStream, wrappedRequest.TrailingHeaders);
                }
            }
            return originalStream;
        }
    }
}<|MERGE_RESOLUTION|>--- conflicted
+++ resolved
@@ -72,7 +72,7 @@
 
                 using (executionContext.RequestContext.Metrics.StartEvent(Metric.HttpRequestTime))
                 using (var traceSpan = TracingUtilities.CreateSpan(executionContext.RequestContext, TelemetryConstants.HTTPRequestSpanName))
-                using(MetricsUtilities.MeasureDuration(executionContext.RequestContext, TelemetryConstants.CallAttemptDurationMetricName))
+                using (MetricsUtilities.MeasureDuration(executionContext.RequestContext, TelemetryConstants.CallAttemptDurationMetricName))
                 {
                     // Send request body if present.
                     if (wrappedRequest.HasRequestBody())
@@ -82,7 +82,7 @@
                             var requestContent = httpRequest.GetRequestContent();
                             WriteContentToRequestBody(requestContent, httpRequest, executionContext.RequestContext);
                         }
-                        catch(Exception ex)
+                        catch (Exception ex)
                         {
                             CompleteFailedRequest(httpRequest);
                             traceSpan.CaptureException(ex);
@@ -133,10 +133,6 @@
             }
             catch { }
         }
-<<<<<<< HEAD
-		
-#if AWS_ASYNC_API 
-=======
 
         private static void RecordHttpTelemetryData(IExecutionContext executionContext, TraceSpan traceSpan, IRequest request)
         {
@@ -171,10 +167,8 @@
 
             traceSpan.SetAttribute(TelemetryConstants.HTTPResponseContentLengthAttributeKey, response.ContentLength);
         }
-
-#if AWS_ASYNC_API
-
->>>>>>> 2b0190e0
+		
+#if AWS_ASYNC_API 
         /// <summary>
         /// Issues an HTTP request for the current request context.
         /// </summary>
@@ -191,53 +185,46 @@
                 IRequest wrappedRequest = executionContext.RequestContext.Request;
                 httpRequest = CreateWebRequest(executionContext.RequestContext);
                 httpRequest.SetRequestHeaders(wrappedRequest.Headers);
-
-                    using (executionContext.RequestContext.Metrics.StartEvent(Metric.HttpRequestTime))
-                    using (var traceSpan = TracingUtilities.CreateSpan(executionContext.RequestContext, TelemetryConstants.HTTPRequestSpanName))
-                    using(MetricsUtilities.MeasureDuration(executionContext.RequestContext, TelemetryConstants.CallAttemptDurationMetricName))
-                    {
-                        // Send request body if present.
-                        if (wrappedRequest.HasRequestBody())
+                
+                using (executionContext.RequestContext.Metrics.StartEvent(Metric.HttpRequestTime))
+                using (var traceSpan = TracingUtilities.CreateSpan(executionContext.RequestContext, TelemetryConstants.HTTPRequestSpanName))
+                using (MetricsUtilities.MeasureDuration(executionContext.RequestContext, TelemetryConstants.CallAttemptDurationMetricName))
+                {
+                    // Send request body if present.
+                    if (wrappedRequest.HasRequestBody())
+                    {
+                        System.Runtime.ExceptionServices.ExceptionDispatchInfo edi = null;
+                        try
                         {
-<<<<<<< HEAD
                             // In .NET Framework, there needs to be a cancellation token in this method since GetRequestStreamAsync
                             // does not accept a cancellation token. A workaround is used. This isn't necessary in .NET Standard
                             // where the stream is a property of the request.
 #if BCL
-=======
-                            System.Runtime.ExceptionServices.ExceptionDispatchInfo edi = null;
-                            try
-                            {
-                                // In .NET Framework, there needs to be a cancellation token in this method since GetRequestStreamAsync
-                                // does not accept a cancellation token. A workaround is used. This isn't necessary in .NET Standard
-                                // where the stream is a property of the request.
-#if BCL45
->>>>>>> 2b0190e0
                             var requestContent = await httpRequest.GetRequestContentAsync(executionContext.RequestContext.CancellationToken).ConfigureAwait(false);
                             await WriteContentToRequestBodyAsync(requestContent, httpRequest, executionContext.RequestContext).ConfigureAwait(false);
 #else
-                                var requestContent = await httpRequest.GetRequestContentAsync().ConfigureAwait(false);
-                                WriteContentToRequestBody(requestContent, httpRequest, executionContext.RequestContext);
+                            var requestContent = await httpRequest.GetRequestContentAsync().ConfigureAwait(false);
+                            WriteContentToRequestBody(requestContent, httpRequest, executionContext.RequestContext);
 #endif
-                            }
-                            catch (Exception e)
-                            {
-                                traceSpan.CaptureException(e);
-                                edi = System.Runtime.ExceptionServices.ExceptionDispatchInfo.Capture(e);
-                            }
-
-                            if (edi != null)
-                            {
-                                await CompleteFailedRequest(executionContext, httpRequest).ConfigureAwait(false);
-
-                                edi.Throw();
-                            }
                         }
-
-                        var response = await httpRequest.GetResponseAsync(executionContext.RequestContext.CancellationToken).
-                            ConfigureAwait(false);
-                        executionContext.ResponseContext.HttpResponse = response;
-                        RecordHttpTelemetryData(executionContext, traceSpan, wrappedRequest);
+                        catch (Exception e)
+                        {
+                            traceSpan.CaptureException(e);
+                            edi = System.Runtime.ExceptionServices.ExceptionDispatchInfo.Capture(e);
+                        }
+
+                        if (edi != null)
+                        {
+                            await CompleteFailedRequest(executionContext, httpRequest).ConfigureAwait(false);
+
+                            edi.Throw();
+                        }
+                    }
+                
+                    var response = await httpRequest.GetResponseAsync(executionContext.RequestContext.CancellationToken).
+                        ConfigureAwait(false);
+                    executionContext.ResponseContext.HttpResponse = response;
+                    RecordHttpTelemetryData(executionContext, traceSpan, wrappedRequest);
                 }
                 // The response is not unmarshalled yet.
                 return null;
