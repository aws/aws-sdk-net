﻿/*
 * Copyright 2010-2014 Amazon.com, Inc. or its affiliates. All Rights Reserved.
 * 
 * Licensed under the Apache License, Version 2.0 (the "License").
 * You may not use this file except in compliance with the License.
 * A copy of the License is located at
 * 
 *  http://aws.amazon.com/apache2.0
 * 
 * or in the "license" file accompanying this file. This file is distributed
 * on an "AS IS" BASIS, WITHOUT WARRANTIES OR CONDITIONS OF ANY KIND, either
 * express or implied. See the License for the specific language governing
 * permissions and limitations under the License.
 */

using Amazon.Runtime.Internal.Transform;
using Amazon.Runtime.Internal.Util;
using Amazon.Util;
using System;
using System.Globalization;
using System.Net;
using System.Reflection;
using System.Text;

namespace Amazon.Runtime.Internal
{
    /// <summary>
    /// The HTTP handler contains common logic for issuing an HTTP request that is 
    /// independent of the underlying HTTP infrastructure.
    /// </summary>
    /// <typeparam name="TRequestContent"></typeparam>
    public class HttpHandler<TRequestContent> : PipelineHandler, IDisposable
    {
        private bool _disposed;
        private IHttpRequestFactory<TRequestContent> _requestFactory;

        /// <summary>
        /// The sender parameter used in any events raised by this handler.
        /// </summary>
        public object CallbackSender { get; private set; }

        /// <summary>
        /// The constructor for HttpHandler.
        /// </summary>
        /// <param name="requestFactory">The request factory used to create HTTP Requests.</param>
        /// <param name="callbackSender">The sender parameter used in any events raised by this handler.</param>
        public HttpHandler(IHttpRequestFactory<TRequestContent> requestFactory, object callbackSender)
        {
            _requestFactory = requestFactory;
            this.CallbackSender = callbackSender;
        }

        /// <summary>
        /// Issues an HTTP request for the current request context.
        /// </summary>
        /// <param name="executionContext">The execution context which contains both the
        /// requests and response context.</param>
        public override void InvokeSync(IExecutionContext executionContext)
        {
            IHttpRequest<TRequestContent> httpRequest = null;
            try
            {
                SetMetrics(executionContext.RequestContext);
                IRequest wrappedRequest = executionContext.RequestContext.Request; 
                httpRequest = CreateWebRequest(executionContext.RequestContext);
                httpRequest.SetRequestHeaders(wrappedRequest.Headers);

                using (executionContext.RequestContext.Metrics.StartEvent(Metric.HttpRequestTime))
                {
                    // Send request body if present.
                    if (wrappedRequest.HasRequestBody())
                    {
                        try
                        {
                            var requestContent = httpRequest.GetRequestContent();
                            WriteContentToRequestBody(requestContent, httpRequest, executionContext.RequestContext);
                        }
                        catch
                        {
                            CompleteFailedRequest(httpRequest);
                            throw;
                        }
                    }

                    executionContext.ResponseContext.HttpResponse = httpRequest.GetResponse();
                }
            }
            finally
            {
                if (httpRequest != null)
                    httpRequest.Dispose();
            }
        }

        private static void CompleteFailedRequest(IHttpRequest<TRequestContent> httpRequest)
        {
            try
            {
                // In some cases where writing the request body fails, HttpWebRequest.Abort
                // may not dispose of the underlying Socket, so we need to retrieve and dispose
                // the web response to close the socket
                IWebResponseData response = null;
                try
                {
                    response = httpRequest.GetResponse();
                }
                catch (WebException webException)
                {
                    if (webException.Response != null)
                    {
#if BCL35
                        webException.Response.Close();
#else
                        webException.Response.Dispose();
#endif
                    }
                }
                catch (HttpErrorResponseException httpErrorResponse)
                {
                    if (httpErrorResponse.Response != null && httpErrorResponse.Response.ResponseBody != null)
                        httpErrorResponse.Response.ResponseBody.Dispose();
                }
                finally
                {
                    if (response != null && response.ResponseBody != null)
                        response.ResponseBody.Dispose();
                }
            }
            catch { }
        }
		
#if AWS_ASYNC_API 

        /// <summary>
        /// Issues an HTTP request for the current request context.
        /// </summary>
        /// <typeparam name="T">The response type for the current request.</typeparam>
        /// <param name="executionContext">The execution context, it contains the
        /// request and response context.</param>
        /// <returns>A task that represents the asynchronous operation.</returns>
        public override async System.Threading.Tasks.Task<T> InvokeAsync<T>(IExecutionContext executionContext)
        {
            IHttpRequest<TRequestContent> httpRequest = null;
            try
            {
                SetMetrics(executionContext.RequestContext);
                IRequest wrappedRequest = executionContext.RequestContext.Request;
                httpRequest = CreateWebRequest(executionContext.RequestContext);
                httpRequest.SetRequestHeaders(wrappedRequest.Headers);
                
                using(executionContext.RequestContext.Metrics.StartEvent(Metric.HttpRequestTime))
                {
                    // Send request body if present.
                    if (wrappedRequest.HasRequestBody())
                    {
                        System.Runtime.ExceptionServices.ExceptionDispatchInfo edi = null;
                        try
                        {
                            // In .NET Framework, there needs to be a cancellation token in this method since GetRequestStreamAsync
                            // does not accept a cancellation token. A workaround is used. This isn't necessary in .NET Standard
                            // where the stream is a property of the request.
#if BCL45
                            var requestContent = await httpRequest.GetRequestContentAsync(executionContext.RequestContext.CancellationToken).ConfigureAwait(false);
                            await WriteContentToRequestBodyAsync(requestContent, httpRequest, executionContext.RequestContext);
#else
                            var requestContent = await httpRequest.GetRequestContentAsync().ConfigureAwait(false);
                            WriteContentToRequestBody(requestContent, httpRequest, executionContext.RequestContext);
#endif
                        }
                        catch(Exception e)
                        {
                            edi = System.Runtime.ExceptionServices.ExceptionDispatchInfo.Capture(e);
                        }

                        if (edi != null)
                        {
                            await CompleteFailedRequest(executionContext, httpRequest).ConfigureAwait(false);

                            edi.Throw();
                        }
                    }
                
                    var response = await httpRequest.GetResponseAsync(executionContext.RequestContext.CancellationToken).
                        ConfigureAwait(false);     
                    executionContext.ResponseContext.HttpResponse = response;     
                }
                // The response is not unmarshalled yet.
                return null;
            }            
            finally
            {
                if (httpRequest != null)
                    httpRequest.Dispose();
            }
        }

        private static async System.Threading.Tasks.Task CompleteFailedRequest(IExecutionContext executionContext, IHttpRequest<TRequestContent> httpRequest)
        {
            // In some cases where writing the request body fails, HttpWebRequest.Abort
            // may not dispose of the underlying Socket, so we need to retrieve and dispose
            // the web response to close the socket
            IWebResponseData iwrd = null;
            try
            {
                iwrd = await httpRequest.GetResponseAsync(executionContext.RequestContext.CancellationToken).ConfigureAwait(false);
            }
            catch { }
            finally
            {
                if (iwrd != null && iwrd.ResponseBody != null)
                    iwrd.ResponseBody.Dispose();
            }
        }

#elif AWS_APM_API

        /// <summary>
        /// Issues an HTTP request for the current request context.
        /// </summary>
        /// <param name="executionContext">The execution context which contains both the
        /// requests and response context.</param>
        /// <returns>IAsyncResult which represent an async operation.</returns>
        public override IAsyncResult InvokeAsync(IAsyncExecutionContext executionContext)
        {
            IHttpRequest<TRequestContent> httpRequest = null;
            try
            {
                SetMetrics(executionContext.RequestContext);
                httpRequest = CreateWebRequest(executionContext.RequestContext);
                executionContext.RuntimeState = httpRequest;

                IRequest wrappedRequest = executionContext.RequestContext.Request;
                if (executionContext.RequestContext.Retries == 0)
                {
                    // First call, initialize an async result.
                    executionContext.ResponseContext.AsyncResult =
                        new RuntimeAsyncResult(executionContext.RequestContext.Callback, 
                            executionContext.RequestContext.State);
<<<<<<< HEAD
=======

#if UNITY
                    executionContext.ResponseContext.AsyncResult.AsyncOptions = executionContext.RequestContext.AsyncOptions;
                    executionContext.ResponseContext.AsyncResult.Action = executionContext.RequestContext.Action;
                    executionContext.ResponseContext.AsyncResult.Request = executionContext.RequestContext.OriginalRequest;
#endif

>>>>>>> 1327e649
                }

                // Set request headers
                httpRequest.SetRequestHeaders(executionContext.RequestContext.Request.Headers);

                executionContext.RequestContext.Metrics.StartEvent(Metric.HttpRequestTime);
                if (wrappedRequest.HasRequestBody())
                {
                    // Send request body if present.
                    httpRequest.BeginGetRequestContent(new AsyncCallback(GetRequestStreamCallback), executionContext);
                }
                else
                {
                    
                    // Get response if there is no response body to send.
                    httpRequest.BeginGetResponse(new AsyncCallback(GetResponseCallback), executionContext);
                }
                return executionContext.ResponseContext.AsyncResult;
            }
            catch (Exception exception)
            {
                if (executionContext.ResponseContext.AsyncResult != null)
                {
                    // An exception will be thrown back to the calling code.
                    // Dispose AsyncResult as it will not be used further.
                    executionContext.ResponseContext.AsyncResult.Dispose();
                    executionContext.ResponseContext.AsyncResult = null;
                }

                if (httpRequest != null)
                {                    
                    httpRequest.Dispose();
                }

                // Log this exception as it will not be caught by ErrorHandler.
                this.Logger.Error(exception, "An exception occured while initiating an asynchronous HTTP request.");
                throw;
            }
        }

        private void GetRequestStreamCallback(IAsyncResult result)
        {
            if (result.CompletedSynchronously)
            {
                System.Threading.ThreadPool.QueueUserWorkItem(GetRequestStreamCallbackHelper, result);
            }
            else
            {
                GetRequestStreamCallbackHelper(result);
            }
        }

        private void GetRequestStreamCallbackHelper(object state)
        {
            IAsyncResult result = state as IAsyncResult;

            IAsyncExecutionContext executionContext = null;
            IHttpRequest<TRequestContent> httpRequest = null;
            try
            {
                executionContext = result.AsyncState as IAsyncExecutionContext;
                httpRequest = executionContext.RuntimeState as IHttpRequest<TRequestContent>;

                var requestContent = httpRequest.EndGetRequestContent(result);
                WriteContentToRequestBody(requestContent, httpRequest, executionContext.RequestContext);
                //var requestStream = httpRequest.EndSetRequestBody(result);                
                httpRequest.BeginGetResponse(new AsyncCallback(GetResponseCallback), executionContext);
            }
            catch (Exception exception)
            {
                httpRequest.Dispose();

                // Capture the exception and invoke outer handlers to 
                // process the exception.
                executionContext.ResponseContext.AsyncResult.Exception = exception;
                base.InvokeAsyncCallback(executionContext);
            }
        }

        private void GetResponseCallback(IAsyncResult result)
        {
            if (result.CompletedSynchronously)
            {
                System.Threading.ThreadPool.QueueUserWorkItem(GetResponseCallbackHelper, result);
            }
            else
            {
                GetResponseCallbackHelper(result);
            }
        }

        private void GetResponseCallbackHelper(object state)
        {
            IAsyncResult result = state as IAsyncResult;

            IAsyncExecutionContext executionContext = null;
            IHttpRequest<TRequestContent> httpRequest = null;
            try
            {
                executionContext = result.AsyncState as IAsyncExecutionContext;
                httpRequest = executionContext.RuntimeState as IHttpRequest<TRequestContent>;

                var httpResponse = httpRequest.EndGetResponse(result);
                executionContext.ResponseContext.HttpResponse = httpResponse;
            }
            catch (Exception exception)
            {
                // Capture the exception and invoke outer handlers to 
                // process the exception.
                executionContext.ResponseContext.AsyncResult.Exception = exception;
            }
            finally
            {
                executionContext.RequestContext.Metrics.StopEvent(Metric.HttpRequestTime);
                httpRequest.Dispose();
                base.InvokeAsyncCallback(executionContext);
            }

        }

#endif

        private static void SetMetrics(IRequestContext requestContext)
        {
            requestContext.Metrics.AddProperty(Metric.ServiceName, requestContext.Request.ServiceName);
            requestContext.Metrics.AddProperty(Metric.ServiceEndpoint, requestContext.Request.Endpoint);
            requestContext.Metrics.AddProperty(Metric.MethodName, requestContext.Request.RequestName);
        }

        /// <summary>
        /// Determines the content for request body and uses the HTTP request
        /// to write the content to the HTTP request body.
        /// </summary>
        /// <param name="requestContent">Content to be written.</param>
        /// <param name="httpRequest">The HTTP request.</param>
        /// <param name="requestContext">The request context.</param>
        private void WriteContentToRequestBody(TRequestContent requestContent,
            IHttpRequest<TRequestContent> httpRequest,
            IRequestContext requestContext)
        {
            IRequest wrappedRequest = requestContext.Request;

            // This code path ends up using a ByteArrayContent for System.Net.HttpClient used by .NET Core.
            // HttpClient can't seem to handle ByteArrayContent with 0 length so in that case use
            // the StreamContent code path.
            if (wrappedRequest.Content != null && wrappedRequest.Content.Length > 0)
            {
                byte[] requestData = wrappedRequest.Content;
                requestContext.Metrics.AddProperty(Metric.RequestSize, requestData.Length);
                httpRequest.WriteToRequestBody(requestContent, requestData, requestContext.Request.Headers);
            }
            else
            {
                System.IO.Stream originalStream;
                if (wrappedRequest.ContentStream == null)
                {
                    originalStream = new System.IO.MemoryStream();
                    originalStream.Write(wrappedRequest.Content, 0, wrappedRequest.Content.Length);
                    originalStream.Position = 0;
                }
                else
                {
                    originalStream = wrappedRequest.ContentStream;
                }

                var callback = ((Amazon.Runtime.Internal.IAmazonWebServiceRequest)wrappedRequest.OriginalRequest).StreamUploadProgressCallback;
                if (callback != null)
                    originalStream = httpRequest.SetupProgressListeners(originalStream, requestContext.ClientConfig.ProgressUpdateInterval, this.CallbackSender, callback);
                var inputStream = GetInputStream(requestContext, originalStream, wrappedRequest);
                httpRequest.WriteToRequestBody(requestContent, inputStream, 
                    requestContext.Request.Headers, requestContext);

            }
        }

#if BCL45
        /// <summary>
        /// Determines the content for request body and uses the HTTP request
        /// to write the content to the HTTP request body.
        /// </summary>
        /// <param name="requestContent">Content to be written.</param>
        /// <param name="httpRequest">The HTTP request.</param>
        /// <param name="requestContext">The request context.</param>
        private async System.Threading.Tasks.Task WriteContentToRequestBodyAsync(TRequestContent requestContent,
            IHttpRequest<TRequestContent> httpRequest,
            IRequestContext requestContext)
        {
            IRequest wrappedRequest = requestContext.Request;

            // This code path ends up using a ByteArrayContent for System.Net.HttpClient used by .NET Core.
            // HttpClient can't seem to handle ByteArrayContent with 0 length so in that case use
            // the StreamContent code path.
            if (wrappedRequest.Content != null && wrappedRequest.Content.Length > 0)
            {
                byte[] requestData = wrappedRequest.Content;
                requestContext.Metrics.AddProperty(Metric.RequestSize, requestData.Length);
                await httpRequest.WriteToRequestBodyAsync(requestContent, requestData, requestContext.Request.Headers, requestContext.CancellationToken);
            }
            else
            {
                System.IO.Stream originalStream;
                if (wrappedRequest.ContentStream == null)
                {
                    originalStream = new System.IO.MemoryStream();
                    await originalStream.WriteAsync(wrappedRequest.Content, 0, wrappedRequest.Content.Length, requestContext.CancellationToken);
                    originalStream.Position = 0;
                }
                else
                {
                    originalStream = wrappedRequest.ContentStream;
                }

                var callback = ((Amazon.Runtime.Internal.IAmazonWebServiceRequest)wrappedRequest.OriginalRequest).StreamUploadProgressCallback;
                if (callback != null)
                    originalStream = httpRequest.SetupProgressListeners(originalStream, requestContext.ClientConfig.ProgressUpdateInterval, this.CallbackSender, callback);
                var inputStream = GetInputStream(requestContext, originalStream, wrappedRequest);
                await httpRequest.WriteToRequestBodyAsync(requestContent, inputStream,
                    requestContext.Request.Headers, requestContext);

            }
        }
#endif

        /// <summary>
        /// Creates the HttpWebRequest and configures the end point, content, user agent and proxy settings.
        /// </summary>
        /// <param name="requestContext">The async request.</param>
        /// <returns>The web request that actually makes the call.</returns>
        protected virtual IHttpRequest<TRequestContent> CreateWebRequest(IRequestContext requestContext)
        {
            IRequest request = requestContext.Request;
            Uri url = AmazonServiceClient.ComposeUrl(request);
            var httpRequest = _requestFactory.CreateHttpRequest(url);
            httpRequest.ConfigureRequest(requestContext);

            httpRequest.Method = request.HttpMethod;
            if (request.MayContainRequestBody())
            {
                var content = request.Content;
                if (request.SetContentFromParameters || (content == null && request.ContentStream == null))
                {
                    // Mapping parameters to query string or body are mutually exclusive.
                    if (!request.UseQueryString)
                    {
                        string queryString = AWSSDKUtils.GetParametersAsString(request);
                        content = Encoding.UTF8.GetBytes(queryString);
                        request.Content = content;
                        request.SetContentFromParameters = true;
                    }
                    else
                    {
                        request.Content = new Byte[0];
                    }
                }

                if (content != null)
                {
                    request.Headers[HeaderKeys.ContentLengthHeader] =
                        content.Length.ToString(CultureInfo.InvariantCulture);
                }
                else if (request.ContentStream != null && request.ContentStream.CanSeek && !request.Headers.ContainsKey(HeaderKeys.ContentLengthHeader))
                {
                    request.Headers[HeaderKeys.ContentLengthHeader] =
                        request.ContentStream.Length.ToString(CultureInfo.InvariantCulture);
                }
            }

            return httpRequest;
        }

        /// <summary>
        /// Disposes the HTTP handler.
        /// </summary>
        public void Dispose()
        {
            Dispose(true);
            GC.SuppressFinalize(this);
        }

        protected virtual void Dispose(bool disposing)
        {
            if (_disposed)
                return;

            if (disposing)
            {
                if (_requestFactory != null)
                    _requestFactory.Dispose();

                _disposed = true;
            }
        }

        private static System.IO.Stream GetInputStream(IRequestContext requestContext, System.IO.Stream originalStream, IRequest wrappedRequest)
        {
            var requestHasConfigForChunkStream = wrappedRequest.UseChunkEncoding && wrappedRequest.AWS4SignerResult != null;
            var hasTransferEncodingHeader = wrappedRequest.Headers.ContainsKey(HeaderKeys.TransferEncodingHeader);
            var isTransferEncodingHeaderChunked = hasTransferEncodingHeader && wrappedRequest.Headers[HeaderKeys.TransferEncodingHeader] == "chunked";
            return requestHasConfigForChunkStream || isTransferEncodingHeaderChunked
                ? new ChunkedUploadWrapperStream(originalStream,
                                                 requestContext.ClientConfig.BufferSize,
                                                 wrappedRequest.AWS4SignerResult)
                : originalStream;
        }
    }
}<|MERGE_RESOLUTION|>--- conflicted
+++ resolved
@@ -236,16 +236,6 @@
                     executionContext.ResponseContext.AsyncResult =
                         new RuntimeAsyncResult(executionContext.RequestContext.Callback, 
                             executionContext.RequestContext.State);
-<<<<<<< HEAD
-=======
-
-#if UNITY
-                    executionContext.ResponseContext.AsyncResult.AsyncOptions = executionContext.RequestContext.AsyncOptions;
-                    executionContext.ResponseContext.AsyncResult.Action = executionContext.RequestContext.Action;
-                    executionContext.ResponseContext.AsyncResult.Request = executionContext.RequestContext.OriginalRequest;
-#endif
-
->>>>>>> 1327e649
                 }
 
                 // Set request headers
