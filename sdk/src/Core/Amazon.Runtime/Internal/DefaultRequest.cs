﻿/*
 * Copyright Amazon.com, Inc. or its affiliates. All Rights Reserved.
 * 
 * Licensed under the Apache License, Version 2.0 (the "License").
 * You may not use this file except in compliance with the License.
 * A copy of the License is located at
 * 
 *  http://aws.amazon.com/apache2.0
 * 
 * or in the "license" file accompanying this file. This file is distributed
 * on an "AS IS" BASIS, WITHOUT WARRANTIES OR CONDITIONS OF ANY KIND, either
 * express or implied. See the License for the specific language governing
 * permissions and limitations under the License.
 */
using System;
using System.Collections.Generic;
using System.IO;
using System.Text;
using System.Net;

using Amazon.Runtime;
using Amazon.Runtime.Internal.Util;
using Amazon.Runtime.Internal.Auth;
using Amazon.Util;
using Amazon.Runtime.Endpoints;

namespace Amazon.Runtime.Internal
{
    /// <summary>
    /// Default implementation of the IRequest interface.
    /// <para>
    /// This class is only intended for internal use inside the AWS client libraries.
    /// Callers shouldn't ever interact directly with objects of this class.
    /// </para>
    /// </summary>
    public class DefaultRequest : IRequest
    {
        readonly ParameterCollection parametersCollection;
        readonly IDictionary<string, string> parametersFacade;
        readonly IDictionary<string, string> headers = new Dictionary<string, string>(StringComparer.OrdinalIgnoreCase);
        readonly IDictionary<string, string> trailingHeaders = new Dictionary<string, string>(StringComparer.OrdinalIgnoreCase);
        readonly IDictionary<string, string> subResources = new Dictionary<string, string>(StringComparer.OrdinalIgnoreCase);
        readonly IDictionary<string, string> pathResources = new Dictionary<string, string>(StringComparer.Ordinal);

        Uri endpoint;
        string resourcePath;
        string serviceName;
        readonly AmazonWebServiceRequest originalRequest;
        byte[] content;
        Stream contentStream;
        string contentStreamHash;
        string httpMethod = "POST";
        bool useQueryString = false;
        string requestName;
        string canonicalResource;
        RegionEndpoint alternateRegion;
        long originalStreamLength;
<<<<<<< HEAD

=======
        int marshallerVersion = 2; //2 is the default version and must be used whenever a version is not specified in the marshaller.
        DateTime? signedAt;
>>>>>>> d837e1d9
        /// <summary>
        /// Constructs a new DefaultRequest with the specified service name and the
        /// original, user facing request object.
        /// </summary>
        /// <param name="request">The orignal request that is being wrapped</param>
        /// <param name="serviceName">The service name</param>
        public DefaultRequest(AmazonWebServiceRequest request, String serviceName)
        {
            if (request == null) throw new ArgumentNullException("request");
            if (string.IsNullOrEmpty(serviceName)) throw new ArgumentNullException("serviceName");

            this.serviceName = serviceName;
            this.originalRequest = request;
            this.requestName = this.originalRequest.GetType().Name;
            this.SignatureVersion = ((Amazon.Runtime.Internal.IAmazonWebServiceRequest)this.originalRequest).SignatureVersion;
            this.HostPrefix = string.Empty;

            parametersCollection = new ParameterCollection();
            parametersFacade = new ParametersDictionaryFacade(parametersCollection);
        }
        /// <summary>
        /// The time which the request was signed at.
        /// </summary>
        public DateTime? SignedAt
        {
            get
            {
                return signedAt;
            }
            set
            {
                this.signedAt = value;
            }
        }

        /// <summary>
        /// The name of the request
        /// </summary>
        public string RequestName
        {
            get { return this.requestName; }
        }


        /// <summary>
        /// Gets and sets the type of http request to make, whether it should be POST,GET or DELETE
        /// </summary>
        public string HttpMethod
        {
            get
            {
                return this.httpMethod;
            }
            set
            {
                this.httpMethod = value;
            }
        }

        /// <summary>
        /// Gets and sets a flag that indicates whether the request is sent as a query string instead of the request body.
        /// </summary>
        public bool UseQueryString
        {
            get
            {
                if (this.HttpMethod == "GET")
                    return true;
                return this.useQueryString;
            }
            set
            {
                this.useQueryString = value;
            }
        }

        /// <summary>
        /// Returns the original, user facing request object which this internal
        /// request object is representing.
        /// </summary>
        public AmazonWebServiceRequest OriginalRequest
        {
            get
            {
                return originalRequest;
            }
        }

        /// <summary>
        /// Returns a dictionary of the headers included in this request.
        /// </summary>
        public IDictionary<string, string> Headers
        {
            get
            {
                return this.headers;
            }
        }


        /// <summary>
        /// Returns a dictionary of the parameters included in this request.
        /// </summary>
        public IDictionary<string, string> Parameters
        {
            get
            {
                return this.parametersFacade;
            }
        }

        /// <summary>
        /// Collection of parameters included in this request.
        /// </summary>
        public ParameterCollection ParameterCollection
        {
            get
            {
                return this.parametersCollection;
            }
        }

        /// <summary>
        /// Returns the subresources that should be appended to the resource path.
        /// This is used primarily for Amazon S3, where object keys can contain '?'
        /// characters, making string-splitting of a resource path potentially 
        /// hazardous.
        /// </summary>
        public IDictionary<string, string> SubResources
        {
            get
            {
                return this.subResources;
            }
        }

        /// <summary>
        /// Adds a new null entry to the SubResources collection for the request
        /// </summary>
        /// <param name="subResource">The name of the subresource</param>
        public void AddSubResource(string subResource)
        {
            AddSubResource(subResource, null);
        }

        /// <summary>
        /// Adds a new entry to the SubResources collection for the request
        /// </summary>
        /// <param name="subResource">The name of the subresource</param>
        /// <param name="value">Value of the entry</param>
        public void AddSubResource(string subResource, string value)
        {
            SubResources.Add(subResource, value);
        }

        /// <summary>
        /// Gets and Sets the endpoint for this request.
        /// </summary>
        public Uri Endpoint
        {
            get
            {
                return this.endpoint;
            }
            set
            {
                this.endpoint = value;
            }
        }

        /// <summary>
        /// Gets and Sets the resource path added on to the endpoint.
        /// </summary>
        public string ResourcePath
        {
            get
            {
                return this.resourcePath;
            }
            set
            {
                this.resourcePath = value;
            }
        }

        /// <summary>
        /// Returns the path resources that should be used within the resource path.
        /// This is used for services where path keys can contain '/'
        /// characters, making string-splitting of a resource path potentially 
        /// hazardous.
        /// </summary>
        public IDictionary<string, string> PathResources
        {
            get
            {
                return this.pathResources;
            }
        }

        /// <summary>
        /// Adds a new entry to the PathResources collection for the request
        /// </summary>
        /// <param name="key">The name of the pathresource with potential greedy syntax: {key+}</param>
        /// <param name="value">Value of the entry</param>
        public void AddPathResource(string key, string value)
        {
            PathResources.Add(key, value);
        }

        public string CanonicalResource
        {
            get
            {
                return this.canonicalResource;
            }
            set
            {
                this.canonicalResource = value;
            }
        }


        /// <summary>
        /// Gets and Sets the content for this request.
        /// </summary>
        public byte[] Content
        {
            get
            {
                return this.content;
            }
            set
            {
                this.content = value;
            }
        }

        /// <summary>
        /// Flag that signals that Content was and should be set
        /// from the Parameters collection.
        /// </summary>
        public bool SetContentFromParameters { get; set; }

        /// <summary>
        /// Gets and sets the content stream.
        /// </summary>
        public Stream ContentStream
        {
            get { return this.contentStream; }
            set
            {
                this.contentStream = value;
                OriginalStreamPosition = -1;
                if (this.contentStream != null)
                {
                    Stream baseStream = HashStream.GetNonWrapperBaseStream(this.contentStream);
                    if (baseStream.CanSeek)
                        OriginalStreamPosition = baseStream.Position;
                }
            }
        }

        /// <summary>
        /// Gets and sets the original stream position.
        /// If ContentStream is null or does not support seek, this propery
        /// should be equal to -1.
        /// </summary>
        public long OriginalStreamPosition
        {
            get { return this.originalStreamLength; }
            set { this.originalStreamLength = value; }
        }

        /// <summary>
        /// Computes the SHA 256 hash of the content stream. If the stream is not
        /// seekable, it searches the parent stream hierarchy to find a seekable
        /// stream prior to computation. Once computed, the hash is cached for future
        /// use. If a suitable stream cannot be found to use, null is returned.
        /// </summary>
        public string ComputeContentStreamHash()
        {
            if (this.contentStream == null)
                return null;

            if (this.contentStreamHash == null)
            {
                var seekableStream = WrapperStream.SearchWrappedStream(this.contentStream, s => s.CanSeek);
                if (seekableStream != null)
                {
                    var position = seekableStream.Position;
                    byte[] payloadHashBytes = CryptoUtilFactory.CryptoInstance.ComputeSHA256Hash(seekableStream);
                    this.contentStreamHash = AWSSDKUtils.ToHex(payloadHashBytes, true);
                    seekableStream.Seek(position, SeekOrigin.Begin);
                }
            }

            return this.contentStreamHash;
        }

        /// <summary>
        /// The name of the service to which this request is being sent.
        /// </summary>
        public string ServiceName
        {
            get
            {
                return this.serviceName;
            }
        }

        /// <summary>
        /// Alternate endpoint to use for this request, if any.
        /// </summary>
        public RegionEndpoint AlternateEndpoint
        {
            get
            {
                return this.alternateRegion;
            }
            set
            {
                this.alternateRegion = value;
            }
        }

        /// <summary>
        /// Host prefix value to prepend to the endpoint for this request, if any.
        /// </summary>
        public string HostPrefix { get; set; }

        /// <summary>
        /// Gets and sets the Suppress404Exceptions property. If true then 404s return back from AWS will not cause an exception and 
        /// an empty response object will be returned.
        /// </summary>
        public bool Suppress404Exceptions
        {
            get;
            set;
        }

        /// <summary>
        /// If using AWS4 signing protocol, contains the resultant parts of the
        /// signature that we may need to make use of if we elect to do a chunked
        /// encoding upload.
        /// </summary>
        public AWS4SigningResult AWS4SignerResult { get; set; }

        /// <summary>      
        /// <para><b>WARNING: Setting DisablePayloadSigning to true disables the SigV4 payload signing 
        /// data integrity check on this request.</b></para>  
        /// <para>If using SigV4, the DisablePayloadSigning flag controls if the payload should be 
        /// signed on a request by request basis. By default this flag is null which will use the 
        /// default client behavior. The default client behavior is to sign the payload. When 
        /// DisablePayloadSigning is true, the request will be signed with an UNSIGNED-PAYLOAD value. 
        /// Setting DisablePayloadSigning to true requires that the request is sent over a HTTPS 
        /// connection.</para>        
        /// <para>Under certain circumstances, such as uploading to S3 while using MD5 hashing, it may 
        /// be desireable to use UNSIGNED-PAYLOAD to decrease signing CPU usage. This flag only applies 
        /// to Amazon S3 PutObject and UploadPart requests.</para>
        /// <para>MD5Stream, SigV4 payload signing, and HTTPS each provide some data integrity 
        /// verification. If DisableMD5Stream is true and DisablePayloadSigning is true, then the 
        /// possibility of data corruption is completely dependant on HTTPS being the only remaining 
        /// source of data integrity verification.</para>
        /// </summary>
        public bool? DisablePayloadSigning { get; set; }

        /// <summary>
        /// If using SigV4a signing protocol, contains the resultant parts of the
        /// signature that we may need to make use of if we elect to do a chunked
        /// encoding upload.
        /// </summary>
        public AWS4aSigningResult AWS4aSignerResult { get; set; }

        /// <summary>
        /// Determine whether to use a chunked encoding upload for the request
        /// (applies to Amazon S3 PutObject and UploadPart requests only).  If 
        /// DisablePayloadSigning is true, UseChunkEncoding will be automatically 
        /// set to false.
        /// </summary>
        public bool UseChunkEncoding { get; set; }

        /// <summary>
        /// Determine whether to use double encoding for request's signer.
        /// Propagated from the endpoint's authSchemes.
        /// Default value is "true".
        /// Currently only S3 and S3 Control will disable double encoding.
        /// </summary>
        public bool UseDoubleEncoding { get; set; } = true;

        /// <summary>
        /// Used for Amazon S3 requests where the bucket name is removed from
        /// the marshalled resource path into the host header. To comply with
        /// AWS2 signature calculation, we need to recover the bucket name
        /// and include it in the resource canonicalization, which we do using
        /// this field.
        /// </summary>
        public string CanonicalResourcePrefix
        {
            get;
            set;
        }

        /// <summary>
        /// Specifies which signature version shall be used for the current request.
        /// </summary>
        public SignatureVersion SignatureVersion { get; set; }

        /// <summary>
        /// The authentication region to use for the request.
        /// Set from Config.AuthenticationRegion.
        /// </summary>
        public string AuthenticationRegion { get; set; }

        /// <summary>
        /// The region in which the service request was signed.
        /// </summary>
        public string DeterminedSigningRegion { get; set; }

        /// <summary>
        /// If the request needs to be signed with a different service name 
        /// than the client config AuthenticationServiceName, set it here to override
        /// the result of DetermineService in AWS4Signer
        /// </summary>
        public string OverrideSigningServiceName { get; set; }

        /// <summary>
        /// The checksum algorithm that was selected to validate this request's integrity
        /// </summary>
        public CoreChecksumAlgorithm SelectedChecksum { get; set; }

        /// <summary>
        /// Returns a dictionary of the trailing headers included
        /// after this request's content.
        /// </summary>
        public IDictionary<string, string> TrailingHeaders => this.trailingHeaders;

        /// <summary>
        /// The selected compression algorithm to be used to compress the payload of the request.
        /// </summary>
        public CompressionEncodingAlgorithm CompressionAlgorithm { get; set; }

        /// <summary>
        /// Checksum data to calculate checksum after optionally compressing the request payload
        /// </summary>
        public ChecksumData ChecksumData { get; set; }

        /// <summary>
        /// Checks if the request stream can be rewinded.
        /// </summary>
        /// <returns>Returns true if the request stream can be rewinded ,
        /// else false.</returns>
        public bool IsRequestStreamRewindable()
        {
            var stream = this.ContentStream;
            // Retries may not be possible with a stream
            if (stream != null)
            {
                // Pull out the underlying non-wrapper stream
                stream = WrapperStream.GetNonWrapperBaseStream(stream);

                // Retry is possible if stream is seekable
                return stream.CanSeek;
            }
            return true;
        }

        /// <summary>
        /// Returns true if the request can contain a request body, else false.
        /// </summary>
        /// <returns>Returns true if the currect request can contain a request body, else false.</returns>
        public bool MayContainRequestBody()
        {
            return
                (this.HttpMethod == "POST" ||
                 this.HttpMethod == "PUT" ||
                 this.HttpMethod == "PATCH");
        }

        /// <summary>
        /// Returns true if the request has a body, else false.
        /// </summary>
        /// <returns>Returns true if the request has a body, else false.</returns>
        public bool HasRequestBody()
        {
            var isPutPost = (this.HttpMethod == "POST" || this.HttpMethod == "PUT" || this.HttpMethod == "PATCH");
            var hasContent = this.HasRequestData();
            return (isPutPost && hasContent);
        }

        public string GetHeaderValue(string headerName)
        {
            string headerValue;
            if (headers.TryGetValue(headerName, out headerValue))
                return headerValue;

            return string.Empty;
        }

        /// <summary>
        /// Custom endpoint attributes
        /// </summary>
        public IPropertyBag EndpointAttributes { get; set; }
    }
}<|MERGE_RESOLUTION|>--- conflicted
+++ resolved
@@ -55,12 +55,8 @@
         string canonicalResource;
         RegionEndpoint alternateRegion;
         long originalStreamLength;
-<<<<<<< HEAD
-
-=======
-        int marshallerVersion = 2; //2 is the default version and must be used whenever a version is not specified in the marshaller.
         DateTime? signedAt;
->>>>>>> d837e1d9
+
         /// <summary>
         /// Constructs a new DefaultRequest with the specified service name and the
         /// original, user facing request object.
