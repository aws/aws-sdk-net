--- conflicted
+++ resolved
@@ -285,48 +285,7 @@
                 throw new AmazonClientException($"Attempted to sign a request with an unknown checksum algorithm {selectedServiceChecksum}");
             }
 
-<<<<<<< HEAD
             return selectedCoreChecksumAlgorithm;
-=======
-        /// <summary>
-        /// Set checksum data in marshaller after compressing request payload.
-        /// </summary>
-        /// <param name="request">Request to calculate the checksum for</param>
-        /// <param name="checksumAlgorithm">Checksum algorithm to use, specified on the request using a service-specific enum</param>
-        /// <param name="fallbackToMD5">This flag controls whether or not to fallback to using a MD5 to generate a checksum</param>
-        [Obsolete("This overload is deprecated in favor of the options that accept whether the checksum is required for the given request")]
-        public static void SetChecksumData(IRequest request, string checksumAlgorithm, bool fallbackToMD5 = true)
-        {
-            // This overload will only be invoked from older service packages (i.e. not updated for the latest flexible checksums specification).
-            // We need to maintain the previous behavior (of only setting a checksum if provided) to account for edge cases in multipart uploads (S3 was
-            // the only service using the checksum trait in the initial revision of the specification).
-
-            // The specific scenario we're concerned about is:
-            // - Customer is using multiple SDK packages
-            // - Customer updates one of their dependencies (let's say SQS), which brings the latest version of Core as well
-            // - Previous version of S3 will still compile successfully since it specifies "AWSSDK.Core(>= 3.7.x && < 4.0.0)" as a dependency
-            // - Large object is uploaded using the TransferUtility, and setting the checksum automatically for the individual parts will
-            // cause the CompleteMPU call to fail (as our SDK will add the part checksums via CompleteMultipartUploadRequest.AddPartETags - which
-            // S3 does not support).
-
-            // TODO: Similar to "SetRequestChecksum", this method should be removed in V4.
-            if (fallbackToMD5)
-            {
-                // Reported in https://github.com/aws/aws-sdk-net/issues/3641
-                // Some operations will fail if the Content-MD5 header is not set, so we need to set it to maintain backwards compatibility.
-                SetChecksumData(request);
-            }
-            else if (!string.IsNullOrEmpty(checksumAlgorithm))
-            {
-                SetChecksumData(request, checksumAlgorithm, fallbackToMD5, isRequestChecksumRequired: true);
-            }
-            else
-            {
-                // Important: We can't set ChecksumData to null as previous versions of the S3 package assume it'll be present.
-                // The SkipChecksum flag is then used in the pipeline handler to determine whether the calculation should be performed.
-                request.ChecksumData = new ChecksumData { SkipChecksum = true };
-            }
->>>>>>> 73f5e389
         }
 
         /// <summary>
