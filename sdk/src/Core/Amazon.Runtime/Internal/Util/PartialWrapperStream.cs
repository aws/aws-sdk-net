--- conflicted
+++ resolved
@@ -54,11 +54,7 @@
 
                 this.partSize = partSize;
 
-<<<<<<< HEAD
-#if !PCL && !DNX
-=======
-#if !PCL && !UNITY
->>>>>>> 66295a90
+#if !PCL && !UNITY && !DNX
 
                 var encryptionStream = BaseStream as AESEncryptionUploadPartStream;
                 if (encryptionStream != null && (partSize % 16) != 0)
@@ -158,11 +154,7 @@
             throw new NotSupportedException();
         }
 
-<<<<<<< HEAD
-#if !PCL && !DNX
-=======
-#if !PCL && !UNITY
->>>>>>> 66295a90
+#if !PCL && !UNITY && !DNX
         public override IAsyncResult BeginRead(byte[] buffer, int offset, int count, AsyncCallback callback, Object state)
         {
             throw new NotSupportedException();
