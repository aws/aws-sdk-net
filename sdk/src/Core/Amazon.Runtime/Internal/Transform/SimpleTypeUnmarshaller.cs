﻿/*
 * Copyright Amazon.com, Inc. or its affiliates. All Rights Reserved.
 * 
 * Licensed under the Apache License, Version 2.0 (the "License").
 * You may not use this file except in compliance with the License.
 * A copy of the License is located at
 * 
 *  http://aws.amazon.com/apache2.0
 * 
 * or in the "license" file accompanying this file. This file is distributed
 * on an "AS IS" BASIS, WITHOUT WARRANTIES OR CONDITIONS OF ANY KIND, either
 * express or implied. See the License for the specific language governing
 * permissions and limitations under the License.
 */

using System;
using System.Collections.Generic;
using System.Globalization;
using System.IO;

using Amazon.Runtime.Internal.Util;
using Amazon.Util;
using ThirdParty.Json.LitJson;

namespace Amazon.Runtime.Internal.Transform
{
    static class SimpleTypeUnmarshaller<T>
    {
        public static T Unmarshall(XmlUnmarshallerContext context)
        {
            string text = context.ReadText();
            return (T)Convert.ChangeType(text, typeof(T), CultureInfo.InvariantCulture);
        }

        public static T Unmarshall(JsonUnmarshallerContext context)
        {
            context.Read();
            string text = context.ReadText();
            if (text == null)
                return default(T);

            return (T)Convert.ChangeType(text, typeof(T), CultureInfo.InvariantCulture);
        }
    }

    /// <summary>
    /// Unmarshaller for int fields
    /// </summary>
    public class IntUnmarshaller : IUnmarshaller<int, XmlUnmarshallerContext>, IUnmarshaller<int, JsonUnmarshallerContext>
    {
        private IntUnmarshaller() { }

        private static IntUnmarshaller _instance = new IntUnmarshaller();

        public static IntUnmarshaller Instance
        {
            get
            {
                return _instance;
            }
        }

        public static IntUnmarshaller GetInstance()
        {
            return IntUnmarshaller.Instance;
        }

        public int Unmarshall(XmlUnmarshallerContext context)
        {
            return SimpleTypeUnmarshaller<int>.Unmarshall(context);
        }
        public int Unmarshall(JsonUnmarshallerContext context)
        {
            return SimpleTypeUnmarshaller<int>.Unmarshall(context);
        }
    }

    /// <summary>
    /// Unmarshaller for nullable int fields. Implemented only for JSON context
    /// to handle cases where value can be null e.g. {'Priority': null}.
    /// This unmarshaller is not implemented for XML context, as XML responses
    /// will null elements (xsi:nil='true') will be skipped by the XML parser.
    /// </summary>
<<<<<<< HEAD
    public class NullableIntUnmarshaller : IUnmarshaller<int?, XmlUnmarshallerContext>, IUnmarshaller<int?, JsonUnmarshallerContext>
=======
    public class NullableIntUnmarshaller : IUnmarshaller<int?, JsonUnmarshallerContext>, IUnmarshaller<int?, XmlUnmarshallerContext>
>>>>>>> 875eb2d7
    {   
        private NullableIntUnmarshaller() { }

        private static NullableIntUnmarshaller _instance = new NullableIntUnmarshaller();

        public static NullableIntUnmarshaller Instance
        {
            get
            {
                return _instance;
            }
        }

        public static NullableIntUnmarshaller GetInstance()
        {
            return NullableIntUnmarshaller.Instance;
        }

        public int? Unmarshall(XmlUnmarshallerContext context)
        {
            context.Read();
            string text = context.ReadText();

            if (text == null)
            {
                return null;
            }
            return int.Parse(text, CultureInfo.InvariantCulture);
        }

        public int? Unmarshall(JsonUnmarshallerContext context)
        {
            context.Read();
            string text = context.ReadText();

            if (text == null)
            {
                return null;
            }
            return int.Parse(text, CultureInfo.InvariantCulture);
        }

        public int? Unmarshall(XmlUnmarshallerContext context)
        {
            string text = context.ReadText();

            if (text == null)
            {
                return null;
            }
            return int.Parse(text, CultureInfo.InvariantCulture);
        }
    }

    /// <summary>
    /// Unmarshaller for nullable bool fields. Implemented only for JSON context
    /// to handle cases where value can be null e.g. {'Priority': null}.
    /// This unmarshaller is not implemented for XML context, as XML responses
    /// will null elements (xsi:nil='true') will be skipped by the XML parser.
    /// </summary>
    public class NullableBoolUnmarshaller : IUnmarshaller<bool?, JsonUnmarshallerContext>, IUnmarshaller<bool?, XmlUnmarshallerContext>
    {
        private NullableBoolUnmarshaller() { }

        private static NullableBoolUnmarshaller _instance = new NullableBoolUnmarshaller();

        public static NullableBoolUnmarshaller Instance
        {
            get
            {
                return _instance;
            }
        }

        public static NullableBoolUnmarshaller GetInstance()
        {
            return NullableBoolUnmarshaller.Instance;
        }

        public bool? Unmarshall(JsonUnmarshallerContext context)
        {
            context.Read();
            string text = context.ReadText();

            if (text == null)
            {
                return null;
            }
            return bool.Parse(text);
        }

        public bool? Unmarshall(XmlUnmarshallerContext context)
        {
            string text = context.ReadText();

            if (text == null)
            {
                return null;
            }
            return bool.Parse(text);
        }
    }

    /// <summary>
    /// Unmarshaller for long fields
    /// </summary>
    public class LongUnmarshaller : IUnmarshaller<long, XmlUnmarshallerContext>, IUnmarshaller<long, JsonUnmarshallerContext>
    {
        private LongUnmarshaller() { }

        private static LongUnmarshaller _instance = new LongUnmarshaller();

        public static LongUnmarshaller Instance
        {
            get
            {
                return _instance;
            }
        }

        public static LongUnmarshaller GetInstance()
        {
            return LongUnmarshaller.Instance;
        }

        public long Unmarshall(XmlUnmarshallerContext context)
        {
            return SimpleTypeUnmarshaller<long>.Unmarshall(context);
        }
        public long Unmarshall(JsonUnmarshallerContext context)
        {
            return SimpleTypeUnmarshaller<long>.Unmarshall(context);
        }
    }

    public class NullableLongUnmarshaller : IUnmarshaller<long?, XmlUnmarshallerContext>, IUnmarshaller<long?, JsonUnmarshallerContext>
    {
        private NullableLongUnmarshaller() { }

        private static NullableLongUnmarshaller _instance = new NullableLongUnmarshaller();

        public static NullableLongUnmarshaller Instance
        {
            get
            {
                return _instance;
            }
        }

        public long? Unmarshall(XmlUnmarshallerContext context)
        {
            context.Read();
            string text = context.ReadText();

            if (text == null)
            {
                return null;
            }
            return long.Parse(text, CultureInfo.InvariantCulture);
        }

        public long? Unmarshall(JsonUnmarshallerContext context)
        {
            context.Read();
            string text = context.ReadText();

            if (text == null)
            {
                return null;
            }
            return long.Parse(text, CultureInfo.InvariantCulture);
        }
    }

    /// <summary>
    /// Unmarshaller for float fields
    /// </summary>
    public class FloatUnmarshaller : IUnmarshaller<float, XmlUnmarshallerContext>, IUnmarshaller<float, JsonUnmarshallerContext>
    {
        private FloatUnmarshaller() { }

        private static FloatUnmarshaller _instance = new FloatUnmarshaller();

        public static FloatUnmarshaller Instance
        {
            get
            {
                return _instance;
            }
        }

        public static FloatUnmarshaller GetInstance()
        {
            return FloatUnmarshaller.Instance;
        }

        public float Unmarshall(XmlUnmarshallerContext context)
        {
            return SimpleTypeUnmarshaller<float>.Unmarshall(context);
        }
        public float Unmarshall(JsonUnmarshallerContext context)
        {
            return SimpleTypeUnmarshaller<float>.Unmarshall(context);
        }
    }

    /// <summary>
    /// Unmarshaller for float fields
    /// </summary>
    public class NullableFloatUnmarshaller : IUnmarshaller<float?, XmlUnmarshallerContext>, IUnmarshaller<float?, JsonUnmarshallerContext>
    {
        private NullableFloatUnmarshaller() { }

        private static NullableFloatUnmarshaller _instance = new NullableFloatUnmarshaller();

        public static NullableFloatUnmarshaller Instance
        {
            get
            {
                return _instance;
            }
        }

        public float? Unmarshall(XmlUnmarshallerContext context)
        {
            context.Read();
            string text = context.ReadText();

            if (text == null)
            {
                return null;
            }
            return float.Parse(text, CultureInfo.InvariantCulture);
        }

        public float? Unmarshall(JsonUnmarshallerContext context)
        {
            context.Read();
            string text = context.ReadText();

            if (text == null)
            {
                return null;
            }
            return float.Parse(text, CultureInfo.InvariantCulture);
        }

    }

    /// <summary>
    /// Unmarshaller for double fields
    /// </summary>
    public class DoubleUnmarshaller : IUnmarshaller<double, XmlUnmarshallerContext>, IUnmarshaller<double, JsonUnmarshallerContext>
    {
        private DoubleUnmarshaller() { }

        private static DoubleUnmarshaller _instance = new DoubleUnmarshaller();

        public static DoubleUnmarshaller Instance
        {
            get
            {
                return _instance;
            }
        }


        public static DoubleUnmarshaller GetInstance()
        {
            return DoubleUnmarshaller.Instance;
        }

        public double Unmarshall(XmlUnmarshallerContext context)
        {
            return SimpleTypeUnmarshaller<double>.Unmarshall(context);
        }
        public double Unmarshall(JsonUnmarshallerContext context)
        {
            return SimpleTypeUnmarshaller<double>.Unmarshall(context);
        }
    }

    /// <summary>
    /// Unmarshaller for double fields
    /// </summary>
    public class NullableDoubleUnmarshaller : IUnmarshaller<double?, XmlUnmarshallerContext>, IUnmarshaller<double?, JsonUnmarshallerContext>
    {
        private NullableDoubleUnmarshaller() { }

        private static NullableDoubleUnmarshaller _instance = new NullableDoubleUnmarshaller();

        public static NullableDoubleUnmarshaller Instance
        {
            get
            {
                return _instance;
            }
        }

        public double? Unmarshall(XmlUnmarshallerContext context)
        {
            context.Read();
            string text = context.ReadText();

            if (text == null)
            {
                return null;
            }
            return double.Parse(text, CultureInfo.InvariantCulture);
        }

        public double? Unmarshall(JsonUnmarshallerContext context)
        {
            context.Read();
            string text = context.ReadText();

            if (text == null)
            {
                return null;
            }
            return double.Parse(text, CultureInfo.InvariantCulture);
        }
    }

    /// <summary>
    /// Unmarshaller for decimal fields
    /// </summary>
    public class DecimalUnmarshaller : IUnmarshaller<decimal, XmlUnmarshallerContext>, IUnmarshaller<decimal, JsonUnmarshallerContext>
    {
        private DecimalUnmarshaller() { }

        private static DecimalUnmarshaller _instance = new DecimalUnmarshaller();

        public static DecimalUnmarshaller Instance
        {
            get
            {
                return _instance;
            }
        }

        public static DecimalUnmarshaller GetInstance()
        {
            return DecimalUnmarshaller.Instance;
        }

        public decimal Unmarshall(XmlUnmarshallerContext context)
        {
            return SimpleTypeUnmarshaller<decimal>.Unmarshall(context);
        }
        public decimal Unmarshall(JsonUnmarshallerContext context)
        {
            return SimpleTypeUnmarshaller<decimal>.Unmarshall(context);
        }
    }

    /// <summary>
    /// Unmarshaller for decimal fields
    /// </summary>
    public class NullableDecimalUnmarshaller : IUnmarshaller<decimal?, XmlUnmarshallerContext>, IUnmarshaller<decimal?, JsonUnmarshallerContext>
    {
        private NullableDecimalUnmarshaller() { }

        private static NullableDecimalUnmarshaller _instance = new NullableDecimalUnmarshaller();

        public static NullableDecimalUnmarshaller Instance
        {
            get
            {
                return _instance;
            }
        }

        public decimal? Unmarshall(XmlUnmarshallerContext context)
        {
            context.Read();
            string text = context.ReadText();

            if (text == null)
            {
                return null;
            }
            return decimal.Parse(text, CultureInfo.InvariantCulture);
        }

        public decimal? Unmarshall(JsonUnmarshallerContext context)
        {
            context.Read();
            string text = context.ReadText();

            if (text == null)
            {
                return null;
            }
            return decimal.Parse(text, CultureInfo.InvariantCulture);
        }
    }

    /// <summary>
    /// Unmarshaller for bool fields
    /// </summary>
    public class BoolUnmarshaller : IUnmarshaller<bool, XmlUnmarshallerContext>, IUnmarshaller<bool, JsonUnmarshallerContext>
    {
        private BoolUnmarshaller() { }

        private static BoolUnmarshaller _instance = new BoolUnmarshaller();

        public static BoolUnmarshaller Instance
        {
            get
            {
                return _instance;
            }
        }

        public static BoolUnmarshaller GetInstance()
        {
            return BoolUnmarshaller.Instance;
        }

        public bool Unmarshall(XmlUnmarshallerContext context)
        {
            return SimpleTypeUnmarshaller<bool>.Unmarshall(context);
        }
        public bool Unmarshall(JsonUnmarshallerContext context)
        {
            return SimpleTypeUnmarshaller<bool>.Unmarshall(context);
        }
    }

    /// <summary>
    /// Unmarshaller for bool fields
    /// </summary>
    public class NullableBoolUnmarshaller : IUnmarshaller<bool?, XmlUnmarshallerContext>, IUnmarshaller<bool?, JsonUnmarshallerContext>
    {
        private NullableBoolUnmarshaller() { }

        private static NullableBoolUnmarshaller _instance = new NullableBoolUnmarshaller();

        public static NullableBoolUnmarshaller Instance
        {
            get
            {
                return _instance;
            }
        }

        public bool? Unmarshall(XmlUnmarshallerContext context)
        {
            context.Read();
            string text = context.ReadText();
            if (string.IsNullOrEmpty(text))
            {
                return null;
            }

            return bool.Parse(text);
        }

        public bool? Unmarshall(JsonUnmarshallerContext context)
        {
            context.Read();
            string text = context.ReadText();
            if(string.IsNullOrEmpty(text))
            {
                return null;
            }

            return bool.Parse(text);
        }
    }

    /// <summary>
    /// Unmarshaller for string fields
    /// </summary>
    public class StringUnmarshaller : IUnmarshaller<string, XmlUnmarshallerContext>, IUnmarshaller<string, JsonUnmarshallerContext>
    {
        private StringUnmarshaller() { }

        private static StringUnmarshaller _instance = new StringUnmarshaller();

        public static StringUnmarshaller Instance
        {
            get
            {
                return _instance;
            }
        }

        public static StringUnmarshaller GetInstance()
        {
            return StringUnmarshaller.Instance;
        }

        public string Unmarshall(XmlUnmarshallerContext context)
        {
            return SimpleTypeUnmarshaller<string>.Unmarshall(context);
        }
        public string Unmarshall(JsonUnmarshallerContext context)
        {
            return SimpleTypeUnmarshaller<string>.Unmarshall(context);
        }
    }

    /// <summary>
    /// Unmarshaller for byte fields
    /// </summary>
    public class ByteUnmarshaller : IUnmarshaller<byte, XmlUnmarshallerContext>, IUnmarshaller<byte, JsonUnmarshallerContext>
    {
        private ByteUnmarshaller() { }

        private static ByteUnmarshaller _instance = new ByteUnmarshaller();

        public static ByteUnmarshaller Instance
        {
            get
            {
                return _instance;
            }
        }

        public static ByteUnmarshaller GetInstance()
        {
            return ByteUnmarshaller.Instance;
        }

        public byte Unmarshall(XmlUnmarshallerContext context)
        {
            return SimpleTypeUnmarshaller<byte>.Unmarshall(context);
        }
        public byte Unmarshall(JsonUnmarshallerContext context)
        {
            return SimpleTypeUnmarshaller<byte>.Unmarshall(context);
        }
    }

    /// <summary>
    /// Unmarshaller for DateTime fields
    /// </summary>
    public class DateTimeUnmarshaller : IUnmarshaller<DateTime, XmlUnmarshallerContext>, IUnmarshaller<DateTime, JsonUnmarshallerContext>
    {
        private DateTimeUnmarshaller() { }

        private static DateTimeUnmarshaller _instance = new DateTimeUnmarshaller();

        public static DateTimeUnmarshaller Instance
        {
            get
            {
                return _instance;
            }
        }

        public static DateTimeUnmarshaller GetInstance()
        {
            return DateTimeUnmarshaller.Instance;
        }

        public DateTime Unmarshall(XmlUnmarshallerContext context)
        {
            string text = context.ReadText();
            return UnmarshallInternal(text, treatAsNullable: false).Value;
        }

        public DateTime Unmarshall(JsonUnmarshallerContext context)
        {
            context.Read();
            string text = context.ReadText();
            return UnmarshallInternal(text, treatAsNullable: false).Value;
        }

        /// <summary>
        ///  Unmarshalls given string as a DateTime. Handles cases where we want to unmarshall 
        ///  as just a DateTime or a nullable Datetime.
        /// </summary>
        /// <param name="text">Value to be parsed</param>
        /// <param name="treatAsNullable">If true, the method will return null if text is null. 
        /// If false, the method will return default(DateTime), if text is null.</param>
        /// <returns></returns>
        internal static DateTime? UnmarshallInternal(string text, bool treatAsNullable)
        {
            Double seconds;
            if (Double.TryParse(text, NumberStyles.Any, CultureInfo.InvariantCulture, out seconds))
            {
                return AWSSDKUtils.EPOCH_START.AddSeconds(seconds);
            }
            else
            {
                if (text == null)
                {
                    if (treatAsNullable) { return null; }
                    else { return default(DateTime); }
                }

                return DateTime.Parse(text, CultureInfo.InvariantCulture);
            }
        }
    }

    /// <summary>
    /// Unmarshaller for nullable DateTime fields. Implemented only for JSON context
    /// to handle cases where value can be null e.g. {'Priority': null}.
    /// This unmarshaller is not implemented for XML context, as XML responses
    /// will null elements (xsi:nil='true') will be skipped by the XML parser.
    /// </summary>
    public class NullableDateTimeUnmarshaller : IUnmarshaller<DateTime?, XmlUnmarshallerContext>, IUnmarshaller<DateTime?, JsonUnmarshallerContext>
    {
        private NullableDateTimeUnmarshaller() { }

        private static NullableDateTimeUnmarshaller _instance = new NullableDateTimeUnmarshaller();

        public static NullableDateTimeUnmarshaller Instance
        {
            get
            {
                return _instance;
            }
        }

        public static NullableDateTimeUnmarshaller GetInstance()
        {
            return NullableDateTimeUnmarshaller.Instance;
        }

        public DateTime? Unmarshall(XmlUnmarshallerContext context)
        {
            string text = context.ReadText();
            return DateTimeUnmarshaller.UnmarshallInternal(text, treatAsNullable: true);
        }

        public DateTime? Unmarshall(JsonUnmarshallerContext context)
        {
            context.Read();
            string text = context.ReadText();
            return DateTimeUnmarshaller.UnmarshallInternal(text, treatAsNullable: true);
        }
    }

    public class DateTimeEpochLongMillisecondsUnmarshaller : IUnmarshaller<DateTime, XmlUnmarshallerContext>, IUnmarshaller<DateTime, JsonUnmarshallerContext>
    {
        private DateTimeEpochLongMillisecondsUnmarshaller() { }

        private static DateTimeEpochLongMillisecondsUnmarshaller _instance = new DateTimeEpochLongMillisecondsUnmarshaller();

        public static DateTimeEpochLongMillisecondsUnmarshaller Instance
        {
            get
            {
                return _instance;
            }
        }

        public static DateTimeEpochLongMillisecondsUnmarshaller GetInstance()
        {
            return DateTimeEpochLongMillisecondsUnmarshaller.Instance;
        }

        public DateTime Unmarshall(XmlUnmarshallerContext context)
        {
            return SimpleTypeUnmarshaller<DateTime>.Unmarshall(context);
        }
        public DateTime Unmarshall(JsonUnmarshallerContext context)
        {
            long millseconds = LongUnmarshaller.Instance.Unmarshall(context);
            var ret = Amazon.Util.AWSSDKUtils.EPOCH_START.AddMilliseconds(millseconds);
            return ret;
        }
    }

    public class NullableDateTimeEpochLongMillisecondsUnmarshaller : IUnmarshaller<DateTime?, XmlUnmarshallerContext>, IUnmarshaller<DateTime?, JsonUnmarshallerContext>
    {
        private NullableDateTimeEpochLongMillisecondsUnmarshaller() { }

        private static NullableDateTimeEpochLongMillisecondsUnmarshaller _instance = new NullableDateTimeEpochLongMillisecondsUnmarshaller();

        public static NullableDateTimeEpochLongMillisecondsUnmarshaller Instance
        {
            get
            {
                return _instance;
            }
        }

        public DateTime? Unmarshall(XmlUnmarshallerContext context)
        {
            string text = context.ReadText();
            if(text == null)
            {
                return null;
            }

            long millseconds = long.Parse(text, CultureInfo.InvariantCulture);
            var ret = Amazon.Util.AWSSDKUtils.EPOCH_START.AddMilliseconds(millseconds);
            return ret;
        }

        public DateTime? Unmarshall(JsonUnmarshallerContext context)
        {
            string text = context.ReadText();
            if (text == null)
            {
                return null;
            }

            long millseconds = long.Parse(text, CultureInfo.InvariantCulture);
            var ret = Amazon.Util.AWSSDKUtils.EPOCH_START.AddMilliseconds(millseconds);
            return ret;
        }
    }

    /// <summary>
    /// Unmarshaller for MemoryStream fields
    /// </summary>
    public class MemoryStreamUnmarshaller : IUnmarshaller<MemoryStream, XmlUnmarshallerContext>, IUnmarshaller<MemoryStream, JsonUnmarshallerContext>
    {
        private MemoryStreamUnmarshaller() { }

        private static MemoryStreamUnmarshaller _instance = new MemoryStreamUnmarshaller();

        public static MemoryStreamUnmarshaller Instance
        {
            get
            {
                return _instance;
            }
        }

        public static MemoryStreamUnmarshaller GetInstance()
        {
            return MemoryStreamUnmarshaller.Instance;
        }

        public MemoryStream Unmarshall(XmlUnmarshallerContext context)
        {
            byte[] bytes = Convert.FromBase64String(context.ReadText());
            MemoryStream stream = new MemoryStream(bytes);
            return stream;
        }

        public MemoryStream Unmarshall(JsonUnmarshallerContext context)
        {
            context.Read();
            if (context.CurrentTokenType == JsonToken.Null)
                return null;

            byte[] bytes = Convert.FromBase64String(context.ReadText());
            MemoryStream stream = new MemoryStream(bytes);
            return stream;
        }
    }

    /// <summary>
    /// Unmarshaller for ResponseMetadata
    /// </summary>
    public class ResponseMetadataUnmarshaller : IUnmarshaller<ResponseMetadata, XmlUnmarshallerContext>, IUnmarshaller<ResponseMetadata, JsonUnmarshallerContext>
    {
        private ResponseMetadataUnmarshaller() { }

        private static ResponseMetadataUnmarshaller _instance = new ResponseMetadataUnmarshaller();

        public static ResponseMetadataUnmarshaller Instance
        {
            get
            {
                return _instance;
            }
        }

        public static ResponseMetadataUnmarshaller GetInstance()
        {
            return ResponseMetadataUnmarshaller.Instance;
        }

        public ResponseMetadata Unmarshall(XmlUnmarshallerContext context)
        {
            ResponseMetadata metadata = new ResponseMetadata();

            int depth = context.CurrentDepth;

            while (depth <= context.CurrentDepth)
            {
                context.Read();
                if (context.IsStartElement)
                {
                    if (context.TestExpression("ResponseMetadata/RequestId"))
                        metadata.RequestId = StringUnmarshaller.GetInstance().Unmarshall(context);
                    else
                        metadata.Metadata.Add(context.CurrentPath.Substring(context.CurrentPath.LastIndexOf('/') + 1), StringUnmarshaller.GetInstance().Unmarshall(context));
                }
            }

            return metadata;
        }
        public ResponseMetadata Unmarshall(JsonUnmarshallerContext context)
        {
            ResponseMetadata metadata = new ResponseMetadata();
            int depth = context.CurrentDepth;

            while (context.CurrentDepth >= depth)
            {
                context.Read();
                if (context.TestExpression("ResponseMetadata/RequestId"))
                {
                    metadata.RequestId = StringUnmarshaller.GetInstance().Unmarshall(context);
                }
            }

            return metadata;
        }
    }

    public class KeyValueUnmarshaller<K, V, KUnmarshaller, VUnmarshaller> :
    IUnmarshaller<KeyValuePair<K, V>, XmlUnmarshallerContext>, 
    IUnmarshaller<KeyValuePair<K, V>, JsonUnmarshallerContext>
        where KUnmarshaller : IUnmarshaller<K, XmlUnmarshallerContext>, IUnmarshaller<K, JsonUnmarshallerContext>
        where VUnmarshaller : IUnmarshaller<V, XmlUnmarshallerContext>, IUnmarshaller<V, JsonUnmarshallerContext>
    {
        private KUnmarshaller keyUnmarshaller;
        private VUnmarshaller valueUnmarshaller;

        public KeyValueUnmarshaller(KUnmarshaller keyUnmarshaller, VUnmarshaller valueUnmarshaller)
        {
            this.keyUnmarshaller = keyUnmarshaller;
            this.valueUnmarshaller = valueUnmarshaller;
        }

        public KeyValuePair<K, V> Unmarshall(XmlUnmarshallerContext context)
        {
            K key = default(K);
            V value = default(V);

            int originalDepth = context.CurrentDepth;
            int targetDepth = originalDepth + 1;

            while (context.Read())
            {
                if (context.TestExpression("key", targetDepth))
                {
                    key = this.keyUnmarshaller.Unmarshall(context);
                }
                else if (context.TestExpression("name", targetDepth))
                {
                    key = this.keyUnmarshaller.Unmarshall(context);
                }
                else if (context.TestExpression("value", targetDepth))
                {
                    value = this.valueUnmarshaller.Unmarshall(context);
                }
                else if (context.IsEndElement && context.CurrentDepth < originalDepth)
                {
                    break;
                }
            }

            return new KeyValuePair<K, V>(key, value);
        }

        public KeyValuePair<K, V> Unmarshall(JsonUnmarshallerContext context)
        {
            K key = this.keyUnmarshaller.Unmarshall(context);
            V value = this.valueUnmarshaller.Unmarshall(context);

            return new KeyValuePair<K, V>(key, value);
        }
    }

    public class ListUnmarshaller<I, IUnmarshaller> : IUnmarshaller<List<I>, XmlUnmarshallerContext>, IUnmarshaller<List<I>, JsonUnmarshallerContext>
        where IUnmarshaller : IUnmarshaller<I, XmlUnmarshallerContext>, IUnmarshaller<I, JsonUnmarshallerContext>
    {
        private IUnmarshaller iUnmarshaller;

        public ListUnmarshaller(IUnmarshaller iUnmarshaller)
        {
            this.iUnmarshaller = iUnmarshaller;
        }

        public List<I> Unmarshall(XmlUnmarshallerContext context)
        {
            int originalDepth = context.CurrentDepth;
            int targetDepth = originalDepth + 1;

            var list = new List<I>();
            while (context.Read())
            {
                if (context.IsStartElement)
                {
                    if (context.TestExpression("member", targetDepth))
                    {
                        var item = iUnmarshaller.Unmarshall(context);
                        list.Add(item);
                    }
                }
            }
            return list;
        }
        public List<I> Unmarshall(JsonUnmarshallerContext context)
        {
            context.Read(); // Read [ or null
            if (context.CurrentTokenType == JsonToken.Null)
                return new List<I>();

            // If a list is present in the response, use AlwaysSendList,
            // so if the response was empty, reusing the object in the request we will
            // end up sending the same empty collection back.
            List<I> list = new AlwaysSendList<I>();
            while (!context.Peek(JsonToken.ArrayEnd)) // Peek for ]
            {
                list.Add(iUnmarshaller.Unmarshall(context));
            }
            context.Read(); // Read ]
            return list;
        }
    }

    public class DictionaryUnmarshaller<TKey, TValue, TKeyUnmarshaller, TValueUnmarshaller> : IUnmarshaller<Dictionary<TKey, TValue>, XmlUnmarshallerContext>, IUnmarshaller<Dictionary<TKey, TValue>, JsonUnmarshallerContext>
        where TKeyUnmarshaller : IUnmarshaller<TKey, XmlUnmarshallerContext>, IUnmarshaller<TKey, JsonUnmarshallerContext>
        where TValueUnmarshaller : IUnmarshaller<TValue, XmlUnmarshallerContext>, IUnmarshaller<TValue, JsonUnmarshallerContext>
    {
        private KeyValueUnmarshaller<TKey, TValue, TKeyUnmarshaller, TValueUnmarshaller> KVUnmarshaller;

        public DictionaryUnmarshaller(TKeyUnmarshaller kUnmarshaller, TValueUnmarshaller vUnmarshaller)
        {
            KVUnmarshaller = new KeyValueUnmarshaller<TKey, TValue, TKeyUnmarshaller, TValueUnmarshaller>(kUnmarshaller, vUnmarshaller);
        }                

        public Dictionary<TKey, TValue> Unmarshall(XmlUnmarshallerContext context)
        {
            var originalDepth = context.CurrentDepth;
            var targetDepth = originalDepth + 1;

            // If a dictionary is present in the response, use AlwaysSendDictionary,
            // so if the response was empty, reusing the object in the request we will
            // end up sending the same empty collection back.
            var dictionary = new AlwaysSendDictionary<TKey, TValue>();
            
            while (context.Read())
            {
                if (context.IsEndElement && context.CurrentDepth < originalDepth)
                {
                    break;
                }

                var item = KVUnmarshaller.Unmarshall(context);
                dictionary.Add(item.Key, item.Value);
            }                        
            
            return dictionary;
        }

        public Dictionary<TKey, TValue> Unmarshall(JsonUnmarshallerContext context)
        {
            context.Read(); // Read { or null
            if (context.CurrentTokenType == JsonToken.Null)
                return new Dictionary<TKey,TValue>();

            // If a dictionary is present in the response, use AlwaysSendDictionary,
            // so if the response was empty, reusing the object in the request we will
            // end up sending the same empty collection back.
            Dictionary<TKey, TValue> dictionary = new AlwaysSendDictionary<TKey, TValue>();
            while (!context.Peek(JsonToken.ObjectEnd)) // Peek }
            {
                KeyValuePair<TKey, TValue> item = KVUnmarshaller.Unmarshall(context);
                dictionary.Add(item.Key, item.Value);
            }
            context.Read(); // Read }
            return dictionary;

        }
    }

    public static class UnmarshallerExtensions
    {
        public static void Add<TKey, TValue>(this Dictionary<TKey, TValue> dict, KeyValuePair<TKey, TValue> item)
        {
            dict.Add(item.Key, item.Value);
        }
        //public static void Add<T>(this List<T> list, List<T> items)
        //{
        //    list.AddRange(items);
        //}
    }
}
<|MERGE_RESOLUTION|>--- conflicted
+++ resolved
@@ -1,1070 +1,1066 @@
-﻿/*
- * Copyright Amazon.com, Inc. or its affiliates. All Rights Reserved.
- * 
- * Licensed under the Apache License, Version 2.0 (the "License").
- * You may not use this file except in compliance with the License.
- * A copy of the License is located at
- * 
- *  http://aws.amazon.com/apache2.0
- * 
- * or in the "license" file accompanying this file. This file is distributed
- * on an "AS IS" BASIS, WITHOUT WARRANTIES OR CONDITIONS OF ANY KIND, either
- * express or implied. See the License for the specific language governing
- * permissions and limitations under the License.
- */
-
-using System;
-using System.Collections.Generic;
-using System.Globalization;
-using System.IO;
-
-using Amazon.Runtime.Internal.Util;
-using Amazon.Util;
-using ThirdParty.Json.LitJson;
-
-namespace Amazon.Runtime.Internal.Transform
-{
-    static class SimpleTypeUnmarshaller<T>
-    {
-        public static T Unmarshall(XmlUnmarshallerContext context)
-        {
-            string text = context.ReadText();
-            return (T)Convert.ChangeType(text, typeof(T), CultureInfo.InvariantCulture);
-        }
-
-        public static T Unmarshall(JsonUnmarshallerContext context)
-        {
-            context.Read();
-            string text = context.ReadText();
-            if (text == null)
-                return default(T);
-
-            return (T)Convert.ChangeType(text, typeof(T), CultureInfo.InvariantCulture);
-        }
-    }
-
-    /// <summary>
-    /// Unmarshaller for int fields
-    /// </summary>
-    public class IntUnmarshaller : IUnmarshaller<int, XmlUnmarshallerContext>, IUnmarshaller<int, JsonUnmarshallerContext>
-    {
-        private IntUnmarshaller() { }
-
-        private static IntUnmarshaller _instance = new IntUnmarshaller();
-
-        public static IntUnmarshaller Instance
-        {
-            get
-            {
-                return _instance;
-            }
-        }
-
-        public static IntUnmarshaller GetInstance()
-        {
-            return IntUnmarshaller.Instance;
-        }
-
-        public int Unmarshall(XmlUnmarshallerContext context)
-        {
-            return SimpleTypeUnmarshaller<int>.Unmarshall(context);
-        }
-        public int Unmarshall(JsonUnmarshallerContext context)
-        {
-            return SimpleTypeUnmarshaller<int>.Unmarshall(context);
-        }
-    }
-
-    /// <summary>
-    /// Unmarshaller for nullable int fields. Implemented only for JSON context
-    /// to handle cases where value can be null e.g. {'Priority': null}.
-    /// This unmarshaller is not implemented for XML context, as XML responses
-    /// will null elements (xsi:nil='true') will be skipped by the XML parser.
-    /// </summary>
-<<<<<<< HEAD
-    public class NullableIntUnmarshaller : IUnmarshaller<int?, XmlUnmarshallerContext>, IUnmarshaller<int?, JsonUnmarshallerContext>
-=======
-    public class NullableIntUnmarshaller : IUnmarshaller<int?, JsonUnmarshallerContext>, IUnmarshaller<int?, XmlUnmarshallerContext>
->>>>>>> 875eb2d7
-    {   
-        private NullableIntUnmarshaller() { }
-
-        private static NullableIntUnmarshaller _instance = new NullableIntUnmarshaller();
-
-        public static NullableIntUnmarshaller Instance
-        {
-            get
-            {
-                return _instance;
-            }
-        }
-
-        public static NullableIntUnmarshaller GetInstance()
-        {
-            return NullableIntUnmarshaller.Instance;
-        }
-
-        public int? Unmarshall(XmlUnmarshallerContext context)
-        {
-            context.Read();
-            string text = context.ReadText();
-
-            if (text == null)
-            {
-                return null;
-            }
-            return int.Parse(text, CultureInfo.InvariantCulture);
-        }
-
-        public int? Unmarshall(JsonUnmarshallerContext context)
-        {
-            context.Read();
-            string text = context.ReadText();
-
-            if (text == null)
-            {
-                return null;
-            }
-            return int.Parse(text, CultureInfo.InvariantCulture);
-        }
-
-        public int? Unmarshall(XmlUnmarshallerContext context)
-        {
-            string text = context.ReadText();
-
-            if (text == null)
-            {
-                return null;
-            }
-            return int.Parse(text, CultureInfo.InvariantCulture);
-        }
-    }
-
-    /// <summary>
-    /// Unmarshaller for nullable bool fields. Implemented only for JSON context
-    /// to handle cases where value can be null e.g. {'Priority': null}.
-    /// This unmarshaller is not implemented for XML context, as XML responses
-    /// will null elements (xsi:nil='true') will be skipped by the XML parser.
-    /// </summary>
-    public class NullableBoolUnmarshaller : IUnmarshaller<bool?, JsonUnmarshallerContext>, IUnmarshaller<bool?, XmlUnmarshallerContext>
-    {
-        private NullableBoolUnmarshaller() { }
-
-        private static NullableBoolUnmarshaller _instance = new NullableBoolUnmarshaller();
-
-        public static NullableBoolUnmarshaller Instance
-        {
-            get
-            {
-                return _instance;
-            }
-        }
-
-        public static NullableBoolUnmarshaller GetInstance()
-        {
-            return NullableBoolUnmarshaller.Instance;
-        }
-
-        public bool? Unmarshall(JsonUnmarshallerContext context)
-        {
-            context.Read();
-            string text = context.ReadText();
-
-            if (text == null)
-            {
-                return null;
-            }
-            return bool.Parse(text);
-        }
-
-        public bool? Unmarshall(XmlUnmarshallerContext context)
-        {
-            string text = context.ReadText();
-
-            if (text == null)
-            {
-                return null;
-            }
-            return bool.Parse(text);
-        }
-    }
-
-    /// <summary>
-    /// Unmarshaller for long fields
-    /// </summary>
-    public class LongUnmarshaller : IUnmarshaller<long, XmlUnmarshallerContext>, IUnmarshaller<long, JsonUnmarshallerContext>
-    {
-        private LongUnmarshaller() { }
-
-        private static LongUnmarshaller _instance = new LongUnmarshaller();
-
-        public static LongUnmarshaller Instance
-        {
-            get
-            {
-                return _instance;
-            }
-        }
-
-        public static LongUnmarshaller GetInstance()
-        {
-            return LongUnmarshaller.Instance;
-        }
-
-        public long Unmarshall(XmlUnmarshallerContext context)
-        {
-            return SimpleTypeUnmarshaller<long>.Unmarshall(context);
-        }
-        public long Unmarshall(JsonUnmarshallerContext context)
-        {
-            return SimpleTypeUnmarshaller<long>.Unmarshall(context);
-        }
-    }
-
-    public class NullableLongUnmarshaller : IUnmarshaller<long?, XmlUnmarshallerContext>, IUnmarshaller<long?, JsonUnmarshallerContext>
-    {
-        private NullableLongUnmarshaller() { }
-
-        private static NullableLongUnmarshaller _instance = new NullableLongUnmarshaller();
-
-        public static NullableLongUnmarshaller Instance
-        {
-            get
-            {
-                return _instance;
-            }
-        }
-
-        public long? Unmarshall(XmlUnmarshallerContext context)
-        {
-            context.Read();
-            string text = context.ReadText();
-
-            if (text == null)
-            {
-                return null;
-            }
-            return long.Parse(text, CultureInfo.InvariantCulture);
-        }
-
-        public long? Unmarshall(JsonUnmarshallerContext context)
-        {
-            context.Read();
-            string text = context.ReadText();
-
-            if (text == null)
-            {
-                return null;
-            }
-            return long.Parse(text, CultureInfo.InvariantCulture);
-        }
-    }
-
-    /// <summary>
-    /// Unmarshaller for float fields
-    /// </summary>
-    public class FloatUnmarshaller : IUnmarshaller<float, XmlUnmarshallerContext>, IUnmarshaller<float, JsonUnmarshallerContext>
-    {
-        private FloatUnmarshaller() { }
-
-        private static FloatUnmarshaller _instance = new FloatUnmarshaller();
-
-        public static FloatUnmarshaller Instance
-        {
-            get
-            {
-                return _instance;
-            }
-        }
-
-        public static FloatUnmarshaller GetInstance()
-        {
-            return FloatUnmarshaller.Instance;
-        }
-
-        public float Unmarshall(XmlUnmarshallerContext context)
-        {
-            return SimpleTypeUnmarshaller<float>.Unmarshall(context);
-        }
-        public float Unmarshall(JsonUnmarshallerContext context)
-        {
-            return SimpleTypeUnmarshaller<float>.Unmarshall(context);
-        }
-    }
-
-    /// <summary>
-    /// Unmarshaller for float fields
-    /// </summary>
-    public class NullableFloatUnmarshaller : IUnmarshaller<float?, XmlUnmarshallerContext>, IUnmarshaller<float?, JsonUnmarshallerContext>
-    {
-        private NullableFloatUnmarshaller() { }
-
-        private static NullableFloatUnmarshaller _instance = new NullableFloatUnmarshaller();
-
-        public static NullableFloatUnmarshaller Instance
-        {
-            get
-            {
-                return _instance;
-            }
-        }
-
-        public float? Unmarshall(XmlUnmarshallerContext context)
-        {
-            context.Read();
-            string text = context.ReadText();
-
-            if (text == null)
-            {
-                return null;
-            }
-            return float.Parse(text, CultureInfo.InvariantCulture);
-        }
-
-        public float? Unmarshall(JsonUnmarshallerContext context)
-        {
-            context.Read();
-            string text = context.ReadText();
-
-            if (text == null)
-            {
-                return null;
-            }
-            return float.Parse(text, CultureInfo.InvariantCulture);
-        }
-
-    }
-
-    /// <summary>
-    /// Unmarshaller for double fields
-    /// </summary>
-    public class DoubleUnmarshaller : IUnmarshaller<double, XmlUnmarshallerContext>, IUnmarshaller<double, JsonUnmarshallerContext>
-    {
-        private DoubleUnmarshaller() { }
-
-        private static DoubleUnmarshaller _instance = new DoubleUnmarshaller();
-
-        public static DoubleUnmarshaller Instance
-        {
-            get
-            {
-                return _instance;
-            }
-        }
-
-
-        public static DoubleUnmarshaller GetInstance()
-        {
-            return DoubleUnmarshaller.Instance;
-        }
-
-        public double Unmarshall(XmlUnmarshallerContext context)
-        {
-            return SimpleTypeUnmarshaller<double>.Unmarshall(context);
-        }
-        public double Unmarshall(JsonUnmarshallerContext context)
-        {
-            return SimpleTypeUnmarshaller<double>.Unmarshall(context);
-        }
-    }
-
-    /// <summary>
-    /// Unmarshaller for double fields
-    /// </summary>
-    public class NullableDoubleUnmarshaller : IUnmarshaller<double?, XmlUnmarshallerContext>, IUnmarshaller<double?, JsonUnmarshallerContext>
-    {
-        private NullableDoubleUnmarshaller() { }
-
-        private static NullableDoubleUnmarshaller _instance = new NullableDoubleUnmarshaller();
-
-        public static NullableDoubleUnmarshaller Instance
-        {
-            get
-            {
-                return _instance;
-            }
-        }
-
-        public double? Unmarshall(XmlUnmarshallerContext context)
-        {
-            context.Read();
-            string text = context.ReadText();
-
-            if (text == null)
-            {
-                return null;
-            }
-            return double.Parse(text, CultureInfo.InvariantCulture);
-        }
-
-        public double? Unmarshall(JsonUnmarshallerContext context)
-        {
-            context.Read();
-            string text = context.ReadText();
-
-            if (text == null)
-            {
-                return null;
-            }
-            return double.Parse(text, CultureInfo.InvariantCulture);
-        }
-    }
-
-    /// <summary>
-    /// Unmarshaller for decimal fields
-    /// </summary>
-    public class DecimalUnmarshaller : IUnmarshaller<decimal, XmlUnmarshallerContext>, IUnmarshaller<decimal, JsonUnmarshallerContext>
-    {
-        private DecimalUnmarshaller() { }
-
-        private static DecimalUnmarshaller _instance = new DecimalUnmarshaller();
-
-        public static DecimalUnmarshaller Instance
-        {
-            get
-            {
-                return _instance;
-            }
-        }
-
-        public static DecimalUnmarshaller GetInstance()
-        {
-            return DecimalUnmarshaller.Instance;
-        }
-
-        public decimal Unmarshall(XmlUnmarshallerContext context)
-        {
-            return SimpleTypeUnmarshaller<decimal>.Unmarshall(context);
-        }
-        public decimal Unmarshall(JsonUnmarshallerContext context)
-        {
-            return SimpleTypeUnmarshaller<decimal>.Unmarshall(context);
-        }
-    }
-
-    /// <summary>
-    /// Unmarshaller for decimal fields
-    /// </summary>
-    public class NullableDecimalUnmarshaller : IUnmarshaller<decimal?, XmlUnmarshallerContext>, IUnmarshaller<decimal?, JsonUnmarshallerContext>
-    {
-        private NullableDecimalUnmarshaller() { }
-
-        private static NullableDecimalUnmarshaller _instance = new NullableDecimalUnmarshaller();
-
-        public static NullableDecimalUnmarshaller Instance
-        {
-            get
-            {
-                return _instance;
-            }
-        }
-
-        public decimal? Unmarshall(XmlUnmarshallerContext context)
-        {
-            context.Read();
-            string text = context.ReadText();
-
-            if (text == null)
-            {
-                return null;
-            }
-            return decimal.Parse(text, CultureInfo.InvariantCulture);
-        }
-
-        public decimal? Unmarshall(JsonUnmarshallerContext context)
-        {
-            context.Read();
-            string text = context.ReadText();
-
-            if (text == null)
-            {
-                return null;
-            }
-            return decimal.Parse(text, CultureInfo.InvariantCulture);
-        }
-    }
-
-    /// <summary>
-    /// Unmarshaller for bool fields
-    /// </summary>
-    public class BoolUnmarshaller : IUnmarshaller<bool, XmlUnmarshallerContext>, IUnmarshaller<bool, JsonUnmarshallerContext>
-    {
-        private BoolUnmarshaller() { }
-
-        private static BoolUnmarshaller _instance = new BoolUnmarshaller();
-
-        public static BoolUnmarshaller Instance
-        {
-            get
-            {
-                return _instance;
-            }
-        }
-
-        public static BoolUnmarshaller GetInstance()
-        {
-            return BoolUnmarshaller.Instance;
-        }
-
-        public bool Unmarshall(XmlUnmarshallerContext context)
-        {
-            return SimpleTypeUnmarshaller<bool>.Unmarshall(context);
-        }
-        public bool Unmarshall(JsonUnmarshallerContext context)
-        {
-            return SimpleTypeUnmarshaller<bool>.Unmarshall(context);
-        }
-    }
-
-    /// <summary>
-    /// Unmarshaller for bool fields
-    /// </summary>
-    public class NullableBoolUnmarshaller : IUnmarshaller<bool?, XmlUnmarshallerContext>, IUnmarshaller<bool?, JsonUnmarshallerContext>
-    {
-        private NullableBoolUnmarshaller() { }
-
-        private static NullableBoolUnmarshaller _instance = new NullableBoolUnmarshaller();
-
-        public static NullableBoolUnmarshaller Instance
-        {
-            get
-            {
-                return _instance;
-            }
-        }
-
-        public bool? Unmarshall(XmlUnmarshallerContext context)
-        {
-            context.Read();
-            string text = context.ReadText();
-            if (string.IsNullOrEmpty(text))
-            {
-                return null;
-            }
-
-            return bool.Parse(text);
-        }
-
-        public bool? Unmarshall(JsonUnmarshallerContext context)
-        {
-            context.Read();
-            string text = context.ReadText();
-            if(string.IsNullOrEmpty(text))
-            {
-                return null;
-            }
-
-            return bool.Parse(text);
-        }
-    }
-
-    /// <summary>
-    /// Unmarshaller for string fields
-    /// </summary>
-    public class StringUnmarshaller : IUnmarshaller<string, XmlUnmarshallerContext>, IUnmarshaller<string, JsonUnmarshallerContext>
-    {
-        private StringUnmarshaller() { }
-
-        private static StringUnmarshaller _instance = new StringUnmarshaller();
-
-        public static StringUnmarshaller Instance
-        {
-            get
-            {
-                return _instance;
-            }
-        }
-
-        public static StringUnmarshaller GetInstance()
-        {
-            return StringUnmarshaller.Instance;
-        }
-
-        public string Unmarshall(XmlUnmarshallerContext context)
-        {
-            return SimpleTypeUnmarshaller<string>.Unmarshall(context);
-        }
-        public string Unmarshall(JsonUnmarshallerContext context)
-        {
-            return SimpleTypeUnmarshaller<string>.Unmarshall(context);
-        }
-    }
-
-    /// <summary>
-    /// Unmarshaller for byte fields
-    /// </summary>
-    public class ByteUnmarshaller : IUnmarshaller<byte, XmlUnmarshallerContext>, IUnmarshaller<byte, JsonUnmarshallerContext>
-    {
-        private ByteUnmarshaller() { }
-
-        private static ByteUnmarshaller _instance = new ByteUnmarshaller();
-
-        public static ByteUnmarshaller Instance
-        {
-            get
-            {
-                return _instance;
-            }
-        }
-
-        public static ByteUnmarshaller GetInstance()
-        {
-            return ByteUnmarshaller.Instance;
-        }
-
-        public byte Unmarshall(XmlUnmarshallerContext context)
-        {
-            return SimpleTypeUnmarshaller<byte>.Unmarshall(context);
-        }
-        public byte Unmarshall(JsonUnmarshallerContext context)
-        {
-            return SimpleTypeUnmarshaller<byte>.Unmarshall(context);
-        }
-    }
-
-    /// <summary>
-    /// Unmarshaller for DateTime fields
-    /// </summary>
-    public class DateTimeUnmarshaller : IUnmarshaller<DateTime, XmlUnmarshallerContext>, IUnmarshaller<DateTime, JsonUnmarshallerContext>
-    {
-        private DateTimeUnmarshaller() { }
-
-        private static DateTimeUnmarshaller _instance = new DateTimeUnmarshaller();
-
-        public static DateTimeUnmarshaller Instance
-        {
-            get
-            {
-                return _instance;
-            }
-        }
-
-        public static DateTimeUnmarshaller GetInstance()
-        {
-            return DateTimeUnmarshaller.Instance;
-        }
-
-        public DateTime Unmarshall(XmlUnmarshallerContext context)
-        {
-            string text = context.ReadText();
-            return UnmarshallInternal(text, treatAsNullable: false).Value;
-        }
-
-        public DateTime Unmarshall(JsonUnmarshallerContext context)
-        {
-            context.Read();
-            string text = context.ReadText();
-            return UnmarshallInternal(text, treatAsNullable: false).Value;
-        }
-
-        /// <summary>
-        ///  Unmarshalls given string as a DateTime. Handles cases where we want to unmarshall 
-        ///  as just a DateTime or a nullable Datetime.
-        /// </summary>
-        /// <param name="text">Value to be parsed</param>
-        /// <param name="treatAsNullable">If true, the method will return null if text is null. 
-        /// If false, the method will return default(DateTime), if text is null.</param>
-        /// <returns></returns>
-        internal static DateTime? UnmarshallInternal(string text, bool treatAsNullable)
-        {
-            Double seconds;
-            if (Double.TryParse(text, NumberStyles.Any, CultureInfo.InvariantCulture, out seconds))
-            {
-                return AWSSDKUtils.EPOCH_START.AddSeconds(seconds);
-            }
-            else
-            {
-                if (text == null)
-                {
-                    if (treatAsNullable) { return null; }
-                    else { return default(DateTime); }
-                }
-
-                return DateTime.Parse(text, CultureInfo.InvariantCulture);
-            }
-        }
-    }
-
-    /// <summary>
-    /// Unmarshaller for nullable DateTime fields. Implemented only for JSON context
-    /// to handle cases where value can be null e.g. {'Priority': null}.
-    /// This unmarshaller is not implemented for XML context, as XML responses
-    /// will null elements (xsi:nil='true') will be skipped by the XML parser.
-    /// </summary>
-    public class NullableDateTimeUnmarshaller : IUnmarshaller<DateTime?, XmlUnmarshallerContext>, IUnmarshaller<DateTime?, JsonUnmarshallerContext>
-    {
-        private NullableDateTimeUnmarshaller() { }
-
-        private static NullableDateTimeUnmarshaller _instance = new NullableDateTimeUnmarshaller();
-
-        public static NullableDateTimeUnmarshaller Instance
-        {
-            get
-            {
-                return _instance;
-            }
-        }
-
-        public static NullableDateTimeUnmarshaller GetInstance()
-        {
-            return NullableDateTimeUnmarshaller.Instance;
-        }
-
-        public DateTime? Unmarshall(XmlUnmarshallerContext context)
-        {
-            string text = context.ReadText();
-            return DateTimeUnmarshaller.UnmarshallInternal(text, treatAsNullable: true);
-        }
-
-        public DateTime? Unmarshall(JsonUnmarshallerContext context)
-        {
-            context.Read();
-            string text = context.ReadText();
-            return DateTimeUnmarshaller.UnmarshallInternal(text, treatAsNullable: true);
-        }
-    }
-
-    public class DateTimeEpochLongMillisecondsUnmarshaller : IUnmarshaller<DateTime, XmlUnmarshallerContext>, IUnmarshaller<DateTime, JsonUnmarshallerContext>
-    {
-        private DateTimeEpochLongMillisecondsUnmarshaller() { }
-
-        private static DateTimeEpochLongMillisecondsUnmarshaller _instance = new DateTimeEpochLongMillisecondsUnmarshaller();
-
-        public static DateTimeEpochLongMillisecondsUnmarshaller Instance
-        {
-            get
-            {
-                return _instance;
-            }
-        }
-
-        public static DateTimeEpochLongMillisecondsUnmarshaller GetInstance()
-        {
-            return DateTimeEpochLongMillisecondsUnmarshaller.Instance;
-        }
-
-        public DateTime Unmarshall(XmlUnmarshallerContext context)
-        {
-            return SimpleTypeUnmarshaller<DateTime>.Unmarshall(context);
-        }
-        public DateTime Unmarshall(JsonUnmarshallerContext context)
-        {
-            long millseconds = LongUnmarshaller.Instance.Unmarshall(context);
-            var ret = Amazon.Util.AWSSDKUtils.EPOCH_START.AddMilliseconds(millseconds);
-            return ret;
-        }
-    }
-
-    public class NullableDateTimeEpochLongMillisecondsUnmarshaller : IUnmarshaller<DateTime?, XmlUnmarshallerContext>, IUnmarshaller<DateTime?, JsonUnmarshallerContext>
-    {
-        private NullableDateTimeEpochLongMillisecondsUnmarshaller() { }
-
-        private static NullableDateTimeEpochLongMillisecondsUnmarshaller _instance = new NullableDateTimeEpochLongMillisecondsUnmarshaller();
-
-        public static NullableDateTimeEpochLongMillisecondsUnmarshaller Instance
-        {
-            get
-            {
-                return _instance;
-            }
-        }
-
-        public DateTime? Unmarshall(XmlUnmarshallerContext context)
-        {
-            string text = context.ReadText();
-            if(text == null)
-            {
-                return null;
-            }
-
-            long millseconds = long.Parse(text, CultureInfo.InvariantCulture);
-            var ret = Amazon.Util.AWSSDKUtils.EPOCH_START.AddMilliseconds(millseconds);
-            return ret;
-        }
-
-        public DateTime? Unmarshall(JsonUnmarshallerContext context)
-        {
-            string text = context.ReadText();
-            if (text == null)
-            {
-                return null;
-            }
-
-            long millseconds = long.Parse(text, CultureInfo.InvariantCulture);
-            var ret = Amazon.Util.AWSSDKUtils.EPOCH_START.AddMilliseconds(millseconds);
-            return ret;
-        }
-    }
-
-    /// <summary>
-    /// Unmarshaller for MemoryStream fields
-    /// </summary>
-    public class MemoryStreamUnmarshaller : IUnmarshaller<MemoryStream, XmlUnmarshallerContext>, IUnmarshaller<MemoryStream, JsonUnmarshallerContext>
-    {
-        private MemoryStreamUnmarshaller() { }
-
-        private static MemoryStreamUnmarshaller _instance = new MemoryStreamUnmarshaller();
-
-        public static MemoryStreamUnmarshaller Instance
-        {
-            get
-            {
-                return _instance;
-            }
-        }
-
-        public static MemoryStreamUnmarshaller GetInstance()
-        {
-            return MemoryStreamUnmarshaller.Instance;
-        }
-
-        public MemoryStream Unmarshall(XmlUnmarshallerContext context)
-        {
-            byte[] bytes = Convert.FromBase64String(context.ReadText());
-            MemoryStream stream = new MemoryStream(bytes);
-            return stream;
-        }
-
-        public MemoryStream Unmarshall(JsonUnmarshallerContext context)
-        {
-            context.Read();
-            if (context.CurrentTokenType == JsonToken.Null)
-                return null;
-
-            byte[] bytes = Convert.FromBase64String(context.ReadText());
-            MemoryStream stream = new MemoryStream(bytes);
-            return stream;
-        }
-    }
-
-    /// <summary>
-    /// Unmarshaller for ResponseMetadata
-    /// </summary>
-    public class ResponseMetadataUnmarshaller : IUnmarshaller<ResponseMetadata, XmlUnmarshallerContext>, IUnmarshaller<ResponseMetadata, JsonUnmarshallerContext>
-    {
-        private ResponseMetadataUnmarshaller() { }
-
-        private static ResponseMetadataUnmarshaller _instance = new ResponseMetadataUnmarshaller();
-
-        public static ResponseMetadataUnmarshaller Instance
-        {
-            get
-            {
-                return _instance;
-            }
-        }
-
-        public static ResponseMetadataUnmarshaller GetInstance()
-        {
-            return ResponseMetadataUnmarshaller.Instance;
-        }
-
-        public ResponseMetadata Unmarshall(XmlUnmarshallerContext context)
-        {
-            ResponseMetadata metadata = new ResponseMetadata();
-
-            int depth = context.CurrentDepth;
-
-            while (depth <= context.CurrentDepth)
-            {
-                context.Read();
-                if (context.IsStartElement)
-                {
-                    if (context.TestExpression("ResponseMetadata/RequestId"))
-                        metadata.RequestId = StringUnmarshaller.GetInstance().Unmarshall(context);
-                    else
-                        metadata.Metadata.Add(context.CurrentPath.Substring(context.CurrentPath.LastIndexOf('/') + 1), StringUnmarshaller.GetInstance().Unmarshall(context));
-                }
-            }
-
-            return metadata;
-        }
-        public ResponseMetadata Unmarshall(JsonUnmarshallerContext context)
-        {
-            ResponseMetadata metadata = new ResponseMetadata();
-            int depth = context.CurrentDepth;
-
-            while (context.CurrentDepth >= depth)
-            {
-                context.Read();
-                if (context.TestExpression("ResponseMetadata/RequestId"))
-                {
-                    metadata.RequestId = StringUnmarshaller.GetInstance().Unmarshall(context);
-                }
-            }
-
-            return metadata;
-        }
-    }
-
-    public class KeyValueUnmarshaller<K, V, KUnmarshaller, VUnmarshaller> :
-    IUnmarshaller<KeyValuePair<K, V>, XmlUnmarshallerContext>, 
-    IUnmarshaller<KeyValuePair<K, V>, JsonUnmarshallerContext>
-        where KUnmarshaller : IUnmarshaller<K, XmlUnmarshallerContext>, IUnmarshaller<K, JsonUnmarshallerContext>
-        where VUnmarshaller : IUnmarshaller<V, XmlUnmarshallerContext>, IUnmarshaller<V, JsonUnmarshallerContext>
-    {
-        private KUnmarshaller keyUnmarshaller;
-        private VUnmarshaller valueUnmarshaller;
-
-        public KeyValueUnmarshaller(KUnmarshaller keyUnmarshaller, VUnmarshaller valueUnmarshaller)
-        {
-            this.keyUnmarshaller = keyUnmarshaller;
-            this.valueUnmarshaller = valueUnmarshaller;
-        }
-
-        public KeyValuePair<K, V> Unmarshall(XmlUnmarshallerContext context)
-        {
-            K key = default(K);
-            V value = default(V);
-
-            int originalDepth = context.CurrentDepth;
-            int targetDepth = originalDepth + 1;
-
-            while (context.Read())
-            {
-                if (context.TestExpression("key", targetDepth))
-                {
-                    key = this.keyUnmarshaller.Unmarshall(context);
-                }
-                else if (context.TestExpression("name", targetDepth))
-                {
-                    key = this.keyUnmarshaller.Unmarshall(context);
-                }
-                else if (context.TestExpression("value", targetDepth))
-                {
-                    value = this.valueUnmarshaller.Unmarshall(context);
-                }
-                else if (context.IsEndElement && context.CurrentDepth < originalDepth)
-                {
-                    break;
-                }
-            }
-
-            return new KeyValuePair<K, V>(key, value);
-        }
-
-        public KeyValuePair<K, V> Unmarshall(JsonUnmarshallerContext context)
-        {
-            K key = this.keyUnmarshaller.Unmarshall(context);
-            V value = this.valueUnmarshaller.Unmarshall(context);
-
-            return new KeyValuePair<K, V>(key, value);
-        }
-    }
-
-    public class ListUnmarshaller<I, IUnmarshaller> : IUnmarshaller<List<I>, XmlUnmarshallerContext>, IUnmarshaller<List<I>, JsonUnmarshallerContext>
-        where IUnmarshaller : IUnmarshaller<I, XmlUnmarshallerContext>, IUnmarshaller<I, JsonUnmarshallerContext>
-    {
-        private IUnmarshaller iUnmarshaller;
-
-        public ListUnmarshaller(IUnmarshaller iUnmarshaller)
-        {
-            this.iUnmarshaller = iUnmarshaller;
-        }
-
-        public List<I> Unmarshall(XmlUnmarshallerContext context)
-        {
-            int originalDepth = context.CurrentDepth;
-            int targetDepth = originalDepth + 1;
-
-            var list = new List<I>();
-            while (context.Read())
-            {
-                if (context.IsStartElement)
-                {
-                    if (context.TestExpression("member", targetDepth))
-                    {
-                        var item = iUnmarshaller.Unmarshall(context);
-                        list.Add(item);
-                    }
-                }
-            }
-            return list;
-        }
-        public List<I> Unmarshall(JsonUnmarshallerContext context)
-        {
-            context.Read(); // Read [ or null
-            if (context.CurrentTokenType == JsonToken.Null)
-                return new List<I>();
-
-            // If a list is present in the response, use AlwaysSendList,
-            // so if the response was empty, reusing the object in the request we will
-            // end up sending the same empty collection back.
-            List<I> list = new AlwaysSendList<I>();
-            while (!context.Peek(JsonToken.ArrayEnd)) // Peek for ]
-            {
-                list.Add(iUnmarshaller.Unmarshall(context));
-            }
-            context.Read(); // Read ]
-            return list;
-        }
-    }
-
-    public class DictionaryUnmarshaller<TKey, TValue, TKeyUnmarshaller, TValueUnmarshaller> : IUnmarshaller<Dictionary<TKey, TValue>, XmlUnmarshallerContext>, IUnmarshaller<Dictionary<TKey, TValue>, JsonUnmarshallerContext>
-        where TKeyUnmarshaller : IUnmarshaller<TKey, XmlUnmarshallerContext>, IUnmarshaller<TKey, JsonUnmarshallerContext>
-        where TValueUnmarshaller : IUnmarshaller<TValue, XmlUnmarshallerContext>, IUnmarshaller<TValue, JsonUnmarshallerContext>
-    {
-        private KeyValueUnmarshaller<TKey, TValue, TKeyUnmarshaller, TValueUnmarshaller> KVUnmarshaller;
-
-        public DictionaryUnmarshaller(TKeyUnmarshaller kUnmarshaller, TValueUnmarshaller vUnmarshaller)
-        {
-            KVUnmarshaller = new KeyValueUnmarshaller<TKey, TValue, TKeyUnmarshaller, TValueUnmarshaller>(kUnmarshaller, vUnmarshaller);
-        }                
-
-        public Dictionary<TKey, TValue> Unmarshall(XmlUnmarshallerContext context)
-        {
-            var originalDepth = context.CurrentDepth;
-            var targetDepth = originalDepth + 1;
-
-            // If a dictionary is present in the response, use AlwaysSendDictionary,
-            // so if the response was empty, reusing the object in the request we will
-            // end up sending the same empty collection back.
-            var dictionary = new AlwaysSendDictionary<TKey, TValue>();
-            
-            while (context.Read())
-            {
-                if (context.IsEndElement && context.CurrentDepth < originalDepth)
-                {
-                    break;
-                }
-
-                var item = KVUnmarshaller.Unmarshall(context);
-                dictionary.Add(item.Key, item.Value);
-            }                        
-            
-            return dictionary;
-        }
-
-        public Dictionary<TKey, TValue> Unmarshall(JsonUnmarshallerContext context)
-        {
-            context.Read(); // Read { or null
-            if (context.CurrentTokenType == JsonToken.Null)
-                return new Dictionary<TKey,TValue>();
-
-            // If a dictionary is present in the response, use AlwaysSendDictionary,
-            // so if the response was empty, reusing the object in the request we will
-            // end up sending the same empty collection back.
-            Dictionary<TKey, TValue> dictionary = new AlwaysSendDictionary<TKey, TValue>();
-            while (!context.Peek(JsonToken.ObjectEnd)) // Peek }
-            {
-                KeyValuePair<TKey, TValue> item = KVUnmarshaller.Unmarshall(context);
-                dictionary.Add(item.Key, item.Value);
-            }
-            context.Read(); // Read }
-            return dictionary;
-
-        }
-    }
-
-    public static class UnmarshallerExtensions
-    {
-        public static void Add<TKey, TValue>(this Dictionary<TKey, TValue> dict, KeyValuePair<TKey, TValue> item)
-        {
-            dict.Add(item.Key, item.Value);
-        }
-        //public static void Add<T>(this List<T> list, List<T> items)
-        //{
-        //    list.AddRange(items);
-        //}
-    }
-}
+﻿/*
+ * Copyright Amazon.com, Inc. or its affiliates. All Rights Reserved.
+ * 
+ * Licensed under the Apache License, Version 2.0 (the "License").
+ * You may not use this file except in compliance with the License.
+ * A copy of the License is located at
+ * 
+ *  http://aws.amazon.com/apache2.0
+ * 
+ * or in the "license" file accompanying this file. This file is distributed
+ * on an "AS IS" BASIS, WITHOUT WARRANTIES OR CONDITIONS OF ANY KIND, either
+ * express or implied. See the License for the specific language governing
+ * permissions and limitations under the License.
+ */
+
+using System;
+using System.Collections.Generic;
+using System.Globalization;
+using System.IO;
+
+using Amazon.Runtime.Internal.Util;
+using Amazon.Util;
+using ThirdParty.Json.LitJson;
+
+namespace Amazon.Runtime.Internal.Transform
+{
+    static class SimpleTypeUnmarshaller<T>
+    {
+        public static T Unmarshall(XmlUnmarshallerContext context)
+        {
+            string text = context.ReadText();
+            return (T)Convert.ChangeType(text, typeof(T), CultureInfo.InvariantCulture);
+        }
+
+        public static T Unmarshall(JsonUnmarshallerContext context)
+        {
+            context.Read();
+            string text = context.ReadText();
+            if (text == null)
+                return default(T);
+
+            return (T)Convert.ChangeType(text, typeof(T), CultureInfo.InvariantCulture);
+        }
+    }
+
+    /// <summary>
+    /// Unmarshaller for int fields
+    /// </summary>
+    public class IntUnmarshaller : IUnmarshaller<int, XmlUnmarshallerContext>, IUnmarshaller<int, JsonUnmarshallerContext>
+    {
+        private IntUnmarshaller() { }
+
+        private static IntUnmarshaller _instance = new IntUnmarshaller();
+
+        public static IntUnmarshaller Instance
+        {
+            get
+            {
+                return _instance;
+            }
+        }
+
+        public static IntUnmarshaller GetInstance()
+        {
+            return IntUnmarshaller.Instance;
+        }
+
+        public int Unmarshall(XmlUnmarshallerContext context)
+        {
+            return SimpleTypeUnmarshaller<int>.Unmarshall(context);
+        }
+        public int Unmarshall(JsonUnmarshallerContext context)
+        {
+            return SimpleTypeUnmarshaller<int>.Unmarshall(context);
+        }
+    }
+
+    /// <summary>
+    /// Unmarshaller for nullable int fields. Implemented only for JSON context
+    /// to handle cases where value can be null e.g. {'Priority': null}.
+    /// This unmarshaller is not implemented for XML context, as XML responses
+    /// will null elements (xsi:nil='true') will be skipped by the XML parser.
+    /// </summary>
+    public class NullableIntUnmarshaller : IUnmarshaller<int?, XmlUnmarshallerContext>, IUnmarshaller<int?, JsonUnmarshallerContext>
+    {   
+        private NullableIntUnmarshaller() { }
+
+        private static NullableIntUnmarshaller _instance = new NullableIntUnmarshaller();
+
+        public static NullableIntUnmarshaller Instance
+        {
+            get
+            {
+                return _instance;
+            }
+        }
+
+        public static NullableIntUnmarshaller GetInstance()
+        {
+            return NullableIntUnmarshaller.Instance;
+        }
+
+        public int? Unmarshall(XmlUnmarshallerContext context)
+        {
+            context.Read();
+            string text = context.ReadText();
+
+            if (text == null)
+            {
+                return null;
+            }
+            return int.Parse(text, CultureInfo.InvariantCulture);
+        }
+
+        public int? Unmarshall(JsonUnmarshallerContext context)
+        {
+            context.Read();
+            string text = context.ReadText();
+
+            if (text == null)
+            {
+                return null;
+            }
+            return int.Parse(text, CultureInfo.InvariantCulture);
+        }
+
+        public int? Unmarshall(XmlUnmarshallerContext context)
+        {
+            string text = context.ReadText();
+
+            if (text == null)
+            {
+                return null;
+            }
+            return int.Parse(text, CultureInfo.InvariantCulture);
+        }
+    }
+
+    /// <summary>
+    /// Unmarshaller for nullable bool fields. Implemented only for JSON context
+    /// to handle cases where value can be null e.g. {'Priority': null}.
+    /// This unmarshaller is not implemented for XML context, as XML responses
+    /// will null elements (xsi:nil='true') will be skipped by the XML parser.
+    /// </summary>
+    public class NullableBoolUnmarshaller : IUnmarshaller<bool?, JsonUnmarshallerContext>, IUnmarshaller<bool?, XmlUnmarshallerContext>
+    {
+        private NullableBoolUnmarshaller() { }
+
+        private static NullableBoolUnmarshaller _instance = new NullableBoolUnmarshaller();
+
+        public static NullableBoolUnmarshaller Instance
+        {
+            get
+            {
+                return _instance;
+            }
+        }
+
+        public static NullableBoolUnmarshaller GetInstance()
+        {
+            return NullableBoolUnmarshaller.Instance;
+        }
+
+        public bool? Unmarshall(JsonUnmarshallerContext context)
+        {
+            context.Read();
+            string text = context.ReadText();
+
+            if (text == null)
+            {
+                return null;
+            }
+            return bool.Parse(text);
+        }
+
+        public bool? Unmarshall(XmlUnmarshallerContext context)
+        {
+            string text = context.ReadText();
+
+            if (text == null)
+            {
+                return null;
+            }
+            return bool.Parse(text);
+        }
+    }
+
+    /// <summary>
+    /// Unmarshaller for long fields
+    /// </summary>
+    public class LongUnmarshaller : IUnmarshaller<long, XmlUnmarshallerContext>, IUnmarshaller<long, JsonUnmarshallerContext>
+    {
+        private LongUnmarshaller() { }
+
+        private static LongUnmarshaller _instance = new LongUnmarshaller();
+
+        public static LongUnmarshaller Instance
+        {
+            get
+            {
+                return _instance;
+            }
+        }
+
+        public static LongUnmarshaller GetInstance()
+        {
+            return LongUnmarshaller.Instance;
+        }
+
+        public long Unmarshall(XmlUnmarshallerContext context)
+        {
+            return SimpleTypeUnmarshaller<long>.Unmarshall(context);
+        }
+        public long Unmarshall(JsonUnmarshallerContext context)
+        {
+            return SimpleTypeUnmarshaller<long>.Unmarshall(context);
+        }
+    }
+
+    public class NullableLongUnmarshaller : IUnmarshaller<long?, XmlUnmarshallerContext>, IUnmarshaller<long?, JsonUnmarshallerContext>
+    {
+        private NullableLongUnmarshaller() { }
+
+        private static NullableLongUnmarshaller _instance = new NullableLongUnmarshaller();
+
+        public static NullableLongUnmarshaller Instance
+        {
+            get
+            {
+                return _instance;
+            }
+        }
+
+        public long? Unmarshall(XmlUnmarshallerContext context)
+        {
+            context.Read();
+            string text = context.ReadText();
+
+            if (text == null)
+            {
+                return null;
+            }
+            return long.Parse(text, CultureInfo.InvariantCulture);
+        }
+
+        public long? Unmarshall(JsonUnmarshallerContext context)
+        {
+            context.Read();
+            string text = context.ReadText();
+
+            if (text == null)
+            {
+                return null;
+            }
+            return long.Parse(text, CultureInfo.InvariantCulture);
+        }
+    }
+
+    /// <summary>
+    /// Unmarshaller for float fields
+    /// </summary>
+    public class FloatUnmarshaller : IUnmarshaller<float, XmlUnmarshallerContext>, IUnmarshaller<float, JsonUnmarshallerContext>
+    {
+        private FloatUnmarshaller() { }
+
+        private static FloatUnmarshaller _instance = new FloatUnmarshaller();
+
+        public static FloatUnmarshaller Instance
+        {
+            get
+            {
+                return _instance;
+            }
+        }
+
+        public static FloatUnmarshaller GetInstance()
+        {
+            return FloatUnmarshaller.Instance;
+        }
+
+        public float Unmarshall(XmlUnmarshallerContext context)
+        {
+            return SimpleTypeUnmarshaller<float>.Unmarshall(context);
+        }
+        public float Unmarshall(JsonUnmarshallerContext context)
+        {
+            return SimpleTypeUnmarshaller<float>.Unmarshall(context);
+        }
+    }
+
+    /// <summary>
+    /// Unmarshaller for float fields
+    /// </summary>
+    public class NullableFloatUnmarshaller : IUnmarshaller<float?, XmlUnmarshallerContext>, IUnmarshaller<float?, JsonUnmarshallerContext>
+    {
+        private NullableFloatUnmarshaller() { }
+
+        private static NullableFloatUnmarshaller _instance = new NullableFloatUnmarshaller();
+
+        public static NullableFloatUnmarshaller Instance
+        {
+            get
+            {
+                return _instance;
+            }
+        }
+
+        public float? Unmarshall(XmlUnmarshallerContext context)
+        {
+            context.Read();
+            string text = context.ReadText();
+
+            if (text == null)
+            {
+                return null;
+            }
+            return float.Parse(text, CultureInfo.InvariantCulture);
+        }
+
+        public float? Unmarshall(JsonUnmarshallerContext context)
+        {
+            context.Read();
+            string text = context.ReadText();
+
+            if (text == null)
+            {
+                return null;
+            }
+            return float.Parse(text, CultureInfo.InvariantCulture);
+        }
+
+    }
+
+    /// <summary>
+    /// Unmarshaller for double fields
+    /// </summary>
+    public class DoubleUnmarshaller : IUnmarshaller<double, XmlUnmarshallerContext>, IUnmarshaller<double, JsonUnmarshallerContext>
+    {
+        private DoubleUnmarshaller() { }
+
+        private static DoubleUnmarshaller _instance = new DoubleUnmarshaller();
+
+        public static DoubleUnmarshaller Instance
+        {
+            get
+            {
+                return _instance;
+            }
+        }
+
+
+        public static DoubleUnmarshaller GetInstance()
+        {
+            return DoubleUnmarshaller.Instance;
+        }
+
+        public double Unmarshall(XmlUnmarshallerContext context)
+        {
+            return SimpleTypeUnmarshaller<double>.Unmarshall(context);
+        }
+        public double Unmarshall(JsonUnmarshallerContext context)
+        {
+            return SimpleTypeUnmarshaller<double>.Unmarshall(context);
+        }
+    }
+
+    /// <summary>
+    /// Unmarshaller for double fields
+    /// </summary>
+    public class NullableDoubleUnmarshaller : IUnmarshaller<double?, XmlUnmarshallerContext>, IUnmarshaller<double?, JsonUnmarshallerContext>
+    {
+        private NullableDoubleUnmarshaller() { }
+
+        private static NullableDoubleUnmarshaller _instance = new NullableDoubleUnmarshaller();
+
+        public static NullableDoubleUnmarshaller Instance
+        {
+            get
+            {
+                return _instance;
+            }
+        }
+
+        public double? Unmarshall(XmlUnmarshallerContext context)
+        {
+            context.Read();
+            string text = context.ReadText();
+
+            if (text == null)
+            {
+                return null;
+            }
+            return double.Parse(text, CultureInfo.InvariantCulture);
+        }
+
+        public double? Unmarshall(JsonUnmarshallerContext context)
+        {
+            context.Read();
+            string text = context.ReadText();
+
+            if (text == null)
+            {
+                return null;
+            }
+            return double.Parse(text, CultureInfo.InvariantCulture);
+        }
+    }
+
+    /// <summary>
+    /// Unmarshaller for decimal fields
+    /// </summary>
+    public class DecimalUnmarshaller : IUnmarshaller<decimal, XmlUnmarshallerContext>, IUnmarshaller<decimal, JsonUnmarshallerContext>
+    {
+        private DecimalUnmarshaller() { }
+
+        private static DecimalUnmarshaller _instance = new DecimalUnmarshaller();
+
+        public static DecimalUnmarshaller Instance
+        {
+            get
+            {
+                return _instance;
+            }
+        }
+
+        public static DecimalUnmarshaller GetInstance()
+        {
+            return DecimalUnmarshaller.Instance;
+        }
+
+        public decimal Unmarshall(XmlUnmarshallerContext context)
+        {
+            return SimpleTypeUnmarshaller<decimal>.Unmarshall(context);
+        }
+        public decimal Unmarshall(JsonUnmarshallerContext context)
+        {
+            return SimpleTypeUnmarshaller<decimal>.Unmarshall(context);
+        }
+    }
+
+    /// <summary>
+    /// Unmarshaller for decimal fields
+    /// </summary>
+    public class NullableDecimalUnmarshaller : IUnmarshaller<decimal?, XmlUnmarshallerContext>, IUnmarshaller<decimal?, JsonUnmarshallerContext>
+    {
+        private NullableDecimalUnmarshaller() { }
+
+        private static NullableDecimalUnmarshaller _instance = new NullableDecimalUnmarshaller();
+
+        public static NullableDecimalUnmarshaller Instance
+        {
+            get
+            {
+                return _instance;
+            }
+        }
+
+        public decimal? Unmarshall(XmlUnmarshallerContext context)
+        {
+            context.Read();
+            string text = context.ReadText();
+
+            if (text == null)
+            {
+                return null;
+            }
+            return decimal.Parse(text, CultureInfo.InvariantCulture);
+        }
+
+        public decimal? Unmarshall(JsonUnmarshallerContext context)
+        {
+            context.Read();
+            string text = context.ReadText();
+
+            if (text == null)
+            {
+                return null;
+            }
+            return decimal.Parse(text, CultureInfo.InvariantCulture);
+        }
+    }
+
+    /// <summary>
+    /// Unmarshaller for bool fields
+    /// </summary>
+    public class BoolUnmarshaller : IUnmarshaller<bool, XmlUnmarshallerContext>, IUnmarshaller<bool, JsonUnmarshallerContext>
+    {
+        private BoolUnmarshaller() { }
+
+        private static BoolUnmarshaller _instance = new BoolUnmarshaller();
+
+        public static BoolUnmarshaller Instance
+        {
+            get
+            {
+                return _instance;
+            }
+        }
+
+        public static BoolUnmarshaller GetInstance()
+        {
+            return BoolUnmarshaller.Instance;
+        }
+
+        public bool Unmarshall(XmlUnmarshallerContext context)
+        {
+            return SimpleTypeUnmarshaller<bool>.Unmarshall(context);
+        }
+        public bool Unmarshall(JsonUnmarshallerContext context)
+        {
+            return SimpleTypeUnmarshaller<bool>.Unmarshall(context);
+        }
+    }
+
+    /// <summary>
+    /// Unmarshaller for bool fields
+    /// </summary>
+    public class NullableBoolUnmarshaller : IUnmarshaller<bool?, XmlUnmarshallerContext>, IUnmarshaller<bool?, JsonUnmarshallerContext>
+    {
+        private NullableBoolUnmarshaller() { }
+
+        private static NullableBoolUnmarshaller _instance = new NullableBoolUnmarshaller();
+
+        public static NullableBoolUnmarshaller Instance
+        {
+            get
+            {
+                return _instance;
+            }
+        }
+
+        public bool? Unmarshall(XmlUnmarshallerContext context)
+        {
+            context.Read();
+            string text = context.ReadText();
+            if (string.IsNullOrEmpty(text))
+            {
+                return null;
+            }
+
+            return bool.Parse(text);
+        }
+
+        public bool? Unmarshall(JsonUnmarshallerContext context)
+        {
+            context.Read();
+            string text = context.ReadText();
+            if(string.IsNullOrEmpty(text))
+            {
+                return null;
+            }
+
+            return bool.Parse(text);
+        }
+    }
+
+    /// <summary>
+    /// Unmarshaller for string fields
+    /// </summary>
+    public class StringUnmarshaller : IUnmarshaller<string, XmlUnmarshallerContext>, IUnmarshaller<string, JsonUnmarshallerContext>
+    {
+        private StringUnmarshaller() { }
+
+        private static StringUnmarshaller _instance = new StringUnmarshaller();
+
+        public static StringUnmarshaller Instance
+        {
+            get
+            {
+                return _instance;
+            }
+        }
+
+        public static StringUnmarshaller GetInstance()
+        {
+            return StringUnmarshaller.Instance;
+        }
+
+        public string Unmarshall(XmlUnmarshallerContext context)
+        {
+            return SimpleTypeUnmarshaller<string>.Unmarshall(context);
+        }
+        public string Unmarshall(JsonUnmarshallerContext context)
+        {
+            return SimpleTypeUnmarshaller<string>.Unmarshall(context);
+        }
+    }
+
+    /// <summary>
+    /// Unmarshaller for byte fields
+    /// </summary>
+    public class ByteUnmarshaller : IUnmarshaller<byte, XmlUnmarshallerContext>, IUnmarshaller<byte, JsonUnmarshallerContext>
+    {
+        private ByteUnmarshaller() { }
+
+        private static ByteUnmarshaller _instance = new ByteUnmarshaller();
+
+        public static ByteUnmarshaller Instance
+        {
+            get
+            {
+                return _instance;
+            }
+        }
+
+        public static ByteUnmarshaller GetInstance()
+        {
+            return ByteUnmarshaller.Instance;
+        }
+
+        public byte Unmarshall(XmlUnmarshallerContext context)
+        {
+            return SimpleTypeUnmarshaller<byte>.Unmarshall(context);
+        }
+        public byte Unmarshall(JsonUnmarshallerContext context)
+        {
+            return SimpleTypeUnmarshaller<byte>.Unmarshall(context);
+        }
+    }
+
+    /// <summary>
+    /// Unmarshaller for DateTime fields
+    /// </summary>
+    public class DateTimeUnmarshaller : IUnmarshaller<DateTime, XmlUnmarshallerContext>, IUnmarshaller<DateTime, JsonUnmarshallerContext>
+    {
+        private DateTimeUnmarshaller() { }
+
+        private static DateTimeUnmarshaller _instance = new DateTimeUnmarshaller();
+
+        public static DateTimeUnmarshaller Instance
+        {
+            get
+            {
+                return _instance;
+            }
+        }
+
+        public static DateTimeUnmarshaller GetInstance()
+        {
+            return DateTimeUnmarshaller.Instance;
+        }
+
+        public DateTime Unmarshall(XmlUnmarshallerContext context)
+        {
+            string text = context.ReadText();
+            return UnmarshallInternal(text, treatAsNullable: false).Value;
+        }
+
+        public DateTime Unmarshall(JsonUnmarshallerContext context)
+        {
+            context.Read();
+            string text = context.ReadText();
+            return UnmarshallInternal(text, treatAsNullable: false).Value;
+        }
+
+        /// <summary>
+        ///  Unmarshalls given string as a DateTime. Handles cases where we want to unmarshall 
+        ///  as just a DateTime or a nullable Datetime.
+        /// </summary>
+        /// <param name="text">Value to be parsed</param>
+        /// <param name="treatAsNullable">If true, the method will return null if text is null. 
+        /// If false, the method will return default(DateTime), if text is null.</param>
+        /// <returns></returns>
+        internal static DateTime? UnmarshallInternal(string text, bool treatAsNullable)
+        {
+            Double seconds;
+            if (Double.TryParse(text, NumberStyles.Any, CultureInfo.InvariantCulture, out seconds))
+            {
+                return AWSSDKUtils.EPOCH_START.AddSeconds(seconds);
+            }
+            else
+            {
+                if (text == null)
+                {
+                    if (treatAsNullable) { return null; }
+                    else { return default(DateTime); }
+                }
+
+                return DateTime.Parse(text, CultureInfo.InvariantCulture);
+            }
+        }
+    }
+
+    /// <summary>
+    /// Unmarshaller for nullable DateTime fields. Implemented only for JSON context
+    /// to handle cases where value can be null e.g. {'Priority': null}.
+    /// This unmarshaller is not implemented for XML context, as XML responses
+    /// will null elements (xsi:nil='true') will be skipped by the XML parser.
+    /// </summary>
+    public class NullableDateTimeUnmarshaller : IUnmarshaller<DateTime?, XmlUnmarshallerContext>, IUnmarshaller<DateTime?, JsonUnmarshallerContext>
+    {
+        private NullableDateTimeUnmarshaller() { }
+
+        private static NullableDateTimeUnmarshaller _instance = new NullableDateTimeUnmarshaller();
+
+        public static NullableDateTimeUnmarshaller Instance
+        {
+            get
+            {
+                return _instance;
+            }
+        }
+
+        public static NullableDateTimeUnmarshaller GetInstance()
+        {
+            return NullableDateTimeUnmarshaller.Instance;
+        }
+
+        public DateTime? Unmarshall(XmlUnmarshallerContext context)
+        {
+            string text = context.ReadText();
+            return DateTimeUnmarshaller.UnmarshallInternal(text, treatAsNullable: true);
+        }
+
+        public DateTime? Unmarshall(JsonUnmarshallerContext context)
+        {
+            context.Read();
+            string text = context.ReadText();
+            return DateTimeUnmarshaller.UnmarshallInternal(text, treatAsNullable: true);
+        }
+    }
+
+    public class DateTimeEpochLongMillisecondsUnmarshaller : IUnmarshaller<DateTime, XmlUnmarshallerContext>, IUnmarshaller<DateTime, JsonUnmarshallerContext>
+    {
+        private DateTimeEpochLongMillisecondsUnmarshaller() { }
+
+        private static DateTimeEpochLongMillisecondsUnmarshaller _instance = new DateTimeEpochLongMillisecondsUnmarshaller();
+
+        public static DateTimeEpochLongMillisecondsUnmarshaller Instance
+        {
+            get
+            {
+                return _instance;
+            }
+        }
+
+        public static DateTimeEpochLongMillisecondsUnmarshaller GetInstance()
+        {
+            return DateTimeEpochLongMillisecondsUnmarshaller.Instance;
+        }
+
+        public DateTime Unmarshall(XmlUnmarshallerContext context)
+        {
+            return SimpleTypeUnmarshaller<DateTime>.Unmarshall(context);
+        }
+        public DateTime Unmarshall(JsonUnmarshallerContext context)
+        {
+            long millseconds = LongUnmarshaller.Instance.Unmarshall(context);
+            var ret = Amazon.Util.AWSSDKUtils.EPOCH_START.AddMilliseconds(millseconds);
+            return ret;
+        }
+    }
+
+    public class NullableDateTimeEpochLongMillisecondsUnmarshaller : IUnmarshaller<DateTime?, XmlUnmarshallerContext>, IUnmarshaller<DateTime?, JsonUnmarshallerContext>
+    {
+        private NullableDateTimeEpochLongMillisecondsUnmarshaller() { }
+
+        private static NullableDateTimeEpochLongMillisecondsUnmarshaller _instance = new NullableDateTimeEpochLongMillisecondsUnmarshaller();
+
+        public static NullableDateTimeEpochLongMillisecondsUnmarshaller Instance
+        {
+            get
+            {
+                return _instance;
+            }
+        }
+
+        public DateTime? Unmarshall(XmlUnmarshallerContext context)
+        {
+            string text = context.ReadText();
+            if(text == null)
+            {
+                return null;
+            }
+
+            long millseconds = long.Parse(text, CultureInfo.InvariantCulture);
+            var ret = Amazon.Util.AWSSDKUtils.EPOCH_START.AddMilliseconds(millseconds);
+            return ret;
+        }
+
+        public DateTime? Unmarshall(JsonUnmarshallerContext context)
+        {
+            string text = context.ReadText();
+            if (text == null)
+            {
+                return null;
+            }
+
+            long millseconds = long.Parse(text, CultureInfo.InvariantCulture);
+            var ret = Amazon.Util.AWSSDKUtils.EPOCH_START.AddMilliseconds(millseconds);
+            return ret;
+        }
+    }
+
+    /// <summary>
+    /// Unmarshaller for MemoryStream fields
+    /// </summary>
+    public class MemoryStreamUnmarshaller : IUnmarshaller<MemoryStream, XmlUnmarshallerContext>, IUnmarshaller<MemoryStream, JsonUnmarshallerContext>
+    {
+        private MemoryStreamUnmarshaller() { }
+
+        private static MemoryStreamUnmarshaller _instance = new MemoryStreamUnmarshaller();
+
+        public static MemoryStreamUnmarshaller Instance
+        {
+            get
+            {
+                return _instance;
+            }
+        }
+
+        public static MemoryStreamUnmarshaller GetInstance()
+        {
+            return MemoryStreamUnmarshaller.Instance;
+        }
+
+        public MemoryStream Unmarshall(XmlUnmarshallerContext context)
+        {
+            byte[] bytes = Convert.FromBase64String(context.ReadText());
+            MemoryStream stream = new MemoryStream(bytes);
+            return stream;
+        }
+
+        public MemoryStream Unmarshall(JsonUnmarshallerContext context)
+        {
+            context.Read();
+            if (context.CurrentTokenType == JsonToken.Null)
+                return null;
+
+            byte[] bytes = Convert.FromBase64String(context.ReadText());
+            MemoryStream stream = new MemoryStream(bytes);
+            return stream;
+        }
+    }
+
+    /// <summary>
+    /// Unmarshaller for ResponseMetadata
+    /// </summary>
+    public class ResponseMetadataUnmarshaller : IUnmarshaller<ResponseMetadata, XmlUnmarshallerContext>, IUnmarshaller<ResponseMetadata, JsonUnmarshallerContext>
+    {
+        private ResponseMetadataUnmarshaller() { }
+
+        private static ResponseMetadataUnmarshaller _instance = new ResponseMetadataUnmarshaller();
+
+        public static ResponseMetadataUnmarshaller Instance
+        {
+            get
+            {
+                return _instance;
+            }
+        }
+
+        public static ResponseMetadataUnmarshaller GetInstance()
+        {
+            return ResponseMetadataUnmarshaller.Instance;
+        }
+
+        public ResponseMetadata Unmarshall(XmlUnmarshallerContext context)
+        {
+            ResponseMetadata metadata = new ResponseMetadata();
+
+            int depth = context.CurrentDepth;
+
+            while (depth <= context.CurrentDepth)
+            {
+                context.Read();
+                if (context.IsStartElement)
+                {
+                    if (context.TestExpression("ResponseMetadata/RequestId"))
+                        metadata.RequestId = StringUnmarshaller.GetInstance().Unmarshall(context);
+                    else
+                        metadata.Metadata.Add(context.CurrentPath.Substring(context.CurrentPath.LastIndexOf('/') + 1), StringUnmarshaller.GetInstance().Unmarshall(context));
+                }
+            }
+
+            return metadata;
+        }
+        public ResponseMetadata Unmarshall(JsonUnmarshallerContext context)
+        {
+            ResponseMetadata metadata = new ResponseMetadata();
+            int depth = context.CurrentDepth;
+
+            while (context.CurrentDepth >= depth)
+            {
+                context.Read();
+                if (context.TestExpression("ResponseMetadata/RequestId"))
+                {
+                    metadata.RequestId = StringUnmarshaller.GetInstance().Unmarshall(context);
+                }
+            }
+
+            return metadata;
+        }
+    }
+
+    public class KeyValueUnmarshaller<K, V, KUnmarshaller, VUnmarshaller> :
+    IUnmarshaller<KeyValuePair<K, V>, XmlUnmarshallerContext>, 
+    IUnmarshaller<KeyValuePair<K, V>, JsonUnmarshallerContext>
+        where KUnmarshaller : IUnmarshaller<K, XmlUnmarshallerContext>, IUnmarshaller<K, JsonUnmarshallerContext>
+        where VUnmarshaller : IUnmarshaller<V, XmlUnmarshallerContext>, IUnmarshaller<V, JsonUnmarshallerContext>
+    {
+        private KUnmarshaller keyUnmarshaller;
+        private VUnmarshaller valueUnmarshaller;
+
+        public KeyValueUnmarshaller(KUnmarshaller keyUnmarshaller, VUnmarshaller valueUnmarshaller)
+        {
+            this.keyUnmarshaller = keyUnmarshaller;
+            this.valueUnmarshaller = valueUnmarshaller;
+        }
+
+        public KeyValuePair<K, V> Unmarshall(XmlUnmarshallerContext context)
+        {
+            K key = default(K);
+            V value = default(V);
+
+            int originalDepth = context.CurrentDepth;
+            int targetDepth = originalDepth + 1;
+
+            while (context.Read())
+            {
+                if (context.TestExpression("key", targetDepth))
+                {
+                    key = this.keyUnmarshaller.Unmarshall(context);
+                }
+                else if (context.TestExpression("name", targetDepth))
+                {
+                    key = this.keyUnmarshaller.Unmarshall(context);
+                }
+                else if (context.TestExpression("value", targetDepth))
+                {
+                    value = this.valueUnmarshaller.Unmarshall(context);
+                }
+                else if (context.IsEndElement && context.CurrentDepth < originalDepth)
+                {
+                    break;
+                }
+            }
+
+            return new KeyValuePair<K, V>(key, value);
+        }
+
+        public KeyValuePair<K, V> Unmarshall(JsonUnmarshallerContext context)
+        {
+            K key = this.keyUnmarshaller.Unmarshall(context);
+            V value = this.valueUnmarshaller.Unmarshall(context);
+
+            return new KeyValuePair<K, V>(key, value);
+        }
+    }
+
+    public class ListUnmarshaller<I, IUnmarshaller> : IUnmarshaller<List<I>, XmlUnmarshallerContext>, IUnmarshaller<List<I>, JsonUnmarshallerContext>
+        where IUnmarshaller : IUnmarshaller<I, XmlUnmarshallerContext>, IUnmarshaller<I, JsonUnmarshallerContext>
+    {
+        private IUnmarshaller iUnmarshaller;
+
+        public ListUnmarshaller(IUnmarshaller iUnmarshaller)
+        {
+            this.iUnmarshaller = iUnmarshaller;
+        }
+
+        public List<I> Unmarshall(XmlUnmarshallerContext context)
+        {
+            int originalDepth = context.CurrentDepth;
+            int targetDepth = originalDepth + 1;
+
+            var list = new List<I>();
+            while (context.Read())
+            {
+                if (context.IsStartElement)
+                {
+                    if (context.TestExpression("member", targetDepth))
+                    {
+                        var item = iUnmarshaller.Unmarshall(context);
+                        list.Add(item);
+                    }
+                }
+            }
+            return list;
+        }
+        public List<I> Unmarshall(JsonUnmarshallerContext context)
+        {
+            context.Read(); // Read [ or null
+            if (context.CurrentTokenType == JsonToken.Null)
+                return new List<I>();
+
+            // If a list is present in the response, use AlwaysSendList,
+            // so if the response was empty, reusing the object in the request we will
+            // end up sending the same empty collection back.
+            List<I> list = new AlwaysSendList<I>();
+            while (!context.Peek(JsonToken.ArrayEnd)) // Peek for ]
+            {
+                list.Add(iUnmarshaller.Unmarshall(context));
+            }
+            context.Read(); // Read ]
+            return list;
+        }
+    }
+
+    public class DictionaryUnmarshaller<TKey, TValue, TKeyUnmarshaller, TValueUnmarshaller> : IUnmarshaller<Dictionary<TKey, TValue>, XmlUnmarshallerContext>, IUnmarshaller<Dictionary<TKey, TValue>, JsonUnmarshallerContext>
+        where TKeyUnmarshaller : IUnmarshaller<TKey, XmlUnmarshallerContext>, IUnmarshaller<TKey, JsonUnmarshallerContext>
+        where TValueUnmarshaller : IUnmarshaller<TValue, XmlUnmarshallerContext>, IUnmarshaller<TValue, JsonUnmarshallerContext>
+    {
+        private KeyValueUnmarshaller<TKey, TValue, TKeyUnmarshaller, TValueUnmarshaller> KVUnmarshaller;
+
+        public DictionaryUnmarshaller(TKeyUnmarshaller kUnmarshaller, TValueUnmarshaller vUnmarshaller)
+        {
+            KVUnmarshaller = new KeyValueUnmarshaller<TKey, TValue, TKeyUnmarshaller, TValueUnmarshaller>(kUnmarshaller, vUnmarshaller);
+        }                
+
+        public Dictionary<TKey, TValue> Unmarshall(XmlUnmarshallerContext context)
+        {
+            var originalDepth = context.CurrentDepth;
+            var targetDepth = originalDepth + 1;
+
+            // If a dictionary is present in the response, use AlwaysSendDictionary,
+            // so if the response was empty, reusing the object in the request we will
+            // end up sending the same empty collection back.
+            var dictionary = new AlwaysSendDictionary<TKey, TValue>();
+            
+            while (context.Read())
+            {
+                if (context.IsEndElement && context.CurrentDepth < originalDepth)
+                {
+                    break;
+                }
+
+                var item = KVUnmarshaller.Unmarshall(context);
+                dictionary.Add(item.Key, item.Value);
+            }                        
+            
+            return dictionary;
+        }
+
+        public Dictionary<TKey, TValue> Unmarshall(JsonUnmarshallerContext context)
+        {
+            context.Read(); // Read { or null
+            if (context.CurrentTokenType == JsonToken.Null)
+                return new Dictionary<TKey,TValue>();
+
+            // If a dictionary is present in the response, use AlwaysSendDictionary,
+            // so if the response was empty, reusing the object in the request we will
+            // end up sending the same empty collection back.
+            Dictionary<TKey, TValue> dictionary = new AlwaysSendDictionary<TKey, TValue>();
+            while (!context.Peek(JsonToken.ObjectEnd)) // Peek }
+            {
+                KeyValuePair<TKey, TValue> item = KVUnmarshaller.Unmarshall(context);
+                dictionary.Add(item.Key, item.Value);
+            }
+            context.Read(); // Read }
+            return dictionary;
+
+        }
+    }
+
+    public static class UnmarshallerExtensions
+    {
+        public static void Add<TKey, TValue>(this Dictionary<TKey, TValue> dict, KeyValuePair<TKey, TValue> item)
+        {
+            dict.Add(item.Key, item.Value);
+        }
+        //public static void Add<T>(this List<T> list, List<T> items)
+        //{
+        //    list.AddRange(items);
+        //}
+    }
+}