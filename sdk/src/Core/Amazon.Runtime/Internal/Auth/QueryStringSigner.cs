--- conflicted
+++ resolved
@@ -56,12 +56,8 @@
             request.Parameters["AWSAccessKeyId"] = awsAccessKeyId;
             request.Parameters["SignatureVersion"] = SignatureVersion2;
             request.Parameters["SignatureMethod"] = clientConfig.SignatureMethod.ToString();
-<<<<<<< HEAD
             request.Parameters["Timestamp"] = AWSSDKUtils.GetFormattedTimestampISO8601(clientConfig, request.OriginalRequest);
-=======
-            request.Parameters["Timestamp"] = AWSSDKUtils.GetFormattedTimestampISO8601(clientConfig);
             request.SignedAt = CorrectClockSkew.GetCorrectedUtcNowForEndpoint(request.Endpoint.ToString());
->>>>>>> d837e1d9
             // remove Signature parameter, in case this is a retry
             request.Parameters.Remove("Signature");
 
