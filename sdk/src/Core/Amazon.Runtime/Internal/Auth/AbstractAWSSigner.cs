--- conflicted
+++ resolved
@@ -112,13 +112,8 @@
 
             if (r != null)
             {
-<<<<<<< HEAD
-                var endpoint = r.GetEndpointForService(config.RegionEndpointServiceName);
+                var endpoint = r.GetEndpointForService(config.RegionEndpointServiceName, config.UseDualstackEndpoint);
                 if (endpoint != null && (endpoint.SignatureVersionOverride == "4" || string.IsNullOrEmpty(endpoint.SignatureVersionOverride)))
-=======
-                var endpoint = r.GetEndpointForService(config.RegionEndpointServiceName, config.UseDualstackEndpoint);
-                if (endpoint != null && (endpoint.SignatureVersionOverride == "4" || endpoint.SignatureVersionOverride == null))
->>>>>>> d5ca3b1d
                     return true;
             }
 
