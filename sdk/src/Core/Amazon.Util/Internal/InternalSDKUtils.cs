﻿/*
 * Copyright Amazon.com, Inc. or its affiliates. All Rights Reserved.
 * 
 * Licensed under the Apache License, Version 2.0 (the "License").
 * You may not use this file except in compliance with the License.
 * A copy of the License is located at
 * 
 *  http://aws.amazon.com/apache2.0
 * 
 * or in the "license" file accompanying this file. This file is distributed
 * on an "AS IS" BASIS, WITHOUT WARRANTIES OR CONDITIONS OF ANY KIND, either
 * express or implied. See the License for the specific language governing
 * permissions and limitations under the License.
 */

using System;
using System.Collections.Generic;
using System.Globalization;
using System.IO;
using System.Runtime.CompilerServices;
using System.Net;
using System.Text.RegularExpressions;
using Amazon.Runtime.Internal.Util;
using Amazon.Util.Internal.PlatformServices;
using System.Text;
using System.Diagnostics.CodeAnalysis;

namespace Amazon.Util.Internal
{
    public static partial class InternalSDKUtils
    {
        #region UserAgent
        static string _overrideVersionNumber;
        static string _customData;
        const string USER_AGENT_VERSION = "ua/2.0";

        // Define a regular expression to match disallowed characters
        private const string DisallowedCharactersRegexPattern = "[^ /!#$%&'*+-.^_`|~\\w\\d]";

#if NET8_0_OR_GREATER
        [GeneratedRegex(DisallowedCharactersRegexPattern)]
        private static partial Regex DisallowedCharactersRegex();
#else
        private static Regex DisallowedCharactersRegex() => _disallowedCharactersRegex;
        private static readonly Regex _disallowedCharactersRegex = new Regex(DisallowedCharactersRegexPattern, RegexOptions.Compiled);
#endif

        public static void SetUserAgent(string productName, string versionNumber)
        {
            SetUserAgent(productName, versionNumber, null);
        }

        public static void SetUserAgent(string productName, string versionNumber, string customData)
        {
            _userAgentBaseName = productName;
            _overrideVersionNumber = versionNumber;
            _customData = customData;
        }

        /// <summary>
        /// Replace disallowed characters by a hyphen in <paramref name="userAgent"/>
        /// </summary>
        /// <param name="userAgent"> Unsanitized user agent string</param>
        /// <returns> Sanitized user agent string </returns>
        internal static string ReplaceInvalidUserAgentCharacters(string userAgent)
        {
            // Use the regular expression to replace disallowed characters by a hyphen
            var validUserAgent = DisallowedCharactersRegex().Replace(userAgent, "-");

            return validUserAgent;
        }

        /// <summary>
        /// Build user agent string statically. This method is currently used by PowerShell and high level libraries.
        /// </summary>
        /// <param name="serviceSdkVersion"> Version of the service </param>
        /// <returns> User agent header string </returns>
        public static string BuildUserAgentString(string serviceSdkVersion)
        {
            return BuildUserAgentString(string.Empty, serviceSdkVersion);
        }

        /// <summary>
        /// Build user agent string statically. This method is currently used by the .NET SDK.
        /// </summary>
        /// <param name="serviceId"> Service id of the service being called </param>
        /// <param name="serviceSdkVersion"> Version of the service </param>
        /// <returns> User agent header string </returns>
        public static string BuildUserAgentString(string serviceId, string serviceSdkVersion)
        {
            var sb = new StringBuilder();
            sb.Append(_userAgentBaseName);
            if (!string.IsNullOrEmpty(_overrideVersionNumber))
            {
                sb.AppendFormat("/{0}", _overrideVersionNumber);
            }
            else if(!string.IsNullOrEmpty(serviceSdkVersion))
            {
                sb.AppendFormat("/{0}", serviceSdkVersion);
            }

            sb.AppendFormat(" {0}", USER_AGENT_VERSION);

            var environmentInfo = ServiceFactory.Instance.GetService<IEnvironmentInfo>();
            sb.AppendFormat(" os/{0}", environmentInfo.PlatformUserAgent);
            sb.AppendFormat(" lang/{0}", environmentInfo.FrameworkUserAgent);

            var execEnv = GetExecutionEnvironmentUserAgentString();
            if (!string.IsNullOrEmpty(execEnv))
            {
                sb.AppendFormat(" {0}", execEnv);
            }

            sb.AppendFormat(" md/aws-sdk-dotnet-core#{0}", CoreVersionNumber);

            var internalUA = GetInternalUserAgentString();
            if(!string.IsNullOrEmpty(internalUA))
            {
                sb.AppendFormat(" {0}", internalUA);
            }

            if(!string.IsNullOrEmpty(serviceId))
            {
                sb.AppendFormat(" api/{0}", serviceId);
                if(!string.IsNullOrEmpty(serviceSdkVersion))
                {
                    sb.Append("#");
                    sb.Append(serviceSdkVersion);
                }
            }

            if (!string.IsNullOrEmpty(_customData))
            {
                sb.AppendFormat(" {0}", _customData);
            }

            if (IsRunningNativeAot())
            {
                sb.Append(" ft/aot");
            }

            return sb.ToString();
        }

        #endregion
<<<<<<< HEAD
#if NET8_0_OR_GREATER
        public static void ApplyValuesV2<[DynamicallyAccessedMembers(DynamicallyAccessedMemberTypes.PublicProperties)] T>(T target, IDictionary<string, object> propertyValues)
#else
        public static void ApplyValuesV2<T>(T target, IDictionary<string, object> propertyValues)
#endif
        {
            if (propertyValues == null || propertyValues.Count == 0)
                return;

            var targetType = typeof(T);
            
=======

        [Obsolete("This method is not AOT safe and is no longer used in the SDK. Please use ApplyValuesV2 for AOT compatibility. This method is left here for backwards compatibility purposes")]
        public static void ApplyValues(object target, IDictionary<string, object> propertyValues)
        {
            if (propertyValues == null || propertyValues.Count == 0)
                return;
            var targetType = target.GetType();
>>>>>>> acae479f
            foreach(var kvp in propertyValues)
            {
                var property = targetType.GetProperty(kvp.Key);
                if (property == null)
                    throw new ArgumentException(string.Format(CultureInfo.InvariantCulture, "Unable to find property {0} on type {1}.", kvp.Key, targetType.FullName));

                try
                {
                    var propertyTypeInfo = property.PropertyType;
                    if (propertyTypeInfo.IsEnum)
                    {
                        var enumValue = Enum.Parse(propertyTypeInfo, kvp.Value.ToString(), true);
                        property.SetValue(target, enumValue, null);
                    }
                    else
                    {
                        property.SetValue(target, kvp.Value, null);
                    }                    
                }
                catch(Exception e)
                {
                    throw new ArgumentException(string.Format(CultureInfo.InvariantCulture, "Unable to set property {0} on type {1}: {2}", kvp.Key, targetType.FullName, e.Message));
                }
            }
        }

#if NET8_0_OR_GREATER
        public static void ApplyValuesV2<[DynamicallyAccessedMembers(DynamicallyAccessedMemberTypes.PublicProperties)] T>(T target, IDictionary<string, object> propertyValues)
#else
        public static void ApplyValuesV2<T>(T target, IDictionary<string, object> propertyValues)
#endif
        {
            if (propertyValues == null || propertyValues.Count == 0)
                return;
            var targetType = typeof(T);
            foreach (var kvp in propertyValues)
            {
                var property = targetType.GetProperty(kvp.Key);
                if (property == null)
                    throw new ArgumentException(string.Format(CultureInfo.InvariantCulture, "Unable to find property {0} on type {1}.", kvp.Key, targetType.FullName));

                try
                {
                    var propertyTypeInfo = property.PropertyType;
                    if (propertyTypeInfo.IsEnum)
                    {
                        var enumValue = Enum.Parse(propertyTypeInfo, kvp.Value.ToString(), true);
                        property.SetValue(target, enumValue, null);
                    }
                    else
                    {
                        property.SetValue(target, kvp.Value, null);
                    }
                }
                catch (Exception e)
                {
                    throw new ArgumentException(string.Format(CultureInfo.InvariantCulture, "Unable to set property {0} on type {1}: {2}", kvp.Key, targetType.FullName, e.Message));
                }
            }
        }

        // Depending on how System.Types are loaded they are not guaranteed to be compare as equal even when they
        // are the same type. In particular an interface loaded from a Type.GetInterfaces() call will not compare
        // equal to the same interface loaded via typeof(<interface-name>).
        //
        // This method was needed a result of the removal of SDK's TypeInfo wrapper done as part of the trimmable work.
        public static bool AreTypesEqual(Type type1, Type type2)
        {
            if (type1.Assembly != type2.Assembly)
                return false;
            if (type1.Namespace != type2.Namespace)
                return false;
            if (type1.Name != type2.Name)
                return false;

            return true;
        }

        public static void AddToDictionary<TKey, TValue>(Dictionary<TKey, TValue> dictionary, TKey key, TValue value)
        {
            if (dictionary.ContainsKey(key))
                throw new InvalidOperationException(string.Format(CultureInfo.InvariantCulture,
                    "Dictionary already contains item with key {0}", key));
            dictionary[key] = value;
        }

        public static void FillDictionary<T, TKey, TValue>(IEnumerable<T> items, Func<T, TKey> keyGenerator, Func<T, TValue> valueGenerator, Dictionary<TKey, TValue> targetDictionary)
        {
            foreach (var item in items)
            {
                var key = keyGenerator(item);
                var value = valueGenerator(item);
                AddToDictionary(targetDictionary, key, value);
            }
        }

        public static Dictionary<TKey, TValue> ToDictionary<T, TKey, TValue>(IEnumerable<T> items, Func<T, TKey> keyGenerator, Func<T, TValue> valueGenerator)
        {
            return ToDictionary<T, TKey, TValue>(items, keyGenerator, valueGenerator, comparer: null);
        }
        public static Dictionary<TKey, TValue> ToDictionary<T, TKey, TValue>(IEnumerable<T> items, Func<T, TKey> keyGenerator, Func<T, TValue> valueGenerator, IEqualityComparer<TKey> comparer)
        {
            Dictionary<TKey, TValue> dictionary;
            if (comparer == null)
                dictionary = new Dictionary<TKey, TValue>();
            else
                dictionary = new Dictionary<TKey, TValue>(comparer);

            FillDictionary(items, keyGenerator, valueGenerator, dictionary);

            return dictionary;
        }

        public static bool TryFindByValue<TKey, TValue>(
            IDictionary<TKey, TValue> dictionary, TValue value, IEqualityComparer<TValue> valueComparer,
            out TKey key)
        {
            if (dictionary != null)
            {
                foreach (var kvp in dictionary)
                {
                    var candidateValue = kvp.Value;
                    if (valueComparer.Equals(value, candidateValue))
                    {
                        key = kvp.Key;
                        return true;
                    }
                }
            }

            key = default(TKey);
            return false;
        }

        internal static string EXECUTION_ENVIRONMENT_ENVVAR = "AWS_EXECUTION_ENV";
        internal static string GetExecutionEnvironment()
        {
            return Environment.GetEnvironmentVariable(EXECUTION_ENVIRONMENT_ENVVAR);
        }

        internal static string INTERNAL_ENVIRONMENT_ENVVAR = "AWS_INTERNAL_ENV";
        internal static string GetInternalEnvironment()
        {
            return Environment.GetEnvironmentVariable(INTERNAL_ENVIRONMENT_ENVVAR);
        }

        private static string GetExecutionEnvironmentUserAgentString()
        {
            string userAgentString = "";
            
            string executionEnvValue = GetExecutionEnvironment();
            if (!string.IsNullOrEmpty(executionEnvValue))
            {
                userAgentString = string.Format(CultureInfo.InvariantCulture, "exec-env/{0}", executionEnvValue);
            }

            return userAgentString;
        }

        private static string GetInternalUserAgentString()
        {
            string userAgentString = "";

            string executionEnvValue = GetInternalEnvironment();
            if (!string.IsNullOrEmpty(executionEnvValue))
            {
                userAgentString = string.Format(CultureInfo.InvariantCulture, "{0}", executionEnvValue);
            }

            return userAgentString;
        }

        /// <summary>
        /// Tests if the filePath is rooted with the directoryPath when resolved. The filePath and
        /// directoryPath do not need to exist to call this method.
        /// </summary>
        /// <param name="filePath">The filePath to test against the directoryPath.</param>
        /// <param name="directoryPath">The directoryPath to use as root in the test.</param>
        /// <returns>true if directoryPath is root of filePath else false</returns>
        public static bool IsFilePathRootedWithDirectoryPath(string filePath, string directoryPath)
        {
            //Construct a local directory path that always ends with the directory separator char. This
            //ensures our directory starts with test doesn't allow files that start with the directory
            //to be popped off the path to fake out the test: 
            //LocalDirectory = a\b\c
            //FilePath = a\b\c\..\ctest.txt            

            var dirTestPath = directoryPath;
            if (!dirTestPath.EndsWith(Path.DirectorySeparatorChar.ToString()))
            {
                dirTestPath += Path.DirectorySeparatorChar;
            }

            var dirInfo = new DirectoryInfo(dirTestPath);
            var fileInfo = new FileInfo(filePath);

            //Test if the target file is a child of directoryPath
            return fileInfo.FullName.StartsWith(dirInfo.FullName);
        }

        /// <summary>
        /// Returns true if the SDK is being run in an NativeAOT environment.
        /// </summary>
        /// <returns></returns>
        public static bool IsRunningNativeAot()
        {
#if NET8_0_OR_GREATER
            // If dynamic code is not supported we are most likely running in an AOT environment. 
            return !RuntimeFeature.IsDynamicCodeSupported;
#else
            return false;
#endif
        }

        //Since .net 35 doesn't have Zip functionality, this is a custom implementation that does the same thing as LINQ's zip method.
        internal static IEnumerable<TResult> Zip<TFirst, TSecond, TResult>(IEnumerable<TFirst> first, IEnumerable<TSecond> second, Func<TFirst, TSecond, TResult> resultSelector)
        {
            using (var enumerator1 = first.GetEnumerator())
            using (var enumerator2 = second.GetEnumerator())
            {
                while (enumerator1.MoveNext() && enumerator2.MoveNext())
                {
                    yield return resultSelector(enumerator1.Current, enumerator2.Current);
                }
            }
        }

        #region IsSet methods

        /*
            Set
              Collection
                True -> set to empty AlwaysSend*
                False -> set to empty collection type
              Value type
                True and field has no value -> set to default(T)
                False -> set to null

            Get
              Collection
                Field is AlwaysSend* OR has items -> True
                Otherwise -> False
              Value type
                Field is any value -> True
                Null -> False
         */

        public static void SetIsSet<T>(bool isSet, ref Nullable<T> field)
            where T : struct
        {
            if (isSet)
            {
                if (!field.HasValue)
                {
                    field = default(T);
                }
            }
            else
            {
                field = null;
            }
        }
        public static void SetIsSet<T>(bool isSet, ref List<T> field)
        {
            if (isSet)
                field = new AlwaysSendList<T>(field);
            else
                field = new List<T>();
        }
        public static void SetIsSet<TKey, TValue>(bool isSet, ref Dictionary<TKey, TValue> field)
        {
            if (isSet)
                field = new AlwaysSendDictionary<TKey, TValue>(field);
            else
                field = new Dictionary<TKey, TValue>();
        }

        public static bool GetIsSet<T>(Nullable<T> field)
            where T : struct
        {
            return (field.HasValue);
        }
        public static bool GetIsSet<T>(List<T> field)
        {
            if (field == null)
                return false;

            if (field.Count > 0)
                return true;

            var sl = field as AlwaysSendList<T>;
            if (sl != null)
                return true;

            return false;
        }
        public static bool GetIsSet<TKey, TVvalue>(Dictionary<TKey, TVvalue> field)
        {
            if (field == null)
                return false;

            if (field.Count > 0)
                return true;

            var sd = field as AlwaysSendDictionary<TKey, TVvalue>;
            if (sd != null)
                return true;

            return false;
        }

        #endregion
    }
}<|MERGE_RESOLUTION|>--- conflicted
+++ resolved
@@ -143,27 +143,14 @@
         }
 
         #endregion
-<<<<<<< HEAD
-#if NET8_0_OR_GREATER
-        public static void ApplyValuesV2<[DynamicallyAccessedMembers(DynamicallyAccessedMemberTypes.PublicProperties)] T>(T target, IDictionary<string, object> propertyValues)
-#else
-        public static void ApplyValuesV2<T>(T target, IDictionary<string, object> propertyValues)
-#endif
+        [Obsolete("This method is not AOT safe and is no longer used in the SDK. Please use ApplyValuesV2 for AOT compatibility. This method is left here for backwards compatibility purposes")]
+        public static void ApplyValues(object target, IDictionary<string, object> propertyValues)
         {
             if (propertyValues == null || propertyValues.Count == 0)
                 return;
 
-            var targetType = typeof(T);
+            var targetType = target.GetType();
             
-=======
-
-        [Obsolete("This method is not AOT safe and is no longer used in the SDK. Please use ApplyValuesV2 for AOT compatibility. This method is left here for backwards compatibility purposes")]
-        public static void ApplyValues(object target, IDictionary<string, object> propertyValues)
-        {
-            if (propertyValues == null || propertyValues.Count == 0)
-                return;
-            var targetType = target.GetType();
->>>>>>> acae479f
             foreach(var kvp in propertyValues)
             {
                 var property = targetType.GetProperty(kvp.Key);
