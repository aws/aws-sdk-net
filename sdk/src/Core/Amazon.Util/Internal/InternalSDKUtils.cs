--- conflicted
+++ resolved
@@ -17,11 +17,8 @@
 using System.Collections.Generic;
 using System.Globalization;
 using System.IO;
-<<<<<<< HEAD
 using System.Runtime.CompilerServices;
-=======
 using System.Net;
->>>>>>> a2580c2b
 using Amazon.Runtime.Internal.Util;
 using Amazon.Util.Internal.PlatformServices;
 
@@ -247,7 +244,6 @@
             return fileInfo.FullName.StartsWith(dirInfo.FullName);
         }
 
-<<<<<<< HEAD
         /// <summary>
         /// Returns true if the SDK is being run in an NativeAOT environment.
         /// </summary>
@@ -260,7 +256,8 @@
 #else
         return false;
 #endif
-=======
+        }
+
         //Since .net 35 doesn't have Zip functionality, this is a custom implementation that does the same thing as LINQ's zip method.
         internal static IEnumerable<TResult> Zip<TFirst, TSecond, TResult>(IEnumerable<TFirst> first, IEnumerable<TSecond> second, Func<TFirst, TSecond, TResult> resultSelector)
         {
@@ -272,7 +269,6 @@
                     yield return resultSelector(enumerator1.Current, enumerator2.Current);
                 }
             }
->>>>>>> a2580c2b
         }
 
         #region IsSet methods
