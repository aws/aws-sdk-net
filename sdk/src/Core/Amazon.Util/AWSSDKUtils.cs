--- conflicted
+++ resolved
@@ -30,17 +30,15 @@
 using Amazon.Runtime;
 using Amazon.Util.Internal;
 using System.Text.RegularExpressions;
-<<<<<<< HEAD
 using System.Diagnostics;
 using System.Diagnostics.CodeAnalysis;
 using System.Reflection;
 using System.Threading;
 #if AWS_ASYNC_API
 using System.Threading.Tasks;
-=======
-#if PCL || NETSTANDARD
+#endif
+#if NETSTANDARD
 using System.Net.Http;
->>>>>>> efcf4184
 #endif
 
 namespace Amazon.Util
@@ -63,13 +61,9 @@
         internal const int DefaultMaxRetry = 3;
         private const int DefaultConnectionLimit = 50;
         private const int DefaultMaxIdleTime = 50 * 1000; // 50 seconds
-<<<<<<< HEAD
 
         private const int MaxIsSetMethodsCacheSize = 50;
 
-=======
-#if (BCL || NETSTANDARD)
->>>>>>> efcf4184
         private static readonly Regex CompressWhitespaceRegex = new Regex("\\s+", RegexOptions.Compiled);
 
         public static readonly DateTime EPOCH_START = new DateTime(1970, 1, 1, 0, 0, 0, DateTimeKind.Utc);
@@ -1137,15 +1131,11 @@
         public static string DownloadStringContent(Uri uri, IWebProxy proxy)
         {
             return DownloadStringContent(uri, TimeSpan.Zero, proxy);
-        }                
+        }
 
         public static string DownloadStringContent(Uri uri, TimeSpan timeout, IWebProxy proxy)
         {
-<<<<<<< HEAD
-#if NETSTANDARD 
-            using (var client = new System.Net.Http.HttpClient(new System.Net.Http.HttpClientHandler() { Proxy = proxy }))
-=======
-#if PCL || NETSTANDARD
+#if NETSTANDARD
             using (var client = CreateClient(uri, timeout, proxy, null))
             {
                 return AsyncHelpers.RunSync<string>(() =>
@@ -1158,7 +1148,6 @@
 
             using (var response = request.GetResponse() as HttpWebResponse)
             using (var reader = new StreamReader(response.GetResponseStream()))
->>>>>>> efcf4184
             {
                 return reader.ReadToEnd();
             }
@@ -1180,7 +1169,7 @@
         /// <returns>The response as a string.</returns>
         public static string ExecuteHttpRequest(Uri uri, string requestType, string content, TimeSpan timeout, IWebProxy proxy, IDictionary<string, string> headers)
         {
-#if PCL || NETSTANDARD
+#if NETSTANDARD
             using (var client = CreateClient(uri, timeout, proxy, headers))
             {                   
                 var response = AsyncHelpers.RunSync<HttpResponseMessage>(() =>
@@ -1188,10 +1177,10 @@
                     var requestMessage = new HttpRequestMessage(new HttpMethod(requestType), uri);
                     if(!string.IsNullOrEmpty(content))
                     {
-                        requestMessage.Content = new StringContent(content);                     
+                        requestMessage.Content = new StringContent(content);
                     }
-                                
-                    return client.SendAsync(requestMessage);                    
+                    
+                    return client.SendAsync(requestMessage);
                 });
 
                 try
@@ -1211,7 +1200,7 @@
                 {
                     return AsyncHelpers.RunSync<string>(() =>
                     {                    
-                        return response.Content.ReadAsStringAsync();                    
+                        return response.Content.ReadAsStringAsync();
                     });
                 }
                 finally 
@@ -1245,16 +1234,16 @@
         }
 
 
-#if PCL || NETSTANDARD
+#if NETSTANDARD
         private static HttpClient CreateClient(Uri uri, TimeSpan timeout, IWebProxy proxy, IDictionary<string, string> headers)
         {
             var client = new HttpClient(new System.Net.Http.HttpClientHandler() { Proxy = proxy });
-            
+
             if (timeout > TimeSpan.Zero)
             {
                 client.Timeout = timeout;
             }
-                
+
             //DefaultRequestHeaders should not be used if we reuse the HttpClient. It is currently created for each request.
             client.DefaultRequestHeaders.TryAddWithoutValidation(UserAgentHeader, _userAgent);
             if(headers != null)
@@ -1264,8 +1253,8 @@
                     client.DefaultRequestHeaders.TryAddWithoutValidation(nameValue.Key, nameValue.Value);
                 }
             }
-                                
-            return client;            
+
+            return client;
         }
 #else
         private static HttpWebRequest CreateClient(Uri uri, TimeSpan timeout, IWebProxy proxy, IDictionary<string, string> headers)
@@ -1324,7 +1313,6 @@
             return data == null ? data : CompressWhitespaceRegex.Replace(data, " ");
         }
 
-<<<<<<< HEAD
                 /// <summary>
         /// Runs a process with the below input parameters.
         /// </summary>
@@ -1481,8 +1469,6 @@
             }
         }
 #endif
-=======
->>>>>>> efcf4184
 #endregion
     }
 
