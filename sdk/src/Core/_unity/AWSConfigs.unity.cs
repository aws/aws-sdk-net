﻿/*
 * Copyright 2010-2013 Amazon.com, Inc. or its affiliates. All Rights Reserved.
 * 
 * Licensed under the Apache License, Version 2.0 (the "License").
 * You may not use this file except in compliance with the License.
 * A copy of the License is located at
 * 
 *  http://aws.amazon.com/apache2.0
 * 
 * or in the "license" file accompanying this file. This file is distributed
 * on an "AS IS" BASIS, WITHOUT WARRANTIES OR CONDITIONS OF ANY KIND, either
 * express or implied. See the License for the specific language governing
 * permissions and limitations under the License.
 */

using Amazon.Runtime.Internal;
using Amazon.Runtime.Internal.Util;
using Amazon.Util.Internal;
using System;
using System.Collections;
using System.Collections.Generic;
using System.Diagnostics;
using System.IO;
using System.Linq;
using System.Reflection;
using System.Threading;
using System.Xml.Linq;
using UnityEngine;
using Logger = Amazon.Runtime.Internal.Util.Logger;

namespace Amazon
{
    public static partial class AWSConfigs
    {
        #region ApplicationName

        /// <summary>
        /// The unique application name for the current application. This values is currently used 
        /// by high level APIs (Mobile Analytics Manager and Cognito Sync Manager) to create a unique file
        /// path to store local database files.
        /// Changes to this setting will only take effect in newly-constructed objects using this property.
        /// <code>
        /// &lt;configSections&gt;
        ///   &lt;section name="aws" type="Amazon.AWSSection, AWSSDK"/&gt;
        /// &lt;/configSections&gt;
        /// &lt;aws applicationName="" /&gt;
        /// </code>
        /// </summary>
        public static string ApplicationName
        {
            get { return _rootConfig.ApplicationName; }
            set { _rootConfig.ApplicationName = value; }
        }

        #endregion

        #region public api's
        /// <summary>
        /// For backward compatibility for App.Config on .Net35 and .Net45 platforms only. This functions returns Null in Unity
        /// </summary>
        /// <param name="name"></param>
        /// <returns></returns>
        public static string GetConfig(string name)
        {
            return null;
        }

        private static HttpClientOption _httpClient;
        /// <summary>
        /// The Unity Api used for making HTTP calls. Defaults to WWW.
        /// UnityWebRequest API is allows you access to more AWS Services 
        /// but is restricted to Versions of Unity > 5.3
        /// </summary>
        public static HttpClientOption HttpClient
        {
            get
            {
                return _httpClient;
            }
            set
            {
                if (value == HttpClientOption.UnityWebRequest)
                {
                    var unityWebRequestType = Type.GetType("UnityEngine.Experimental.Networking.UnityWebRequest, UnityEngine");

                    if (unityWebRequestType == null)
                    {
                        UnityWebRequestInitialized = false;
                        throw new InvalidOperationException("UnityWebRequest is not supported in the current version of unity");
                    }
                    else
                    {
                        UnityWebRequestInitialized = true;
                    }
                }
                _httpClient = value;
            }
        }

        internal static bool UnityWebRequestInitialized;

        /// <summary>
        /// The Unity Api used for making HTTP calls
        /// </summary>
        public enum HttpClientOption
        {
            /// <summary>
            /// Uses UnityEngine.WWW
            /// </summary>
            UnityWWW = 0,

            /// <summary>
            /// Uses UnityEngine.Experimental.Networking.UnityWebRequest
            /// </summary>
            UnityWebRequest = 1
        }

        #endregion

        #region internal methods
        internal static T GetSection<T>(string sectionName)
            where T : AWSSection, new()
        {
            if (!configPresent)
                return new T();
            
            if (xmlDoc == null)
            {
                lock (_lock)
                {
                    if (xmlDoc == null)
                    {
                        xmlDoc = LoadConfigFromResource();
                        configPresent = (xmlDoc != null);
                    }
                }
            }

            if (configPresent)
            {
                XElement sectionElement = xmlDoc.Element(sectionName);

                T t = new T
                {
                    Logging = GetObject<LoggingSection>(sectionElement, "logging"),
                    Region = sectionElement.Attribute("region") == null ? string.Empty : sectionElement.Attribute("region").Value,
                    CorrectForClockSkew = bool.Parse(sectionElement.Attribute("correctForClockSkew").Value),
                    ServiceSections = GetUnresolvedElements(sectionElement)
                };

                return t;
            }
            return new T();
        }

        internal static bool XmlSectionExists(string sectionName)
        {
            return configPresent && xmlDoc.Element(sectionName) != null;
        }
<<<<<<< HEAD
        #endregion

=======
        
>>>>>>> 828838a0
        #region tracelistener

        internal static Dictionary<string, List<TraceListener>> _traceListeners
           = new Dictionary<string, List<TraceListener>>(StringComparer.OrdinalIgnoreCase);

        /// <summary>
        /// Add a listener for SDK logging. 
        /// </summary>
        /// <remarks>If the listener does not have a name, you will not be able to remove it later.</remarks>
        /// <param name="source">The source to log for, e.g. "Amazon", or "Amazon.DynamoDB".</param>
        /// <param name="listener">The listener to add.</param>
        public static void AddTraceListener(string source, TraceListener listener)
        {
            if (string.IsNullOrEmpty(source))
                throw new ArgumentException("Source cannot be null or empty", "source");
            if (null == listener)
                throw new ArgumentException("Listener cannot be null", "listener");

            lock (_traceListeners)
            {
                if (!_traceListeners.ContainsKey(source))
                    _traceListeners.Add(source, new List<TraceListener>());
                _traceListeners[source].Add(listener);
            }

        }

        /// <summary>
        /// Remove a trace listener from SDK logging.
        /// </summary>
        /// <param name="source">The source the listener was added to.</param>
        /// <param name="name">The name of the listener.</param>
        public static void RemoveTraceListener(string source, string name)
        {
            if (string.IsNullOrEmpty(source))
                throw new ArgumentException("Source cannot be null or empty", "source");
            if (string.IsNullOrEmpty(name))
                throw new ArgumentException("Name cannot be null or empty", "name");

            lock (_traceListeners)
            {
                if (_traceListeners.ContainsKey(source))
                {
                    foreach (var l in _traceListeners[source])
                    {
                        if (l.Name.Equals(name, StringComparison.Ordinal))
                        {
                            _traceListeners[source].Remove(l);
                            break;
                        }
                    }
                }
            }

            Logger.ClearLoggerCache();
        }

        // Used by Logger.Diagnostic to add listeners to TraceSources when loggers 
        // are created.
        internal static TraceListener[] TraceListeners(string source)
        {
            lock (_traceListeners)
            {
                List<TraceListener> temp;

                if (_traceListeners.TryGetValue(source, out temp))
                {
                    return temp.ToArray();
                }

                return new TraceListener[0];
            }
        }

        #endregion

        #region private methods
       
        const string CONFIG_FILE = "awsconfig";
        internal static XDocument xmlDoc;
        
        private static XDocument LoadConfigFromResource()
        {
            XDocument xDoc = null;
            TextAsset awsConfig = null;

            Action action = () =>
            {
                awsConfig = Resources.Load(CONFIG_FILE) as TextAsset;
                if (awsConfig != null && awsConfig.bytes.Count() > 0)
                {
                    using (Stream stream = new MemoryStream(awsConfig.bytes))
                    {
                        using (StreamReader reader = new StreamReader(stream))
                        {
                            xDoc = XDocument.Load(reader);
                        }
                    }
                }
            };

            if (UnityInitializer.IsMainThread())
            {
                action();
            }
            else
            {
                ManualResetEvent e = new ManualResetEvent(false);
                UnityRequestQueue.Instance.ExecuteOnMainThread(() =>
                {
                    action();
                    e.Set();
                });

                e.WaitOne();
            }
            return xDoc;
        }

        public static T GetObject<T>(XElement rootElement, string propertyName) where T : class, new()
        {
            return (T)GetObject(rootElement, propertyName, typeof(T));
        }

        private static object GetObject(XElement rootElement, string propertyName, Type type)
        {
            object t = Activator.CreateInstance(type);

            var propertyInfos = t.GetType().GetProperties();

            rootElement = rootElement.Elements(propertyName).Count() == 0 ?
                rootElement : rootElement.Elements(propertyName).First();

            foreach (PropertyInfo propertyInfo in propertyInfos)
            {
                if (propertyInfo.CanWrite)
                {
                    var propertyType = propertyInfo.PropertyType;

                    // Try to find a matching attribute
                    var attrib = rootElement.Attributes().SingleOrDefault(
                        a => a.Name.ToString().Equals(propertyInfo.Name, StringComparison.OrdinalIgnoreCase));
                    if (attrib != null)
                    {
                        if (propertyType.BaseType.Equals(typeof(Enum)))
                        {
                            propertyInfo.SetValue(t, Enum.Parse(propertyType, attrib.Value, true), null);
                        }
                        else
                        {
                            // Check if the type is nullable
                            var underlyingType = Nullable.GetUnderlyingType(propertyType);
                            object result;

                            if (underlyingType != null)
                            {
                                result = Convert.ChangeType(attrib.Value, underlyingType);
                            }
                            else
                            {
                                // Converters for types which Convert.ChangeType
                                // can't handle.
                                if (propertyType == typeof(Type))
                                {
                                    result = Type.GetType(attrib.Value, true);
                                }
                                else
                                {
                                    result = Convert.ChangeType(attrib.Value, propertyType);
                                }
                            }
                            propertyInfo.SetValue(t, result, null);
                        }
                        continue;
                    }

                    // Try to find a matching child element if a matching attribute was not found
                    var element = rootElement.Elements().SingleOrDefault(
                        e => e.Name.ToString().Equals(propertyInfo.Name, StringComparison.OrdinalIgnoreCase));

                    // Process lists
                    if (typeof(IList).IsAssignableFrom(propertyType))
                    {
                        // Pass rootElement instead of element so that
                        // we can support XML lists items where the enclosing tag
                        // is not present
                        var listPropertyName = element == null ? null : element.Name.ToString();
                        var result = GetList(rootElement, propertyType, listPropertyName);
                        propertyInfo.SetValue(t, result, null);

                        continue;
                    }

                    // Process complex child elements
                    if (element != null)
                    {
                        var result = GetObject(element, element.Name.ToString(), propertyType);
                        propertyInfo.SetValue(t, result, null);
                    }
                }
            }

            return t;
        }

        private static IEnumerable GetList(XElement rootElement, Type listType, string propertyName)
        {
            var list = (IList)Activator.CreateInstance(listType);

            var itemNamePropInfo = listType.GetProperty("ItemPropertyName");
            var itemName = (string)itemNamePropInfo.GetValue(list, null);
            var itemType = listType.GetProperty("Item").PropertyType;

            if (!string.IsNullOrEmpty(propertyName))
            {
                rootElement = rootElement.Elements(propertyName).Count() == 0 ?
                rootElement : rootElement.Elements(propertyName).First();
            }

            // Process list items
            foreach (var childElement in rootElement.Elements())
            {
                var item = GetObject(childElement, itemName, itemType);
                list.Add(item);
            }

            return list;
        }

        private static IDictionary<string, XElement> GetUnresolvedElements(XElement parent)
        {
            IDictionary<string, XElement> unresolvedElemets = new Dictionary<string, XElement>();

            foreach (XElement element in parent.Elements())
            {
                if (!standardConfigs.Contains(element.Name.ToString()))
                    unresolvedElemets.Add(element.Name.ToString(), element);
            }

            return unresolvedElemets;
        }

        #endregion

    }
}

namespace Amazon.Util.Internal
{
    public abstract class ConfigurationElement
    {
        public ConfigurationElement()
        {
            this.ElementInformation = new ElementInformation(true);
        }

        public ElementInformation ElementInformation { get; set; }
    }

    public class ElementInformation
    {
        public ElementInformation(bool isPresent)
        {
            this.IsPresent = isPresent;
        }

        public bool IsPresent { get; private set; }
    }

    public abstract class ConfigurationList<T> : List<T>
    {
        public IEnumerable<T> Items { get { return this; } }
    }
}<|MERGE_RESOLUTION|>--- conflicted
+++ resolved
@@ -157,12 +157,9 @@
         {
             return configPresent && xmlDoc.Element(sectionName) != null;
         }
-<<<<<<< HEAD
+
         #endregion
-
-=======
-        
->>>>>>> 828838a0
+       
         #region tracelistener
 
         internal static Dictionary<string, List<TraceListener>> _traceListeners
