summary: AWS DynamoDB SDK for Xamarin
getting-started: GettingStarted.md
details: Details.md
license: ..\License.md
icons: 
  - ..\awsmobile_128.png
  - ..\awsmobile_512.png
publisher: Amazon Web Services
name: AWSSDK - Amazon DynamoDB
id: aws-dynamodb-sdk
samples: 
  - name: "DynamoDB-Sample"
    path: ..\..\..\..\aws-sdk-net-samples\XamarinSamples\DynamoDB\AWSSDK.DynamoDB.Sample.sln
publisher-url: http://aws.amazon.com/mobile/sdk/
packages:
  android:
<<<<<<< HEAD
  - AWSSDK.Core, Version=3.2.2.1-beta
  - AWSSDK.DynamoDBv2,Version=3.2.2.1-beta
  ios-unified:
  - AWSSDK.Core, Version=3.2.2.1-beta
  - AWSSDK.DynamoDBv2,Version=3.2.2.1-beta
  winphone-8.0:
  - AWSSDK.Core, Version=3.2.2.1-beta
  - AWSSDK.DynamoDBv2,Version=3.2.2.1-beta
  winphone-8.1:
  - AWSSDK.Core, Version=3.2.2.1-beta
  - AWSSDK.DynamoDBv2,Version=3.2.2.1-beta
version: 3.2.2.1
=======
  - AWSSDK.Core, Version=3.1.4.3
  - AWSSDK.DynamoDBv2,Version=3.1.3.0
  ios-unified:
  - AWSSDK.Core, Version=3.1.4.3
  - AWSSDK.DynamoDBv2,Version=3.1.3.0
  winphone-8.0:
  - AWSSDK.Core, Version=3.1.4.3
  - AWSSDK.DynamoDBv2,Version=3.1.3.0
  winphone-8.1:
  - AWSSDK.Core, Version=3.1.4.3
  - AWSSDK.DynamoDBv2,Version=3.1.3.0
version: 3.1.3.0
>>>>>>> f499f62a
is-shell: true
no_build: true<|MERGE_RESOLUTION|>--- conflicted
+++ resolved
@@ -14,32 +14,17 @@
 publisher-url: http://aws.amazon.com/mobile/sdk/
 packages:
   android:
-<<<<<<< HEAD
-  - AWSSDK.Core, Version=3.2.2.1-beta
-  - AWSSDK.DynamoDBv2,Version=3.2.2.1-beta
+  - AWSSDK.Core, Version=3.2.3.0-beta
+  - AWSSDK.DynamoDBv2,Version=3.2.3.0-beta
   ios-unified:
-  - AWSSDK.Core, Version=3.2.2.1-beta
-  - AWSSDK.DynamoDBv2,Version=3.2.2.1-beta
+  - AWSSDK.Core, Version=3.2.3.0-beta
+  - AWSSDK.DynamoDBv2,Version=3.2.3.0-beta
   winphone-8.0:
-  - AWSSDK.Core, Version=3.2.2.1-beta
-  - AWSSDK.DynamoDBv2,Version=3.2.2.1-beta
+  - AWSSDK.Core, Version=3.2.3.0-beta
+  - AWSSDK.DynamoDBv2,Version=3.2.3.0-beta
   winphone-8.1:
-  - AWSSDK.Core, Version=3.2.2.1-beta
-  - AWSSDK.DynamoDBv2,Version=3.2.2.1-beta
-version: 3.2.2.1
-=======
-  - AWSSDK.Core, Version=3.1.4.3
-  - AWSSDK.DynamoDBv2,Version=3.1.3.0
-  ios-unified:
-  - AWSSDK.Core, Version=3.1.4.3
-  - AWSSDK.DynamoDBv2,Version=3.1.3.0
-  winphone-8.0:
-  - AWSSDK.Core, Version=3.1.4.3
-  - AWSSDK.DynamoDBv2,Version=3.1.3.0
-  winphone-8.1:
-  - AWSSDK.Core, Version=3.1.4.3
-  - AWSSDK.DynamoDBv2,Version=3.1.3.0
-version: 3.1.3.0
->>>>>>> f499f62a
+  - AWSSDK.Core, Version=3.2.3.0-beta
+  - AWSSDK.DynamoDBv2,Version=3.2.3.0-beta
+version: 3.2.3.0
 is-shell: true
 no_build: true