%YAML 1.2
---
summary: AWS SimpleNotificationService SDK for Xamarin
getting-started: GettingStarted.md
details: Details.md
license: ..\License.md
icons: 
  - ..\awsmobile_128.png
  - ..\awsmobile_512.png
publisher: Amazon Web Services
name: AWSSDK - Amazon Simple Notification Service
id: aws-simplenotificationservice-sdk
samples: 
  - name: "SimpleNotificationService-Sample"
    path: ..\..\..\..\Aws-sdk-net-samples\XamarinSamples\SNS\AWSSDK.SNS.Sample.sln
publisher-url: http://aws.amazon.com/mobile/sdk/
packages:
  android:
  - AWSSDK.Core, Version=3.1.1.0
  - AWSSDK.SimpleNotificationService,Version=3.1.0.1
  ios-unified:
  - AWSSDK.Core, Version=3.1.1.0
  - AWSSDK.SimpleNotificationService,Version=3.1.0.1
  winphone-8.0:
  - AWSSDK.Core, Version=3.1.1.0
  - AWSSDK.SimpleNotificationService,Version=3.1.0.1
  winphone-8.1:
<<<<<<< HEAD
  - AWSSDK.Core, Version=3.1.0.0
  - AWSSDK.SimpleNotificationService,Version=3.1.0.0
version: 3.1.0.0
is-shell: true
...
=======
  - AWSSDK.Core, Version=3.1.1.0
  - AWSSDK.SimpleNotificationService,Version=3.1.0.1
version: 3.1.0.1
is-shell: true
no_build: true
>>>>>>> 1198426b
<|MERGE_RESOLUTION|>--- conflicted
+++ resolved
@@ -1,5 +1,3 @@
-%YAML 1.2
----
 summary: AWS SimpleNotificationService SDK for Xamarin
 getting-started: GettingStarted.md
 details: Details.md
@@ -12,7 +10,7 @@
 id: aws-simplenotificationservice-sdk
 samples: 
   - name: "SimpleNotificationService-Sample"
-    path: ..\..\..\..\Aws-sdk-net-samples\XamarinSamples\SNS\AWSSDK.SNS.Sample.sln
+    path: ..\..\..\..\aws-sdk-net-samples\XamarinSamples\SNS\AWSSDK.SNS.Sample.sln
 publisher-url: http://aws.amazon.com/mobile/sdk/
 packages:
   android:
@@ -25,16 +23,8 @@
   - AWSSDK.Core, Version=3.1.1.0
   - AWSSDK.SimpleNotificationService,Version=3.1.0.1
   winphone-8.1:
-<<<<<<< HEAD
-  - AWSSDK.Core, Version=3.1.0.0
-  - AWSSDK.SimpleNotificationService,Version=3.1.0.0
-version: 3.1.0.0
-is-shell: true
-...
-=======
   - AWSSDK.Core, Version=3.1.1.0
   - AWSSDK.SimpleNotificationService,Version=3.1.0.1
 version: 3.1.0.1
 is-shell: true
-no_build: true
->>>>>>> 1198426b
+no_build: true