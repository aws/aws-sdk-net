using System.Reflection;
using System.Runtime.InteropServices;

// General Information about an assembly is controlled through the following 
// set of attributes. Change these attribute values to modify the information
// associated with an assembly.
[assembly: AssemblyTitle("AWSSDK.CloudWatchLogs")]
[assembly: AssemblyDescription("The Amazon Web Services SDK for .NET (3.5) - Amazon CloudWatch Logs. Amazon CloudWatch is a monitoring service for AWS cloud resources and the applications you run on AWS. You can use Amazon CloudWatch to collect and track metrics, collect and monitor log files, and set alarms.")]
[assembly: AssemblyConfiguration("")]
[assembly: AssemblyProduct("Amazon Web Services SDK for .NET")]
[assembly: AssemblyCompany("Amazon.com, Inc")]
[assembly: AssemblyCopyright("Copyright 2009-2016 Amazon.com, Inc. or its affiliates. All Rights Reserved.")]
[assembly: AssemblyTrademark("")]
[assembly: AssemblyCulture("")]

// Setting ComVisible to false makes the types in this assembly not visible 
// to COM components.  If you need to access a type in this assembly from 
// COM, set the ComVisible attribute to true on that type.
[assembly: ComVisible(false)]

// Version information for an assembly consists of the following four values:
//
//      Major Version
//      Minor Version 
//      Build Number
//      Revision
//
// You can specify all the values or you can default the Build and Revision Numbers 
// by using the '*' as shown below:
// [assembly: AssemblyVersion("1.0.*")]
<<<<<<< HEAD
[assembly: AssemblyVersion("3.2")]
[assembly: AssemblyFileVersion("3.2.1.0")]
=======
[assembly: AssemblyVersion("3.1")]
[assembly: AssemblyFileVersion("3.1.2.3")]
>>>>>>> 20b0d1be
<|MERGE_RESOLUTION|>--- conflicted
+++ resolved
@@ -28,10 +28,5 @@
 // You can specify all the values or you can default the Build and Revision Numbers 
 // by using the '*' as shown below:
 // [assembly: AssemblyVersion("1.0.*")]
-<<<<<<< HEAD
 [assembly: AssemblyVersion("3.2")]
-[assembly: AssemblyFileVersion("3.2.1.0")]
-=======
-[assembly: AssemblyVersion("3.1")]
-[assembly: AssemblyFileVersion("3.1.2.3")]
->>>>>>> 20b0d1be
+[assembly: AssemblyFileVersion("3.2.2.0")]