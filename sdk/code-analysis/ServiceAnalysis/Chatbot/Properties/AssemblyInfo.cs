--- conflicted
+++ resolved
@@ -5,11 +5,7 @@
 // set of attributes. Change these attribute values to modify the information
 // associated with an assembly.
 [assembly: AssemblyTitle("AWSSDK.Chatbot")]
-<<<<<<< HEAD
-[assembly: AssemblyDescription("The Amazon Web Services SDK for .NET  - chatbot. This release adds support for AWS Chatbot. You can now monitor, operate, and troubleshoot your AWS resources with interactive ChatOps using the AWS SDK.")]
-=======
-[assembly: AssemblyDescription("The Amazon Web Services SDK for .NET (3.5) - AWS Chatbot. This release adds support for AWS Chatbot. You can now monitor, operate, and troubleshoot your AWS resources with interactive ChatOps using the AWS SDK.")]
->>>>>>> 884027ba
+[assembly: AssemblyDescription("The Amazon Web Services SDK for .NET  - AWS Chatbot. This release adds support for AWS Chatbot. You can now monitor, operate, and troubleshoot your AWS resources with interactive ChatOps using the AWS SDK.")]
 [assembly: AssemblyConfiguration("")]
 [assembly: AssemblyProduct("Amazon Web Services SDK for .NET")]
 [assembly: AssemblyCompany("Amazon.com, Inc")]
