﻿<Project Sdk="Microsoft.NET.Sdk">
  <PropertyGroup>
    <TargetFramework>net472</TargetFramework>
    <DefineConstants>$(DefineConstants);DEBUG;TRACE;BCL;ASYNC_AWAIT;LOCAL_FILE</DefineConstants>
    <DebugType>portable</DebugType>
    <GenerateDocumentationFile>true</GenerateDocumentationFile>
    <AssemblyName>AWSSDK.UnitTestUtilities</AssemblyName>
    <PackageId>AWSSDK.UnitTestUtilities</PackageId>

    <GenerateAssemblyTitleAttribute>false</GenerateAssemblyTitleAttribute>
    <GenerateAssemblyConfigurationAttribute>false</GenerateAssemblyConfigurationAttribute>
    <GenerateAssemblyProductAttribute>false</GenerateAssemblyProductAttribute>
    <GenerateAssemblyCompanyAttribute>false</GenerateAssemblyCompanyAttribute>
    <GenerateAssemblyCopyrightAttribute>false</GenerateAssemblyCopyrightAttribute>
    <GenerateAssemblyVersionAttribute>false</GenerateAssemblyVersionAttribute>
    <GenerateAssemblyFileVersionAttribute>false</GenerateAssemblyFileVersionAttribute>
    <GenerateAssemblyDescriptionAttribute>false</GenerateAssemblyDescriptionAttribute>
    <NoWarn>CS1591</NoWarn>
    <SignAssembly>true</SignAssembly>
  </PropertyGroup>
  <Choose>
<<<<<<< HEAD
	<When Condition=" '$(AWSKeyFile)' == '' ">
		<PropertyGroup>
			<AssemblyOriginatorKeyFile>..\..\..\awssdk.dll.snk</AssemblyOriginatorKeyFile>
		</PropertyGroup>
	</When>
	<Otherwise>
		<PropertyGroup>
			<AssemblyOriginatorKeyFile>$(AWSKeyFile)</AssemblyOriginatorKeyFile>
		</PropertyGroup>
	</Otherwise>
=======
    <When Condition=" '$(AWSKeyFile)' == '' ">
      <PropertyGroup>
        <AssemblyOriginatorKeyFile>..\..\..\awssdk.dll.snk</AssemblyOriginatorKeyFile>
      </PropertyGroup>
    </When>
    <Otherwise>
      <PropertyGroup>
        <AssemblyOriginatorKeyFile>$(AWSKeyFile)</AssemblyOriginatorKeyFile>
      </PropertyGroup>
    </Otherwise>
>>>>>>> 8bf9e5d3
  </Choose>
  <ItemGroup>
    <Compile Remove="**\**" />
    <Compile Include="EndpointsStandardLibraryTests.cs" />
    <Compile Include="EndpointsTests.cs" />
    <Compile Include="Mocking\TestUtils.cs" />
    <Compile Include="Runtime\DeprecatedCodeTest.cs" />
    <Compile Include="Runtime\EC2InstanceMetadataServlet.cs" />
    <Compile Include="Runtime\HttpHandlerTests.cs" />
    <Compile Include="Runtime\MockAmazonWebServiceRequest.cs" />
    <Compile Include="Runtime\MockClientConfig.cs" />
    <Compile Include="Runtime\MockFileSystem.cs" />
    <Compile Include="Runtime\RegionEndpointProviderTest.cs" />
    <Compile Include="Runtime\TerminatePipeline.cs" />
    <Compile Include="Runtime\UserAgentTests.cs" />
    <Compile Include="Utils.cs" />
    <Compile Include="ConstantClassTestBase.cs" />
    <Compile Include="CapacityManagerTests.cs" />
    <Compile Include="TestTools\**" />
    <Compile Remove="TestTools\Credentials" />
    <Compile Remove="TestTools\CustomizationsTests.cs" />
    <Compile Remove="TestTools\ComparerTest.json" />
    <Compile Include="Runtime\CustomResponses.cs" />
    <Compile Include="Util\RegionFinderTests.cs" />
  </ItemGroup>

  <ItemGroup>
    <PackageReference Include="MSTest.TestAdapter" Version="1.2.0" />
    <PackageReference Include="Microsoft.NET.Test.Sdk" Version="15.6.2" />
    <PackageReference Include="MSTest.TestFramework" Version="1.2.0" />
  </ItemGroup>

  <ItemGroup>
    <Reference Include="System.Configuration" />
  </ItemGroup>

  <ItemGroup>
    <EmbeddedResource Include="Runtime\TestResponses\*.txt" />
    <EmbeddedResource Include="TestTools\ComparerTest.json" />
  </ItemGroup>

  <ItemGroup>
    <ProjectReference Include="..\..\..\..\generator\ServiceClientGeneratorLib\ServiceClientGeneratorLib.csproj" />
    <ProjectReference Include="..\..\..\src\Core\AWSSDK.Core.NetFramework.csproj" />
    <ProjectReference Include="..\..\..\src\Services\S3\AWSSDK.S3.NetFramework.csproj" />
    <ProjectReference Include="..\..\Common\AWSSDK.CommonTest.csproj" />
  </ItemGroup>

  <ItemGroup>
    <Service Include="{82a7f48d-3b50-4b1e-b82e-3ada8210c358}" />
  </ItemGroup>
</Project><|MERGE_RESOLUTION|>--- conflicted
+++ resolved
@@ -19,18 +19,6 @@
     <SignAssembly>true</SignAssembly>
   </PropertyGroup>
   <Choose>
-<<<<<<< HEAD
-	<When Condition=" '$(AWSKeyFile)' == '' ">
-		<PropertyGroup>
-			<AssemblyOriginatorKeyFile>..\..\..\awssdk.dll.snk</AssemblyOriginatorKeyFile>
-		</PropertyGroup>
-	</When>
-	<Otherwise>
-		<PropertyGroup>
-			<AssemblyOriginatorKeyFile>$(AWSKeyFile)</AssemblyOriginatorKeyFile>
-		</PropertyGroup>
-	</Otherwise>
-=======
     <When Condition=" '$(AWSKeyFile)' == '' ">
       <PropertyGroup>
         <AssemblyOriginatorKeyFile>..\..\..\awssdk.dll.snk</AssemblyOriginatorKeyFile>
@@ -41,7 +29,6 @@
         <AssemblyOriginatorKeyFile>$(AWSKeyFile)</AssemblyOriginatorKeyFile>
       </PropertyGroup>
     </Otherwise>
->>>>>>> 8bf9e5d3
   </Choose>
   <ItemGroup>
     <Compile Remove="**\**" />
