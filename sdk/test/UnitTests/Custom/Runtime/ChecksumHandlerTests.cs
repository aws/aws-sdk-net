﻿/*
 * Copyright Amazon.com, Inc. or its affiliates. All Rights Reserved.
 * 
 * Licensed under the Apache License, Version 2.0 (the "License").
 * You may not use this file except in compliance with the License.
 * A copy of the License is located at
 * 
 *  http://aws.amazon.com/apache2.0
 * 
 * or in the "license" file accompanying this file. This file is distributed
 * on an "AS IS" BASIS, WITHOUT WARRANTIES OR CONDITIONS OF ANY KIND, either
 * express or implied. See the License for the specific language governing
 * permissions and limitations under the License.
 */

using Amazon.Runtime.Internal;
using Amazon.Runtime;
using Microsoft.VisualStudio.TestTools.UnitTesting;
using System.Threading.Tasks;
using Amazon.CloudWatch.Model.Internal.MarshallTransformations;
using Amazon.CloudWatch.Model;
using Amazon.CloudWatch;
using Amazon.Runtime.Internal.Auth;
using Amazon.Util;
using Amazon.Runtime.Internal.Util;

namespace AWSSDK.UnitTests
{
    [TestClass]
    public class ChecksumHandlerTests
    {
        private const string JunkChecksumHeaderValue = "JunkHeaderValue";
        private const string SdkAlgorithmHeaderName = "x-amz-sdk-checksum-algorithm";

#if BCL
        [TestCategory("UnitTest")]
        [TestCategory("Runtime")]

        // Set "Content-MD5" header when checksum data is MD5 (regardless if selected checksum is valid or not)
        [DataRow(true, false, "NonExistent", true, false, HeaderKeys.ContentMD5Header, true, RequestChecksumCalculation.WHEN_REQUIRED)]
        [DataRow(true, false, "CRC32", true, false, HeaderKeys.ContentMD5Header, true, RequestChecksumCalculation.WHEN_SUPPORTED)]

        // Set default checksum when checksum wasn't specified and we don't want to fallback to MD5
        [DataRow(true, false, "NONE", false, false, "x-amz-checksum-crc32", true, RequestChecksumCalculation.WHEN_REQUIRED)]

        // Set checksum header when a valid algorithm (different than the default) is specified
        [DataRow(true, false, "CRC32C", false, false, "x-amz-checksum-crc32c", false, RequestChecksumCalculation.WHEN_SUPPORTED)]

        // Don't set header twice when value is already set
        [DataRow(true, true, "SHA256", false, false, "x-amz-checksum-sha256", false, RequestChecksumCalculation.WHEN_SUPPORTED)]

        // Don't set any checksum headers when checksum data equals null
        [DataRow(false, false, "NONE", true, true, null, true, null)]

        // Don't set any checksum headers when not required and config set to when required only
        [DataRow(true, false, "SHA1", false, false, null, false, RequestChecksumCalculation.WHEN_REQUIRED)]
        [DataRow(true, false, "NONE", false, false, null, false, RequestChecksumCalculation.WHEN_REQUIRED)]

        [DataTestMethod]
        public async Task TestChecksumInvokeAsync(
            bool checksumDataExists, 
            bool checksumHeaderAlreadyExists, 
            string selectedChecksum,
            bool MD5Checksum, 
            bool fallBackToMD5,
            string headerKey,
            bool isRequestChecksumRequired,
            RequestChecksumCalculation requestChecksumCalculation
        )
        {
            ChecksumData checksumData = null;
            if (checksumDataExists)
            {
                checksumData = new ChecksumData(selectedChecksum, MD5Checksum, fallBackToMD5, isRequestChecksumRequired, SdkAlgorithmHeaderName);
            }

            var handler = new ChecksumHandler();
            var mockHandler = new MockActionHandler();
            handler.InnerHandler = mockHandler;

            var executionContext = CreateTestContext(requestChecksumCalculation);
            var request = executionContext.RequestContext.Request;
            request.ChecksumData = checksumData;

            if (checksumHeaderAlreadyExists)
            {
                request.Headers[headerKey] = JunkChecksumHeaderValue;
            }

            await handler.InvokeAsync<AmazonWebServiceResponse>(executionContext);

            if (checksumHeaderAlreadyExists)
            {
                // Make sure that we don't set checksum header twice when it already exists
                Assert.IsTrue(request.Headers[headerKey].Equals(JunkChecksumHeaderValue));
                Assert.IsTrue(request.Headers.Count == 1);
            }
            else if (headerKey != null)
            {
                Assert.IsTrue(request.Headers.ContainsKey(headerKey));
                Assert.IsTrue(request.Headers[headerKey] != null);

                if (!MD5Checksum)
                {
                    var expectedValue = selectedChecksum == "NONE" ? ChecksumUtils.DefaultAlgorithm.ToString() : selectedChecksum;
                    Assert.IsTrue(request.Headers.ContainsKey(SdkAlgorithmHeaderName));
                    Assert.AreEqual(expectedValue, request.Headers[SdkAlgorithmHeaderName]);
                }
            }
            else
            {
                Assert.IsTrue(request.Headers.Count == 0);
            }
        }
<<<<<<< HEAD
=======

#elif !BCL45 && BCL
        [TestCategory("UnitTest")]
        [TestCategory("Runtime")]

        // Set "Content-MD5" header when checksum data is MD5 (regardless if selected checksum is valid or not)
        [DataRow(true, false, "NonExistent", true, false, HeaderKeys.ContentMD5Header, true, RequestChecksumCalculation.WHEN_REQUIRED)]
        [DataRow(true, false, "CRC32", true, false, HeaderKeys.ContentMD5Header, true, RequestChecksumCalculation.WHEN_SUPPORTED)]

        // Set default checksum when checksum wasn't specified and we don't want to fallback to MD5
        [DataRow(true, false, "NONE", false, false, "x-amz-checksum-crc32", true, RequestChecksumCalculation.WHEN_REQUIRED)]

        // Set checksum header when a valid algorithm (different than the default) is specified
        [DataRow(true, false, "CRC32C", false, false, "x-amz-checksum-crc32c", false, RequestChecksumCalculation.WHEN_SUPPORTED)]

        // Don't set header twice when value is already set
        [DataRow(true, true, "SHA256", false, false, "x-amz-checksum-sha256", false, RequestChecksumCalculation.WHEN_SUPPORTED)]

        // Don't set any checksum headers when checksum data equals null
        [DataRow(false, false, "NONE", true, true, null, true, null)]

        // Don't set any checksum headers when not required and config set to when required only
        [DataRow(true, false, "SHA1", false, false, null, false, RequestChecksumCalculation.WHEN_REQUIRED)]
        [DataRow(true, false, "NONE", false, false, null, false, RequestChecksumCalculation.WHEN_REQUIRED)]

        [DataTestMethod]
        public void TestChecksumInvoke(
            bool checksumDataExists, 
            bool checksumHeaderAlreadyExists, 
            string selectedChecksum,
            bool MD5Checksum, 
            bool fallBackToMD5,
            string headerKey,
            bool isRequestChecksumRequired,
            RequestChecksumCalculation requestChecksumCalculation
        )
        {
            ChecksumData checksumData = null;
            if (checksumDataExists)
            {
                checksumData = new ChecksumData(selectedChecksum, MD5Checksum, fallBackToMD5, isRequestChecksumRequired, SdkAlgorithmHeaderName);
            }

            var handler = new ChecksumHandler();
            var mockHandler = new MockActionHandler();
            handler.InnerHandler = mockHandler;

            var executionContext = CreateTestContext(requestChecksumCalculation);
            var request = executionContext.RequestContext.Request;
            request.ChecksumData = checksumData;

            if (checksumHeaderAlreadyExists)
            {
                request.Headers[headerKey] = JunkChecksumHeaderValue;
            }

            handler.InvokeSync(executionContext);

            if (checksumHeaderAlreadyExists)
            {
                // Make sure that we don't set checksum header twice
                Assert.IsTrue(request.Headers[headerKey].Equals(JunkChecksumHeaderValue));
                Assert.IsTrue(request.Headers.Count == 1);
            }
            else if (headerKey != null)
            {
                Assert.IsTrue(request.Headers.ContainsKey(headerKey));
                Assert.IsTrue(request.Headers[headerKey] != null);

                if (!MD5Checksum)
                {
                    var expectedValue = selectedChecksum == "NONE" ? ChecksumUtils.DefaultAlgorithm.ToString() : selectedChecksum;
                    Assert.IsTrue(request.Headers.ContainsKey(SdkAlgorithmHeaderName));
                    Assert.AreEqual(expectedValue, request.Headers[SdkAlgorithmHeaderName]);
                }
            }
            else
            {
                Assert.IsTrue(request.Headers.Count == 0);
            }
        }
>>>>>>> 155cf7e6
#endif

        private ExecutionContext CreateTestContext(RequestChecksumCalculation requestChecksumCalculation)
        {
            var putMetricDataRequest = new PutMetricDataRequest
            {
                Namespace = "compression-test",
            };

            var requestContext = new RequestContext(true, new NullSigner())
            {
                OriginalRequest = putMetricDataRequest,
                Request = new PutMetricDataRequestMarshaller().Marshall(putMetricDataRequest),
                ClientConfig = new AmazonCloudWatchConfig
                {
                    RequestChecksumCalculation = requestChecksumCalculation,
                }
            };

            return new ExecutionContext(requestContext, null);
        }
    }
}<|MERGE_RESOLUTION|>--- conflicted
+++ resolved
@@ -112,90 +112,6 @@
                 Assert.IsTrue(request.Headers.Count == 0);
             }
         }
-<<<<<<< HEAD
-=======
-
-#elif !BCL45 && BCL
-        [TestCategory("UnitTest")]
-        [TestCategory("Runtime")]
-
-        // Set "Content-MD5" header when checksum data is MD5 (regardless if selected checksum is valid or not)
-        [DataRow(true, false, "NonExistent", true, false, HeaderKeys.ContentMD5Header, true, RequestChecksumCalculation.WHEN_REQUIRED)]
-        [DataRow(true, false, "CRC32", true, false, HeaderKeys.ContentMD5Header, true, RequestChecksumCalculation.WHEN_SUPPORTED)]
-
-        // Set default checksum when checksum wasn't specified and we don't want to fallback to MD5
-        [DataRow(true, false, "NONE", false, false, "x-amz-checksum-crc32", true, RequestChecksumCalculation.WHEN_REQUIRED)]
-
-        // Set checksum header when a valid algorithm (different than the default) is specified
-        [DataRow(true, false, "CRC32C", false, false, "x-amz-checksum-crc32c", false, RequestChecksumCalculation.WHEN_SUPPORTED)]
-
-        // Don't set header twice when value is already set
-        [DataRow(true, true, "SHA256", false, false, "x-amz-checksum-sha256", false, RequestChecksumCalculation.WHEN_SUPPORTED)]
-
-        // Don't set any checksum headers when checksum data equals null
-        [DataRow(false, false, "NONE", true, true, null, true, null)]
-
-        // Don't set any checksum headers when not required and config set to when required only
-        [DataRow(true, false, "SHA1", false, false, null, false, RequestChecksumCalculation.WHEN_REQUIRED)]
-        [DataRow(true, false, "NONE", false, false, null, false, RequestChecksumCalculation.WHEN_REQUIRED)]
-
-        [DataTestMethod]
-        public void TestChecksumInvoke(
-            bool checksumDataExists, 
-            bool checksumHeaderAlreadyExists, 
-            string selectedChecksum,
-            bool MD5Checksum, 
-            bool fallBackToMD5,
-            string headerKey,
-            bool isRequestChecksumRequired,
-            RequestChecksumCalculation requestChecksumCalculation
-        )
-        {
-            ChecksumData checksumData = null;
-            if (checksumDataExists)
-            {
-                checksumData = new ChecksumData(selectedChecksum, MD5Checksum, fallBackToMD5, isRequestChecksumRequired, SdkAlgorithmHeaderName);
-            }
-
-            var handler = new ChecksumHandler();
-            var mockHandler = new MockActionHandler();
-            handler.InnerHandler = mockHandler;
-
-            var executionContext = CreateTestContext(requestChecksumCalculation);
-            var request = executionContext.RequestContext.Request;
-            request.ChecksumData = checksumData;
-
-            if (checksumHeaderAlreadyExists)
-            {
-                request.Headers[headerKey] = JunkChecksumHeaderValue;
-            }
-
-            handler.InvokeSync(executionContext);
-
-            if (checksumHeaderAlreadyExists)
-            {
-                // Make sure that we don't set checksum header twice
-                Assert.IsTrue(request.Headers[headerKey].Equals(JunkChecksumHeaderValue));
-                Assert.IsTrue(request.Headers.Count == 1);
-            }
-            else if (headerKey != null)
-            {
-                Assert.IsTrue(request.Headers.ContainsKey(headerKey));
-                Assert.IsTrue(request.Headers[headerKey] != null);
-
-                if (!MD5Checksum)
-                {
-                    var expectedValue = selectedChecksum == "NONE" ? ChecksumUtils.DefaultAlgorithm.ToString() : selectedChecksum;
-                    Assert.IsTrue(request.Headers.ContainsKey(SdkAlgorithmHeaderName));
-                    Assert.AreEqual(expectedValue, request.Headers[SdkAlgorithmHeaderName]);
-                }
-            }
-            else
-            {
-                Assert.IsTrue(request.Headers.Count == 0);
-            }
-        }
->>>>>>> 155cf7e6
 #endif
 
         private ExecutionContext CreateTestContext(RequestChecksumCalculation requestChecksumCalculation)
