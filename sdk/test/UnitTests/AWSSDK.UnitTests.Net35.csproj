--- conflicted
+++ resolved
@@ -248,7 +248,6 @@
       <Project>{C5294C97-CB6C-4188-B36F-54C13B186980}</Project>
       <Name>AWSSDK.ElasticFileSystem.Net35</Name>
     </ProjectReference>
-<<<<<<< HEAD
     <ProjectReference Include="..\..\src\Services\CognitoSync\AWSSDK.CognitoSync.Net35.csproj">
       <Project>{39825610-39BF-4C58-A130-29FAAC5F8883}</Project>
       <Name>AWSSDK.CognitoSync.Net35</Name>
@@ -256,7 +255,7 @@
     <ProjectReference Include="..\..\src\Services\MobileAnalytics\AWSSDK.MobileAnalytics.Net35.csproj">
       <Project>{014DC5E2-2920-4DF5-9E2D-22B659B30772}</Project>
       <Name>AWSSDK.MobileAnalytics.Net35</Name>
-=======
+    </ProjectReference>
     <ProjectReference Include="..\..\src\Services\CodeCommit\AWSSDK.CodeCommit.Net35.csproj">
       <Project>{12D6C04C-72EB-483A-A8D7-1E58C0F07BDC}</Project>
       <Name>AWSSDK.CodeCommit.Net35</Name>
@@ -264,7 +263,6 @@
     <ProjectReference Include="..\..\src\Services\CodePipeline\AWSSDK.CodePipeline.Net35.csproj">
       <Project>{FE7BDC8E-BFBB-4AD2-B7B5-28C8B5E0F5A5}</Project>
       <Name>AWSSDK.CodePipeline.Net35</Name>
->>>>>>> d676323b
     </ProjectReference>
   </ItemGroup>
   <ItemGroup>
