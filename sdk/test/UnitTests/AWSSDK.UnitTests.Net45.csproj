--- conflicted
+++ resolved
@@ -86,13 +86,6 @@
       <Project>{431402E6-30D5-4FDE-8CB3-5EEB885ED0A4}</Project>
       <Name>AWSSDK.CloudSearchDomain.Net45</Name>
     </ProjectReference>
-<<<<<<< HEAD
-=======
-    <ProjectReference Include="..\..\src\Services\CloudSearch_2011_02_01\AWSSDK.CloudSearch_2011_02_01.Net45.csproj">
-      <Project>{92F0E795-C196-45B6-BBB3-8B76F3580541}</Project>
-      <Name>AWSSDK.CloudSearch_2011_02_01.Net45</Name>
-    </ProjectReference>
->>>>>>> 31fa240a
     <ProjectReference Include="..\..\src\Services\CloudTrail\AWSSDK.CloudTrail.Net45.csproj">
       <Project>{C330247E-010B-45E7-87F7-AF4AEA8402CF}</Project>
       <Name>AWSSDK.CloudTrail.Net45</Name>
@@ -249,8 +242,6 @@
       <Project>{60819F67-5CD7-41A4-9E02-BB27E5A3F715}</Project>
       <Name>AWSSDK.WorkSpaces.Net45</Name>
     </ProjectReference>
-<<<<<<< HEAD
-=======
     <ProjectReference Include="..\..\src\Services\DirectoryService\AWSSDK.DirectoryService.Net45.csproj">
       <Project>{2C3DA5E0-B50E-482D-8FDB-0E14B39E026B}</Project>
       <Name>AWSSDK.DirectoryService.Net45</Name>
@@ -259,7 +250,6 @@
       <Project>{F484C85E-09E4-41BA-AF6E-2F77B26853F3}</Project>
       <Name>AWSSDK.ElasticFileSystem.Net45</Name>
     </ProjectReference>
->>>>>>> 31fa240a
   </ItemGroup>
   <ItemGroup>
     <ProjectReference Include="..\..\..\generator\ServiceClientGeneratorLib\ServiceClientGeneratorLib.csproj">
