﻿using Amazon;
using Amazon.Runtime;
using System;
using System.Collections.Generic;
using System.IO;
using System.Linq;
using System.Text;
using System.Threading.Tasks;
using NUnit.Framework.Api;
using System.Reflection;
using NUnit.Framework.Interfaces;
using NUnit.Framework.Internal;
using System.Threading;
using System.Diagnostics;
using Amazon.S3.Model;
using Amazon.SimpleNotificationService.Model;

namespace CommonTests.Framework
{
    [Flags]
    public enum LogLevel
    {
        None = 0,
        Info = 1,
        Error = 2,
        Verbose = 4,       
    } 

    public abstract class TestRunner : ITestListener
    {
        private const string timestampFormat = "yyyy-MM-dd-HH-mm-ss";
        private const string s3KeyFormat = "{1}-{0}.txt"; // 0 - prefix, 1 - timestamp
        private const string snsSubjectFormat = "{2} - {0}-{1}"; // 0 - prefix, 1 - timestamp, 2 - PASSED or FAILED
        private const int snsMaxMessageSizeKb = 256; // http://docs.aws.amazon.com/sns/latest/api/API_Publish.html
        private const int kb = 1024;
        private static int snsMaxMessageSize = snsMaxMessageSizeKb * kb;
        private static string logTooLongMessage = "The test log was longer than {0} KB. Truncated log follows." + Environment.NewLine; // 0 - snsMaxMessageSizeKb
        private const string truncationSuffix = "...";

        internal static AWSCredentials Credentials { get; set; }
        internal static RegionEndpoint RegionEndpoint { get; set; }
        public static TestRunner Instance { get; private set; }

        private TextWriter LogWriter { get; set; }
        public virtual ITestListener Listener { get; private set; }
        public virtual ITestFilter Filter { get { return TestFilter.Empty; } }

        private LogLevel _logMode = LogLevel.Info | LogLevel.Error;
        public LogLevel LogMode
        {
            get { return _logMode; }
            set { _logMode = value; }
        }
    
        public TestRunner()
        {
            TestRunner.Credentials = Settings.Credentials;
            TestRunner.RegionEndpoint = Settings.RegionEndpoint;
            Instance = this;
            LogWriter = new StringWriter();
        }

        public bool ExecuteAllTests()
        {
            return Execute();
        }


        public async Task<bool> ExecuteAllTestsAsync()
        {
            return await Task.Run(() => Execute());  
        }

        public bool Execute()
        {
            var runner = new NUnitTestAssemblyRunner(new DefaultTestAssemblyBuilder());
            var currentAssembly = typeof(TestRunner).GetTypeInfo().Assembly;
            var options = new Dictionary<string, string>();
            var tests = runner.Load(currentAssembly, options);
            
            var result = runner.Run(this, this.Filter);
            runner.WaitForCompletion(int.MaxValue);

            var success =
                result.FailCount == 0 &&
                result.InconclusiveCount == 0 &&
                result.SkipCount == 0;

<<<<<<< HEAD
           // PushLog(success);
=======
            WriteInfo("All tests executed");

            PushLog(success);
>>>>>>> 7dd971c7

            return success;
        }

        public void WriteError(string format, params object[] args)
        {
            WriteToOutput(format, LogLevel.Error, args);
        }

        public void WriteVerbose(string format, params object[] args)
        {
            WriteToOutput(format, LogLevel.Verbose, args);
        }

        protected void WriteInfo(string format, params object[] args)
        {
            WriteToOutput(format, LogLevel.Info, args);
        }

        public void WriteToOutput(string format, LogLevel level, params object[] args)
        {
            var message = string.Format(format, args);
            Debug.WriteLine("TestRunner >> {0}", message);
            LogWriter.WriteLine("TestRunner >> {0}", message);

            if (this.LogMode == LogLevel.Verbose)
            {
                this.WriteLine(message);    
            }
            else if ((this.LogMode & level) != LogLevel.None)
            {
                this.WriteLine(message);  
            }
        }

        protected abstract void WriteLine(string message);

        protected virtual void TestCompleted(TestMethod test)
        {

        }

        protected virtual void TestCompleted(string testMethodName, bool succeeded)
        {

        }

        protected abstract string TestTypeNamePrefix
        {
            get;
        }

        private void PushLog(bool allPassed)
        {
            if (string.IsNullOrEmpty(Settings.ResultsBucket) &&
                string.IsNullOrEmpty(Settings.ResultsTopic))
                return;

            WriteInfo("Preparing to push logs");

            try
            {
                var timestamp = DateTime.Now.ToString(timestampFormat);
                var key = string.Format(s3KeyFormat, TestTypeNamePrefix, timestamp);
                var snsSubject = string.Format(snsSubjectFormat, TestTypeNamePrefix, timestamp, allPassed ? "PASSED" : "FAILED");

                // if SNS fails, we may see the reason in the S3 push, so keep this order and use LogWriter.ToString()
                PushLogToSNS(snsSubject, LogWriter.ToString());

                PushLogToS3(key, LogWriter.ToString());
            }
            catch(Exception e)
            {
                WriteError("Error pushing logs: {0}", e);
            }
        }

        private void PushLogToSNS(string snsSubject, string log)
        {
            if (string.IsNullOrEmpty(Settings.ResultsTopic))
                return;

            try
            {
                if (log.Length > snsMaxMessageSize)
                {
                    WriteInfo("Log too long for SNS, truncating...");
                    var tooLongPrefix = string.Format(logTooLongMessage, snsMaxMessageSizeKb);
                    var maxCharacters = snsMaxMessageSize - (tooLongPrefix.Length + truncationSuffix.Length);
                    log =
                        tooLongPrefix +
                        log.Substring(0, maxCharacters) +
                        truncationSuffix;
                }

                WriteInfo("Pushing log to SNS...");
                using (var sns = new Amazon.SimpleNotificationService.AmazonSimpleNotificationServiceClient(Credentials, RegionEndpoint))
                {
                    sns.PublishAsync(new PublishRequest
                    {
                        TopicArn = Settings.ResultsTopic,
                        Subject = snsSubject,
                        Message = log
                    }).Wait();
                }
            }
            catch(Exception e)
            {
                WriteError("Error pushing logs to SNS: {0}", e);
            }
        }

        private void PushLogToS3(string key, string log)
        {
            if (string.IsNullOrEmpty(Settings.ResultsBucket))
                return;

            try
            {
                WriteInfo("Pushing log to S3...");
                using (var s3 = new Amazon.S3.AmazonS3Client(Credentials, RegionEndpoint))
                {
                    s3.PutObjectAsync(new PutObjectRequest
                    {
                        BucketName = Settings.ResultsBucket,
                        Key = key,
                        ContentBody = log
                    }).Wait();
                }
            }
            catch(Exception e)
            {
                WriteError("Error pushing logs to S3: {0}", e);
            }
        }

        #region ITestListener

        public void TestFinished(ITestResult result)
        {
            var testAssembly = result.Test as TestAssembly;
            if (testAssembly != null)
            {
                this.WriteVerbose("=== Executed {0} tests in assembly {1} ===",
                    testAssembly.TestCaseCount,
                    testAssembly.Assembly.FullName);

                this.WriteInfo("\nPassed : {0}\tFailed : {1}",
                    result.PassCount, result.FailCount);
            }

            var testFixture = result.Test as TestFixture;
            if (testFixture != null)
            {
                if (result.FailCount > 0)
                {
                    this.WriteError("\tMessage : {0}", result.Message);
                    this.WriteError("\tStack trace : {0}", result.StackTrace);
                }
                this.WriteVerbose("  --- Executed tests in class {0}   ---\n", LogLevel.Verbose, 
                    testFixture.FullName);
            }

            var testMethod = result.Test as TestMethod;
            if (testMethod != null)
            {
                if (result.FailCount > 0)
                {
                    this.WriteError("FAIL {0}", testMethod.MethodName);
                    this.WriteError("\tMessage : {0}", result.Message);
                    this.WriteError("\tStack trace : {0}", result.StackTrace);
                }

                if (result.InconclusiveCount > 0)
                {
                    this.WriteInfo("INCONCLUSIVE {0}", testMethod.MethodName);
                }

                if (result.PassCount > 0)
                {
                    this.WriteInfo("PASS {0}", testMethod.MethodName);
                }

                TestCompleted(testMethod);

                var testSucceeded =
                    result.FailCount == 0 &&
                    result.InconclusiveCount == 0 &&
                    result.SkipCount == 0;

                TestCompleted(testMethod.Name, testSucceeded);
            }
        }

        public void TestStarted(ITest test)
        {
            var testAssembly = test as TestAssembly;
            if (testAssembly != null)
            {
                this.WriteVerbose("=== Executing tests in assembly {0} ===\n",
                    testAssembly.Assembly.FullName);
            }

            var testFixture = test as TestFixture;
            if (testFixture != null)
            {
                this.WriteVerbose("  --- Executing tests in class {0} ---",
                    testFixture.FullName);
            }

            var testMethod = test as TestMethod;
            if (testMethod != null)
            {
                this.WriteVerbose("\tTest {0}.{1} started",
                    testMethod.ClassName, testMethod.MethodName);
            }
        }

        #endregion
    }
}<|MERGE_RESOLUTION|>--- conflicted
+++ resolved
@@ -86,13 +86,9 @@
                 result.InconclusiveCount == 0 &&
                 result.SkipCount == 0;
 
-<<<<<<< HEAD
-           // PushLog(success);
-=======
             WriteInfo("All tests executed");
 
             PushLog(success);
->>>>>>> 7dd971c7
 
             return success;
         }
