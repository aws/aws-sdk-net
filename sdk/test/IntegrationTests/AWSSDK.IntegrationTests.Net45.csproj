--- conflicted
+++ resolved
@@ -131,13 +131,10 @@
       <Project>{D96D3583-EBEB-403E-96A8-B9069E65C9B6}</Project>
       <Name>AWSSDK.DirectConnect.Net45</Name>
     </ProjectReference>
-<<<<<<< HEAD
-=======
     <ProjectReference Include="..\..\src\Services\DirectoryService\AWSSDK.DirectoryService.Net45.csproj">
       <Project>{2c3da5e0-b50e-482d-8fdb-0e14b39e026b}</Project>
       <Name>AWSSDK.DirectoryService.Net45</Name>
     </ProjectReference>
->>>>>>> 31fa240a
     <ProjectReference Include="..\..\src\Services\DynamoDBv2\AWSSDK.DynamoDBv2.Net45.csproj">
       <Project>{093F2DED-1B19-450C-B9FC-C012C40473C3}</Project>
       <Name>AWSSDK.DynamoDBv2.Net45</Name>
