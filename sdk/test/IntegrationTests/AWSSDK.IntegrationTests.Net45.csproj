﻿<?xml version="1.0" encoding="utf-8"?>
<Project ToolsVersion="12.0" DefaultTargets="Build" xmlns="http://schemas.microsoft.com/developer/msbuild/2003">
  <PropertyGroup>
    <Configuration Condition=" '$(Configuration)' == '' ">Debug</Configuration>
    <Platform Condition=" '$(Platform)' == '' ">AnyCPU</Platform>
    <ProjectGuid>{79A4A4B5-94D5-4424-8F47-53E0F100A239}</ProjectGuid>
    <OutputType>Library</OutputType>
    <AppDesignerFolder>Properties</AppDesignerFolder>
    <RootNamespace>AWSSDK_DotNet45.IntegrationTests</RootNamespace>
    <AssemblyName>AWSSDK.IntegrationTests.Net45</AssemblyName>
    <TargetFrameworkVersion>v4.5</TargetFrameworkVersion>
    <FileAlignment>512</FileAlignment>
    <ProjectTypeGuids>{3AC096D0-A1C2-E12C-1390-A8335801FDAB};{FAE04EC0-301F-11D3-BF4B-00C04F79EFBC}</ProjectTypeGuids>
    <VisualStudioVersion Condition="'$(VisualStudioVersion)' == ''">10.0</VisualStudioVersion>
    <VSToolsPath Condition="'$(VSToolsPath)' == ''">$(MSBuildExtensionsPath32)\Microsoft\VisualStudio\v$(VisualStudioVersion)</VSToolsPath>
    <ReferencePath>$(ProgramFiles)\Common Files\microsoft shared\VSTT\$(VisualStudioVersion)\UITestExtensionPackages</ReferencePath>
    <IsCodedUITest>False</IsCodedUITest>
    <TestProjectType>UnitTest</TestProjectType>
    <TargetFrameworkProfile />
    <SolutionDir Condition="$(SolutionDir) == '' Or $(SolutionDir) == '*Undefined*'">..\..\</SolutionDir>
    <RestorePackages>true</RestorePackages>
    <NuGetPackageImportStamp>5208bbe2</NuGetPackageImportStamp>
    <AnalyzerPath>..\TestAnalyzer\IntegrationTestsAnalyzer\bin\Debug\IntegrationTestsAnalyzer.dll</AnalyzerPath>
  </PropertyGroup>
  <PropertyGroup Condition=" '$(Configuration)|$(Platform)' == 'Debug|AnyCPU' ">
    <DebugSymbols>true</DebugSymbols>
    <DebugType>full</DebugType>
    <Optimize>false</Optimize>
    <OutputPath>bin\Debug\net45</OutputPath>
    <DefineConstants>TRACE;DEBUG;BCL;BCL45;ASYNC_AWAIT;LOCAL_FILE</DefineConstants>
    <ErrorReport>prompt</ErrorReport>
    <WarningLevel>4</WarningLevel>
    <TreatWarningsAsErrors>true</TreatWarningsAsErrors>
    <NoWarn>162, 429</NoWarn>
  </PropertyGroup>
  <PropertyGroup Condition=" '$(Configuration)|$(Platform)' == 'Release|AnyCPU' ">
    <DebugType>pdbonly</DebugType>
    <Optimize>true</Optimize>
    <OutputPath>bin\Release\net45</OutputPath>
    <DefineConstants>TRACE;;BCL;BCL45;ASYNC_AWAIT;LOCAL_FILE</DefineConstants>
    <ErrorReport>prompt</ErrorReport>
    <WarningLevel>4</WarningLevel>
  </PropertyGroup>
  <ItemGroup>
    <Reference Include="EntityFramework, Version=6.0.0.0, Culture=neutral, PublicKeyToken=b77a5c561934e089, processorArchitecture=MSIL">
      <HintPath>..\..\packages\EntityFramework.6.0.0\lib\net45\EntityFramework.dll</HintPath>
      <Private>True</Private>
    </Reference>
    <Reference Include="EntityFramework.SqlServer, Version=6.0.0.0, Culture=neutral, PublicKeyToken=b77a5c561934e089, processorArchitecture=MSIL">
      <HintPath>..\..\packages\EntityFramework.6.0.0\lib\net45\EntityFramework.SqlServer.dll</HintPath>
      <Private>True</Private>
    </Reference>
    <Reference Include="System" />
    <Reference Include="System.ComponentModel.DataAnnotations" />
    <Reference Include="System.configuration" />
    <Reference Include="System.Data" />
    <Reference Include="System.Data.SQLite, Version=1.0.97.0, Culture=neutral, PublicKeyToken=db937bc2d44ff139, processorArchitecture=MSIL">
      <HintPath>..\..\packages\System.Data.SQLite.Core.1.0.97.0\lib\net45\System.Data.SQLite.dll</HintPath>
      <Private>True</Private>
    </Reference>
    <Reference Include="System.Data.SQLite.EF6, Version=1.0.97.0, Culture=neutral, PublicKeyToken=db937bc2d44ff139, processorArchitecture=MSIL">
      <HintPath>..\..\packages\System.Data.SQLite.EF6.1.0.97.0\lib\net45\System.Data.SQLite.EF6.dll</HintPath>
      <Private>True</Private>
    </Reference>
    <Reference Include="System.Data.SQLite.Linq, Version=1.0.97.0, Culture=neutral, PublicKeyToken=db937bc2d44ff139, processorArchitecture=MSIL">
      <HintPath>..\..\packages\System.Data.SQLite.Linq.1.0.97.0\lib\net45\System.Data.SQLite.Linq.dll</HintPath>
      <Private>True</Private>
    </Reference>
    <Reference Include="System.Web" />
    <Reference Include="System.XML" />
    <Reference Include="System.IO.Compression" />
  </ItemGroup>
  <Choose>
    <When Condition="('$(VisualStudioVersion)' == '10.0' or '$(VisualStudioVersion)' == '') and '$(TargetFrameworkVersion)' == 'v3.5'">
      <ItemGroup>
        <Reference Include="Microsoft.VisualStudio.QualityTools.UnitTestFramework, Version=10.1.0.0, Culture=neutral, PublicKeyToken=b03f5f7f11d50a3a, processorArchitecture=MSIL" />
      </ItemGroup>
    </When>
    <Otherwise>
      <ItemGroup>
        <Reference Include="Microsoft.VisualStudio.QualityTools.UnitTestFramework" />
      </ItemGroup>
    </Otherwise>
  </Choose>
  <ItemGroup Condition="Exists('$(AnalyzerPath)')">
    <Analyzer Include="$(AnalyzerPath)" />
  </ItemGroup>
  <ItemGroup>
    <Compile Include="Properties\AssemblyInfo.cs" />
    <Compile Include=".\Tests\*.cs" />
    <Compile Include=".\Tests\*\*.cs" Exclude=".\Tests\35\*.cs" />
    <Compile Include=".\Utils\*.cs" />
  </ItemGroup>
  <ItemGroup>
    <ProjectReference Include="..\..\src\Core\AWSSDK.Core.Net45.csproj">
      <Project>{25ED6BD4-A32A-4EAA-ACBF-AB4FCD343E8E}</Project>
      <Name>AWSSDK.Core.Net45</Name>
    </ProjectReference>
    <ProjectReference Include="..\..\src\Services\APIGateway\AWSSDK.APIGateway.Net45.csproj">
      <Project>{7e43d1ba-4fb3-4c3b-ba02-70fa51390995}</Project>
      <Name>AWSSDK.APIGateway.Net45</Name>
    </ProjectReference>
    <ProjectReference Include="..\..\src\Services\ApplicationAutoScaling\AWSSDK.ApplicationAutoScaling.Net45.csproj">
      <Project>{82fbe13d-13d8-43bf-95e6-56e314e7242b}</Project>
      <Name>AWSSDK.ApplicationAutoScaling.Net45</Name>
    </ProjectReference>
    <ProjectReference Include="..\..\src\Services\ApplicationDiscoveryService\AWSSDK.ApplicationDiscoveryService.Net45.csproj">
      <Project>{da6397a3-62a6-401d-bce9-c38224a5450b}</Project>
      <Name>AWSSDK.ApplicationDiscoveryService.Net45</Name>
    </ProjectReference>
    <ProjectReference Include="..\..\src\Services\AutoScaling\AWSSDK.AutoScaling.Net45.csproj">
      <Project>{47B1F84B-C7FD-4F38-A0F5-FF4383752AF4}</Project>
      <Name>AWSSDK.AutoScaling.Net45</Name>
    </ProjectReference>
    <ProjectReference Include="..\..\src\Services\AWSMarketplaceCommerceAnalytics\AWSSDK.AWSMarketplaceCommerceAnalytics.Net45.csproj">
      <Project>{c33464fa-3089-4a75-8a61-d2aab8ccd3fd}</Project>
      <Name>AWSSDK.AWSMarketplaceCommerceAnalytics.Net45</Name>
    </ProjectReference>
    <ProjectReference Include="..\..\src\Services\AWSSupport\AWSSDK.AWSSupport.Net45.csproj">
      <Project>{7AFB6468-FE81-4A38-8446-3DFF539B2CFC}</Project>
      <Name>AWSSDK.AWSSupport.Net45</Name>
    </ProjectReference>
    <ProjectReference Include="..\..\src\Services\CertificateManager\AWSSDK.CertificateManager.Net45.csproj">
      <Project>{6f369c20-64c0-46f4-899b-b9a0c8b177cb}</Project>
      <Name>AWSSDK.CertificateManager.Net45</Name>
    </ProjectReference>
    <ProjectReference Include="..\..\src\Services\CloudFormation\AWSSDK.CloudFormation.Net45.csproj">
      <Project>{98223582-5CC1-4645-88FA-486C91E14DAC}</Project>
      <Name>AWSSDK.CloudFormation.Net45</Name>
    </ProjectReference>
    <ProjectReference Include="..\..\src\Services\CloudFront\AWSSDK.CloudFront.Net45.csproj">
      <Project>{F7340323-42CF-47D1-AB3D-502AB772C141}</Project>
      <Name>AWSSDK.CloudFront.Net45</Name>
    </ProjectReference>
    <ProjectReference Include="..\..\src\Services\CloudHSM\AWSSDK.CloudHSM.Net45.csproj">
      <Project>{1A6756E2-64B9-4445-BF56-E1CE650AF417}</Project>
      <Name>AWSSDK.CloudHSM.Net45</Name>
    </ProjectReference>
    <ProjectReference Include="..\..\src\Services\CloudSearch\AWSSDK.CloudSearch.Net45.csproj">
      <Project>{02B4D0DD-AABD-4AAC-A08E-9577C3D09971}</Project>
      <Name>AWSSDK.CloudSearch.Net45</Name>
    </ProjectReference>
    <ProjectReference Include="..\..\src\Services\CloudSearchDomain\AWSSDK.CloudSearchDomain.Net45.csproj">
      <Project>{431402E6-30D5-4FDE-8CB3-5EEB885ED0A4}</Project>
      <Name>AWSSDK.CloudSearchDomain.Net45</Name>
    </ProjectReference>
    <ProjectReference Include="..\..\src\Services\CloudTrail\AWSSDK.CloudTrail.Net45.csproj">
      <Project>{C330247E-010B-45E7-87F7-AF4AEA8402CF}</Project>
      <Name>AWSSDK.CloudTrail.Net45</Name>
    </ProjectReference>
    <ProjectReference Include="..\..\src\Services\CloudWatchEvents\AWSSDK.CloudWatchEvents.Net45.csproj">
      <Project>{94f723c5-14f7-4d54-bb34-412afe4cb4ab}</Project>
      <Name>AWSSDK.CloudWatchEvents.Net45</Name>
    </ProjectReference>
    <ProjectReference Include="..\..\src\Services\CloudWatch\AWSSDK.CloudWatch.Net45.csproj">
      <Project>{8C4E574E-7466-4B4B-81BD-A5C0F66ABD77}</Project>
      <Name>AWSSDK.CloudWatch.Net45</Name>
    </ProjectReference>
    <ProjectReference Include="..\..\src\Services\CloudWatchLogs\AWSSDK.CloudWatchLogs.Net45.csproj">
      <Project>{48B6C28A-93CE-437F-AABC-8CF0439CC44D}</Project>
      <Name>AWSSDK.CloudWatchLogs.Net45</Name>
    </ProjectReference>
    <ProjectReference Include="..\..\src\Services\CodeDeploy\AWSSDK.CodeDeploy.Net45.csproj">
      <Project>{6BC89409-44E1-4393-9C92-0D68975EFAD1}</Project>
      <Name>AWSSDK.CodeDeploy.Net45</Name>
    </ProjectReference>
    <ProjectReference Include="..\..\src\Services\CognitoIdentity\AWSSDK.CognitoIdentity.Net45.csproj">
      <Project>{C58BC670-0ACB-42BF-B141-4A949EF71099}</Project>
      <Name>AWSSDK.CognitoIdentity.Net45</Name>
    </ProjectReference>
    <ProjectReference Include="..\..\src\Services\CognitoSync\AWSSDK.CognitoSync.Net45.csproj">
      <Project>{75252F5A-D3F2-4A4E-ADDC-560E1E3C2066}</Project>
      <Name>AWSSDK.CognitoSync.Net45</Name>
    </ProjectReference>
    <ProjectReference Include="..\..\src\Services\ConfigService\AWSSDK.ConfigService.Net45.csproj">
      <Project>{844769FF-BA07-49FB-94A2-08EEA8AC2DC3}</Project>
      <Name>AWSSDK.ConfigService.Net45</Name>
    </ProjectReference>
    <ProjectReference Include="..\..\src\Services\DatabaseMigrationService\AWSSDK.DatabaseMigrationService.Net45.csproj">
      <Project>{f96fe0f9-fa8a-4142-9291-441097f7884b}</Project>
      <Name>AWSSDK.DatabaseMigrationService.Net45</Name>
    </ProjectReference>
    <ProjectReference Include="..\..\src\Services\DataPipeline\AWSSDK.DataPipeline.Net45.csproj">
      <Project>{BACF5518-E9DC-4BE7-BD59-965E9EA51BB7}</Project>
      <Name>AWSSDK.DataPipeline.Net45</Name>
    </ProjectReference>
    <ProjectReference Include="..\..\src\Services\DirectConnect\AWSSDK.DirectConnect.Net45.csproj">
      <Project>{D96D3583-EBEB-403E-96A8-B9069E65C9B6}</Project>
      <Name>AWSSDK.DirectConnect.Net45</Name>
    </ProjectReference>
    <ProjectReference Include="..\..\src\Services\DirectoryService\AWSSDK.DirectoryService.Net45.csproj">
      <Project>{2c3da5e0-b50e-482d-8fdb-0e14b39e026b}</Project>
      <Name>AWSSDK.DirectoryService.Net45</Name>
    </ProjectReference>
    <ProjectReference Include="..\..\src\Services\DynamoDBv2\AWSSDK.DynamoDBv2.Net45.csproj">
      <Project>{093F2DED-1B19-450C-B9FC-C012C40473C3}</Project>
      <Name>AWSSDK.DynamoDBv2.Net45</Name>
    </ProjectReference>
    <ProjectReference Include="..\..\src\Services\EC2\AWSSDK.EC2.Net45.csproj">
      <Project>{22819F48-B00A-411A-A558-4E77B890A99F}</Project>
      <Name>AWSSDK.EC2.Net45</Name>
    </ProjectReference>
    <ProjectReference Include="..\..\src\Services\ECR\AWSSDK.ECR.Net45.csproj">
      <Project>{e181d5d6-c28d-4ffe-b951-2c9d96a5c25f}</Project>
      <Name>AWSSDK.ECR.Net45</Name>
    </ProjectReference>
    <ProjectReference Include="..\..\src\Services\ECS\AWSSDK.ECS.Net45.csproj">
      <Project>{8A3D5F46-C927-417F-AAF0-8D057B4CAA60}</Project>
      <Name>AWSSDK.ECS.Net45</Name>
    </ProjectReference>
    <ProjectReference Include="..\..\src\Services\ElastiCache\AWSSDK.ElastiCache.Net45.csproj">
      <Project>{6E4CD5B4-366E-40EB-BAC3-04E033A904AD}</Project>
      <Name>AWSSDK.ElastiCache.Net45</Name>
    </ProjectReference>
    <ProjectReference Include="..\..\src\Services\ElasticBeanstalk\AWSSDK.ElasticBeanstalk.Net45.csproj">
      <Project>{156D9313-7650-4141-8DCD-D3C8DBBF7642}</Project>
      <Name>AWSSDK.ElasticBeanstalk.Net45</Name>
    </ProjectReference>
    <ProjectReference Include="..\..\src\Services\ElasticLoadBalancingV2\AWSSDK.ElasticLoadBalancingV2.Net45.csproj">
      <Project>{98942fe9-3700-42f2-8092-56611f4fc0b1}</Project>
      <Name>AWSSDK.ElasticLoadBalancingV2.Net45</Name>
    </ProjectReference>
    <ProjectReference Include="..\..\src\Services\ElasticLoadBalancing\AWSSDK.ElasticLoadBalancing.Net45.csproj">
      <Project>{AB715742-9EE8-4D2A-AD38-F0E75723A9AB}</Project>
      <Name>AWSSDK.ElasticLoadBalancing.Net45</Name>
    </ProjectReference>
    <ProjectReference Include="..\..\src\Services\ElasticMapReduce\AWSSDK.ElasticMapReduce.Net45.csproj">
      <Project>{2B2A9558-058E-4C26-8637-628846329B9A}</Project>
      <Name>AWSSDK.ElasticMapReduce.Net45</Name>
    </ProjectReference>
    <ProjectReference Include="..\..\src\Services\Elasticsearch\AWSSDK.Elasticsearch.Net45.csproj">
      <Project>{4ec8381a-cdb2-4382-a5e0-61ea1c605a25}</Project>
      <Name>AWSSDK.Elasticsearch.Net45</Name>
    </ProjectReference>
    <ProjectReference Include="..\..\src\Services\ElasticTranscoder\AWSSDK.ElasticTranscoder.Net45.csproj">
      <Project>{FCF20E51-E8E5-46A3-8D7A-BB0E68C8BF4A}</Project>
      <Name>AWSSDK.ElasticTranscoder.Net45</Name>
    </ProjectReference>
    <ProjectReference Include="..\..\src\Services\GameLift\AWSSDK.GameLift.Net45.csproj">
      <Project>{d3896b6e-0138-44da-8748-86d88f9b22d6}</Project>
      <Name>AWSSDK.GameLift.Net45</Name>
    </ProjectReference>
    <ProjectReference Include="..\..\src\Services\Glacier\AWSSDK.Glacier.Net45.csproj">
      <Project>{CC49CFB0-F27C-4D16-AAF8-21097F468129}</Project>
      <Name>AWSSDK.Glacier.Net45</Name>
    </ProjectReference>
    <ProjectReference Include="..\..\src\Services\IdentityManagement\AWSSDK.IdentityManagement.Net45.csproj">
      <Project>{02374DF3-D0F8-43DD-A638-8130A604A683}</Project>
      <Name>AWSSDK.IdentityManagement.Net45</Name>
    </ProjectReference>
    <ProjectReference Include="..\..\src\Services\IotData\AWSSDK.IotData.Net45.csproj">
      <Project>{73e561fe-e0dc-4096-b87f-e614e146abb2}</Project>
      <Name>AWSSDK.IotData.Net45</Name>
    </ProjectReference>
    <ProjectReference Include="..\..\src\Services\ImportExport\AWSSDK.ImportExport.Net45.csproj">
      <Project>{91A3791F-AC18-48FB-B27C-05389B988B75}</Project>
      <Name>AWSSDK.ImportExport.Net45</Name>
    </ProjectReference>
    <ProjectReference Include="..\..\src\Services\Inspector\AWSSDK.Inspector.Net45.csproj">
      <Project>{854bf2b4-80ff-4a09-8fdc-5e562217663c}</Project>
      <Name>AWSSDK.Inspector.Net45</Name>
    </ProjectReference>
    <ProjectReference Include="..\..\src\Services\IoT\AWSSDK.IoT.Net45.csproj">
      <Project>{707f31d1-f861-41d2-86b2-c809455637fd}</Project>
      <Name>AWSSDK.IoT.Net45</Name>
    </ProjectReference>
    <ProjectReference Include="..\..\src\Services\KeyManagementService\AWSSDK.KeyManagementService.Net45.csproj">
      <Project>{38C583D8-26EB-4BA0-AEEF-338468E4D8DC}</Project>
      <Name>AWSSDK.KeyManagementService.Net45</Name>
    </ProjectReference>
    <ProjectReference Include="..\..\src\Services\KinesisFirehose\AWSSDK.KinesisFirehose.Net45.csproj">
      <Project>{a1a9f2b7-ac26-4666-9b89-d2465f1c4ee4}</Project>
      <Name>AWSSDK.KinesisFirehose.Net45</Name>
    </ProjectReference>
    <ProjectReference Include="..\..\src\Services\Kinesis\AWSSDK.Kinesis.Net45.csproj">
      <Project>{6698BD46-B68A-4C53-9560-DD21A91E910D}</Project>
      <Name>AWSSDK.Kinesis.Net45</Name>
    </ProjectReference>
    <ProjectReference Include="..\..\src\Services\Lambda\AWSSDK.Lambda.Net45.csproj">
      <Project>{2BAD7146-8A64-4536-83CA-D4DDABD2E3B1}</Project>
      <Name>AWSSDK.Lambda.Net45</Name>
    </ProjectReference>
    <ProjectReference Include="..\..\src\Services\MachineLearning\AWSSDK.MachineLearning.Net45.csproj">
      <Project>{39BC41FA-A4ED-4C24-AEA1-A3CD3556F21A}</Project>
      <Name>AWSSDK.MachineLearning.Net45</Name>
    </ProjectReference>
    <ProjectReference Include="..\..\src\Services\MobileAnalytics\AWSSDK.MobileAnalytics.Net35.csproj">
      <Project>{014dc5e2-2920-4df5-9e2d-22b659b30772}</Project>
      <Name>AWSSDK.MobileAnalytics.Net35</Name>
    </ProjectReference>
    <ProjectReference Include="..\..\src\Services\OpsWorks\AWSSDK.OpsWorks.Net45.csproj">
      <Project>{9123E499-47D5-4B7C-BAB4-155A96CA5E9C}</Project>
      <Name>AWSSDK.OpsWorks.Net45</Name>
    </ProjectReference>
    <ProjectReference Include="..\..\src\Services\RDS\AWSSDK.RDS.Net45.csproj">
      <Project>{18F3ECAE-0CD6-4A59-8CB2-80533F276AA3}</Project>
      <Name>AWSSDK.RDS.Net45</Name>
    </ProjectReference>
    <ProjectReference Include="..\..\src\Services\Redshift\AWSSDK.Redshift.Net45.csproj">
      <Project>{70CA134F-2307-49F7-BD2A-B30371B88FF1}</Project>
      <Name>AWSSDK.Redshift.Net45</Name>
    </ProjectReference>
    <ProjectReference Include="..\..\src\Services\Route53\AWSSDK.Route53.Net45.csproj">
      <Project>{297FC084-5027-44B3-BE25-2E16D16E85D2}</Project>
      <Name>AWSSDK.Route53.Net45</Name>
    </ProjectReference>
    <ProjectReference Include="..\..\src\Services\Route53Domains\AWSSDK.Route53Domains.Net45.csproj">
      <Project>{53E678C2-4132-42EE-99F1-0FE88293C874}</Project>
      <Name>AWSSDK.Route53Domains.Net45</Name>
    </ProjectReference>
    <ProjectReference Include="..\..\src\Services\S3\AWSSDK.S3.Net45.csproj">
      <Project>{F9FAF246-06D9-48C8-88F0-0F716CCAC013}</Project>
      <Name>AWSSDK.S3.Net45</Name>
    </ProjectReference>
    <ProjectReference Include="..\..\src\Services\SecurityToken\AWSSDK.SecurityToken.Net45.csproj">
      <Project>{BB266953-D765-4BC6-9315-D206548CB8A6}</Project>
      <Name>AWSSDK.SecurityToken.Net45</Name>
    </ProjectReference>
    <ProjectReference Include="..\..\src\Services\SimpleDB\AWSSDK.SimpleDB.Net45.csproj">
      <Project>{781F0A71-6561-4A11-9AED-1D16163938CE}</Project>
      <Name>AWSSDK.SimpleDB.Net45</Name>
    </ProjectReference>
    <ProjectReference Include="..\..\src\Services\SimpleEmail\AWSSDK.SimpleEmail.Net45.csproj">
      <Project>{03EFBEDB-7A18-4637-9109-252F4D99A636}</Project>
      <Name>AWSSDK.SimpleEmail.Net45</Name>
    </ProjectReference>
    <ProjectReference Include="..\..\src\Services\SimpleNotificationService\AWSSDK.SimpleNotificationService.Net45.csproj">
      <Project>{BE7CC84A-AC78-4A1C-9411-4A0349F22571}</Project>
      <Name>AWSSDK.SimpleNotificationService.Net45</Name>
    </ProjectReference>
    <ProjectReference Include="..\..\src\Services\SimpleSystemsManagement\AWSSDK.SimpleSystemsManagement.Net45.csproj">
      <Project>{C5C99E82-BE0A-45EB-AEEC-513F79B7E60E}</Project>
      <Name>AWSSDK.SimpleSystemsManagement.Net45</Name>
    </ProjectReference>
    <ProjectReference Include="..\..\src\Services\SimpleWorkflow\AWSSDK.SimpleWorkflow.Net45.csproj">
      <Project>{E8FF4CE2-1557-428B-97CE-859C8DCBA2D2}</Project>
      <Name>AWSSDK.SimpleWorkflow.Net45</Name>
    </ProjectReference>
    <ProjectReference Include="..\..\src\Services\Snowball\AWSSDK.Snowball.Net45.csproj">
      <Project>{48de2dba-d6de-4677-8a5c-df42cd34ebe1}</Project>
      <Name>AWSSDK.Snowball.Net45</Name>
    </ProjectReference>
    <ProjectReference Include="..\..\src\Services\SQS\AWSSDK.SQS.Net45.csproj">
      <Project>{3E6F35CA-693B-45D6-8AC0-BAE9BE94F2BB}</Project>
      <Name>AWSSDK.SQS.Net45</Name>
    </ProjectReference>
    <ProjectReference Include="..\..\src\Services\StorageGateway\AWSSDK.StorageGateway.Net45.csproj">
      <Project>{1B549AEC-1E3F-4D4A-8404-98A43CAF2FD9}</Project>
      <Name>AWSSDK.StorageGateway.Net45</Name>
    </ProjectReference>
    <ProjectReference Include="..\..\src\Services\WAF\AWSSDK.WAF.Net45.csproj">
      <Project>{70766489-2019-4896-b4da-0a9fe0d189db}</Project>
      <Name>AWSSDK.WAF.Net45</Name>
    </ProjectReference>
    <ProjectReference Include="..\..\src\Services\WorkSpaces\AWSSDK.WorkSpaces.Net45.csproj">
      <Project>{60819F67-5CD7-41A4-9E02-BB27E5A3F715}</Project>
      <Name>AWSSDK.WorkSpaces.Net45</Name>
    </ProjectReference>
<<<<<<< HEAD
    <ProjectReference Include="..\Common\AWSSDK.CommonTest.Net45.csproj">
      <Project>{5de41572-b345-4727-ad6d-0d08ab92e49b}</Project>
      <Name>AWSSDK.CommonTest.Net45</Name>
=======
    <ProjectReference Include="..\UnitTests\AWSSDK.UnitTests.Net45.csproj">
      <Project>{12d065e5-0745-4c75-af9d-34794913346f}</Project>
      <Name>AWSSDK.UnitTests.Net45</Name>
>>>>>>> d5ca3b1d
    </ProjectReference>
  </ItemGroup>
  <ItemGroup>
    <None Include="Config\App.45.config">
      <SubType>Designer</SubType>
    </None>
    <EmbeddedResource Include="Tests\CloudTrailBucketPolicy.json" />
    <None Include="packages.config" />
  </ItemGroup>
  <Choose>
    <When Condition="'$(VisualStudioVersion)' == '10.0' And '$(IsCodedUITest)' == 'True'">
      <ItemGroup>
        <Reference Include="Microsoft.VisualStudio.QualityTools.CodedUITestFramework, Version=10.0.0.0, Culture=neutral, PublicKeyToken=b03f5f7f11d50a3a, processorArchitecture=MSIL">
          <Private>False</Private>
        </Reference>
        <Reference Include="Microsoft.VisualStudio.TestTools.UITest.Common, Version=10.0.0.0, Culture=neutral, PublicKeyToken=b03f5f7f11d50a3a, processorArchitecture=MSIL">
          <Private>False</Private>
        </Reference>
        <Reference Include="Microsoft.VisualStudio.TestTools.UITest.Extension, Version=10.0.0.0, Culture=neutral, PublicKeyToken=b03f5f7f11d50a3a, processorArchitecture=MSIL">
          <Private>False</Private>
        </Reference>
        <Reference Include="Microsoft.VisualStudio.TestTools.UITesting, Version=10.0.0.0, Culture=neutral, PublicKeyToken=b03f5f7f11d50a3a, processorArchitecture=MSIL">
          <Private>False</Private>
        </Reference>
      </ItemGroup>
    </When>
  </Choose>
  <Import Project="$(VSToolsPath)\TeamTest\Microsoft.TestTools.targets" Condition="Exists('$(VSToolsPath)\TeamTest\Microsoft.TestTools.targets')" />
  <Import Project="$(MSBuildToolsPath)\Microsoft.CSharp.targets" />
  <PropertyGroup>
    <PostBuildEvent>del $(TargetDir)$(TargetFileName).config
copy /y $(ProjectDir)\Config\App.45.config $(TargetDir)$(TargetFileName).config
</PostBuildEvent>
  </PropertyGroup>
  <Import Project="$(SolutionDir)\.nuget\NuGet.targets" Condition="Exists('$(SolutionDir)\.nuget\NuGet.targets')" />
  <Target Name="EnsureNuGetPackageBuildImports" BeforeTargets="PrepareForBuild">
    <PropertyGroup>
      <ErrorText>This project references NuGet package(s) that are missing on this computer. Enable NuGet Package Restore to download them.  For more information, see http://go.microsoft.com/fwlink/?LinkID=322105. The missing file is {0}.</ErrorText>
    </PropertyGroup>
    <Error Condition="!Exists('$(SolutionDir)\.nuget\NuGet.targets')" Text="$([System.String]::Format('$(ErrorText)', '$(SolutionDir)\.nuget\NuGet.targets'))" />
    <Error Condition="!Exists('..\..\packages\System.Data.SQLite.Core.1.0.97.0\build\net45\System.Data.SQLite.Core.targets')" Text="$([System.String]::Format('$(ErrorText)', '..\..\packages\System.Data.SQLite.Core.1.0.97.0\build\net45\System.Data.SQLite.Core.targets'))" />
  </Target>
  <Import Project="..\..\packages\System.Data.SQLite.Core.1.0.97.0\build\net45\System.Data.SQLite.Core.targets" Condition="Exists('..\..\packages\System.Data.SQLite.Core.1.0.97.0\build\net45\System.Data.SQLite.Core.targets')" />
  <!-- To modify your build process, add your task inside one of the targets below and uncomment it. 
       Other similar extension points exist, see Microsoft.Common.targets.
  <Target Name="BeforeBuild">
  </Target>
  <Target Name="AfterBuild">
  </Target>
  -->
</Project><|MERGE_RESOLUTION|>--- conflicted
+++ resolved
@@ -20,7 +20,6 @@
     <SolutionDir Condition="$(SolutionDir) == '' Or $(SolutionDir) == '*Undefined*'">..\..\</SolutionDir>
     <RestorePackages>true</RestorePackages>
     <NuGetPackageImportStamp>5208bbe2</NuGetPackageImportStamp>
-    <AnalyzerPath>..\TestAnalyzer\IntegrationTestsAnalyzer\bin\Debug\IntegrationTestsAnalyzer.dll</AnalyzerPath>
   </PropertyGroup>
   <PropertyGroup Condition=" '$(Configuration)|$(Platform)' == 'Debug|AnyCPU' ">
     <DebugSymbols>true</DebugSymbols>
@@ -82,9 +81,6 @@
       </ItemGroup>
     </Otherwise>
   </Choose>
-  <ItemGroup Condition="Exists('$(AnalyzerPath)')">
-    <Analyzer Include="$(AnalyzerPath)" />
-  </ItemGroup>
   <ItemGroup>
     <Compile Include="Properties\AssemblyInfo.cs" />
     <Compile Include=".\Tests\*.cs" />
@@ -217,7 +213,7 @@
       <Name>AWSSDK.ElasticBeanstalk.Net45</Name>
     </ProjectReference>
     <ProjectReference Include="..\..\src\Services\ElasticLoadBalancingV2\AWSSDK.ElasticLoadBalancingV2.Net45.csproj">
-      <Project>{98942fe9-3700-42f2-8092-56611f4fc0b1}</Project>
+      <Project>{4449e966-e00f-4673-b468-48866576da5c}</Project>
       <Name>AWSSDK.ElasticLoadBalancingV2.Net45</Name>
     </ProjectReference>
     <ProjectReference Include="..\..\src\Services\ElasticLoadBalancing\AWSSDK.ElasticLoadBalancing.Net45.csproj">
@@ -337,7 +333,7 @@
       <Name>AWSSDK.SimpleWorkflow.Net45</Name>
     </ProjectReference>
     <ProjectReference Include="..\..\src\Services\Snowball\AWSSDK.Snowball.Net45.csproj">
-      <Project>{48de2dba-d6de-4677-8a5c-df42cd34ebe1}</Project>
+      <Project>{f54015b4-1f57-474e-8351-b9819bebc5b0}</Project>
       <Name>AWSSDK.Snowball.Net45</Name>
     </ProjectReference>
     <ProjectReference Include="..\..\src\Services\SQS\AWSSDK.SQS.Net45.csproj">
@@ -356,15 +352,9 @@
       <Project>{60819F67-5CD7-41A4-9E02-BB27E5A3F715}</Project>
       <Name>AWSSDK.WorkSpaces.Net45</Name>
     </ProjectReference>
-<<<<<<< HEAD
     <ProjectReference Include="..\Common\AWSSDK.CommonTest.Net45.csproj">
       <Project>{5de41572-b345-4727-ad6d-0d08ab92e49b}</Project>
       <Name>AWSSDK.CommonTest.Net45</Name>
-=======
-    <ProjectReference Include="..\UnitTests\AWSSDK.UnitTests.Net45.csproj">
-      <Project>{12d065e5-0745-4c75-af9d-34794913346f}</Project>
-      <Name>AWSSDK.UnitTests.Net45</Name>
->>>>>>> d5ca3b1d
     </ProjectReference>
   </ItemGroup>
   <ItemGroup>
