--- conflicted
+++ resolved
@@ -489,10 +489,7 @@
                     request.Key.ContainsKey("CreationDate") && 
                     request.Key["CreationDate"].S == "0001-01-01T00:00:00.000Z")));
 
-<<<<<<< HEAD
-
-=======
->>>>>>> acae479f
+
             mock.Verify(x => x.Config, Times.AtLeastOnce());
 
             mock.VerifyNoOtherCalls();
@@ -520,10 +517,7 @@
                     request.Key.ContainsKey("CreationDate") &&
                     request.Key["CreationDate"].N == "1024")));
 
-<<<<<<< HEAD
-
-=======
->>>>>>> acae479f
+
             mock.Verify(x => x.Config, Times.AtLeastOnce());
 
             mock.VerifyNoOtherCalls();
@@ -553,6 +547,8 @@
 
             mock.Verify(x => x.Config, Times.AtLeastOnce());
 
+            mock.Verify(x => x.Config, Times.AtLeastOnce());
+
             mock.VerifyNoOtherCalls();
         }
 
@@ -569,6 +565,8 @@
             // A boolean isn't valid as a primary key, so we expect an exception 
             Assert.ThrowsException<InvalidOperationException>(() => 
                 context.Load<HashKeyConverter_DateTimeToBool>(new DateTime(1024, DateTimeKind.Utc)));
+
+            mock.Verify(x => x.Config, Times.AtLeastOnce());
 
             mock.Verify(x => x.Config, Times.AtLeastOnce());
 
