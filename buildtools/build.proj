--- conflicted
+++ resolved
@@ -3,16 +3,12 @@
     xmlns="http://schemas.microsoft.com/developer/msbuild/2003">
     <PropertyGroup>
         <InternalBuildTools Condition="'$(InternalBuildTools)'==''">..\..\AWSDotNetBuildTools</InternalBuildTools>
-<<<<<<< HEAD
         <DisablePCLSupport Condition="'$(DisablePCLSupport)'==''">false</DisablePCLSupport>
         <DisableUnitySupport Condition="'$(DisableUnitySupport)'==''">false</DisableUnitySupport>
 		
         <GeneratorDisablePCLSupport Condition="'$(DisablePCLSupport)'=='true'">-disable.pcl-support</GeneratorDisablePCLSupport>
-
-=======
-		<SmokeBuild></SmokeBuild>
-		
->>>>>>> f428b5ac
+		
+        <SmokeBuild></SmokeBuild>
     </PropertyGroup>
     
     <Import Project="$(InternalBuildTools)\references.targets" Condition="Exists('$(InternalBuildTools)\references.targets')" />
@@ -43,19 +39,11 @@
     </Target>
     
     <UsingTask TaskName="CustomTasks.UpdateFxCopProject" AssemblyFile=".\CustomTasks\bin\Release\CustomTasks.dll"/>
-<<<<<<< HEAD
     <UsingTask TaskName="CustomTasks.XamarinComponent" AssemblyFile=".\CustomTasks\bin\Release\CustomTasks.dll"/>
     <UsingTask TaskName="CustomTasks.UnityPackage" AssemblyFile=".\CustomTasks\bin\Release\CustomTasks.dll"/>
 	<UsingTask TaskName="CustomTasks.UnityBuild" AssemblyFile=".\CustomTasks\bin\Release\CustomTasks.dll"/>
 	
     <Target Name="init" DependsOnTargets="clean;build-custom-tasks"/>
-=======
-    <UsingTask TaskName="CustomTasks.PackageComponents" AssemblyFile=".\CustomTasks\bin\Release\CustomTasks.dll"/>
-    
-    <Target Name="init" DependsOnTargets="clean;build-custom-tasks">
-        <Message Text="Running SDK generation and build for configuration: $(Configuration)" Importance="normal" />
-    </Target>
->>>>>>> f428b5ac
 
     <Target Name="full-build" DependsOnTargets="test-sdk;copy-assemblies;unity-pack;keyscan;consolidate-docartifacts;save-build"/>
 
@@ -137,13 +125,8 @@
               Command="$(powershell) -ExecutionPolicy Unrestricted -NoProfile -File create-nuget-packages.ps1" />
     </Target>
 
-<<<<<<< HEAD
-    <Target Name="xam-pack" DependsOnTargets="build-custom-tasks;nuget-pack" Condition="!$(DisablePCLSupport) AND Exists('$(xpkgexe)')">
+    <Target Name="xam-pack" DependsOnTargets="build-custom-tasks;nuget-pack" Condition="!$(DisablePCLSupport) AND Exists('$(xpkgexe)')  And $(SmokeBuild) == ''">
         <XamarinComponent 
-=======
-    <Target Name="xam-pack" DependsOnTargets="" Condition="Exists('$(xpkgexe)') And $(SmokeBuild) == ''">
-        <PackageComponents 
->>>>>>> f428b5ac
             ComponentRootPath="..\sdk\xamarin-components\" 
             NugetExe="..\sdk\.nuget\NuGet.exe" 
             ComponentsExe="$(xpkg)" 
@@ -328,10 +311,8 @@
             Condition="Exists('$(InternalBuildTools)\references.targets') And $(RunKeyScan)" 
             DependsOnTargets="build-tools">
         <ItemGroup>
-            <PrivateKeyException Include="generator\ServiceModels\acm-2015-12-08.normal.json" />
             <PrivateKeyException Include="generator\ServiceModels\ec2-2014-02-01.normal.json" />
             <PrivateKeyException Include="generator\ServiceModels\iam-2010-05-08.normal.json" />
-			<PrivateKeyException Include="sdk\code-analysis\ServiceAnalysis\CertificateManager\Generated\PropertyValueRules.xml" />
             <PrivateKeyException Include="sdk\test\UnitTests\Custom\EC2\PasswordTest.cs" />
         </ItemGroup>
         
