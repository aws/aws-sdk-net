<<<<<<< HEAD
<Project ToolsVersion="14.0" 
	DefaultTargets="full-build-nodocs"
	xmlns="http://schemas.microsoft.com/developer/msbuild/2003">
	
=======
<Project ToolsVersion="4.0" 
    DefaultTargets="full-build-nodocs"
    xmlns="http://schemas.microsoft.com/developer/msbuild/2003">
    
>>>>>>> de318bb2
    <PropertyGroup>
        <InternalBuildTools Condition="'$(InternalBuildTools)'==''">..\..\AWSDotNetBuildTools</InternalBuildTools>
		<DisablePCLSupport Condition="'$(DisablePCLSupport)'==''">false</DisablePCLSupport>
		<VSToolsPath Condition="'$(VSToolsPath)' == ''">C:\Program Files (x86)\MSBuild\Microsoft\VisualStudio\v14.0</VSToolsPath>
		
		<GeneratorDisablePCLSupport Condition="'$(DisablePCLSupport)'=='true'">-disable.pcl-support</GeneratorDisablePCLSupport>
    </PropertyGroup>
    
<<<<<<< HEAD
	<Import Project="$(InternalBuildTools)\references.targets" Condition="Exists('$(InternalBuildTools)\references.targets')" />
	<Import Project="common.targets" />
	
	<Import Project="$(VSToolsPath)\DNX\Microsoft.DNX.Props" Condition="'$(VSToolsPath)' != ''" />
	<Import Project="$(VSToolsPath)\DNX\Microsoft.DNX.targets" Condition="'$(VSToolsPath)' != ''" />
=======
    <Import Project="$(InternalBuildTools)\references.targets" Condition="Exists('$(InternalBuildTools)\references.targets')" />
    <Import Project="common.targets" />
>>>>>>> de318bb2

    <!-- properties used in sdk generation/build -->
    <PropertyGroup>
        <!-- perform a release build by default -->
        <Configuration Condition="'$(Configuration)'==''">Release</Configuration>
    </PropertyGroup>
    
    <!-- properties used in documentation generation -->
    <PropertyGroup>
        <!-- resources folder where test settings should be placed -->
        <TestSettingsLocation>..\sdk\test\CrossPlatformTests\CommonTests\Resources</TestSettingsLocation>
        
        <RunKeyScan Condition="'$(RunKeyScan)'==''">false</RunKeyScan>
    </PropertyGroup>
    
    <Target Name="build-custom-tasks">
        <Exec Command="..\sdk\.nuget\NuGet.exe restore .\CustomTasks\CustomTasks.sln" />
        
        <MSBuild Projects=".\CustomTasks\CustomTasks.sln"
            Targets="Clean;Build"
            Properties="Configuration=Release" />
            
    </Target>
    
    <UsingTask TaskName="CustomTasks.UpdateFxCopProject" AssemblyFile=".\CustomTasks\bin\Release\CustomTasks.dll"/>
    <UsingTask TaskName="CustomTasks.PackageComponents" AssemblyFile=".\CustomTasks\bin\Release\CustomTasks.dll"/>
    
    <Target Name="init" DependsOnTargets="clean;build-custom-tasks"/>

    <Target Name="full-build" DependsOnTargets="test-sdk;copy-assemblies;keyscan;consolidate-docartifacts;save-build"/>

<<<<<<< HEAD
	<Target Name="full-build-nodocs" DependsOnTargets="test-sdk;keyscan;copy-assemblies;save-build"/>
	
	<Target Name="dnxcore-full-build" DependsOnTargets="build-sdk-desktop;build-sdk-dnxcore">
	</Target>

	<Target Name="restore-nuget">
		<Message Text="Restore nuget packages"/>
		<Exec Command="..\sdk\.nuget\NuGet.exe restore ..\sdk\AWSSDK.Desktop.sln"/>
		<Exec Command="..\sdk\.nuget\NuGet.exe restore ..\sdk\AWSSDK.PCL.sln"/>
		<Exec Command="..\sdk\.nuget\NuGet.exe restore ..\generator\AWSSDKGenerator.sln"/>
	</Target>

	<Target Name="run-generator" DependsOnTargets="restore-nuget">
		<Message Text="Build and run code generator"/>		
		<MSBuild Projects="..\generator\AWSSDKGenerator.sln"
			Targets="Clean;Build"
			Properties="Configuration=Release" />
		<Exec Command="ServiceClientGenerator.exe $(GeneratorDisablePCLSupport)" 
			WorkingDirectory="..\generator\ServiceClientGenerator\bin\Release"/>
	</Target>
	
	<Target Name="build-sdk" DependsOnTargets="build-sdk-desktop;build-sdk-pcl;build-sdk-dnxcore">

		<Copy
			SourceFiles="..\generator\ServiceModels\_sdk-versions.json"
			DestinationFolder="$(Deployment)" />
	</Target>

	<Target Name="build-sdk-desktop" DependsOnTargets="restore-nuget;run-generator">
		<Message Text="Compile the Desktop SDK"/>
		<MSBuild Projects="..\sdk\AWSSDK.Desktop.sln"
			Targets="Clean;Build"
			Properties="Configuration=Release;AWSKeyFile=$(CustomSnkFileLocation);ResolveNuGetPackages=false" />
	</Target>

	<Target Name="build-sdk-pcl" DependsOnTargets="restore-nuget;run-generator" Condition="!$(DisablePCLSupport)">
		<Message Text="Compile the Portable Class Library SDK"/>
		<MSBuild Projects="..\sdk\AWSSDK.PCL.sln"
			Targets="Clean;Build"
			Properties="Configuration=Release;AWSKeyFile=$(CustomSnkFileLocation);ResolveNuGetPackages=false" />
	</Target>

	<Target Name="build-sdk-dnxcore" DependsOnTargets="GetRuntimeToolingPathTarget">
	
		<!-- depends: restore-nuget;run-generator -->
		
		<Exec Command="$(RuntimeToolingDirectory)\bin\dnu restore" 
			WorkingDirectory="..\sdk"/>
	
		<Message Text="Compile the DNXCore SDK"/>
		<ItemGroup>
			<DNXCoreProjectFiles Include="..\sdk\**\*.xproj" />
		</ItemGroup>		
		
		<MSBuild Projects="@(DNXCoreProjectFiles)"
			Targets="Clean;Build"
			Properties="Configuration=Release;AWSKeyFile=$(CustomSnkFileLocation)" />
			
	</Target>
	
	<Target Name="dnxcore-nuget" DependsOnTargets="">
	
		<!-- build-sdk-dnxcore;build-sdk-desktop -->
	
		<Exec LogStandardErrorAsError="true"
              Command="$(powershell) -ExecutionPolicy Unrestricted -NoProfile -File create-nuget-packages.ps1" />			
	</Target>
	
	<Target Name="test-sdk" DependsOnTargets="init;build-sdk;fxcop;run-unit-tests;run-integ-tests" />
	<Target Name="run-unit-tests" DependsOnTargets="init;build-sdk">
		<MSBuild
			Projects="$(MSBuildProjectFile)"
			Targets="run-tests"
			Properties="TestContainer=..\sdk\test\UnitTests\bin\Release\net35\AWSSDK.UnitTests.Net35.dll" />
		<MSBuild
			Projects="$(MSBuildProjectFile)"
			Targets="run-tests"
			Properties="TestContainer=..\sdk\test\UnitTests\bin\Release\net45\AWSSDK.UnitTests.Net45.dll" />
	</Target>
	<Target Name="run-integ-tests" DependsOnTargets="init;build-sdk" Condition="'$(RunIntegTests)' != '' And '$(RunIntegTests)' != 'false'">
		<MSBuild
			Projects="$(MSBuildProjectFile)"
			Targets="run-tests"
			Properties="TestContainer=..\sdk\test\IntegrationTests\bin\Release\net45\AWSSDK.IntegrationTests.Net45.dll" />
	</Target>
	
	<Target Name="nuget-pack" DependsOnTargets="build-sdk">
		<Exec LogStandardErrorAsError="true"
=======
    <Target Name="full-build-nodocs" DependsOnTargets="test-sdk;keyscan;copy-assemblies;save-build"/>

    <Target Name="restore-nuget">
        <Message Text="Restore nuget packages"/>
        <Exec Command="..\sdk\.nuget\NuGet.exe restore ..\generator\AWSSDKGenerator.sln"/>
        <Exec Command="..\sdk\.nuget\NuGet.exe restore ..\sdk\AWSSDK.All.sln"/>
        <Exec Command="..\sdk\.nuget\NuGet.exe restore ..\sdk\AWSSDK.CodeAnalysis.sln"/>
    </Target>

    <Target Name="run-generator" DependsOnTargets="restore-nuget">
        <Message Text="Build and run code generator"/>      
        <MSBuild Projects="..\generator\AWSSDKGenerator.sln"
            Targets="Clean;Build"
            Properties="Configuration=Release" />
        <Exec Command="ServiceClientGenerator.exe" 
            WorkingDirectory="..\generator\ServiceClientGenerator\bin\Release"/>
    </Target>
    
    <Target Name="build-sdk" DependsOnTargets="restore-nuget;run-generator">
        <Message Text="Compile the SDK"/>
        <MSBuild Projects="..\sdk\AWSSDK.All.sln"
            Targets="Clean;Build"
            Properties="Configuration=$(Configuration);AWSKeyFile=$(CustomSnkFileLocation)" />
			
        <MSBuild Projects="..\sdk\AWSSDK.CodeAnalysis.sln"
            Targets="Clean;Build"
            Properties="Configuration=$(Configuration);AWSKeyFile=$(CustomSnkFileLocation)" />
			

        <Copy
            SourceFiles="..\generator\ServiceModels\_sdk-versions.json"
            DestinationFolder="$(Deployment)" />
    </Target>
 
    <Target Name="test-sdk" DependsOnTargets="init;build-sdk;fxcop;run-unit-tests;run-integ-tests" />
    <Target Name="run-unit-tests" DependsOnTargets="init;build-sdk">
        <MSBuild
            Projects="$(MSBuildProjectFile)"
            Targets="run-tests"
            Properties="TestContainer=..\sdk\test\UnitTests\bin\$(Configuration)\net35\AWSSDK.UnitTests.Net35.dll" />
        <MSBuild
            Projects="$(MSBuildProjectFile)"
            Targets="run-tests"
            Properties="TestContainer=..\sdk\test\UnitTests\bin\$(Configuration)\net45\AWSSDK.UnitTests.Net45.dll" />
    </Target>
    <Target Name="run-integ-tests" DependsOnTargets="init;build-sdk" Condition="'$(RunIntegTests)' != '' And '$(RunIntegTests)' != 'false'">
        <MSBuild
            Projects="$(MSBuildProjectFile)"
            Targets="run-tests"
            Properties="TestContainer=..\sdk\test\IntegrationTests\bin\$(Configuration)\net45\AWSSDK.IntegrationTests.Net45.dll" />
    </Target>
    
    <Target Name="nuget-pack" DependsOnTargets="build-sdk" Condition="$(Configuration) == 'Release'">
        <Exec LogStandardErrorAsError="true"
>>>>>>> de318bb2
              Command="$(powershell) -ExecutionPolicy Unrestricted -NoProfile -File create-nuget-packages.ps1" />
    </Target>

    <Target Name="xam-pack" DependsOnTargets="build-custom-tasks;nuget-pack" Condition="Exists('$(xpkgexe)')">
        <PackageComponents 
            ComponentRootPath="..\sdk\xamarin-components\" 
            NugetExe="..\sdk\.nuget\NuGet.exe" 
            ComponentsExe="$(xpkg)" 
            NugetRestoreLocation="$([System.IO.Path]::GetFullPath(..\Deployment\nuget));https://www.nuget.org/api/v2"
            DevEnvExe="$(devenv2013)"  /> 
        
        <ItemGroup>
            <XamFiles Include="..\sdk\xamarin-components\**\*.xam"/>
        </ItemGroup>
        <Copy
            SourceFiles="@(XamFiles)"
            DestinationFolder="$(Deployment)\xamarin-components"/>
    </Target>
    
    <Target Name="copy-assemblies" DependsOnTargets="nuget-pack;xam-pack">
        <Message Text="Collating assemblies for downstream doc generation" />
        <PropertyGroup>
            <CustomSnkPublicKeyToken Condition="'$(CustomSnkPublicKeyToken)' == '' ">71c852f8be1c371d</CustomSnkPublicKeyToken>
        </PropertyGroup>
        <Exec LogStandardErrorAsError="true"
              Command="$(powershell) -ExecutionPolicy Unrestricted -NoProfile -File copy-sdkassemblies.ps1 -PublicKeyTokenToCheck $(CustomSnkPublicKeyToken) -BuildType $(Configuration)" />        
    </Target>
    
    <!-- TEST TARGETS/TASKS -->

    <Target Name="fxcop" DependsOnTargets="init;copy-assemblies" Condition="Exists('$(fxcopcmdexe)') And ($(Configuration) == 'Release')">
        <!-- Update FxCop project files -->
        <UpdateFxCopProject Assemblies="$(Deployment)\assemblies\net35" FxCopProject="..\sdk\SDK-3.5.FxCop" BinSuffix="net35"/>
        <UpdateFxCopProject Assemblies="$(Deployment)\assemblies\net45" FxCopProject="..\sdk\SDK-4.5.FxCop" BinSuffix="net45"/>

        <!-- Compile custom FxCop rules -->
        <MSBuild Projects="..\buildtools\CustomFxCopRules\CustomFxCopRules.sln"
            Targets="Clean;Build"
            Properties="Configuration=Release" />
        
        <!-- Run FxCop -->
        <Exec Command="$(fxcopcmd) /p:..\sdk\SDK-3.5.FxCop /o:..\fxcop-report-3.5.xml /s"/>
        <Exec Command="$(fxcopcmd) /p:..\sdk\SDK-4.5.FxCop /o:..\fxcop-report-4.5.xml /s"/>

        <Error Condition="Exists('..\fxcop-report-3.5.xml') or Exists('..\fxcop-report-4.5.xml')" Text="There are FxCop violations!" />
    </Target>
    
    <Target Name="run-tests">
        <Message Text="TestContainer = $(TestContainer)" Condition="$(TestContainer.Length) > 0"/>
        <Message Text="TestCategory = $(TestCategory)" Condition="$(TestCategory.Length) > 0"/>
        
        <Exec Command="$(devenv2013) /Rebuild Debug .\MSTestWrapper\MSTestWrapper.sln"/>

        <PropertyGroup >
            <Container>/testcontainer:$([System.IO.Path]::GetFullPath($(TestContainer)))</Container>
            <Category></Category>
        </PropertyGroup>
        <PropertyGroup Condition="$(TestCategory.Length) > 0">
            <Category>/category:$(TestCategory)</Category>
        </PropertyGroup>

        <Exec Command=".\MSTestWrapper\MSTestWrapper\bin\Debug\MSTestWrapper.exe  $(mstest2013) &quot;$(Container)&quot; &quot;$(Category)&quot;"/>
        
        <!-- Clear our properties -->
        <PropertyGroup >
            <TestContainer></TestContainer>
            <TestCategory></TestCategory>
        </PropertyGroup>
        <CallTarget Targets="deploy-test-results" />
        <OnError ExecuteTargets="deploy-test-results" />
    </Target>

    <UsingTask TaskName="PrepareTestResults" TaskFactory="CodeTaskFactory" AssemblyFile="$(MSBuildToolsPath)\Microsoft.Build.Tasks.v4.0.dll">
        <ParameterGroup>
            <ResultFile ParameterType="System.String" Required="true" />
        </ParameterGroup>
        <Task>
            <Code Type="Fragment" Language="cs">
                <![CDATA[
                    Log.LogMessage("ResultFile = [{0}], formatting", ResultFile);
                    string content = File.ReadAllText(ResultFile);
                    content = content.Replace("<?xml version=\"1.0\" encoding=\"UTF-8\"?>","<?xml version=\"1.0\" encoding=\"UTF-8\"?><?xml-stylesheet type=\"text/xsl\" href=\"trx-transform.xsl\"?>");
                    File.WriteAllText(ResultFile + ".xml", content);
                ]]>
            </Code>
        </Task>
    </UsingTask>

    <Target Name="deploy-test-results" >    
        <ItemGroup>
            <TestResult Include="TestResults\*.trx" />
        </ItemGroup>
        <PrepareTestResults ResultFile="%(TestResult.FullPath)" />
        
        <ItemGroup>
            <FormattedTestResult Include="TestResults\*.trx.xml" />
        </ItemGroup>
        <Copy
            SourceFiles="@(FormattedTestResult)"
            DestinationFolder="$(Deployment)" />

        <Copy
            SourceFiles="trx-transform.xsl"
            DestinationFolder="$(Deployment)" />
    </Target>
    
    <Target Name="keyscan" 
            Condition="Exists('$(InternalBuildTools)\references.targets') And $(RunKeyScan)" 
            DependsOnTargets="build-tools">
        <ItemGroup>
            <PrivateKeyException Include="generator\ServiceModels\ec2-2014-02-01.normal.json" />
            <PrivateKeyException Include="generator\ServiceModels\iam-2010-05-08.normal.json" />
            <PrivateKeyException Include="sdk\test\UnitTests\Custom\EC2\PasswordTest.cs" />
        </ItemGroup>
        
        <KeyScannerTask 
            Folder="$(MSBuildProjectDirectory)\.."
            FilePattern="**"
            PrivateKeyExceptions="@(PrivateKeyException)"
            ParallelScan="true"
            />
        
    </Target>
    
    <Target Name="save-build" Condition="Exists('$(InternalBuildTools)\references.targets')" DependsOnTargets="build-tools">        
        <SaveBuildArtifactTask
            RepositoryRoot="$(MSBuildProjectDirectory)\.."
            BuildArtifactType="sdk"
            GitBranch="$(SaveReferenceGitBranch)"
            LocalArchiveRootFolder="$(LocalArchiveRootFolder)"
            />
    </Target>
    
    <Target Name="prepare-tests" Condition="'$(TestSettingsFile)' != ''">
        <Copy
            SourceFiles="$(TestSettingsFile)"
            DestinationFolder="$(TestSettingsLocation)" />
    </Target>
    
</Project><|MERGE_RESOLUTION|>--- conflicted
+++ resolved
@@ -1,14 +1,7 @@
-<<<<<<< HEAD
 <Project ToolsVersion="14.0" 
-	DefaultTargets="full-build-nodocs"
-	xmlns="http://schemas.microsoft.com/developer/msbuild/2003">
-	
-=======
-<Project ToolsVersion="4.0" 
     DefaultTargets="full-build-nodocs"
     xmlns="http://schemas.microsoft.com/developer/msbuild/2003">
     
->>>>>>> de318bb2
     <PropertyGroup>
         <InternalBuildTools Condition="'$(InternalBuildTools)'==''">..\..\AWSDotNetBuildTools</InternalBuildTools>
 		<DisablePCLSupport Condition="'$(DisablePCLSupport)'==''">false</DisablePCLSupport>
@@ -17,16 +10,11 @@
 		<GeneratorDisablePCLSupport Condition="'$(DisablePCLSupport)'=='true'">-disable.pcl-support</GeneratorDisablePCLSupport>
     </PropertyGroup>
     
-<<<<<<< HEAD
-	<Import Project="$(InternalBuildTools)\references.targets" Condition="Exists('$(InternalBuildTools)\references.targets')" />
-	<Import Project="common.targets" />
+    <Import Project="$(InternalBuildTools)\references.targets" Condition="Exists('$(InternalBuildTools)\references.targets')" />
+    <Import Project="common.targets" />
 	
 	<Import Project="$(VSToolsPath)\DNX\Microsoft.DNX.Props" Condition="'$(VSToolsPath)' != ''" />
 	<Import Project="$(VSToolsPath)\DNX\Microsoft.DNX.targets" Condition="'$(VSToolsPath)' != ''" />
-=======
-    <Import Project="$(InternalBuildTools)\references.targets" Condition="Exists('$(InternalBuildTools)\references.targets')" />
-    <Import Project="common.targets" />
->>>>>>> de318bb2
 
     <!-- properties used in sdk generation/build -->
     <PropertyGroup>
@@ -58,8 +46,7 @@
 
     <Target Name="full-build" DependsOnTargets="test-sdk;copy-assemblies;keyscan;consolidate-docartifacts;save-build"/>
 
-<<<<<<< HEAD
-	<Target Name="full-build-nodocs" DependsOnTargets="test-sdk;keyscan;copy-assemblies;save-build"/>
+    <Target Name="full-build-nodocs" DependsOnTargets="test-sdk;keyscan;copy-assemblies;save-build"/>
 	
 	<Target Name="dnxcore-full-build" DependsOnTargets="build-sdk-desktop;build-sdk-dnxcore">
 	</Target>
@@ -69,6 +56,7 @@
 		<Exec Command="..\sdk\.nuget\NuGet.exe restore ..\sdk\AWSSDK.Desktop.sln"/>
 		<Exec Command="..\sdk\.nuget\NuGet.exe restore ..\sdk\AWSSDK.PCL.sln"/>
 		<Exec Command="..\sdk\.nuget\NuGet.exe restore ..\generator\AWSSDKGenerator.sln"/>
+		<Exec Command="..\sdk\.nuget\NuGet.exe restore ..\sdk\AWSSDK.CodeAnalysis.sln"/>
 	</Target>
 
 	<Target Name="run-generator" DependsOnTargets="restore-nuget">
@@ -82,10 +70,10 @@
 	
 	<Target Name="build-sdk" DependsOnTargets="build-sdk-desktop;build-sdk-pcl;build-sdk-dnxcore">
 
-		<Copy
-			SourceFiles="..\generator\ServiceModels\_sdk-versions.json"
-			DestinationFolder="$(Deployment)" />
-	</Target>
+        <Copy
+            SourceFiles="..\generator\ServiceModels\_sdk-versions.json"
+            DestinationFolder="$(Deployment)" />
+    </Target>
 
 	<Target Name="build-sdk-desktop" DependsOnTargets="restore-nuget;run-generator">
 		<Message Text="Compile the Desktop SDK"/>
@@ -127,61 +115,6 @@
               Command="$(powershell) -ExecutionPolicy Unrestricted -NoProfile -File create-nuget-packages.ps1" />			
 	</Target>
 	
-	<Target Name="test-sdk" DependsOnTargets="init;build-sdk;fxcop;run-unit-tests;run-integ-tests" />
-	<Target Name="run-unit-tests" DependsOnTargets="init;build-sdk">
-		<MSBuild
-			Projects="$(MSBuildProjectFile)"
-			Targets="run-tests"
-			Properties="TestContainer=..\sdk\test\UnitTests\bin\Release\net35\AWSSDK.UnitTests.Net35.dll" />
-		<MSBuild
-			Projects="$(MSBuildProjectFile)"
-			Targets="run-tests"
-			Properties="TestContainer=..\sdk\test\UnitTests\bin\Release\net45\AWSSDK.UnitTests.Net45.dll" />
-	</Target>
-	<Target Name="run-integ-tests" DependsOnTargets="init;build-sdk" Condition="'$(RunIntegTests)' != '' And '$(RunIntegTests)' != 'false'">
-		<MSBuild
-			Projects="$(MSBuildProjectFile)"
-			Targets="run-tests"
-			Properties="TestContainer=..\sdk\test\IntegrationTests\bin\Release\net45\AWSSDK.IntegrationTests.Net45.dll" />
-	</Target>
-	
-	<Target Name="nuget-pack" DependsOnTargets="build-sdk">
-		<Exec LogStandardErrorAsError="true"
-=======
-    <Target Name="full-build-nodocs" DependsOnTargets="test-sdk;keyscan;copy-assemblies;save-build"/>
-
-    <Target Name="restore-nuget">
-        <Message Text="Restore nuget packages"/>
-        <Exec Command="..\sdk\.nuget\NuGet.exe restore ..\generator\AWSSDKGenerator.sln"/>
-        <Exec Command="..\sdk\.nuget\NuGet.exe restore ..\sdk\AWSSDK.All.sln"/>
-        <Exec Command="..\sdk\.nuget\NuGet.exe restore ..\sdk\AWSSDK.CodeAnalysis.sln"/>
-    </Target>
-
-    <Target Name="run-generator" DependsOnTargets="restore-nuget">
-        <Message Text="Build and run code generator"/>      
-        <MSBuild Projects="..\generator\AWSSDKGenerator.sln"
-            Targets="Clean;Build"
-            Properties="Configuration=Release" />
-        <Exec Command="ServiceClientGenerator.exe" 
-            WorkingDirectory="..\generator\ServiceClientGenerator\bin\Release"/>
-    </Target>
-    
-    <Target Name="build-sdk" DependsOnTargets="restore-nuget;run-generator">
-        <Message Text="Compile the SDK"/>
-        <MSBuild Projects="..\sdk\AWSSDK.All.sln"
-            Targets="Clean;Build"
-            Properties="Configuration=$(Configuration);AWSKeyFile=$(CustomSnkFileLocation)" />
-			
-        <MSBuild Projects="..\sdk\AWSSDK.CodeAnalysis.sln"
-            Targets="Clean;Build"
-            Properties="Configuration=$(Configuration);AWSKeyFile=$(CustomSnkFileLocation)" />
-			
-
-        <Copy
-            SourceFiles="..\generator\ServiceModels\_sdk-versions.json"
-            DestinationFolder="$(Deployment)" />
-    </Target>
- 
     <Target Name="test-sdk" DependsOnTargets="init;build-sdk;fxcop;run-unit-tests;run-integ-tests" />
     <Target Name="run-unit-tests" DependsOnTargets="init;build-sdk">
         <MSBuild
@@ -202,7 +135,6 @@
     
     <Target Name="nuget-pack" DependsOnTargets="build-sdk" Condition="$(Configuration) == 'Release'">
         <Exec LogStandardErrorAsError="true"
->>>>>>> de318bb2
               Command="$(powershell) -ExecutionPolicy Unrestricted -NoProfile -File create-nuget-packages.ps1" />
     </Target>
 
