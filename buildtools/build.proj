<Project ToolsVersion="14.0"
    DefaultTargets="full-build-nodocs"
    xmlns="http://schemas.microsoft.com/developer/msbuild/2003">
    <PropertyGroup>
        <InternalBuildTools Condition="'$(InternalBuildTools)'==''">..\..\AWSDotNetBuildTools</InternalBuildTools>
        <DisableValidateRepo Condition="'$(DisableValidateRepo)'==''">false</DisableValidateRepo>
        <TestBackwardCompatibility Condition="'$(TestBackwardCompatibility)'==''">true</TestBackwardCompatibility>
        <ServiceList Condition="'$(ServiceList)'==''"></ServiceList>
        <SaveBuildArtifacts Condition="'$(SaveBuildArtifacts)'==''">true</SaveBuildArtifacts>
        <RunAnalyzersDuringBuild Condition="'$(RunAnalyzersDuringBuild)'==''">true</RunAnalyzersDuringBuild>

        <VSToolsPath Condition="'$(VSToolsPath)' == ''">C:\Program Files (x86)\MSBuild\Microsoft\VisualStudio\v14.0</VSToolsPath>

        <SmokeBuild></SmokeBuild>

        <!-- perform a release build by default -->
        <Configuration Condition="'$(Configuration)'==''">Release</Configuration>

        <TestWrapperAssembly>TestWrapper\TestRunners\bin\Debug\TestWrapper.dll</TestWrapperAssembly>
        <CustomTasksAssembly>CustomTasks\bin\Debug\CustomTasks.dll</CustomTasksAssembly>
        <TestAnalyzerAssembly>..\sdk\test\TestAnalyzer\IntegrationTestsAnalyzer\bin\Debug\IntegrationTestsAnalyzer.dll</TestAnalyzerAssembly>
        <RunIntegTests Condition="'$(RunIntegTests)'=='' And '$(IntegCategoriesToTest)' != ''">true</RunIntegTests>
    </PropertyGroup>

    <Import Project="$(InternalBuildTools)\references.targets" Condition="Exists('$(InternalBuildTools)\references.targets')" />
    <Import Project="common.targets" />

    <!-- properties used in documentation generation -->
    <PropertyGroup>
        <!-- resources folder where test settings should be placed -->
        <TestSettingsLocation>..\sdk\test\CrossPlatformTests\CommonTests\Resources</TestSettingsLocation>
        <RunKeyScan Condition="'$(RunKeyScan)'==''">false</RunKeyScan>
    </PropertyGroup>

    <Choose>
        <When Condition="$(ServiceList.Contains('Core'))">
            <ItemGroup>
                <ServiceName Include="..\sdk\src\Services\**\*.sln"/>
            </ItemGroup>
        </When>
        <Otherwise>
            <ItemGroup>
                <ServiceName Include="$(ServiceList)" />
            </ItemGroup>
        </Otherwise>
    </Choose>
    <PropertyGroup>
      <Net35SolutionsFile>AWSSDK.Net35.sln</Net35SolutionsFile>
      <Net45SolutionsFile>AWSSDK.Net45.sln</Net45SolutionsFile>
      <NetStandardSolutionFile>AWSSDK.NetStandard.sln</NetStandardSolutionFile>      
      <Net35UnitTestProject>AWSSDK.UnitTests.Net35.csproj</Net35UnitTestProject>
      <Net45UnitTestProject>AWSSDK.UnitTests.Net45.csproj</Net45UnitTestProject>
      <NetStandardUnitTests>UnitTests.NetStandard.csproj</NetStandardUnitTests>
      <ReferenceServiceDLLs>false</ReferenceServiceDLLs>
      <GeneratorPartialBuildArgument></GeneratorPartialBuildArgument>
    </PropertyGroup>

    <Target Name="build-buildtools"
            DependsOnTargets="build-custom-tasks;build-test-wrapper;build-test-analyzer" />

    <Target Name="build-custom-tasks" Condition="!Exists($(CustomTasksAssembly))">
        <Exec Command="..\sdk\.nuget\NuGet.exe restore .\CustomTasks\CustomTasks.sln" />

        <MSBuild Projects=".\CustomTasks\CustomTasks.sln"
            Targets="Clean;Build"
            Properties="Configuration=Debug" />
    </Target>

    <Target Name="build-test-wrapper" Condition="!Exists($(TestWrapperAssembly))">
        <Exec Command="..\sdk\.nuget\NuGet.exe restore .\TestWrapper\TestWrapper.sln" />
        <Exec Command="dotnet clean TestWrapper.sln" WorkingDirectory=".\TestWrapper" />
        <Exec Command="dotnet build -c Debug TestWrapper.sln" WorkingDirectory=".\TestWrapper" />
    </Target>

    <Target Name="build-test-analyzer" Condition="!Exists($(TestAnalyzerAssembly))">
        <Exec Command="..\sdk\.nuget\NuGet.exe restore ..\sdk\test\TestAnalyzer\TestAnalyzer.sln" />

        <MSBuild Projects="..\sdk\test\TestAnalyzer\TestAnalyzer.sln"
            Targets="Clean;Build"
            Properties="Configuration=Debug"/>
    </Target>

    <Target Name="clean-buildtools" DependsOnTargets="clean-common">
        <Delete Files="$(TestWrapperAssembly)" />
        <Delete Files="$(CustomTasksAssembly)" />
        <Delete Files="$(TestAnalyzerAssembly)" />
    </Target>
    
    <UsingTask TaskName="CustomTasks.TimingTask" AssemblyFile="$(CustomTasksAssembly)"/>
    <UsingTask TaskName="CustomTasks.ValidateIntegTests" AssemblyFile="$(CustomTasksAssembly)"/>
    <UsingTask TaskName="CustomTasks.Endpoint.EndpointOverriderTask" AssemblyFile="$(CustomTasksAssembly)"/>
    <UsingTask TaskName="TestWrapper.MsTestWrapperTask" AssemblyFile="$(TestWrapperAssembly)"/>
    <UsingTask TaskName="TestWrapper.XUnitWrapperTask" AssemblyFile="$(TestWrapperAssembly)"/>
    

    <Target Name="init" DependsOnTargets="clean-buildtools;build-buildtools">
        <Message Text="Running SDK generation and build for configuration: $(Configuration)" Importance="normal" />

        <TimingTask />

        <Copy
            SourceFiles="trx-transform.xsl"
            DestinationFolder="$(Deployment)" />
    </Target>

    <Target Name="override-endpoints-file">
        <Message Text="Applying overrides to the endpoints-original.json file and save it as endpoints.json" Importance="normal" />

        <EndpointOverriderTask 
            EndpointsJsonSourceLocation = "..\sdk\src\Core\endpoints-original.json"
            EndpointsOverrideLocation = ".\CustomTasks\Endpoint\endpoints-override.json"
        />  
    </Target>

    <Target Name="full-build" DependsOnTargets="test-sdk;copy-assemblies;copy-service-models;keyscan;consolidate-docartifacts;save-build"/>

    <Target Name="full-build-service" DependsOnTargets="test-sdk-service"/>

    <Target Name="full-build-nodocs" DependsOnTargets="full-build-nodocs-all;full-build-nodocs-service"/>

    <Target Name="full-build-nodocs-all" DependsOnTargets="test-sdk;package-extensions;keyscan;copy-assemblies;copy-service-models;save-build" Condition="'$(ServiceList)'==''"/>

    <Target Name="full-build-nodocs-service" DependsOnTargets="test-sdk-service;package-extensions;keyscan;copy-assemblies;copy-service-models;save-build" Condition="'$(ServiceList)'!=''"/>

    <Target Name="restore-nuget">
        <Message Text="Restore nuget packages"/>
        <Exec Command="..\sdk\.nuget\NuGet.exe restore ..\sdk\AWSSDK.CodeAnalysis.sln"/>
    </Target>

    <Target Name="restore-nuget-service">
        <Message Text="Restore nuget packages"/>
        <Exec Command="..\sdk\.nuget\NuGet.exe restore ..\sdk\src\Services\%(ServiceName.FileName)"/>
    </Target>

    <Target Name="run-generator">
        <CallTarget Targets="clean-old-models" Condition="Exists('$(InternalBuildTools)\references.targets')" />
    
        <Message Text="Build and run code generator"/>
        <Exec Command="dotnet restore -f  AWSSDKGenerator.sln" WorkingDirectory="..\generator" />
        <Exec Command="dotnet clean -c $(Configuration) AWSSDKGenerator.sln" WorkingDirectory="..\generator"/>
        <Exec Command="dotnet build -c $(Configuration) --no-incremental /p:RunAnalyzersDuringBuild=$(RunAnalyzersDuringBuild) AWSSDKGenerator.sln" WorkingDirectory="..\generator"/>
        <Exec Command="ServiceClientGenerator.exe $(GeneratorPartialBuildArgument)"
            WorkingDirectory="..\generator\ServiceClientGenerator\bin\Release"/>
    </Target>
    <Target Name="build-custom-roslyn-analyzer" Condition="$(RunAnalyzersDuringBuild)">
        <Message Text="Build Custom Roslyn Analyzer"/>
        <Exec Command="dotnet build -c $(Configuration) --no-incremental CustomRoslynAnalyzers.csproj"
                WorkingDirectory="..\buildtools\CustomRoslynAnalyzers\CustomRoslynAnalyzers"/>
    </Target>

    <Target Name="ValidateRepo" Condition="Exists('$(InternalBuildTools)\references.targets')=='true' And '$(ServiceList)'=='' And !$(DisableValidateRepo)" DependsOnTargets="build-tools">  
      <ValidateRepoTask
      RepoPath = "$(MSBuildProjectDirectory)\.."/>  
   </Target>  

    <Target Name="build-sdk" DependsOnTargets="populate-deployment;build-sdk-desktop;build-code-analysis;build-sdk-netstandard;copy-assemblies">
        <Copy
            SourceFiles="..\generator\ServiceModels\_sdk-versions.json"
            DestinationFolder="$(Deployment)" />
    </Target>

<<<<<<< HEAD
    <Target Name="build-sdk-service" DependsOnTargets="populate-deployment;build-sdk-desktop-service;build-code-analysis;build-sdk-netstandard;copy-assemblies">
=======
    <Target Name="build-sdk-service" DependsOnTargets="populate-deployment;build-sdk-desktop-service;build-code-analysis;copy-assemblies">
>>>>>>> 4377951e
        <Copy
            SourceFiles="..\generator\ServiceModels\_sdk-versions.json"
            DestinationFolder="$(Deployment)" />
    </Target>

    <Target Name="build-sdk-desktop" DependsOnTargets="run-generator;build-custom-roslyn-analyzer;ValidateRepo;restore-nuget;override-endpoints-file">
        <Message Text="Restore and compile .Net35 SDK"/>
        <Exec Command="dotnet restore -f  $(Net35SolutionsFile)" WorkingDirectory="..\sdk"/>
        <Exec Command="dotnet clean -c $(Configuration) $(Net35SolutionsFile)" WorkingDirectory="..\sdk"/>
        <Exec Command="dotnet build -c $(Configuration) --no-incremental $(Net35SolutionsFile) /p:AWSKeyFile=$(CustomSnkFileLocation);SignAssembly=true;RunAnalyzersDuringBuild=$(RunAnalyzersDuringBuild);RuleSetFileForBuild=$(RuleSetFileForBuild)" WorkingDirectory="..\sdk"/>

        <Message Text="Restore and compile .Net45 SDK"/>
        <Exec Command="dotnet restore -f  $(Net45SolutionsFile)" WorkingDirectory="..\sdk"/>
        <Exec Command="dotnet clean -c $(Configuration) $(Net45SolutionsFile)" WorkingDirectory="..\sdk"/>
        <Exec Command="dotnet build -c $(Configuration) --no-incremental $(Net45SolutionsFile) /p:AWSKeyFile=$(CustomSnkFileLocation);SignAssembly=true;RunAnalyzersDuringBuild=$(RunAnalyzersDuringBuild);RuleSetFileForBuild=$(RuleSetFileForBuild)" WorkingDirectory="..\sdk"/>
    </Target>

    <Target Name="build-sdk-desktop-service" DependsOnTargets="run-generator;build-custom-roslyn-analyzer;restore-nuget-service;override-endpoints-file">
        <Message Text="Restore and compile service solution "/>
        <Exec Command="dotnet restore -f  %(ServiceName.Filename).sln" WorkingDirectory="..\sdk\src\Services\%(ServiceName.Filename)"/>
        <Exec Command="dotnet clean -c $(Configuration) %(ServiceName.FileName).sln" WorkingDirectory="..\sdk\src\Services\%(ServiceName.FileName)"/>
        <Exec Command="dotnet build -c $(Configuration) --no-incremental %(ServiceName.FileName).sln /p:AWSKeyFile=$(CustomSnkFileLocation);SignAssembly=true;RunAnalyzersDuringBuild=$(RunAnalyzersDuringBuild);RuleSetFileForBuild=$(RuleSetFileForBuild)" WorkingDirectory="..\sdk\src\Services\%(ServiceName.FileName)"/>
        
        <!--PCL files for nuspec pack until PCL is removed-->
        <Copy
            SourceFiles="..\sdk\src\Services\%(ServiceName.Filename)\bin\$(Configuration)\netstandard2.0\AWSSDK.%(ServiceName.Filename).dll"
            DestinationFolder="..\sdk\src\Services\%(ServiceName.Filename)\bin\$(Configuration)\pcl\" />        
        <Copy
            SourceFiles="..\sdk\src\Services\%(ServiceName.Filename)\bin\$(Configuration)\netstandard2.0\AWSSDK.%(ServiceName.Filename).xml"
            DestinationFolder="..\sdk\src\Services\%(ServiceName.Filename)\bin\$(Configuration)\pcl\" />        
        <Copy
            SourceFiles="..\sdk\src\Services\%(ServiceName.Filename)\bin\$(Configuration)\netstandard2.0\AWSSDK.%(ServiceName.Filename).pdb"
            DestinationFolder="..\sdk\src\Services\%(ServiceName.Filename)\bin\$(Configuration)\pcl\" />        
    </Target>


    <Target Name="build-code-analysis" DependsOnTargets="restore-nuget;run-generator;build-custom-roslyn-analyzer;override-endpoints-file">
        <MSBuild Projects="..\sdk\AWSSDK.CodeAnalysis.sln"
            Targets="Clean;Build"
            Properties="Configuration=$(Configuration);AWSKeyFile=$(CustomSnkFileLocation)" />
    </Target>

    <Target Name="build-sdk-netstandard" DependsOnTargets="restore-nuget;run-generator;override-endpoints-file">
        <Message Text="Restore and compile NetStandard versions of the SDK"/>
        <Exec Command="dotnet restore -f  $(NetStandardSolutionFile)" WorkingDirectory="..\sdk"/>
        <Exec Command="dotnet clean -c $(Configuration) $(NetStandardSolutionFile)" WorkingDirectory="..\sdk"/>
        <Exec Command="dotnet build -c $(Configuration) --no-incremental $(NetStandardSolutionFile) /p:AWSKeyFile=$(CustomSnkFileLocation);SignAssembly=true;RunAnalyzersDuringBuild=$(RunAnalyzersDuringBuild);RuleSetFileForBuild=$(RuleSetFileForBuild)" WorkingDirectory="..\sdk"/>        
    </Target>

    <Target Name="test-sdk" DependsOnTargets="init;build-sdk;build-roslyn-anlyzer-test-and-run;run-smoke-tests;run-unit-tests;run-integ-tests;run-CSM-tests;test-backward-compatibility" />

    <Target Name="test-sdk-service" DependsOnTargets="init;build-sdk-service;build-roslyn-anlyzer-test-and-run;run-unit-tests-service;run-integ-tests-service;test-backward-compatibility" />

    <Target Name="validate-integ-tests" DependsOnTargets="build-custom-tasks">
        <ValidateIntegTests
            TestAssembly="..\sdk\test\IntegrationTests\bin\$(Configuration)\net35\AWSSDK.IntegrationTests.Net35.dll"
            WaitForDebugger="false"
            />
        <ValidateIntegTests
            TestAssembly="..\sdk\test\IntegrationTests\bin\$(Configuration)\net45\AWSSDK.IntegrationTests.Net45.dll"
            WaitForDebugger="false"
            />
    </Target>

    <Target Name="build-tests" Condition="'$(ServiceList)'!=''">
        <Exec Command="dotnet restore -f  $(Net35UnitTestProject)" WorkingDirectory="..\sdk\test\UnitTests"/>
        <Exec Command="dotnet clean -c $(Configuration) $(Net35UnitTestProject)" WorkingDirectory="..\sdk\test\UnitTests"/>
        <Exec Command="dotnet build -c $(Configuration) $(Net35UnitTestProject) /p:AWSKeyFile=$(CustomSnkFileLocation);SignAssembly=true;RunAnalyzersDuringBuild=$(RunAnalyzersDuringBuild);RuleSetFileForBuild=$(RuleSetFileForBuild)" WorkingDirectory="..\sdk\test\UnitTests"/>

        <Exec Command="dotnet restore -f  $(Net45UnitTestProject)" WorkingDirectory="..\sdk\test\UnitTests"/>
        <Exec Command="dotnet clean -c $(Configuration) $(Net45UnitTestProject)" WorkingDirectory="..\sdk\test\UnitTests"/>
        <Exec Command="dotnet build -c $(Configuration) $(Net45UnitTestProject) /p:AWSKeyFile=$(CustomSnkFileLocation);SignAssembly=true;RunAnalyzersDuringBuild=$(RunAnalyzersDuringBuild);RuleSetFileForBuild=$(RuleSetFileForBuild)" WorkingDirectory="..\sdk\test\UnitTests"/>
        
        <Exec Command="dotnet restore -f  $(NetStandardUnitTests)" WorkingDirectory="..\sdk\test\NetStandard\UnitTests"/>
        <Exec Command="dotnet clean -c $(Configuration) $(NetStandardUnitTests)" WorkingDirectory="..\sdk\test\NetStandard\UnitTests"/>
        <Exec Command="dotnet build -c $(Configuration) $(NetStandardUnitTests) /p:AWSKeyFile=$(CustomSnkFileLocation);SignAssembly=true;RunAnalyzersDuringBuild=$(RunAnalyzersDuringBuild);RuleSetFileForBuild=$(RuleSetFileForBuild)" WorkingDirectory="..\sdk\test\NetStandard\UnitTests"/>
    </Target>

    <Target Name="run-unit-tests" DependsOnTargets="init;build-sdk;build-tests;build-test-wrapper;" >
        <MsTestWrapperTask
            TestSuiteRunner="dotnet"
            TestContainer="..\sdk\test\UnitTests\$(Net35UnitTestProject)"
            Configuration="$(Configuration)"
            Categories="$(BCLUnitTestCategories)"
            TestExecutionProfile="test-runner"/>

        <MsTestWrapperTask
            TestSuiteRunner="dotnet"
            TestContainer="..\sdk\test\UnitTests\$(Net45UnitTestProject)"
            Configuration="$(Configuration)"
            Categories="$(BCLUnitTestCategories)"
            TestExecutionProfile="test-runner"/>

        <XUnitWrapperTask
            TestSuiteRunner="dotnet"
            TestContainer="..\sdk\test\NetStandard\UnitTests\UnitTests.NetStandard.csproj"
            Configuration="$(Configuration)"
            Categories="$(NetStandardTestCategories)"
            TestExecutionProfile="test-runner"/>
    </Target>

    <Target Name="build-tests-service">
        <Exec Command="dotnet restore -f  AWSSDK.UnitTests.%(ServiceName.FileName).Net35.csproj" WorkingDirectory="..\sdk\src\Services\%(ServiceName.FileName)\Test\UnitTests"/>
        <Exec Command="dotnet clean -c $(Configuration) AWSSDK.UnitTests.%(ServiceName.FileName).Net35.csproj" WorkingDirectory="..\sdk\src\Services\%(ServiceName.FileName)\Test\UnitTests"/>
        <Exec Command="dotnet build -c $(Configuration) AWSSDK.UnitTests.%(ServiceName.FileName).Net35.csproj /p:AWSKeyFile=$(CustomSnkFileLocation);SignAssembly=true;RunAnalyzersDuringBuild=$(RunAnalyzersDuringBuild);RuleSetFileForBuild=$(RuleSetFileForBuild)" WorkingDirectory="..\sdk\src\Services\%(ServiceName.FileName)\Test\UnitTests"/>

        <Exec Command="dotnet restore -f  AWSSDK.UnitTests.%(ServiceName.FileName).Net45.csproj" WorkingDirectory="..\sdk\src\Services\%(ServiceName.FileName)\Test\UnitTests"/>
        <Exec Command="dotnet clean -c $(Configuration) AWSSDK.UnitTests.%(ServiceName.FileName).Net45.csproj" WorkingDirectory="..\sdk\src\Services\%(ServiceName.FileName)\Test\UnitTests"/>
        <Exec Command="dotnet build -c $(Configuration) AWSSDK.UnitTests.%(ServiceName.FileName).Net45.csproj /p:AWSKeyFile=$(CustomSnkFileLocation);SignAssembly=true;RunAnalyzersDuringBuild=$(RunAnalyzersDuringBuild);RuleSetFileForBuild=$(RuleSetFileForBuild)" WorkingDirectory="..\sdk\src\Services\%(ServiceName.FileName)\Test\UnitTests"/>
    </Target>

    <Target Name="run-unit-tests-service" DependsOnTargets="build-test-wrapper" >
        <MsTestWrapperTask
            TestSuiteRunner="dotnet"
            TestContainer="..\sdk\test\Services\%(ServiceName.FileName)\UnitTests\AWSSDK.UnitTests.%(ServiceName.FileName).Net35.csproj"
            Configuration="$(Configuration)"
            Categories="$(BCLUnitTestCategories)"
            Condition="Exists('..\sdk\test\Services\%(ServiceName.FileName)\UnitTests\Generated') Or Exists('..\sdk\test\Services\%(ServiceName.FileName)\UnitTests\Custom')"
            TestExecutionProfile="test-runner"/>

        <MsTestWrapperTask
            TestSuiteRunner="dotnet"
            TestContainer="..\sdk\test\Services\%(ServiceName.FileName)\UnitTests\AWSSDK.UnitTests.%(ServiceName.FileName).Net45.csproj"
            Configuration="$(Configuration)"
            Categories="$(BCLUnitTestCategories)"
            Condition="Exists('..\sdk\test\Services\%(ServiceName.FileName)\UnitTests\Generated') Or Exists('..\sdk\test\Services\%(ServiceName.FileName)\UnitTests\Custom')"
            TestExecutionProfile="test-runner"/>

        <!--
        <XUnitWrapperTask
            TestSuiteRunner="dotnet"
            TestContainer="..\sdk\test\NetStandard\UnitTests\UnitTests.NetStandard.csproj"
            Configuration="$(Configuration)"
            Categories="$(NetStandardTestCategories)"
            TestExecutionProfile="test-runner"/>
        -->
    </Target>

    <Target Name="build-integ-tests-service">
        <Message Text="Build Integ tests csproj"/>
        <Exec Command="dotnet restore -f  AWSSDK.IntegrationTests.%(ServiceName.FileName).Net35.csproj" WorkingDirectory="..\sdk\src\Services\%(ServiceName.FileName)\Test\IntegrationTests" Condition="Exists('..\sdk\src\Services\%(ServiceName.FileName)\Test\IntegrationTests')"/>
        <Exec Command="dotnet clean -c $(Configuration) AWSSDK.IntegrationTests.%(ServiceName.FileName).Net35.csproj" WorkingDirectory="..\sdk\src\Services\%(ServiceName.FileName)\Test\IntegrationTests" Condition="Exists('..\sdk\src\Services\%(ServiceName.FileName)\Test\IntegrationTests')"/>
        <Exec Command="dotnet build -c $(Configuration) AWSSDK.IntegrationTests.%(ServiceName.FileName).Net35.csproj /p:AWSKeyFile=$(CustomSnkFileLocation);SignAssembly=true;RunAnalyzersDuringBuild=$(RunAnalyzersDuringBuild);RuleSetFileForBuild=$(RuleSetFileForBuild)" WorkingDirectory="..\sdk\src\Services\%(ServiceName.FileName)\Test\IntegrationTests" Condition="Exists('..\sdk\src\Services\%(ServiceName.FileName)\Test\IntegrationTests')"/>

        <Exec Command="dotnet restore -f  AWSSDK.IntegrationTests.%(ServiceName.FileName).Net45.csproj" WorkingDirectory="..\sdk\src\Services\%(ServiceName.FileName)\Test\IntegrationTests" Condition="Exists('..\sdk\src\Services\%(ServiceName.FileName)\Test\IntegrationTests')"/>
        <Exec Command="dotnet clean -c $(Configuration) AWSSDK.IntegrationTests.%(ServiceName.FileName).Net45.csproj" WorkingDirectory="..\sdk\src\Services\%(ServiceName.FileName)\Test\IntegrationTests" Condition="Exists('..\sdk\src\Services\%(ServiceName.FileName)\Test\IntegrationTests')"/>
        <Exec Command="dotnet build -c $(Configuration) AWSSDK.IntegrationTests.%(ServiceName.FileName).Net45.csproj /p:AWSKeyFile=$(CustomSnkFileLocation);SignAssembly=true;RunAnalyzersDuringBuild=$(RunAnalyzersDuringBuild);RuleSetFileForBuild=$(RuleSetFileForBuild)" WorkingDirectory="..\sdk\src\Services\%(ServiceName.FileName)\Test\IntegrationTests" Condition="Exists('..\sdk\src\Services\%(ServiceName.FileName)\Test\IntegrationTests')"/>
    </Target>

    <Target Name="run-integ-tests-service" Condition="'$(RunIntegTests)' != '' And '$(RunIntegTests)' != 'false'" DependsOnTargets="build-test-wrapper">
        <MsTestWrapperTask
            TestSuiteRunner="dotnet"
            TestContainer="..\sdk\test\Services\%(ServiceName.FileName)\IntegrationTests\AWSSDK.IntegrationTests.%(ServiceName.FileName).Net45.csproj"
            Configuration="$(Configuration)"
            Categories="$(IntegCategoriesToTest)"
            Condition="Exists('..\sdk\test\Services\%(ServiceName.FileName)\IntegrationTests')"
            TestExecutionProfile="test-runner"/>

        <MsTestWrapperTask
            TestSuiteRunner="dotnet"
            TestContainer="..\sdk\test\Services\%(ServiceName.FileName)\IntegrationTests\AWSSDK.IntegrationTests.%(ServiceName.FileName).Net35.csproj"
            Configuration="$(Configuration)"
            Categories="$(IntegCategoriesToTest)"
            Condition="Exists('..\sdk\src\Services\%(ServiceName.FileName)\Test\IntegrationTests')"
            TestExecutionProfile="test-runner"/>
    </Target>

    <Target Name="run-integ-tests" Condition="'$(RunIntegTests)' != '' And '$(RunIntegTests)' != 'false'" DependsOnTargets="init;build-sdk;validate-integ-tests">
        <MsTestWrapperTask
            TestSuiteRunner="dotnet"
            TestContainer="..\sdk\test\IntegrationTests\AWSSDK.IntegrationTests.Net45.csproj"
            Configuration="$(Configuration)"
            Categories="$(IntegCategoriesToTest)"
            TestExecutionProfile="test-runner"/>

        <XUnitWrapperTask
            TestSuiteRunner="dotnet"
            TestContainer="..\sdk\test\NetStandard\IntegrationTests\IntegrationTests.NetStandard.csproj"
            Configuration="$(Configuration)"
            Categories="$(IntegCategoriesToTest)"
            TestExecutionProfile="test-runner"/>
    </Target>

    <Target Name="build-CSM">
        <Exec Command="dotnet restore -f  CSMTest.sln" WorkingDirectory="..\sdk\test\CSMTest"/>
        <Exec Command="dotnet clean -c $(Configuration) CSMTest.sln" WorkingDirectory="..\sdk\test\CSMTest"/>
        <Exec Command="dotnet build -c $(Configuration) --no-incremental CSMTest.sln /p:AWSKeyFile=$(CustomSnkFileLocation);SignAssembly=true;RunAnalyzersDuringBuild=$(RunAnalyzersDuringBuild);RuleSetFileForBuild=$(RuleSetFileForBuild)" WorkingDirectory="..\sdk\test\CSMTest"/>
    </Target>

    <Target Name="run-smoke-tests" DependsOnTargets="build-test-wrapper" Condition="'$(ServiceList)'==''">
        <XUnitWrapperTask
            TestSuiteRunner="dotnet"
            TestContainer="..\sdk\test\SmokeTests\AWSSDK.SmokeTests.Net35.csproj"
            Configuration="$(Configuration)"
            TestExecutionProfile="test-runner"/>
        <XUnitWrapperTask
            TestSuiteRunner="dotnet"
            TestContainer="..\sdk\test\SmokeTests\AWSSDK.SmokeTests.Net45.csproj"
            Configuration="$(Configuration)"
            TestExecutionProfile="test-runner"/>
        <XUnitWrapperTask
            TestSuiteRunner="dotnet"
            TestContainer="..\sdk\test\SmokeTests\AWSSDK.SmokeTests.NetStandard.csproj"
            Configuration="$(Configuration)"
            TestExecutionProfile="test-runner"/>
    </Target>
    <Target Name="run-CSM-tests" DependsOnTargets="build-CSM;build-test-wrapper;run-CSM-integration-tests;run-CSM-unit-tests"/>
    <Target Name="run-CSM-integration-tests" Condition="'$(RunIntegTests)' != '' And '$(RunIntegTests)' != 'false'">
        <Message Text="CSM Corelr"/>
        <XUnitWrapperTask
            TestSuiteRunner="dotnet"
            TestContainer="..\sdk\test\CSMTest\Tests\IntegrationTests\AWSSDK.CSM.IntegrationTests.NetStandard.csproj"
            Configuration="$(Configuration)"
            TestExecutionProfile="test-runner"/>
        <Message Text="CSM 45"/>
        <XUnitWrapperTask
            TestSuiteRunner="dotnet"
            TestContainer="..\sdk\test\CSMTest\Tests\IntegrationTests\AWSSDK.CSM.IntegrationTests.Net45.csproj"
            Configuration="$(Configuration)"
            TestExecutionProfile="test-runner"/>
        <Message Text="CSM 35"/>
        <XUnitWrapperTask
            TestSuiteRunner="dotnet"
            TestContainer="..\sdk\test\CSMTest\Tests\IntegrationTests\AWSSDK.CSM.IntegrationTests.Net35.csproj"
            Configuration="$(Configuration)"
            TestExecutionProfile="test-runner"/>
    </Target>

    <Target Name="run-CSM-unit-tests">
        <XUnitWrapperTask
            TestSuiteRunner="dotnet"
            TestContainer="..\sdk\test\CSMTest\Tests\UnitTests\FallBackConfigTests\AWSSDK.AppConfigTests.Net45.csproj"
            Configuration="$(Configuration)"
            TestExecutionProfile="test-runner"/>
        <XUnitWrapperTask
            TestSuiteRunner="dotnet"
            TestContainer="..\sdk\test\CSMTest\Tests\UnitTests\FallBackConfigTests\AWSSDK.EnvFallBackTests.NetStandard.csproj"
            Configuration="$(Configuration)"
            TestExecutionProfile="test-runner"/>
        <XUnitWrapperTask
            TestSuiteRunner="dotnet"
            TestContainer="..\sdk\test\CSMTest\Tests\UnitTests\FallBackConfigTests\AWSSDK.EnvFallBackTests.Net45.csproj"
            Configuration="$(Configuration)"
            TestExecutionProfile="test-runner"/>
        <XUnitWrapperTask
            TestSuiteRunner="dotnet"
            TestContainer="..\sdk\test\CSMTest\Tests\UnitTests\FallBackConfigTests\AWSSDK.SharedProfileTests.NetStandard.csproj"
            Configuration="$(Configuration)"
            TestExecutionProfile="test-runner"/>
        <XUnitWrapperTask
            TestSuiteRunner="dotnet"
            TestContainer="..\sdk\test\CSMTest\Tests\UnitTests\FallBackConfigTests\AWSSDK.SharedProfileTests.Net45.csproj"
            Configuration="$(Configuration)"
            TestExecutionProfile="test-runner"/>
    </Target>

    <Target Name="nuget-pack" Condition="'$(Configuration)' == 'Release'">
        <Exec LogStandardErrorAsError="true"
              Command="$(powershell) -ExecutionPolicy Unrestricted -NoProfile -File create-nuget-packages.ps1 -PackageList &quot;$(ServiceList)&quot;"/>
    </Target>

    <Target Name="build-netcore-extensions" >
        <!-- depends: restore-nuget;run-generator -->
        <Exec Command="dotnet restore -f  AWSSDK.Extensions.sln"  WorkingDirectory="..\extensions"/>
        <Exec Command="dotnet clean AWSSDK.Extensions.sln"    WorkingDirectory="..\extensions"/>
        <Exec Command="dotnet build -c $(Configuration) AWSSDK.Extensions.sln /p:AWSKeyFile=$(CustomSnkFileLocation);SignAssembly=true;RunAnalyzersDuringBuild=$(RunAnalyzersDuringBuild);RuleSetFileForBuild=$(RuleSetFileForBuild)"  WorkingDirectory="..\extensions"/>

    <Message Text="Build and Test .NET Core Setup Extension"/>
    <Exec Command="dotnet test -c $(Configuration) --no-build NETCore.SetupTests.csproj" WorkingDirectory="..\extensions\test\NETCore.SetupTests"/>
  </Target>

    <Target Name="package-extensions" DependsOnTargets="init;package-netcore-extensions"/>

  <Target Name="package-netcore-extensions" DependsOnTargets="build-netcore-extensions">
        <MakeDir Directories="..\Deployment\nuget" />
    <Exec Command="..\..\..\sdk\.nuget\NuGet.exe pack .\AWSSDK.Extensions.NETCore.Setup.nuspec -BasePath . -OutputDirectory ..\..\..\Deployment\nuget" WorkingDirectory="..\extensions\src\AWSSDK.Extensions.NETCore.Setup" />
  </Target>

    <Target Name="copy-assemblies" DependsOnTargets="nuget-pack">
        <Message Text="Collating assemblies for downstream doc generation" />
        <PropertyGroup>
            <CustomSnkPublicKeyToken Condition="'$(CustomSnkPublicKeyToken)' == '' ">71c852f8be1c371d</CustomSnkPublicKeyToken>
        </PropertyGroup>
        <Exec LogStandardErrorAsError="true"
              Command="$(powershell) -ExecutionPolicy Unrestricted -NoProfile -File copy-sdkassemblies.ps1 -PublicKeyTokenToCheck $(CustomSnkPublicKeyToken) -BuildType $(Configuration) -ServiceList &quot;$(ServiceList)&quot;"/>
    </Target>

    <Target Name="copy-service-models" DependsOnTargets="copy-assemblies">
        <Message Text="Collating service models for downstream tooling" />

    <ItemGroup>
      <ServiceModels Include="..\generator\ServiceModels\**\*" />
    </ItemGroup>

    <Copy SourceFiles="@(ServiceModels)" DestinationFolder="$(Deployment)\models\%(RecursiveDir)" />
  </Target>

    <!-- TEST TARGETS/TASKS -->

    <Target Name="build-roslyn-anlyzer-test-and-run" DependsOnTargets="">
        <Exec Command="dotnet build -c $(Configuration) --no-incremental CustomRoslynAnalyzers.Test.csproj"
            WorkingDirectory="..\buildtools\CustomRoslynAnalyzers\CustomRoslynAnalyzers.Test"/>
        <Exec Command="dotnet test -c $(Configuration) --no-build CustomRoslynAnalyzers.Test.csproj" 
            WorkingDirectory="..\buildtools\CustomRoslynAnalyzers\CustomRoslynAnalyzers.Test"/>
    </Target>

    <UsingTask TaskName="PrepareTestResults" TaskFactory="CodeTaskFactory" AssemblyFile="$(MSBuildToolsPath)\Microsoft.Build.Tasks.v4.0.dll">
        <ParameterGroup>
            <ResultFile ParameterType="System.String" Required="true" />
        </ParameterGroup>
        <Task>
            <Code Type="Fragment" Language="cs">
                <![CDATA[
                    Log.LogMessage("ResultFile = [{0}], formatting", ResultFile);
                    string content = File.ReadAllText(ResultFile);
                    content = content.Replace("<?xml version=\"1.0\" encoding=\"UTF-8\"?>","<?xml version=\"1.0\" encoding=\"UTF-8\"?><?xml-stylesheet type=\"text/xsl\" href=\"trx-transform.xsl\"?>");
                    File.WriteAllText(ResultFile + ".xml", content);
                ]]>
            </Code>
        </Task>
    </UsingTask>

    <Target Name="keyscan"
            Condition="Exists('$(InternalBuildTools)\references.targets') And $(RunKeyScan)"
            DependsOnTargets="build-tools">
        <ItemGroup>
            <PrivateKeyException Include="sdk\code-analysis\ServiceAnalysis\CertificateManager\Generated\PropertyValueRules.xml" />
            <PrivateKeyException Include="sdk\test\Services\EC2\UnitTests\Custom\PasswordTest.cs" />
            <PrivateKeyException Include="sdk\test\NetStandard\UnitTests\sample.rsa.private.key.txt" />
            <PrivateKeyException Include="sdk\test\Services\CloudFront\UnitTests\Custom\EmbeddedResource\sample.rsa.private.key.txt" />
            <PrivateKeyException Include="sdk\code-analysis\ServiceAnalysis\WorkLink\Generated\PropertyValueRules.xml" />
            <PrivateKeyException Include="sdk\code-analysis\ServiceAnalysis\OpsWorksCM\Generated\PropertyValueRules.xml" />
        </ItemGroup>

    <ItemGroup>
      <FileException Include="generator\ServiceModels\elasticbeanstalk\elasticbeanstalk.examples.json" />
      <FileException Include="generator\ServiceClientGenerator\bin\Release\customizations\elasticbeanstalk.customizations.json" />
    </ItemGroup>

        <ItemGroup>
            <FolderException Include="generator\ServiceModels"/>
			<FolderException Include=".git"/>
			<FolderException Include="Deployment\models"/>
        </ItemGroup>

        <KeyScannerTask
            Folder="$(MSBuildProjectDirectory)\.."
            FilePattern="**"
            PrivateKeyExceptions="@(PrivateKeyException)"
            FileExceptions="@(FileException)"
            FolderExceptions="@(FolderException)"
            ParallelScan="true"
            />

    </Target>

    <Target Name="save-build" Condition="Exists('$(InternalBuildTools)\references.targets')=='true' And $(SaveBuildArtifacts)" DependsOnTargets="build-tools">
        <SaveBuildArtifactTask
            RepositoryRoot="$(MSBuildProjectDirectory)\.."
            BuildArtifactType="sdk"
            GitBranch="$(SaveReferenceGitBranch)"
            LocalArchiveRootFolder="$(LocalArchiveRootFolder)"
            />
    </Target>

    <Target Name="populate-deployment" Condition="Exists('$(InternalBuildTools)\references.targets') And '$(ReferenceServiceDLLs)'" DependsOnTargets="build-tools">
        <PrepopulateDeploymentFolder
            BuildArtifactType="sdk"
            DeploymentFolder="$(Deployment)"
            GitBranch="last-release"/>
    </Target>

    <Target Name="prepare-tests" Condition="'$(TestSettingsFile)' != ''">
        <Copy
            SourceFiles="$(TestSettingsFile)"
            DestinationFolder="$(TestSettingsLocation)" />
    </Target>
    
    <Target Name="test-backward-compatibility" Condition="Exists('$(InternalBuildTools)\references.targets') And '$(ServiceList)'=='' And $(TestBackwardCompatibility)">
        <Exec Command="dotnet build -c Release --no-incremental AssemblyComparer.sln" WorkingDirectory="$(InternalBuildTools)\AssemblyComparer"/>
        <!-- BackwardIncompatibilitiesToIgnore is a list of comma separated AssemblyComparer errors that should be ignored. Values can be expressed using the * wildcard. These are some examples of acceptable values:
             NameSpace.ClassName/ErrorCode
             NameSpace.*/ErrorCode
             NameSpace.ClassName
             NameSpace.ClassName+NestedClass
             /ErrorCode
             NameSpacePortion1.*.NameSpacePortion2.*
             NameSpace.ClassNamePrefix* -->
        <Exec Command='$(InternalBuildTools)\AssemblyComparer\AssemblyComparer\bin\Release\net46\AssemblyComparer.exe package-comparer --package-name AWSSDK.Core --download-folder ..\NuGetDownloads\ --nuspec ..\sdk\src\Core\AWSSDK.Core.nuspec -cf BinaryIncompatibility,SourceIncompatibility,Warning -ig "$(BackwardIncompatibilitiesToIgnore)"'/>
    </Target>
</Project><|MERGE_RESOLUTION|>--- conflicted
+++ resolved
@@ -159,11 +159,7 @@
             DestinationFolder="$(Deployment)" />
     </Target>
 
-<<<<<<< HEAD
-    <Target Name="build-sdk-service" DependsOnTargets="populate-deployment;build-sdk-desktop-service;build-code-analysis;build-sdk-netstandard;copy-assemblies">
-=======
     <Target Name="build-sdk-service" DependsOnTargets="populate-deployment;build-sdk-desktop-service;build-code-analysis;copy-assemblies">
->>>>>>> 4377951e
         <Copy
             SourceFiles="..\generator\ServiceModels\_sdk-versions.json"
             DestinationFolder="$(Deployment)" />
@@ -186,17 +182,6 @@
         <Exec Command="dotnet restore -f  %(ServiceName.Filename).sln" WorkingDirectory="..\sdk\src\Services\%(ServiceName.Filename)"/>
         <Exec Command="dotnet clean -c $(Configuration) %(ServiceName.FileName).sln" WorkingDirectory="..\sdk\src\Services\%(ServiceName.FileName)"/>
         <Exec Command="dotnet build -c $(Configuration) --no-incremental %(ServiceName.FileName).sln /p:AWSKeyFile=$(CustomSnkFileLocation);SignAssembly=true;RunAnalyzersDuringBuild=$(RunAnalyzersDuringBuild);RuleSetFileForBuild=$(RuleSetFileForBuild)" WorkingDirectory="..\sdk\src\Services\%(ServiceName.FileName)"/>
-        
-        <!--PCL files for nuspec pack until PCL is removed-->
-        <Copy
-            SourceFiles="..\sdk\src\Services\%(ServiceName.Filename)\bin\$(Configuration)\netstandard2.0\AWSSDK.%(ServiceName.Filename).dll"
-            DestinationFolder="..\sdk\src\Services\%(ServiceName.Filename)\bin\$(Configuration)\pcl\" />        
-        <Copy
-            SourceFiles="..\sdk\src\Services\%(ServiceName.Filename)\bin\$(Configuration)\netstandard2.0\AWSSDK.%(ServiceName.Filename).xml"
-            DestinationFolder="..\sdk\src\Services\%(ServiceName.Filename)\bin\$(Configuration)\pcl\" />        
-        <Copy
-            SourceFiles="..\sdk\src\Services\%(ServiceName.Filename)\bin\$(Configuration)\netstandard2.0\AWSSDK.%(ServiceName.Filename).pdb"
-            DestinationFolder="..\sdk\src\Services\%(ServiceName.Filename)\bin\$(Configuration)\pcl\" />        
     </Target>
 
 
@@ -236,7 +221,7 @@
         <Exec Command="dotnet restore -f  $(Net45UnitTestProject)" WorkingDirectory="..\sdk\test\UnitTests"/>
         <Exec Command="dotnet clean -c $(Configuration) $(Net45UnitTestProject)" WorkingDirectory="..\sdk\test\UnitTests"/>
         <Exec Command="dotnet build -c $(Configuration) $(Net45UnitTestProject) /p:AWSKeyFile=$(CustomSnkFileLocation);SignAssembly=true;RunAnalyzersDuringBuild=$(RunAnalyzersDuringBuild);RuleSetFileForBuild=$(RuleSetFileForBuild)" WorkingDirectory="..\sdk\test\UnitTests"/>
-        
+
         <Exec Command="dotnet restore -f  $(NetStandardUnitTests)" WorkingDirectory="..\sdk\test\NetStandard\UnitTests"/>
         <Exec Command="dotnet clean -c $(Configuration) $(NetStandardUnitTests)" WorkingDirectory="..\sdk\test\NetStandard\UnitTests"/>
         <Exec Command="dotnet build -c $(Configuration) $(NetStandardUnitTests) /p:AWSKeyFile=$(CustomSnkFileLocation);SignAssembly=true;RunAnalyzersDuringBuild=$(RunAnalyzersDuringBuild);RuleSetFileForBuild=$(RuleSetFileForBuild)" WorkingDirectory="..\sdk\test\NetStandard\UnitTests"/>
