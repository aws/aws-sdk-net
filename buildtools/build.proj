<Project ToolsVersion="14.0"
    DefaultTargets="full-build-nodocs"
    xmlns="http://schemas.microsoft.com/developer/msbuild/2003">
    <PropertyGroup>
        <InternalBuildTools Condition="'$(InternalBuildTools)'==''">../../AWSDotNetBuildTools</InternalBuildTools>
        <InternalBuildScripts Condition="'$(InternalBuildScripts)'==''">$(InternalBuildTools)/BuildScripts</InternalBuildScripts>
        <DisableValidateRepo Condition="'$(DisableValidateRepo)'==''">false</DisableValidateRepo>
        <TestBackwardCompatibility Condition="'$(TestBackwardCompatibility)'==''">true</TestBackwardCompatibility>
        <ServiceList Condition="'$(ServiceList)'==''"></ServiceList>
        <SaveBuildArtifacts Condition="'$(SaveBuildArtifacts)'==''">true</SaveBuildArtifacts>
        <RunAnalyzersDuringBuild Condition="'$(RunAnalyzersDuringBuild)'==''">true</RunAnalyzersDuringBuild>

        <VSToolsPath Condition="'$(VSToolsPath)' == ''">C:\Program Files (x86)\MSBuild\Microsoft\VisualStudio\v14.0</VSToolsPath>

        <SmokeBuild></SmokeBuild>

        <!-- perform a release build by default -->
        <Configuration Condition="'$(Configuration)'==''">Release</Configuration>

        <TestWrapperAssembly>TestWrapper/TestRunners/bin/$(Configuration)/TestWrapper.dll</TestWrapperAssembly>        
        <CustomTasksAssembly>CustomTasks/bin/$(Configuration)/CustomTasks.dll</CustomTasksAssembly>
        <TestAnalyzerAssembly>../sdk/test/TestAnalyzer/IntegrationTestsAnalyzer/bin/$(Configuration)/IntegrationTestsAnalyzer.dll</TestAnalyzerAssembly>
        <RunIntegTests Condition="'$(RunIntegTests)'=='' And '$(IntegCategoriesToTest)' != ''">true</RunIntegTests>

        <CodeSigning Condition="'$(CodeSigning)'==''">false</CodeSigning>
        <SignedArtifactsPath Condition="'$(SignedArtifactsPath)'==''">../Deployment/</SignedArtifactsPath>
    </PropertyGroup>
    <PropertyGroup>
        <SignSdkArtifacts-DependsOnTargets Condition="'$(SignSdkArtifacts-DependsOnTargets)'==''">build-tools;build-buildtools;build-extensions</SignSdkArtifacts-DependsOnTargets>
        <VerifySignedSdkArtifacts-DependsOnTargets Condition="'$(VerifySignedSdkArtifacts-DependsOnTargets)'==''">sign-sdk-artifacts</VerifySignedSdkArtifacts-DependsOnTargets>
        <run-tests-mstest-DependsOnTargets Condition="'$(run-tests-mstest-DependsOnTargets)'==''">build-test-wrapper;build-test-project</run-tests-mstest-DependsOnTargets>
        <run-tests-xunit-DependsOnTargets Condition="'$(run-tests-xunit-DependsOnTargets)'==''">build-test-wrapper;build-test-project</run-tests-xunit-DependsOnTargets>
        <package-extensions-DependsOnTargets Condition="'$(package-extensions-DependsOnTargets)'==''">build-extensions</package-extensions-DependsOnTargets>
        <keyscan-DependsOnTargets Condition="'$(keyscan-DependsOnTargets)'==''">build-tools</keyscan-DependsOnTargets>
        <copy-license-and-notice-DependsOnTargets Condition="'$(copy-license-and-notice-DependsOnTargets)'==''">copy-dependencies</copy-license-and-notice-DependsOnTargets>
        <copy-service-models-DependsOnTargets Condition="'$(copy-service-models-DependsOnTargets)'==''">copy-license-and-notice</copy-service-models-DependsOnTargets>
    </PropertyGroup>

    <Import Project="$(InternalBuildTools)/references.targets" Condition="Exists('$(InternalBuildTools)/references.targets')" />
    <Import Project="$(InternalBuildTools)/CodeSign.props" Condition="Exists('$(InternalBuildTools)/CodeSign.props')" />
    <Import Project="common.targets" />

    <!-- properties used in documentation generation -->
    <PropertyGroup>
        <!-- resources folder where test settings should be placed -->
        <TestSettingsLocation>..\sdk\test\CrossPlatformTests\CommonTests\Resources</TestSettingsLocation>
        <RunKeyScan Condition="'$(RunKeyScan)'==''">false</RunKeyScan>
    </PropertyGroup>

    <Choose>
        <When Condition="$(ServiceList.Contains('Core'))">
            <ItemGroup>
                <ServiceName Include="..\sdk\src\Services\**\*.sln"/>
            </ItemGroup>
        </When>
        <Otherwise>
            <ItemGroup>
                <ServiceName Include="$(ServiceList)" />
            </ItemGroup>
        </Otherwise>
    </Choose>
    <PropertyGroup>
      <Net35SolutionsFile>AWSSDK.Net35.sln</Net35SolutionsFile>
      <Net45SolutionsFile>AWSSDK.Net45.sln</Net45SolutionsFile>
      <NetStandardSolutionFile>AWSSDK.NetStandard.sln</NetStandardSolutionFile>
      <Net35UnitTestProject>AWSSDK.UnitTests.Net35.csproj</Net35UnitTestProject>
      <Net45UnitTestProject>AWSSDK.UnitTests.Net45.csproj</Net45UnitTestProject>
      <NetStandardUnitTests>UnitTests.NetStandard.csproj</NetStandardUnitTests>
      <ReferenceServiceDLLs>false</ReferenceServiceDLLs>
      <GeneratorPartialBuildArgument></GeneratorPartialBuildArgument>
    </PropertyGroup>

    <Target Name="build-buildtools"
            DependsOnTargets="build-custom-tasks;build-test-wrapper;build-test-analyzer" />

    <Target Name="build-custom-tasks" Condition="!Exists($(CustomTasksAssembly))">
        <Exec Command="dotnet restore CustomTasks/CustomTasks.csproj" />
        <Exec Command="dotnet clean CustomTasks/CustomTasks.csproj" />
        <Exec Command="dotnet build -c $(Configuration) CustomTasks/CustomTasks.csproj" />
    </Target>

    <Target Name="build-test-wrapper" Condition="!Exists($(TestWrapperAssembly))">
        <Exec Command="dotnet restore TestWrapper/TestWrapper.sln" />
        <Exec Command="dotnet clean TestWrapper.sln" WorkingDirectory="./TestWrapper" />
        <Exec Command="dotnet build -c $(Configuration) TestWrapper.sln" WorkingDirectory="./TestWrapper" />
    </Target>

    <Target Name="build-test-analyzer" Condition="!Exists($(TestAnalyzerAssembly))">
        <Exec Command="dotnet restore ../sdk/test/TestAnalyzer/TestAnalyzer.sln" />
        <Exec Command="dotnet clean ../sdk/test/TestAnalyzer/TestAnalyzer.sln" />
        <Exec Command="dotnet build -c $(Configuration) ../sdk/test/TestAnalyzer/TestAnalyzer.sln" />
    </Target>

    <Target Name="clean-buildtools" DependsOnTargets="clean-common">
        <Delete Files="$(TestWrapperAssembly)" />
        <Delete Files="$(CustomTasksAssembly)" />        
        <Delete Files="$(TestAnalyzerAssembly)" />
    </Target>

    <UsingTask TaskName="CustomTasks.TimingTask" AssemblyFile="$(CustomTasksAssembly)"/>
    <UsingTask TaskName="CustomTasks.Endpoint.EndpointOverriderTask" AssemblyFile="$(CustomTasksAssembly)"/>
    <UsingTask TaskName="TestWrapper.MsTestWrapperTask" AssemblyFile="$(TestWrapperAssembly)"/>
    <UsingTask TaskName="TestWrapper.XUnitWrapperTask" AssemblyFile="$(TestWrapperAssembly)"/>


    <Target Name="init" DependsOnTargets="clean-buildtools;build-buildtools">
        <Message Text="Running SDK generation and build for configuration: $(Configuration)" Importance="normal" />

        <TimingTask />

        <Copy
            SourceFiles="trx-transform.xsl"
            DestinationFolder="$(Deployment)" />
    </Target>

    <Target Name="override-endpoints-file">
        <Message Text="Applying overrides to the endpoints-original.json file and save it as endpoints.json" Importance="normal" />

        <EndpointOverriderTask
            EndpointsJsonSourceLocation = "../sdk/src/Core/endpoints-original.json"
            EndpointsOverrideLocation = "./CustomTasks/Endpoint/endpoints-override.json"
        />
    </Target>

    <Target Name="full-build" DependsOnTargets="test-sdk;copy-assemblies;copy-dependencies;copy-service-models;keyscan;consolidate-docartifacts;save-build"/>

    <Target Name="full-build-service" DependsOnTargets="test-sdk-service"/>

    <Target Name="full-build-nodocs" DependsOnTargets="full-build-nodocs-all;full-build-nodocs-service;verify-signed-sdk-artifacts"/>

    <Target Name="full-build-nodocs-all" DependsOnTargets="test-sdk;package-extensions;keyscan;copy-assemblies;copy-dependencies;copy-service-models;save-build" Condition="'$(ServiceList)'==''"/>

    <Target Name="full-build-nodocs-service" DependsOnTargets="test-sdk-service;package-extensions;keyscan;copy-assemblies;copy-dependencies;copy-service-models;save-build" Condition="'$(ServiceList)'!=''"/>

    <Target Name="restore-nuget">
        <Message Text="Restore nuget packages"/>
        <Exec Command="..\sdk\.nuget\NuGet.exe restore ..\sdk\AWSSDK.CodeAnalysis.sln"/>
    </Target>

    <Target Name="restore-nuget-service">
        <Message Text="Restore nuget packages"/>
        <Exec Command="..\sdk\.nuget\NuGet.exe restore ..\sdk\src\Services\%(ServiceName.FileName)"/>
    </Target>

    <Target Name="run-generator">
        <CallTarget Targets="clean-old-models" Condition="Exists('$(InternalBuildTools)/references.targets')" />

        <Message Text="Build and run code generator"/>
        <Exec Command="dotnet restore -f  AWSSDKGenerator.sln" WorkingDirectory="../generator" />
        <Exec Command="dotnet clean -c $(Configuration) AWSSDKGenerator.sln" WorkingDirectory="../generator"/>
        <Exec Command="dotnet build -c $(Configuration) --no-incremental /p:RunAnalyzersDuringBuild=$(RunAnalyzersDuringBuild) AWSSDKGenerator.sln" WorkingDirectory="../generator"/>
        <Exec Command="dotnet run -c $(Configuration) --project ../../ServiceClientGenerator.csproj -- $(GeneratorPartialBuildArgument)" WorkingDirectory="../generator/ServiceClientGenerator/bin/$(Configuration)"/>
    </Target>
    <Target Name="build-custom-roslyn-analyzer" Condition="$(RunAnalyzersDuringBuild)">
        <Message Text="Build Custom Roslyn Analyzer"/>
        <Exec Command="dotnet build -c $(Configuration) --no-incremental CustomRoslynAnalyzers.csproj"
                WorkingDirectory="..\buildtools\CustomRoslynAnalyzers\CustomRoslynAnalyzers"/>
    </Target>

    <Target Name="ValidateRepo" Condition="Exists('$(InternalBuildTools)\references.targets')=='true' And '$(ServiceList)'=='' And !$(DisableValidateRepo)" DependsOnTargets="build-tools">
      <ValidateRepoTask
      RepoPath = "$(MSBuildProjectDirectory)\.."/>
   </Target>

    <Target Name="build-sdk" DependsOnTargets="populate-deployment;build-sdk-desktop;build-code-analysis;build-sdk-netstandard;sign-sdk-artifacts;copy-assemblies;copy-dependencies">
        <Copy
            SourceFiles="..\generator\ServiceModels\_sdk-versions.json"
            DestinationFolder="$(Deployment)" />
    </Target>

    <Target Name="build-sdk-service" DependsOnTargets="populate-deployment;build-sdk-desktop-service;build-code-analysis;sign-sdk-artifacts;copy-assemblies;copy-dependencies">
        <Copy
            SourceFiles="..\generator\ServiceModels\_sdk-versions.json"
            DestinationFolder="$(Deployment)" />
    </Target>

    <Target Name="build-sdk-desktop" DependsOnTargets="run-generator;build-custom-roslyn-analyzer;ValidateRepo;restore-nuget;override-endpoints-file">
        <Message Text="Restore and compile .Net35 SDK"/>
        <Exec Command="dotnet restore -f  $(Net35SolutionsFile)" WorkingDirectory="..\sdk"/>
        <Exec Command="dotnet clean -c $(Configuration) $(Net35SolutionsFile)" WorkingDirectory="..\sdk"/>
        <Exec Command="dotnet build -c $(Configuration) --no-incremental $(Net35SolutionsFile) /p:AWSKeyFile=$(CustomSnkFileLocation);SignAssembly=true;RunAnalyzersDuringBuild=$(RunAnalyzersDuringBuild);RuleSetFileForBuild=$(RuleSetFileForBuild)" WorkingDirectory="..\sdk"/>

        <Message Text="Restore and compile .Net45 SDK"/>
        <Exec Command="dotnet restore -f  $(Net45SolutionsFile)" WorkingDirectory="..\sdk"/>
        <Exec Command="dotnet clean -c $(Configuration) $(Net45SolutionsFile)" WorkingDirectory="..\sdk"/>
        <Exec Command="dotnet build -c $(Configuration) --no-incremental $(Net45SolutionsFile) /p:AWSKeyFile=$(CustomSnkFileLocation);SignAssembly=true;RunAnalyzersDuringBuild=$(RunAnalyzersDuringBuild);RuleSetFileForBuild=$(RuleSetFileForBuild)" WorkingDirectory="..\sdk"/>
    </Target>

    <Target Name="build-sdk-desktop-service" DependsOnTargets="run-generator;build-custom-roslyn-analyzer;restore-nuget-service;override-endpoints-file">
        <Message Text="Restore and compile service solution "/>
        <Exec Command="dotnet restore -f  %(ServiceName.Filename).sln" WorkingDirectory="..\sdk\src\Services\%(ServiceName.Filename)"/>
        <Exec Command="dotnet clean -c $(Configuration) %(ServiceName.FileName).sln" WorkingDirectory="..\sdk\src\Services\%(ServiceName.FileName)"/>
        <Exec Command="dotnet build -c $(Configuration) --no-incremental %(ServiceName.FileName).sln /p:AWSKeyFile=$(CustomSnkFileLocation);SignAssembly=true;RunAnalyzersDuringBuild=$(RunAnalyzersDuringBuild);RuleSetFileForBuild=$(RuleSetFileForBuild)" WorkingDirectory="..\sdk\src\Services\%(ServiceName.FileName)"/>
    </Target>

    <Target Name="build-code-analysis" DependsOnTargets="restore-nuget;run-generator;build-custom-roslyn-analyzer;override-endpoints-file">
        <Exec Command="dotnet clean -c $(Configuration) AWSSDK.CodeAnalysis.sln" WorkingDirectory="..\sdk"/>
        <Exec Command="dotnet build -c $(Configuration) AWSSDK.CodeAnalysis.sln /p:AWSKeyFile=$(CustomSnkFileLocation)" WorkingDirectory="..\sdk"/>
    </Target>

    <Target Name="build-sdk-netstandard" DependsOnTargets="restore-nuget;run-generator;override-endpoints-file">
        <Message Text="Restore and compile NetStandard versions of the SDK"/>
        <Exec Command="dotnet restore -f  $(NetStandardSolutionFile)" WorkingDirectory="..\sdk"/>
        <Exec Command="dotnet clean -c $(Configuration) $(NetStandardSolutionFile)" WorkingDirectory="..\sdk"/>
        <Exec Command="dotnet build -c $(Configuration) --no-incremental $(NetStandardSolutionFile) /p:AWSKeyFile=$(CustomSnkFileLocation);SignAssembly=true;RunAnalyzersDuringBuild=$(RunAnalyzersDuringBuild);RuleSetFileForBuild=$(RuleSetFileForBuild)" WorkingDirectory="..\sdk"/>
    </Target>

    <Target Name="test-sdk" DependsOnTargets="init;build-sdk;build-roslyn-anlyzer-test-and-run;run-smoke-tests;run-unit-tests;run-integ-tests;run-CSM-tests;test-backward-compatibility" />

    <Target Name="test-sdk-service" DependsOnTargets="init;build-sdk-service;build-roslyn-anlyzer-test-and-run;run-unit-tests-service;run-integ-tests-service;test-backward-compatibility" />

    <Target Name="verify-signed-sdk-artifacts" Condition="'$(CodeSigning)'=='true'" DependsOnTargets="$(VerifySignedSdkArtifacts-DependsOnTargets)">
        <Exec LogStandardErrorAsError="true"
            Command="$(powershell) -ExecutionPolicy Unrestricted -NoProfile -File $(InternalBuildScripts)/Test-Signature.ps1 -folder ../sdk/code-analysis/NuGetInstallScripts/ -pattern *.ps1"/>
        <Exec LogStandardErrorAsError="true"
            Command="$(powershell) -ExecutionPolicy Unrestricted -NoProfile -File $(InternalBuildScripts)/Test-Signature.ps1 -folder ../sdk/nuget-content/ -pattern *.ps1"/>
        <Exec LogStandardErrorAsError="true"
            Command="$(powershell) -ExecutionPolicy Unrestricted -NoProfile -File $(InternalBuildScripts)/Test-Signature.ps1 -folder $(SignedArtifactsPath) -pattern AWSSDK*.dll"/>
    </Target>

    <Target Name="sign-sdk-artifacts" Condition="Exists('$(InternalBuildTools)/references.targets') And $(CodeSigning)" DependsOnTargets="$(SignSdkArtifacts-DependsOnTargets)">
        <!-- Configure project specfic code sign properties -->
        <ItemGroup>
            <!-- SDK items -->
            <SignableItems Include="../sdk/src/Core/**/bin/$(Configuration)/*/AWSSDK*.dll" />
            <SignableItems Include="../sdk/src/Services/**/bin/$(Configuration)/*/AWSSDK*.dll" Exclude="**/AWSSDK.Core.dll" />
            <!-- Extensions -->
            <SignableItems Include="../Extensions/src/**/bin/$(Configuration)/*/AWSSDK.Extensions*.dll" />
            <!-- Code Analyzer items -->
            <SignableItems Include="../sdk/code-analysis/ServiceAnalysis/**/bin/$(Configuration)/AWSSDK*.CodeAnalysis.dll" />
            <SignableItems Include="../sdk/code-analysis/NuGetInstallScripts/install.ps1" />
            <SignableItems Include="../sdk/code-analysis/NuGetInstallScripts/uninstall.ps1" />
            <!-- NuGet Package items -->
            <SignableItems Include="../sdk/nuget-content/account-management.ps1" />
            <SignableItems Include="../sdk/nuget-content/install.ps1" />
        </ItemGroup>

        <PropertyGroup>
            <SignableItemsBasePath>../</SignableItemsBasePath>
            <ZipPrefix>netsdk</ZipPrefix>
            <ZipFilesPath>$(MSBuildProjectDirectory)/../codesign-zip</ZipFilesPath>
            <SigningS3KeyPrefix>netsdk</SigningS3KeyPrefix>
            <SignedItemsPath>../</SignedItemsPath>
            <SigningRoleSessionName>netsdk-signer-session</SigningRoleSessionName>
        </PropertyGroup>

        <CodeSignTask
            SignableItemsBasePath="$(SignableItemsBasePath)"
            SignableItems="@(SignableItems)"
            ZipItemsBeforeSigning="$(ZipItemsBeforeSigning)"
            ZipPrefix="$(ZipPrefix)"
            NumberOfFilesPerZip="$(NumberOfFilesPerZip)"
            ZipFilesPath="$(ZipFilesPath)"
            SigningProfileName="$(SigningProfileName)"
            SigningRoleArn="$(SigningRoleArn)"
            SigningRoleSessionName="$(SigningRoleSessionName)"
            SigningBucketRegion="$(SigningBucketRegion)"
            SignerServiceRegion="$(SignerServiceRegion)"
            UnsignedBucketName="$(UnsignedBucketName)"
            SigningS3Folder="$(SigningS3Folder)"
            SigningS3KeyPrefix="$(SigningS3KeyPrefix)"
            SigningInitialQueryStatusDelay="$(SigningInitialQueryStatusDelay)"
            SignedItemsPath="$(SignedItemsPath)"
            KeepZippedSignedFiles="$(KeepZippedSignedFiles)"
            S3TagPollingInvervalMilliseconds="$(S3TagPollingInvervalMilliseconds)"
            JobCompletionPollingInvervalMilliseconds="$(JobCompletionPollingInvervalMilliseconds)">
            <Output TaskParameter="ZipFiles" ItemName="FileWrites" />
            <Output TaskParameter="ZipFiles" ItemName="SigningZipFiles" />
            <Output TaskParameter="SignableArtifacts" ItemName="SignableArtifacts" />
            <Output TaskParameter="DownloadedSignedItems" ItemName="FileWrites" />
            <Output TaskParameter="DownloadedSignedItems" ItemName="DownloadedSignedItems" />
        </CodeSignTask>
    </Target>

    <Target Name="build-tests" Condition="'$(ServiceList)'!=''">
        <Exec Command="dotnet restore -f  $(Net35UnitTestProject)" WorkingDirectory="..\sdk\test\UnitTests"/>
        <Exec Command="dotnet clean -c $(Configuration) $(Net35UnitTestProject)" WorkingDirectory="..\sdk\test\UnitTests"/>
        <Exec Command="dotnet build -c $(Configuration) $(Net35UnitTestProject) /p:AWSKeyFile=$(CustomSnkFileLocation);SignAssembly=true;RunAnalyzersDuringBuild=$(RunAnalyzersDuringBuild);RuleSetFileForBuild=$(RuleSetFileForBuild)" WorkingDirectory="..\sdk\test\UnitTests"/>

        <Exec Command="dotnet restore -f  $(Net45UnitTestProject)" WorkingDirectory="..\sdk\test\UnitTests"/>
        <Exec Command="dotnet clean -c $(Configuration) $(Net45UnitTestProject)" WorkingDirectory="..\sdk\test\UnitTests"/>
        <Exec Command="dotnet build -c $(Configuration) $(Net45UnitTestProject) /p:AWSKeyFile=$(CustomSnkFileLocation);SignAssembly=true;RunAnalyzersDuringBuild=$(RunAnalyzersDuringBuild);RuleSetFileForBuild=$(RuleSetFileForBuild)" WorkingDirectory="..\sdk\test\UnitTests"/>

        <Exec Command="dotnet restore -f  $(NetStandardUnitTests)" WorkingDirectory="..\sdk\test\NetStandard\UnitTests"/>
        <Exec Command="dotnet clean -c $(Configuration) $(NetStandardUnitTests)" WorkingDirectory="..\sdk\test\NetStandard\UnitTests"/>
        <Exec Command="dotnet build -c $(Configuration) $(NetStandardUnitTests) /p:AWSKeyFile=$(CustomSnkFileLocation);SignAssembly=true;RunAnalyzersDuringBuild=$(RunAnalyzersDuringBuild);RuleSetFileForBuild=$(RuleSetFileForBuild)" WorkingDirectory="..\sdk\test\NetStandard\UnitTests"/>
    </Target>

    <Target Name="run-unit-tests" DependsOnTargets="init;build-sdk;build-tests;build-test-wrapper;" >
        <MsTestWrapperTask
            TestSuiteRunner="dotnet"
            TestContainer="..\sdk\test\UnitTests\$(Net35UnitTestProject)"
            Configuration="$(Configuration)"
            Categories="$(BCLUnitTestCategories)"
            TestExecutionProfile="test-runner"/>

        <MsTestWrapperTask
            TestSuiteRunner="dotnet"
            TestContainer="..\sdk\test\UnitTests\$(Net45UnitTestProject)"
            Configuration="$(Configuration)"
            Categories="$(BCLUnitTestCategories)"
            TestExecutionProfile="test-runner"/>

        <XUnitWrapperTask
            TestSuiteRunner="dotnet"
            TestContainer="..\sdk\test\NetStandard\UnitTests\UnitTests.NetStandard.csproj"
            Configuration="$(Configuration)"
            Categories="$(NetStandardTestCategories)"
            TestExecutionProfile="test-runner"/>
    </Target>

    <Target Name="build-tests-service">
        <Exec Command="dotnet restore -f  AWSSDK.UnitTests.%(ServiceName.FileName).Net35.csproj" WorkingDirectory="..\sdk\src\Services\%(ServiceName.FileName)\Test\UnitTests"/>
        <Exec Command="dotnet clean -c $(Configuration) AWSSDK.UnitTests.%(ServiceName.FileName).Net35.csproj" WorkingDirectory="..\sdk\src\Services\%(ServiceName.FileName)\Test\UnitTests"/>
        <Exec Command="dotnet build -c $(Configuration) AWSSDK.UnitTests.%(ServiceName.FileName).Net35.csproj /p:AWSKeyFile=$(CustomSnkFileLocation);SignAssembly=true;RunAnalyzersDuringBuild=$(RunAnalyzersDuringBuild);RuleSetFileForBuild=$(RuleSetFileForBuild)" WorkingDirectory="..\sdk\src\Services\%(ServiceName.FileName)\Test\UnitTests"/>

        <Exec Command="dotnet restore -f  AWSSDK.UnitTests.%(ServiceName.FileName).Net45.csproj" WorkingDirectory="..\sdk\src\Services\%(ServiceName.FileName)\Test\UnitTests"/>
        <Exec Command="dotnet clean -c $(Configuration) AWSSDK.UnitTests.%(ServiceName.FileName).Net45.csproj" WorkingDirectory="..\sdk\src\Services\%(ServiceName.FileName)\Test\UnitTests"/>
        <Exec Command="dotnet build -c $(Configuration) AWSSDK.UnitTests.%(ServiceName.FileName).Net45.csproj /p:AWSKeyFile=$(CustomSnkFileLocation);SignAssembly=true;RunAnalyzersDuringBuild=$(RunAnalyzersDuringBuild);RuleSetFileForBuild=$(RuleSetFileForBuild)" WorkingDirectory="..\sdk\src\Services\%(ServiceName.FileName)\Test\UnitTests"/>
    </Target>

    <Target Name="run-unit-tests-service" DependsOnTargets="build-test-wrapper" >
        <MsTestWrapperTask
            TestSuiteRunner="dotnet"
            TestContainer="..\sdk\test\Services\%(ServiceName.FileName)\UnitTests\AWSSDK.UnitTests.%(ServiceName.FileName).Net35.csproj"
            Configuration="$(Configuration)"
            Categories="$(BCLUnitTestCategories)"
            Condition="Exists('..\sdk\test\Services\%(ServiceName.FileName)\UnitTests\Generated') Or Exists('..\sdk\test\Services\%(ServiceName.FileName)\UnitTests\Custom')"
            TestExecutionProfile="test-runner"/>

        <MsTestWrapperTask
            TestSuiteRunner="dotnet"
            TestContainer="..\sdk\test\Services\%(ServiceName.FileName)\UnitTests\AWSSDK.UnitTests.%(ServiceName.FileName).Net45.csproj"
            Configuration="$(Configuration)"
            Categories="$(BCLUnitTestCategories)"
            Condition="Exists('..\sdk\test\Services\%(ServiceName.FileName)\UnitTests\Generated') Or Exists('..\sdk\test\Services\%(ServiceName.FileName)\UnitTests\Custom')"
            TestExecutionProfile="test-runner"/>

        <!--
        <XUnitWrapperTask
            TestSuiteRunner="dotnet"
            TestContainer="..\sdk\test\NetStandard\UnitTests\UnitTests.NetStandard.csproj"
            Configuration="$(Configuration)"
            Categories="$(NetStandardTestCategories)"
            TestExecutionProfile="test-runner"/>
        -->
    </Target>

    <Target Name="build-integ-tests-service">
        <Message Text="Build Integ tests csproj"/>
        <Exec Command="dotnet restore -f  AWSSDK.IntegrationTests.%(ServiceName.FileName).Net35.csproj" WorkingDirectory="..\sdk\src\Services\%(ServiceName.FileName)\Test\IntegrationTests" Condition="Exists('..\sdk\src\Services\%(ServiceName.FileName)\Test\IntegrationTests')"/>
        <Exec Command="dotnet clean -c $(Configuration) AWSSDK.IntegrationTests.%(ServiceName.FileName).Net35.csproj" WorkingDirectory="..\sdk\src\Services\%(ServiceName.FileName)\Test\IntegrationTests" Condition="Exists('..\sdk\src\Services\%(ServiceName.FileName)\Test\IntegrationTests')"/>
        <Exec Command="dotnet build -c $(Configuration) AWSSDK.IntegrationTests.%(ServiceName.FileName).Net35.csproj /p:AWSKeyFile=$(CustomSnkFileLocation);SignAssembly=true;RunAnalyzersDuringBuild=$(RunAnalyzersDuringBuild);RuleSetFileForBuild=$(RuleSetFileForBuild)" WorkingDirectory="..\sdk\src\Services\%(ServiceName.FileName)\Test\IntegrationTests" Condition="Exists('..\sdk\src\Services\%(ServiceName.FileName)\Test\IntegrationTests')"/>

        <Exec Command="dotnet restore -f  AWSSDK.IntegrationTests.%(ServiceName.FileName).Net45.csproj" WorkingDirectory="..\sdk\src\Services\%(ServiceName.FileName)\Test\IntegrationTests" Condition="Exists('..\sdk\src\Services\%(ServiceName.FileName)\Test\IntegrationTests')"/>
        <Exec Command="dotnet clean -c $(Configuration) AWSSDK.IntegrationTests.%(ServiceName.FileName).Net45.csproj" WorkingDirectory="..\sdk\src\Services\%(ServiceName.FileName)\Test\IntegrationTests" Condition="Exists('..\sdk\src\Services\%(ServiceName.FileName)\Test\IntegrationTests')"/>
        <Exec Command="dotnet build -c $(Configuration) AWSSDK.IntegrationTests.%(ServiceName.FileName).Net45.csproj /p:AWSKeyFile=$(CustomSnkFileLocation);SignAssembly=true;RunAnalyzersDuringBuild=$(RunAnalyzersDuringBuild);RuleSetFileForBuild=$(RuleSetFileForBuild)" WorkingDirectory="..\sdk\src\Services\%(ServiceName.FileName)\Test\IntegrationTests" Condition="Exists('..\sdk\src\Services\%(ServiceName.FileName)\Test\IntegrationTests')"/>
    </Target>

    <Target Name="run-integ-tests-service" Condition="'$(RunIntegTests)' != '' And '$(RunIntegTests)' != 'false'" DependsOnTargets="build-test-wrapper">
        <MsTestWrapperTask
            TestSuiteRunner="dotnet"
            TestContainer="..\sdk\test\Services\%(ServiceName.FileName)\IntegrationTests\AWSSDK.IntegrationTests.%(ServiceName.FileName).Net45.csproj"
            Configuration="$(Configuration)"
            Categories="$(IntegCategoriesToTest)"
            Condition="Exists('..\sdk\test\Services\%(ServiceName.FileName)\IntegrationTests')"
            TestExecutionProfile="test-runner"/>

        <MsTestWrapperTask
            TestSuiteRunner="dotnet"
            TestContainer="..\sdk\test\Services\%(ServiceName.FileName)\IntegrationTests\AWSSDK.IntegrationTests.%(ServiceName.FileName).Net35.csproj"
            Configuration="$(Configuration)"
            Categories="$(IntegCategoriesToTest)"
            Condition="Exists('..\sdk\src\Services\%(ServiceName.FileName)\Test\IntegrationTests')"
            TestExecutionProfile="test-runner"/>
    </Target>

    <Target Name="run-integ-tests" Condition="'$(RunIntegTests)' != '' And '$(RunIntegTests)' != 'false'" DependsOnTargets="init;build-sdk;">
        <MsTestWrapperTask
            TestSuiteRunner="dotnet"
            TestContainer="..\sdk\test\IntegrationTests\AWSSDK.IntegrationTests.Net45.csproj"
            Configuration="$(Configuration)"
            Categories="$(IntegCategoriesToTest)"
            TestExecutionProfile="test-runner"/>

        <XUnitWrapperTask
            TestSuiteRunner="dotnet"
            TestContainer="..\sdk\test\NetStandard\IntegrationTests\IntegrationTests.NetStandard.csproj"
            Configuration="$(Configuration)"
            Categories="$(IntegCategoriesToTest)"
            TestExecutionProfile="test-runner"/>
    </Target>

    <Target Name="build-CSM">
        <Exec Command="dotnet restore -f  CSMTest.sln" WorkingDirectory="..\sdk\test\CSMTest"/>
        <Exec Command="dotnet clean -c $(Configuration) CSMTest.sln" WorkingDirectory="..\sdk\test\CSMTest"/>
        <Exec Command="dotnet build -c $(Configuration) --no-incremental CSMTest.sln /p:AWSKeyFile=$(CustomSnkFileLocation);SignAssembly=true;RunAnalyzersDuringBuild=$(RunAnalyzersDuringBuild);RuleSetFileForBuild=$(RuleSetFileForBuild)" WorkingDirectory="..\sdk\test\CSMTest"/>
    </Target>

    <Target Name="run-smoke-tests" DependsOnTargets="build-test-wrapper" Condition="'$(ServiceList)'==''">
        <XUnitWrapperTask
            TestSuiteRunner="dotnet"
            TestContainer="..\sdk\test\SmokeTests\AWSSDK.SmokeTests.Net35.csproj"
            Configuration="$(Configuration)"
            TestExecutionProfile="test-runner"/>
        <XUnitWrapperTask
            TestSuiteRunner="dotnet"
            TestContainer="..\sdk\test\SmokeTests\AWSSDK.SmokeTests.Net45.csproj"
            Configuration="$(Configuration)"
            TestExecutionProfile="test-runner"/>
        <XUnitWrapperTask
            TestSuiteRunner="dotnet"
            TestContainer="..\sdk\test\SmokeTests\AWSSDK.SmokeTests.NetStandard.csproj"
            Configuration="$(Configuration)"
            TestExecutionProfile="test-runner"/>
    </Target>
    <Target Name="run-CSM-tests" DependsOnTargets="build-CSM;build-test-wrapper;run-CSM-integration-tests;run-CSM-unit-tests"/>
    <Target Name="run-CSM-integration-tests" Condition="'$(RunIntegTests)' != '' And '$(RunIntegTests)' != 'false'">
        <Message Text="CSM Corelr"/>
        <XUnitWrapperTask
            TestSuiteRunner="dotnet"
            TestContainer="..\sdk\test\CSMTest\Tests\IntegrationTests\AWSSDK.CSM.IntegrationTests.NetStandard.csproj"
            Configuration="$(Configuration)"
            TestExecutionProfile="test-runner"/>
        <Message Text="CSM 45"/>
        <XUnitWrapperTask
            TestSuiteRunner="dotnet"
            TestContainer="..\sdk\test\CSMTest\Tests\IntegrationTests\AWSSDK.CSM.IntegrationTests.Net45.csproj"
            Configuration="$(Configuration)"
            TestExecutionProfile="test-runner"/>
        <Message Text="CSM 35"/>
        <XUnitWrapperTask
            TestSuiteRunner="dotnet"
            TestContainer="..\sdk\test\CSMTest\Tests\IntegrationTests\AWSSDK.CSM.IntegrationTests.Net35.csproj"
            Configuration="$(Configuration)"
            TestExecutionProfile="test-runner"/>
    </Target>

    <Target Name="run-CSM-unit-tests">
        <XUnitWrapperTask
            TestSuiteRunner="dotnet"
            TestContainer="..\sdk\test\CSMTest\Tests\UnitTests\FallBackConfigTests\AWSSDK.AppConfigTests.Net45.csproj"
            Configuration="$(Configuration)"
            TestExecutionProfile="test-runner"/>
        <XUnitWrapperTask
            TestSuiteRunner="dotnet"
            TestContainer="..\sdk\test\CSMTest\Tests\UnitTests\FallBackConfigTests\AWSSDK.EnvFallBackTests.NetStandard.csproj"
            Configuration="$(Configuration)"
            TestExecutionProfile="test-runner"/>
        <XUnitWrapperTask
            TestSuiteRunner="dotnet"
            TestContainer="..\sdk\test\CSMTest\Tests\UnitTests\FallBackConfigTests\AWSSDK.EnvFallBackTests.Net45.csproj"
            Configuration="$(Configuration)"
            TestExecutionProfile="test-runner"/>
        <XUnitWrapperTask
            TestSuiteRunner="dotnet"
            TestContainer="..\sdk\test\CSMTest\Tests\UnitTests\FallBackConfigTests\AWSSDK.SharedProfileTests.NetStandard.csproj"
            Configuration="$(Configuration)"
            TestExecutionProfile="test-runner"/>
        <XUnitWrapperTask
            TestSuiteRunner="dotnet"
            TestContainer="..\sdk\test\CSMTest\Tests\UnitTests\FallBackConfigTests\AWSSDK.SharedProfileTests.Net45.csproj"
            Configuration="$(Configuration)"
            TestExecutionProfile="test-runner"/>
    </Target>

    <Target Name="nuget-pack" Condition="'$(Configuration)' == 'Release'">
        <Exec LogStandardErrorAsError="true"
              Command="$(powershell) -ExecutionPolicy Unrestricted -NoProfile -File create-nuget-packages.ps1 -PackageList &quot;$(ServiceList)&quot;"/>
    </Target>

    <Target Name="package-extensions" DependsOnTargets="package-netcore-extensions;package-crt-extensions;package-cloudfront-extensions;package-ec2-extensions;package-meai-extensions;package-logging-extensions" />

    <Target Name="build-extensions" >
        <!-- depends: restore-nuget;run-generator -->
        <Exec Command="dotnet restore -f  AWSSDK.Extensions.sln" WorkingDirectory="../extensions"/>
        <Exec Command="dotnet clean AWSSDK.Extensions.sln" WorkingDirectory="../extensions"/>
        <Exec Command="dotnet build -c $(Configuration) AWSSDK.Extensions.sln /p:AWSKeyFile=$(CustomSnkFileLocation);SignAssembly=true;RunAnalyzersDuringBuild=$(RunAnalyzersDuringBuild);RuleSetFileForBuild=$(RuleSetFileForBuild)"  WorkingDirectory="../extensions"/>

        <Message Text="Build and Test .NET Core Setup Extension"/>
        <Exec Command="dotnet test -c $(Configuration) --no-build NETCore.SetupTests.csproj" WorkingDirectory="../extensions/test/NETCore.SetupTests"/>

        <Message Text="Build and Test Crt Integration Extension"/>
        <Exec Command="dotnet test -c $(Configuration) --no-build CrtIntegrationTests.csproj" WorkingDirectory="../extensions/test/CrtIntegrationTests"/>
    </Target>

    <Target Name="package-netcore-extensions" DependsOnTargets="$(package-extensions-DependsOnTargets)">
        <MakeDir Directories="../Deployment/nuget" />
        <Exec Command="..\..\..\sdk\.nuget\NuGet.exe pack ./AWSSDK.Extensions.NETCore.Setup.nuspec -BasePath . -OutputDirectory ../../../Deployment/nuget" WorkingDirectory="../extensions/src/AWSSDK.Extensions.NETCore.Setup" />
    </Target>

    <Target Name="package-crt-extensions" DependsOnTargets="$(package-extensions-DependsOnTargets)">
        <MakeDir Directories="../Deployment/nuget" />
        <Exec Command="..\..\..\sdk\.nuget\NuGet.exe pack ./AWSSDK.Extensions.CrtIntegration.nuspec -BasePath . -OutputDirectory ../../../Deployment/nuget" WorkingDirectory="../extensions/src/AWSSDK.Extensions.CrtIntegration" />
    </Target>

    <Target Name="package-cloudfront-extensions" DependsOnTargets="$(package-extensions-DependsOnTargets)">
        <MakeDir Directories="../Deployment/nuget" />
        <Exec Command="..\..\..\sdk\.nuget\NuGet.exe pack ./AWSSDK.Extensions.CloudFront.Signers.nuspec -BasePath . -OutputDirectory ../../../Deployment/nuget" WorkingDirectory="../extensions/src/AWSSDK.Extensions.CloudFront.Signers" />
    </Target>

    <Target Name="package-ec2-extensions" DependsOnTargets="$(package-extensions-DependsOnTargets)">
        <MakeDir Directories="../Deployment/nuget" />
        <Exec Command="..\..\..\sdk\.nuget\NuGet.exe pack ./AWSSDK.Extensions.EC2.DecryptPassword.nuspec -BasePath . -OutputDirectory ../../../Deployment/nuget" WorkingDirectory="../extensions/src/AWSSDK.Extensions.EC2.DecryptPassword" />
    </Target>

    <Target Name="package-meai-extensions" DependsOnTargets="$(package-extensions-DependsOnTargets)">
        <MakeDir Directories="../Deployment/nuget" />
        <Exec Command="..\..\..\sdk\.nuget\NuGet.exe pack ./AWSSDK.Extensions.Bedrock.MEAI.nuspec -BasePath . -OutputDirectory ../../../Deployment/nuget" WorkingDirectory="../extensions/src/AWSSDK.Extensions.Bedrock.MEAI" />
    </Target>

    <Target Name="package-logging-extensions" DependsOnTargets="$(package-extensions-DependsOnTargets)">
        <MakeDir Directories="../Deployment/nuget" />
        
        <Exec Command="..\..\..\sdk\.nuget\NuGet.exe pack ./AWSSDK.Extensions.Logging.ILoggerAdaptor.nuspec -BasePath . -OutputDirectory ../../../Deployment/nuget" WorkingDirectory="../extensions/src/AWSSDK.Extensions.Logging.ILoggerAdaptor" />
        <Exec Command="..\..\..\sdk\.nuget\NuGet.exe pack ./AWSSDK.Extensions.Logging.Log4NetAdaptor.nuspec -BasePath . -OutputDirectory ../../../Deployment/nuget" WorkingDirectory="../extensions/src/AWSSDK.Extensions.Logging.Log4NetAdaptor" />
    </Target>

    <Target Name="copy-assemblies" DependsOnTargets="nuget-pack;build-extensions">
        <Message Text="Collating assemblies for downstream doc generation" />
        <PropertyGroup>
            <CustomSnkPublicKeyToken Condition="'$(CustomSnkPublicKeyToken)' == '' ">885c28607f98e604</CustomSnkPublicKeyToken>
        </PropertyGroup>
        <Exec LogStandardErrorAsError="true"
              Command="$(powershell) -ExecutionPolicy Unrestricted -NoProfile -File copy-sdkassemblies.ps1 -PublicKeyTokenToCheck $(CustomSnkPublicKeyToken) -BuildType $(Configuration) -ServiceList &quot;$(ServiceList)&quot;"/>
    </Target>

    <Target Name="copy-dependencies" DependsOnTargets="copy-assemblies">
        <Message Text="Copying dependency dlls" />
        <Exec LogStandardErrorAsError="true" Command="$(powershell) -ExecutionPolicy Unrestricted -NoProfile -File copy-dependencies.ps1"/>
    </Target>

    <Target Name="copy-license-and-notice" DependsOnTargets="$(copy-license-and-notice-DependsOnTargets)">
        <Message Text="Copying License.txt and Notice.txt to the assembly zips" />
        <!-- net472 and netstandard2.0 need modified Notice with additional 3rd party dependencies -->
        <Copy
            SourceFiles="./NoticeForZips.txt;../License.txt"
            DestinationFiles="../Deployment/assemblies/net472/Notice.txt;../Deployment/assemblies/net472/License.txt"
        />
        <Copy
            SourceFiles="./NoticeForZips.txt;../License.txt"
            DestinationFiles="../Deployment/assemblies/netstandard2.0/Notice.txt;../Deployment/assemblies/netstandard2.0/License.txt"
        />

        <Copy
            SourceFiles="../Notice.txt;../License.txt"
            DestinationFiles="../Deployment/assemblies/netcoreapp3.1/Notice.txt;../Deployment/assemblies/netcoreapp3.1/License.txt"
        />
        <Copy
            SourceFiles="../Notice.txt;../License.txt"
            DestinationFiles="../Deployment/assemblies/net8.0/Notice.txt;../Deployment/assemblies/net8.0/License.txt"
        />
    </Target>

    <Target Name="copy-service-models" DependsOnTargets="$(copy-service-models-DependsOnTargets)">
        <Message Text="Collating service models for downstream tooling" />

    <ItemGroup>
      <ServiceModels Include="../generator/ServiceModels/**/*" />
    </ItemGroup>

    <Copy SourceFiles="@(ServiceModels)" DestinationFolder="$(Deployment)/models/%(RecursiveDir)" />
  </Target>

    <!-- TEST TARGETS/TASKS -->

    <Target Name="build-roslyn-anlyzer-test-and-run" DependsOnTargets="">
        <Exec Command="dotnet build -c $(Configuration) --no-incremental CustomRoslynAnalyzers.Test.csproj"
            WorkingDirectory="..\buildtools\CustomRoslynAnalyzers\CustomRoslynAnalyzers.Test"/>
        <Exec Command="dotnet test -c $(Configuration) --no-build CustomRoslynAnalyzers.Test.csproj"
            WorkingDirectory="..\buildtools\CustomRoslynAnalyzers\CustomRoslynAnalyzers.Test"/>
    </Target>

    <UsingTask TaskName="PrepareTestResults" TaskFactory="CodeTaskFactory" AssemblyFile="$(MSBuildToolsPath)\Microsoft.Build.Tasks.v4.0.dll">
        <ParameterGroup>
            <ResultFile ParameterType="System.String" Required="true" />
        </ParameterGroup>
        <Task>
            <Code Type="Fragment" Language="cs">
                <![CDATA[
                    Log.LogMessage("ResultFile = [{0}], formatting", ResultFile);
                    string content = File.ReadAllText(ResultFile);
                    content = content.Replace("<?xml version=\"1.0\" encoding=\"UTF-8\"?>","<?xml version=\"1.0\" encoding=\"UTF-8\"?><?xml-stylesheet type=\"text/xsl\" href=\"trx-transform.xsl\"?>");
                    File.WriteAllText(ResultFile + ".xml", content);
                ]]>
            </Code>
        </Task>
    </UsingTask>

    <Target Name="keyscan" Condition="Exists('$(InternalBuildTools)/references.targets') And $(RunKeyScan)" 
        DependsOnTargets="$(keyscan-DependsOnTargets)">
        <ItemGroup>
            <PrivateKeyException Include="sdk/code-analysis/ServiceAnalysis/CertificateManager/Generated/PropertyValueRules.xml" />
            <PrivateKeyException Include="sdk/test/Services/EC2/UnitTests/Custom/PasswordTest.cs" />
            <PrivateKeyException Include="sdk/test/NetStandard/UnitTests/sample.rsa.private.key.txt" />
            <PrivateKeyException Include="sdk/code-analysis/ServiceAnalysis/OpsWorksCM/Generated/PropertyValueRules.xml" />
<<<<<<< HEAD
            <PrivateKeyException Include="extensions/test/CloudFront.SignersTests/EmbeddedResource/sample.rsa.private.key.txt"/>
            <PrivateKeyException Include="extensions/test/EC2.DecryptPasswordTests/PasswordTest.cs"/>
            <PrivateKeyException Include="extensions/test/CloudFront.SignersTests/URLSignerTest.cs"/>
=======
            <PrivateKeyException Include="sdk/code-analysis/ServiceAnalysis/IoTManagedIntegrations/Generated/PropertyValueRules.xml" />
>>>>>>> f99aaf05
        </ItemGroup>

    <ItemGroup>
      <FileException Include="generator/ServiceModels/elasticbeanstalk/elasticbeanstalk.examples.json" />
      <FileException Include="generator/ServiceClientGenerator/bin/Release/customizations/elasticbeanstalk.customizations.json" />
      
      <FileException Include="sdk/code-analysis/NuGetInstallScripts/install.ps1" />
      <FileException Include="sdk/code-analysis/NuGetInstallScripts/uninstall.ps1" />
      <FileException Include="sdk/nuget-content/account-management.ps1" />
      <FileException Include="sdk/nuget-content/install.ps1" />

      <FileException Include="sdk/src/Core/bin/Release/net8.0/AWSSDK.Core.xml" />
      <FileException Include="sdk/src/Services/S3/bin/Release/net8.0/AWSSDK.S3.xml" />
      <FileException Include="Deployment/assemblies/net8.0/AWSSDK.Core.xml" />
      <FileException Include="Deployment/assemblies/net8.0/AWSSDK.S3.xml" />
    </ItemGroup>

        <ItemGroup>
            <FolderException Include="generator/ServiceModels"/>
			<FolderException Include=".git"/>
			<FolderException Include="Deployment/models"/>
			<FolderException Include="NuGetDownloads"/>
        </ItemGroup>

        <KeyScannerTask
            Folder="$(MSBuildProjectDirectory)/.."
            FilePattern="**"
            PrivateKeyExceptions="@(PrivateKeyException)"
            FileExceptions="@(FileException)"
            FolderExceptions="@(FolderException)"
            ParallelScan="true"
         />

    </Target>

    <Target Name="save-build" Condition="Exists('$(InternalBuildTools)\references.targets')=='true' And $(SaveBuildArtifacts)" DependsOnTargets="build-tools">
        <SaveBuildArtifactTask
            RepositoryRoot="$(MSBuildProjectDirectory)\.."
            BuildArtifactType="sdk"
            GitBranch="$(SaveReferenceGitBranch)"
            LocalArchiveRootFolder="$(LocalArchiveRootFolder)"
            />
    </Target>

    <Target Name="populate-deployment" Condition="Exists('$(InternalBuildTools)\references.targets') And '$(ReferenceServiceDLLs)'" DependsOnTargets="build-tools">
        <PrepopulateDeploymentFolder
            BuildArtifactType="sdk"
            DeploymentFolder="$(Deployment)"
            GitBranch="last-release"/>
    </Target>

    <Target Name="prepare-tests" Condition="'$(TestSettingsFile)' != ''">
        <Copy
            SourceFiles="$(TestSettingsFile)"
            DestinationFolder="$(TestSettingsLocation)" />
    </Target>

    <Target Name="test-backward-compatibility" Condition="Exists('$(InternalBuildTools)\references.targets') And '$(ServiceList)'=='' And $(TestBackwardCompatibility)">
        <Exec Command="dotnet build -c Release --no-incremental AssemblyComparer.sln" WorkingDirectory="$(InternalBuildTools)\AssemblyComparer"/>
        <!-- BackwardIncompatibilitiesToIgnore is a list of comma separated AssemblyComparer errors that should be ignored. Values can be expressed using the * wildcard. These are some examples of acceptable values:
             NameSpace.ClassName/ErrorCode
             NameSpace.*/ErrorCode
             NameSpace.ClassName
             NameSpace.ClassName+NestedClass
             /ErrorCode
             NameSpacePortion1.*.NameSpacePortion2.*
             NameSpace.ClassNamePrefix* -->
        <Exec Command='$(InternalBuildTools)\AssemblyComparer\AssemblyComparer\bin\Release\net46\AssemblyComparer.exe package-comparer --package-name AWSSDK.Core --download-folder ..\NuGetDownloads\ --nuspec ..\sdk\src\Core\AWSSDK.Core.nuspec -cf BinaryIncompatibility,SourceIncompatibility,Warning -ig "$(BackwardIncompatibilitiesToIgnore)"'/>
    </Target>

    <Target Name="build-test-project-noframework" Condition="'$(TargetFramework)'==''">
        <Exec Command="dotnet restore -f $(TestsProjectFile)" WorkingDirectory="$(TestsWorkingDirectory)" />
        <Exec Command="dotnet clean -c $(Configuration) $(TestsProjectFile)" WorkingDirectory="$(TestsWorkingDirectory)" />
        <Exec Command="dotnet build -c $(Configuration) $(TestsProjectFile) /p:AWSKeyFile=$(CustomSnkFileLocation);SignAssembly=true;RunAnalyzersDuringBuild=$(RunAnalyzersDuringBuild);RuleSetFileForBuild=$(RuleSetFileForBuild)" WorkingDirectory="$(TestsWorkingDirectory)" />      
    </Target>
    <Target Name="build-test-project-framework" Condition="'$(TargetFramework)'!=''">
        <Exec Command="dotnet restore -f $(TestsProjectFile)" WorkingDirectory="$(TestsWorkingDirectory)" />
        <Exec Command="dotnet clean -c $(Configuration) $(TestsProjectFile)" WorkingDirectory="$(TestsWorkingDirectory)" />
        <Exec Command="dotnet build -c $(Configuration) $(TestsProjectFile) -f $(TargetFramework) /p:AWSKeyFile=$(CustomSnkFileLocation);SignAssembly=true;RunAnalyzersDuringBuild=$(RunAnalyzersDuringBuild);RuleSetFileForBuild=$(RuleSetFileForBuild)" WorkingDirectory="$(TestsWorkingDirectory)" />        
    </Target>
    <Target Name="build-test-project" DependsOnTargets="build-test-project-framework;build-test-project-noframework"></Target>
    
    <Target Name="run-tests-mstest" DependsOnTargets="$(run-tests-mstest-DependsOnTargets)">
        <MsTestWrapperTask
            TestSuiteRunner="dotnet"
            TestContainer="$(TestsWorkingDirectory)\$(TestsProjectFile)"
            Configuration="$(Configuration)"
            TestExecutionProfile="$(TestsRunnerProfile)"
            Categories="$(IncludeTestCategories)"
            CategoriesToIgnore="$(ExcludeTestCategories)"
            KeepTestResults="true" 
            TargetFramework="$(TargetFramework)"
            TestResultsPath="$(TestResultsPath)"
            />
    </Target>

    <Target Name="run-tests-xunit" DependsOnTargets="$(run-tests-xunit-DependsOnTargets)">
        <XUnitWrapperTask
            TestSuiteRunner="dotnet"
            TestContainer="$(TestsWorkingDirectory)\$(TestsProjectFile)"
            Configuration="$(Configuration)"
            TestExecutionProfile="$(TestsRunnerProfile)"
            Categories="$(IncludeTestCategories)"
            CategoriesToIgnore="$(ExcludeTestCategories)"
            KeepTestResults="true"
            TargetFramework="$(TargetFramework)"
            TestResultsPath="$(TestResultsPath)" />
    </Target>

    <Target Name="build-code-analysis-solution">
        <Exec Command="dotnet restore -f AWSSDK.CodeAnalysis.sln" WorkingDirectory="../sdk" />
        <Exec Command="dotnet clean -c $(Configuration) AWSSDK.CodeAnalysis.sln" WorkingDirectory="../sdk"/>
        <Exec Command="dotnet build -c $(Configuration) AWSSDK.CodeAnalysis.sln /p:AWSKeyFile=$(CustomSnkFileLocation)" WorkingDirectory="../sdk"/>
    </Target>
</Project><|MERGE_RESOLUTION|>--- conflicted
+++ resolved
@@ -594,13 +594,10 @@
             <PrivateKeyException Include="sdk/test/Services/EC2/UnitTests/Custom/PasswordTest.cs" />
             <PrivateKeyException Include="sdk/test/NetStandard/UnitTests/sample.rsa.private.key.txt" />
             <PrivateKeyException Include="sdk/code-analysis/ServiceAnalysis/OpsWorksCM/Generated/PropertyValueRules.xml" />
-<<<<<<< HEAD
+            <PrivateKeyException Include="sdk/code-analysis/ServiceAnalysis/IoTManagedIntegrations/Generated/PropertyValueRules.xml" />
             <PrivateKeyException Include="extensions/test/CloudFront.SignersTests/EmbeddedResource/sample.rsa.private.key.txt"/>
             <PrivateKeyException Include="extensions/test/EC2.DecryptPasswordTests/PasswordTest.cs"/>
             <PrivateKeyException Include="extensions/test/CloudFront.SignersTests/URLSignerTest.cs"/>
-=======
-            <PrivateKeyException Include="sdk/code-analysis/ServiceAnalysis/IoTManagedIntegrations/Generated/PropertyValueRules.xml" />
->>>>>>> f99aaf05
         </ItemGroup>
 
     <ItemGroup>
