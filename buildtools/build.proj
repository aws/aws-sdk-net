<<<<<<< HEAD
<Project ToolsVersion="14.0" 
=======
<Project ToolsVersion="4.0"
>>>>>>> f499f62a
    DefaultTargets="full-build-nodocs"
    xmlns="http://schemas.microsoft.com/developer/msbuild/2003">
    <PropertyGroup>
        <InternalBuildTools Condition="'$(InternalBuildTools)'==''">..\..\AWSDotNetBuildTools</InternalBuildTools>
        <DisablePCLSupport Condition="'$(DisablePCLSupport)'==''">false</DisablePCLSupport>
        <DisableUnitySupport Condition="'$(DisableUnitySupport)'==''">false</DisableUnitySupport>
<<<<<<< HEAD
		
		<VSToolsPath Condition="'$(VSToolsPath)' == ''">C:\Program Files (x86)\MSBuild\Microsoft\VisualStudio\v14.0</VSToolsPath>
		
=======

>>>>>>> f499f62a
        <GeneratorDisablePCLSupport Condition="'$(DisablePCLSupport)'=='true'">-disable.pcl-support</GeneratorDisablePCLSupport>

        <SmokeBuild></SmokeBuild>
    </PropertyGroup>

    <Import Project="$(InternalBuildTools)\references.targets" Condition="Exists('$(InternalBuildTools)\references.targets')" />
    <Import Project="common.targets" />
	
	<Import Project="$(VSToolsPath)\DNX\Microsoft.DNX.Props" Condition="'$(VSToolsPath)' != ''" />
	<Import Project="$(VSToolsPath)\DNX\Microsoft.DNX.targets" Condition="'$(VSToolsPath)' != ''" />

    <!-- properties used in sdk generation/build -->
    <PropertyGroup>
        <!-- perform a release build by default -->
        <Configuration Condition="'$(Configuration)'==''">Release</Configuration>

		<GeneratorUnityPath>--unitypath &quot;$(unitypath)&quot;</GeneratorUnityPath>
    </PropertyGroup>

    <!-- properties used in documentation generation -->
    <PropertyGroup>
        <!-- resources folder where test settings should be placed -->
        <TestSettingsLocation>..\sdk\test\CrossPlatformTests\CommonTests\Resources</TestSettingsLocation>

        <RunKeyScan Condition="'$(RunKeyScan)'==''">false</RunKeyScan>
    </PropertyGroup>

    <Target Name="build-custom-tasks">
        <Exec Command="..\sdk\.nuget\NuGet.exe restore .\CustomTasks\CustomTasks.sln" />

        <MSBuild Projects=".\CustomTasks\CustomTasks.sln"
            Targets="Clean;Build"
            Properties="Configuration=Release" />
    </Target>

    <UsingTask TaskName="CustomTasks.UpdateFxCopProject" AssemblyFile=".\CustomTasks\bin\Release\CustomTasks.dll"/>
    <UsingTask TaskName="CustomTasks.XamarinComponent" AssemblyFile=".\CustomTasks\bin\Release\CustomTasks.dll"/>
    <UsingTask TaskName="CustomTasks.UnityPackage" AssemblyFile=".\CustomTasks\bin\Release\CustomTasks.dll"/>
	<UsingTask TaskName="CustomTasks.UnityBuild" AssemblyFile=".\CustomTasks\bin\Release\CustomTasks.dll"/>
<<<<<<< HEAD
    
    <Target Name="init" DependsOnTargets="clean;build-custom-tasks">
        <Message Text="Running SDK generation and build for configuration: $(Configuration)" Importance="normal" />
    </Target>
=======

    <Target Name="init" DependsOnTargets="clean;build-custom-tasks"/>
>>>>>>> f499f62a

    <Target Name="full-build" DependsOnTargets="test-sdk;copy-assemblies;unity-pack;keyscan;consolidate-docartifacts;save-build"/>

    <Target Name="full-build-nodocs" DependsOnTargets="test-sdk;keyscan;copy-assemblies;unity-pack;save-build"/>
	
	<Target Name="dnxcore-full-build" DependsOnTargets="build-sdk-desktop;build-sdk-dnxcore">
	</Target>

	<Target Name="restore-nuget">
		<Message Text="Restore nuget packages"/>
        <Exec Command="..\sdk\.nuget\NuGet.v28.exe restore ..\sdk\AWSSDK.Desktop.sln"/>
        <Exec Command="..\sdk\.nuget\NuGet.v28.exe restore ..\sdk\AWSSDK.PCL.sln"/>
        <Exec Command="..\sdk\.nuget\NuGet.v28.exe restore ..\sdk\AWSSDK.Unity.sln"/>
		<Exec Command="..\sdk\.nuget\NuGet.v28.exe restore ..\generator\AWSSDKGenerator.sln"/>
		<Exec Command="..\sdk\.nuget\NuGet.v28.exe restore ..\sdk\AWSSDK.CodeAnalysis.sln"/>
	</Target>

<<<<<<< HEAD
	<Target Name="run-generator" DependsOnTargets="restore-nuget">
		<Message Text="Build and run code generator"/>		
		<MSBuild Projects="..\generator\AWSSDKGenerator.sln"
			Targets="Clean;Build"
			Properties="Configuration=Release" />
        <Exec Command="ServiceClientGenerator.exe $(GeneratorDisablePCLSupport) $(GeneratorUnityPath)"
			WorkingDirectory="..\generator\ServiceClientGenerator\bin\Release"/>
	</Target>
	
    <Target Name="build-sdk" DependsOnTargets="build-sdk-desktop;build-code-analysis;build-sdk-pcl;build-sdk-unity;build-sdk-dnxcore">
=======
    <Target Name="run-generator" DependsOnTargets="restore-nuget">
        <Message Text="Build and run code generator"/>
        <MSBuild Projects="..\generator\AWSSDKGenerator.sln"
            Targets="Clean;Build"
            Properties="Configuration=Release" />
        <Exec Command="ServiceClientGenerator.exe $(GeneratorDisablePCLSupport) $(GeneratorUnityPath)"
            WorkingDirectory="..\generator\ServiceClientGenerator\bin\Release"/>
    </Target>

    <Target Name="build-sdk" DependsOnTargets="build-sdk-desktop;build-code-analysis;build-sdk-pcl;build-sdk-unity">
>>>>>>> f499f62a
        <Copy
            SourceFiles="..\generator\ServiceModels\_sdk-versions.json"
            DestinationFolder="$(Deployment)" />
    </Target>

	<Target Name="build-sdk-desktop" DependsOnTargets="restore-nuget;run-generator">
		<Message Text="Compile the Desktop SDK"/>
		<MSBuild Projects="..\sdk\AWSSDK.Desktop.sln"
			Targets="Clean;Build"
			Properties="Configuration=Release;AWSKeyFile=$(CustomSnkFileLocation);ResolveNuGetPackages=false" />
	</Target>

	<Target Name="build-code-analysis" DependsOnTargets="restore-nuget;run-generator">
		<MSBuild Projects="..\sdk\AWSSDK.CodeAnalysis.sln"
					Targets="Clean;Build"
					Properties="Configuration=$(Configuration);AWSKeyFile=$(CustomSnkFileLocation)" />
	</Target>

	<Target Name="build-sdk-pcl" DependsOnTargets="restore-nuget;run-generator" Condition="!$(DisablePCLSupport)">
		<Message Text="Compile the Portable Class Library SDK"/>
		<MSBuild Projects="..\sdk\AWSSDK.PCL.sln"
			Targets="Clean;Build"
			Properties="Configuration=Release;AWSKeyFile=$(CustomSnkFileLocation);ResolveNuGetPackages=false" />
	</Target>

<<<<<<< HEAD
	<Target Name="build-sdk-dnxcore" DependsOnTargets="GetRuntimeToolingPathTarget">
	
		<!-- depends: restore-nuget;run-generator -->
		
		<Exec Command="$(RuntimeToolingDirectory)\bin\dnu restore" 
			WorkingDirectory="..\sdk"/>
	
		<Message Text="Compile the DNXCore SDK"/>
		<ItemGroup>
			<DNXCoreProjectFiles Include="..\sdk\**\*.xproj" />
		</ItemGroup>		
		
		<MSBuild Projects="@(DNXCoreProjectFiles)"
			Targets="Clean;Build"
			Properties="Configuration=Release;AWSKeyFile=$(CustomSnkFileLocation)" />
			
	</Target>
	
=======
>>>>>>> f499f62a
	<Target Name="build-sdk-unity" DependsOnTargets="restore-nuget;run-generator" Condition="!$(DisableUnitySupport)">
		<Message Text="Compile the Unity SDK"/>
		<MSBuild Projects="..\sdk\AWSSDK.Unity.sln"
			Targets="Clean;Build"
			Properties="Configuration=Release;AWSKeyFile=$(CustomSnkFileLocation);ResolveNuGetPackages=false" />
	</Target>
<<<<<<< HEAD
 
	<Target Name="dnxcore-nuget" DependsOnTargets="">
	
		<!-- build-sdk-dnxcore;build-sdk-desktop -->
	
		<Exec LogStandardErrorAsError="true"
              Command="$(powershell) -ExecutionPolicy Unrestricted -NoProfile -File create-nuget-packages.ps1" />			
	</Target>
	
    <Target Name="test-sdk" DependsOnTargets="init;build-sdk;fxcop;run-unit-tests;run-integ-tests" />

    <Target Name="run-unit-tests" DependsOnTargets="">
=======

    <Target Name="test-sdk" DependsOnTargets="init;build-sdk;fxcop;run-unit-tests;run-integ-tests" />

    <Target Name="run-unit-tests" DependsOnTargets="init;build-sdk">
>>>>>>> f499f62a
        <MSBuild
            Projects="$(MSBuildProjectFile)"
            Targets="run-tests"
            Properties="TestContainer=..\sdk\test\UnitTests\bin\$(Configuration)\net35\AWSSDK.UnitTests.Net35.dll" />
        <MSBuild
            Projects="$(MSBuildProjectFile)"
            Targets="run-tests"
            Properties="TestContainer=..\sdk\test\UnitTests\bin\$(Configuration)\net45\AWSSDK.UnitTests.Net45.dll" />
    </Target>

    <Target Name="run-integ-tests" DependsOnTargets="init;build-sdk" Condition="'$(RunIntegTests)' != '' And '$(RunIntegTests)' != 'false'">
        <MSBuild
            Projects="$(MSBuildProjectFile)"
            Targets="run-tests"
            Properties="TestContainer=..\sdk\test\IntegrationTests\bin\$(Configuration)\net45\AWSSDK.IntegrationTests.Net45.dll" />
    </Target>

    <Target Name="nuget-pack" DependsOnTargets="build-sdk" Condition="$(Configuration) == 'Release'">
        <Exec LogStandardErrorAsError="true"
              Command="$(powershell) -ExecutionPolicy Unrestricted -NoProfile -File create-nuget-packages.ps1" />
    </Target>

    <Target Name="xam-pack" DependsOnTargets="build-custom-tasks;nuget-pack" Condition="!$(DisablePCLSupport) AND Exists('$(xpkgexe)')  And $(SmokeBuild) == ''">
        <XamarinComponent
            ComponentRootPath="..\sdk\xamarin-components\"
            NugetExe="..\sdk\.nuget\NuGet.exe"
            ComponentsExe="$(xpkg)"
            NugetRestoreLocation="$([System.IO.Path]::GetFullPath(..\Deployment\nuget));https://www.nuget.org/api/v2"
            DevEnvExe="$(devenv2013)"  />

        <ItemGroup>
            <XamFiles Include="..\sdk\xamarin-components\**\*.xam"/>
        </ItemGroup>
        <Copy
            SourceFiles="@(XamFiles)"
            DestinationFolder="$(Deployment)\xamarin-components"/>
    </Target>
<<<<<<< HEAD
    
=======

>>>>>>> f499f62a
	<Target Name="unity-pack" DependsOnTargets="build-custom-tasks;nuget-pack;copy-assemblies;pdb-mdb" Condition="!$(DisableUnitySupport)">

		<UnityPackage
            DeploymentPath="$([System.IO.Path]::GetFullPath(..\Deployment\))"
            ServiceName="@(XamFiles)"
            ToolsPath="$([System.IO.Path]::GetFullPath(UnityTools))"
            UnityExe="$(unity)"  />

    </Target>

	<!-- DependsOnTargets="copy-assemblies" -->
	<!-- Exists('$(pdb2mdbexe)') -->
	<Target Name="pdb-mdb"  DependsOnTargets="copy-assemblies"  Condition="False">
		<ItemGroup>
			<DllFiles Include="$(Deployment)\assemblies\unity\*.dll"/>
		</ItemGroup>

		<Exec LogStandardErrorAsError="true" Command="$(mono) $(pdb2mdb) %(DllFiles.Identity)" />
	</Target>

	<Target Name="update-unity-tests" DependsOnTargets="build-custom-tasks;build-sdk-unity" Condition="!$(DisableUnitySupport)">

		<!-- delete the sdk folder and its contents -->
		<RemoveDir Directories="..\sdk\test\Unity\Unity3DTests\Assets\SDK" />
		<MakeDir Directories="..\sdk\test\Unity\Unity3DTests\Assets\SDK" />

		<!-- copy all new assemblies to the test project -->
		<ItemGroup>
			<DllFiles Include="..\sdk\src\Core\bin\Release\unity\AWSSDK.*.dll"/>
			<PdbFiles Include="..\sdk\src\Core\bin\Release\unity\AWSSDK.*.pdb"/>

			<DllFiles Include="..\sdk\src\Services\**\bin\Release\unity\AWSSDK.*.dll"/>
			<PdbFiles Include="..\sdk\src\Services\**\bin\Release\unity\AWSSDK.*.pdb"/>
		</ItemGroup>

		<Copy
            SourceFiles="@(DllFiles)"
            DestinationFolder="..\sdk\test\Unity\Unity3DTests\Assets\SDK"/>
		<Copy
            SourceFiles="@(PdbFiles)"
            DestinationFolder="..\sdk\test\Unity\Unity3DTests\Assets\SDK"/>

		<!-- need to copy credentials as well -->

	</Target>

	<Target Name="build-unity-test" DependsOnTargets="update-unity-tests" Condition="!$(DisableUnitySupport)">

		<!-- build the projects
		<MakeDir Directories="$(Deployment)" />
		<MakeDir Directories="$(Deployment)\unity" /> -->
		<MakeDir Directories="$(Deployment)\unity\build" />

		<UnityBuild
			DeploymentPath="$([System.IO.Path]::GetFullPath(..\Deployment\))"
			UnityExe="$(unity)"
			ProjectPath="$([System.IO.Path]::GetFullPath(..\sdk\test\Unity\Unity3DTests\))"
			Platform="android"
			/>

		<UnityBuild
			DeploymentPath="$([System.IO.Path]::GetFullPath(..\Deployment\))"
			UnityExe="$(unity)"
			ProjectPath="$([System.IO.Path]::GetFullPath(..\sdk\test\Unity\Unity3DTests\))"
			Platform="ios64"
			/>

        <!-- ios mono requires nunit customization
		<UnityBuild
			DeploymentPath="$([System.IO.Path]::GetFullPath(..\Deployment\))"
			UnityExe="$(unity)"
			ProjectPath="$([System.IO.Path]::GetFullPath(..\sdk\test\Unity\Unity3DTests\))"
			Platform="ios32"
			/>
		-->
	</Target>

    <Target Name="copy-assemblies" DependsOnTargets="nuget-pack;xam-pack">
        <Message Text="Collating assemblies for downstream doc generation" />
        <PropertyGroup>
            <CustomSnkPublicKeyToken Condition="'$(CustomSnkPublicKeyToken)' == '' ">71c852f8be1c371d</CustomSnkPublicKeyToken>
        </PropertyGroup>
        <Exec LogStandardErrorAsError="true"
              Command="$(powershell) -ExecutionPolicy Unrestricted -NoProfile -File copy-sdkassemblies.ps1 -PublicKeyTokenToCheck $(CustomSnkPublicKeyToken) -BuildType $(Configuration)" />
    </Target>

    <!-- TEST TARGETS/TASKS -->

    <Target Name="fxcop" DependsOnTargets="init;copy-assemblies" Condition="Exists('$(fxcopcmdexe)') And ($(Configuration) == 'Release')">
        <!-- Update FxCop project files -->
        <UpdateFxCopProject Assemblies="$(Deployment)\assemblies\net35" FxCopProject="..\sdk\SDK-3.5.FxCop" BinSuffix="net35"/>
        <UpdateFxCopProject Assemblies="$(Deployment)\assemblies\net45" FxCopProject="..\sdk\SDK-4.5.FxCop" BinSuffix="net45"/>

        <!-- Compile custom FxCop rules -->
        <MSBuild Projects="..\buildtools\CustomFxCopRules\CustomFxCopRules.sln"
            Targets="Clean;Build"
            Properties="Configuration=Release" />

        <!-- Run FxCop -->
        <Exec Command="$(fxcopcmd) /p:..\sdk\SDK-3.5.FxCop /o:..\fxcop-report-3.5.xml /s"/>
        <Exec Command="$(fxcopcmd) /p:..\sdk\SDK-4.5.FxCop /o:..\fxcop-report-4.5.xml /s"/>

        <Error Condition="Exists('..\fxcop-report-3.5.xml') or Exists('..\fxcop-report-4.5.xml')" Text="There are FxCop violations!" />
    </Target>

    <Target Name="run-tests">
        <Message Text="TestContainer = $(TestContainer)" Condition="$(TestContainer.Length) > 0"/>
        <Message Text="TestCategory = $(TestCategory)" Condition="$(TestCategory.Length) > 0"/>

        <Exec Command="$(devenv2013) /Rebuild Debug .\MSTestWrapper\MSTestWrapper.sln"/>

        <PropertyGroup >
            <Container>/testcontainer:$([System.IO.Path]::GetFullPath($(TestContainer)))</Container>
            <Category></Category>
        </PropertyGroup>
        <PropertyGroup Condition="$(TestCategory.Length) > 0">
            <Category>/category:$(TestCategory)</Category>
        </PropertyGroup>

        <Exec Command=".\MSTestWrapper\MSTestWrapper\bin\Debug\MSTestWrapper.exe  $(mstest2013) &quot;$(Container)&quot; &quot;$(Category)&quot;"/>

        <!-- Clear our properties -->
        <PropertyGroup >
            <TestContainer></TestContainer>
            <TestCategory></TestCategory>
        </PropertyGroup>
        <CallTarget Targets="deploy-test-results" />
        <OnError ExecuteTargets="deploy-test-results" />
    </Target>

    <UsingTask TaskName="PrepareTestResults" TaskFactory="CodeTaskFactory" AssemblyFile="$(MSBuildToolsPath)\Microsoft.Build.Tasks.v4.0.dll">
        <ParameterGroup>
            <ResultFile ParameterType="System.String" Required="true" />
        </ParameterGroup>
        <Task>
            <Code Type="Fragment" Language="cs">
                <![CDATA[
                    Log.LogMessage("ResultFile = [{0}], formatting", ResultFile);
                    string content = File.ReadAllText(ResultFile);
                    content = content.Replace("<?xml version=\"1.0\" encoding=\"UTF-8\"?>","<?xml version=\"1.0\" encoding=\"UTF-8\"?><?xml-stylesheet type=\"text/xsl\" href=\"trx-transform.xsl\"?>");
                    File.WriteAllText(ResultFile + ".xml", content);
                ]]>
            </Code>
        </Task>
    </UsingTask>

    <Target Name="deploy-test-results" >
        <ItemGroup>
            <TestResult Include="TestResults\*.trx" />
        </ItemGroup>
        <PrepareTestResults ResultFile="%(TestResult.FullPath)" />

        <ItemGroup>
            <FormattedTestResult Include="TestResults\*.trx.xml" />
        </ItemGroup>
        <Copy
            SourceFiles="@(FormattedTestResult)"
            DestinationFolder="$(Deployment)" />

        <Copy
            SourceFiles="trx-transform.xsl"
            DestinationFolder="$(Deployment)" />
    </Target>

    <Target Name="keyscan"
            Condition="Exists('$(InternalBuildTools)\references.targets') And $(RunKeyScan)"
            DependsOnTargets="build-tools">
        <ItemGroup>
		    <PrivateKeyException Include="generator\ServiceModels\acm-2015-12-08.normal.json" />
            <PrivateKeyException Include="generator\ServiceModels\ec2-2014-02-01.normal.json" />
            <PrivateKeyException Include="generator\ServiceModels\iam-2010-05-08.normal.json" />
			<PrivateKeyException Include="sdk\code-analysis\ServiceAnalysis\CertificateManager\Generated\PropertyValueRules.xml" />
            <PrivateKeyException Include="sdk\test\UnitTests\Custom\EC2\PasswordTest.cs" />
        </ItemGroup>

        <KeyScannerTask
            Folder="$(MSBuildProjectDirectory)\.."
            FilePattern="**"
            PrivateKeyExceptions="@(PrivateKeyException)"
            ParallelScan="true"
            />

    </Target>

    <Target Name="save-build" Condition="Exists('$(InternalBuildTools)\references.targets')" DependsOnTargets="build-tools">
        <SaveBuildArtifactTask
            RepositoryRoot="$(MSBuildProjectDirectory)\.."
            BuildArtifactType="sdk"
            GitBranch="$(SaveReferenceGitBranch)"
            LocalArchiveRootFolder="$(LocalArchiveRootFolder)"
            />
    </Target>

    <Target Name="prepare-tests" Condition="'$(TestSettingsFile)' != ''">
        <Copy
            SourceFiles="$(TestSettingsFile)"
            DestinationFolder="$(TestSettingsLocation)" />
    </Target>




</Project><|MERGE_RESOLUTION|>--- conflicted
+++ resolved
@@ -1,21 +1,13 @@
-<<<<<<< HEAD
 <Project ToolsVersion="14.0" 
-=======
-<Project ToolsVersion="4.0"
->>>>>>> f499f62a
     DefaultTargets="full-build-nodocs"
     xmlns="http://schemas.microsoft.com/developer/msbuild/2003">
     <PropertyGroup>
         <InternalBuildTools Condition="'$(InternalBuildTools)'==''">..\..\AWSDotNetBuildTools</InternalBuildTools>
         <DisablePCLSupport Condition="'$(DisablePCLSupport)'==''">false</DisablePCLSupport>
         <DisableUnitySupport Condition="'$(DisableUnitySupport)'==''">false</DisableUnitySupport>
-<<<<<<< HEAD
-		
+
 		<VSToolsPath Condition="'$(VSToolsPath)' == ''">C:\Program Files (x86)\MSBuild\Microsoft\VisualStudio\v14.0</VSToolsPath>
 		
-=======
-
->>>>>>> f499f62a
         <GeneratorDisablePCLSupport Condition="'$(DisablePCLSupport)'=='true'">-disable.pcl-support</GeneratorDisablePCLSupport>
 
         <SmokeBuild></SmokeBuild>
@@ -55,15 +47,10 @@
     <UsingTask TaskName="CustomTasks.XamarinComponent" AssemblyFile=".\CustomTasks\bin\Release\CustomTasks.dll"/>
     <UsingTask TaskName="CustomTasks.UnityPackage" AssemblyFile=".\CustomTasks\bin\Release\CustomTasks.dll"/>
 	<UsingTask TaskName="CustomTasks.UnityBuild" AssemblyFile=".\CustomTasks\bin\Release\CustomTasks.dll"/>
-<<<<<<< HEAD
-    
+
     <Target Name="init" DependsOnTargets="clean;build-custom-tasks">
         <Message Text="Running SDK generation and build for configuration: $(Configuration)" Importance="normal" />
     </Target>
-=======
-
-    <Target Name="init" DependsOnTargets="clean;build-custom-tasks"/>
->>>>>>> f499f62a
 
     <Target Name="full-build" DependsOnTargets="test-sdk;copy-assemblies;unity-pack;keyscan;consolidate-docartifacts;save-build"/>
 
@@ -81,29 +68,16 @@
 		<Exec Command="..\sdk\.nuget\NuGet.v28.exe restore ..\sdk\AWSSDK.CodeAnalysis.sln"/>
 	</Target>
 
-<<<<<<< HEAD
 	<Target Name="run-generator" DependsOnTargets="restore-nuget">
-		<Message Text="Build and run code generator"/>		
+        <Message Text="Build and run code generator"/>
 		<MSBuild Projects="..\generator\AWSSDKGenerator.sln"
 			Targets="Clean;Build"
 			Properties="Configuration=Release" />
         <Exec Command="ServiceClientGenerator.exe $(GeneratorDisablePCLSupport) $(GeneratorUnityPath)"
 			WorkingDirectory="..\generator\ServiceClientGenerator\bin\Release"/>
 	</Target>
-	
+
     <Target Name="build-sdk" DependsOnTargets="build-sdk-desktop;build-code-analysis;build-sdk-pcl;build-sdk-unity;build-sdk-dnxcore">
-=======
-    <Target Name="run-generator" DependsOnTargets="restore-nuget">
-        <Message Text="Build and run code generator"/>
-        <MSBuild Projects="..\generator\AWSSDKGenerator.sln"
-            Targets="Clean;Build"
-            Properties="Configuration=Release" />
-        <Exec Command="ServiceClientGenerator.exe $(GeneratorDisablePCLSupport) $(GeneratorUnityPath)"
-            WorkingDirectory="..\generator\ServiceClientGenerator\bin\Release"/>
-    </Target>
-
-    <Target Name="build-sdk" DependsOnTargets="build-sdk-desktop;build-code-analysis;build-sdk-pcl;build-sdk-unity">
->>>>>>> f499f62a
         <Copy
             SourceFiles="..\generator\ServiceModels\_sdk-versions.json"
             DestinationFolder="$(Deployment)" />
@@ -129,7 +103,6 @@
 			Properties="Configuration=Release;AWSKeyFile=$(CustomSnkFileLocation);ResolveNuGetPackages=false" />
 	</Target>
 
-<<<<<<< HEAD
 	<Target Name="build-sdk-dnxcore" DependsOnTargets="GetRuntimeToolingPathTarget">
 	
 		<!-- depends: restore-nuget;run-generator -->
@@ -148,16 +121,13 @@
 			
 	</Target>
 	
-=======
->>>>>>> f499f62a
 	<Target Name="build-sdk-unity" DependsOnTargets="restore-nuget;run-generator" Condition="!$(DisableUnitySupport)">
 		<Message Text="Compile the Unity SDK"/>
 		<MSBuild Projects="..\sdk\AWSSDK.Unity.sln"
 			Targets="Clean;Build"
 			Properties="Configuration=Release;AWSKeyFile=$(CustomSnkFileLocation);ResolveNuGetPackages=false" />
 	</Target>
-<<<<<<< HEAD
- 
+
 	<Target Name="dnxcore-nuget" DependsOnTargets="">
 	
 		<!-- build-sdk-dnxcore;build-sdk-desktop -->
@@ -168,13 +138,7 @@
 	
     <Target Name="test-sdk" DependsOnTargets="init;build-sdk;fxcop;run-unit-tests;run-integ-tests" />
 
-    <Target Name="run-unit-tests" DependsOnTargets="">
-=======
-
-    <Target Name="test-sdk" DependsOnTargets="init;build-sdk;fxcop;run-unit-tests;run-integ-tests" />
-
     <Target Name="run-unit-tests" DependsOnTargets="init;build-sdk">
->>>>>>> f499f62a
         <MSBuild
             Projects="$(MSBuildProjectFile)"
             Targets="run-tests"
@@ -212,11 +176,7 @@
             SourceFiles="@(XamFiles)"
             DestinationFolder="$(Deployment)\xamarin-components"/>
     </Target>
-<<<<<<< HEAD
-    
-=======
-
->>>>>>> f499f62a
+
 	<Target Name="unity-pack" DependsOnTargets="build-custom-tasks;nuget-pack;copy-assemblies;pdb-mdb" Condition="!$(DisableUnitySupport)">
 
 		<UnityPackage
