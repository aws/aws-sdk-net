--- conflicted
+++ resolved
@@ -271,11 +271,6 @@
             return element;
         }                
 
-<<<<<<< HEAD
-        /// <summary>
-        /// For methods that DO NOT end in "Async", checks for the Async version of the method with
-        /// a similar signature, following the PCL/.Net45 Async pattern.
-=======
         public static XElement FindDocumentation(IDictionary<string, XElement> ndoc, ConstructorInfoWrapper info)
         {
             var type = info.DeclaringType;
@@ -331,7 +326,6 @@
 
         /// <summary>
         /// Finds the Async version of the specified non async method info.
->>>>>>> d5930022
         /// </summary>
         /// <param name="ndoc"></param>
         /// <param name="info"></param>
