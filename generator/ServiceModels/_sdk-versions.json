--- conflicted
+++ resolved
@@ -1,446 +1,396 @@
 
 {
-<<<<<<< HEAD
-    "ProductVersion" : "3.2.2.1",
-    "CoreVersion"    : "3.2.2.1",
+    "ProductVersion" : "3.2.3.0",
+    "CoreVersion"    : "3.2.3.0",
     "DefaultToPreview" : true,
 	"PreviewLabel" : "beta",
-=======
-    "ProductVersion" : "3.1.51.0",
-    "CoreVersion"    : "3.1.5.0",
-    "DefaultToPreview" : false,
->>>>>>> f499f62a
     "ServiceVersions"  : {
         "CloudHSM" : {
-            "Version" : "3.2.2.1",
-            "Dependencies" : {
-                "Core" : "3.2.2.1"
+            "Version" : "3.2.3.0",
+            "Dependencies" : {
+                "Core" : "3.2.3.0"
             }
         },
         "AutoScaling" : {
-            "Version" : "3.2.2.1",
-            "Dependencies" : {
-                "Core" : "3.2.2.1"
+            "Version" : "3.2.3.0",
+            "Dependencies" : {
+                "Core" : "3.2.3.0"
             }
         },
         "AWSSupport"  : {
-            "Version" : "3.2.2.1",
-            "Dependencies" : {
-                "Core" : "3.2.2.1"
+            "Version" : "3.2.3.0",
+            "Dependencies" : {
+                "Core" : "3.2.3.0"
             }
         },
         "CloudFormation" : {
-            "Version" : "3.2.2.1",
-            "Dependencies" : {
-                "Core" : "3.2.2.1"
+            "Version" : "3.2.3.0",
+            "Dependencies" : {
+                "Core" : "3.2.3.0"
             }
         },
         "CloudFront"     : {
-            "Version" : "3.2.2.1",
-            "Dependencies" : {
-                "Core" : "3.2.2.1"
+            "Version" : "3.2.3.0",
+            "Dependencies" : {
+                "Core" : "3.2.3.0"
             }
         },
         "CloudSearch"    : {
-            "Version" : "3.2.2.1",
-            "Dependencies" : {
-                "Core" : "3.2.2.1"
+            "Version" : "3.2.3.0",
+            "Dependencies" : {
+                "Core" : "3.2.3.0"
             }
         },
         "CloudSearchDomain" : {
-<<<<<<< HEAD
-            "Version" : "3.2.2.1",
-=======
-            "Version" : "3.1.1.0",
->>>>>>> f499f62a
-            "Dependencies" : {
-                "Core" : "3.2.2.1"
+            "Version" : "3.2.3.0",
+            "Dependencies" : {
+                "Core" : "3.2.3.0"
             }
         },
         "CloudTrail"        : {
-            "Version" : "3.2.2.1",
-            "Dependencies" : {
-                "Core" : "3.2.2.1"
+            "Version" : "3.2.3.0",
+            "Dependencies" : {
+                "Core" : "3.2.3.0"
             }
         },
         "ConfigService"     : {
-<<<<<<< HEAD
-            "Version" : "3.2.2.1",
-=======
-            "Version" : "3.1.4.0",
->>>>>>> f499f62a
-            "Dependencies" : {
-                "Core" : "3.2.2.1"
+            "Version" : "3.2.3.0",
+            "Dependencies" : {
+                "Core" : "3.2.3.0"
             }
         },
         "CloudWatch"        : {
-            "Version" : "3.2.2.1",
-            "Dependencies" : {
-                "Core" : "3.2.2.1"
+            "Version" : "3.2.3.0",
+            "Dependencies" : {
+                "Core" : "3.2.3.0"
             }
         },
         "CloudWatchLogs"    : {
-            "Version" : "3.2.2.1",
-            "Dependencies" : {
-                "Core" : "3.2.2.1"
+            "Version" : "3.2.3.0",
+            "Dependencies" : {
+                "Core" : "3.2.3.0"
             }
         },
         "CodeDeploy"        : {
-            "Version" : "3.2.2.1",
-            "Dependencies" : {
-                "Core" : "3.2.2.1"
+            "Version" : "3.2.3.0",
+            "Dependencies" : {
+                "Core" : "3.2.3.0"
             }
         },
         "CognitoIdentity"   : {
-            "Version" : "3.2.2.1",
-            "Dependencies" : {
-                "Core" : "3.2.2.1",
-                "SecurityToken" : "3.2.2.1"
+            "Version" : "3.2.3.0",
+            "Dependencies" : {
+                "Core" : "3.2.3.0",
+                "SecurityToken" : "3.2.3.0"
             }
         },
         "CognitoSync"       : {
-            "Version" : "3.2.2.1",
-            "Dependencies" : {
-                "Core" : "3.2.2.1",
-                "CognitoIdentity" : "3.2.2.1"
+            "Version" : "3.2.3.0",
+            "Dependencies" : {
+                "Core" : "3.2.3.0",
+                "CognitoIdentity" : "3.2.3.0"
             }
         },
         "DataPipeline"      : {
-            "Version" : "3.2.2.1",
-            "Dependencies" : {
-                "Core" : "3.2.2.1"
+            "Version" : "3.2.3.0",
+            "Dependencies" : {
+                "Core" : "3.2.3.0"
             }
         },
         "DeviceFarm"        : {
-<<<<<<< HEAD
-            "Version" : "3.2.2.1",
-=======
-            "Version" : "3.1.5.0",
->>>>>>> f499f62a
-            "Dependencies" : {
-                "Core" : "3.2.2.1"
+            "Version" : "3.2.3.0",
+            "Dependencies" : {
+                "Core" : "3.2.3.0"
             }
         },
         "DirectConnect"     : {
-<<<<<<< HEAD
-            "Version" : "3.2.2.1",
-=======
-            "Version" : "3.1.1.0",
->>>>>>> f499f62a
-            "Dependencies" : {
-                "Core" : "3.2.2.1"
+            "Version" : "3.2.3.0",
+            "Dependencies" : {
+                "Core" : "3.2.3.0"
             }
         },
         "DynamoDBv2"        : {
-<<<<<<< HEAD
-            "Version" : "3.2.2.1",
-=======
-            "Version" : "3.1.3.0",
->>>>>>> f499f62a
-            "Dependencies" : {
-                "Core" : "3.2.2.1"
+            "Version" : "3.2.3.0",
+            "Dependencies" : {
+                "Core" : "3.2.3.0"
             }
         },
         "EC2"               : {
-<<<<<<< HEAD
-            "Version" : "3.2.2.1",
-=======
-            "Version" : "3.1.10.0",
->>>>>>> f499f62a
-            "Dependencies" : {
-                "Core" : "3.2.2.1"
+            "Version" : "3.2.3.0",
+            "Dependencies" : {
+                "Core" : "3.2.3.0"
             }
         },
         "ECS"               : {
-            "Version" : "3.2.2.1",
-            "Dependencies" : {
-                "Core" : "3.2.2.1"
+            "Version" : "3.2.3.0",
+            "Dependencies" : {
+                "Core" : "3.2.3.0"
             }
         },
         "ElastiCache"       : {
-            "Version" : "3.2.2.1",
-            "Dependencies" : {
-                "Core" : "3.2.2.1"
+            "Version" : "3.2.3.0",
+            "Dependencies" : {
+                "Core" : "3.2.3.0"
             }
         },
         "ElasticBeanstalk"  : {
-            "Version" : "3.2.2.1",
-            "Dependencies" : {
-                "Core" : "3.2.2.1"
+            "Version" : "3.2.3.0",
+            "Dependencies" : {
+                "Core" : "3.2.3.0"
             }
         },
         "ElasticLoadBalancing" : {
-            "Version" : "3.2.2.1",
-            "Dependencies" : {
-                "Core" : "3.2.2.1"
+            "Version" : "3.2.3.0",
+            "Dependencies" : {
+                "Core" : "3.2.3.0"
             }
         },
         "ElasticMapReduce"     : {
-            "Version" : "3.2.2.1",
-            "Dependencies" : {
-                "Core" : "3.2.2.1"
+            "Version" : "3.2.3.0",
+            "Dependencies" : {
+                "Core" : "3.2.3.0"
             }
         },
         "ElasticTranscoder"    : {
-            "Version" : "3.2.2.1",
-            "Dependencies" : {
-                "Core" : "3.2.2.1"
+            "Version" : "3.2.3.0",
+            "Dependencies" : {
+                "Core" : "3.2.3.0"
             }
         },
         "Glacier"              : {
-            "Version" : "3.2.2.1",
-            "Dependencies" : {
-                "Core" : "3.2.2.1",
-                "SQS"  : "3.2.2.1",
-                "SimpleNotificationService" : "3.2.2.1"
+            "Version" : "3.2.3.0",
+            "Dependencies" : {
+                "Core" : "3.2.3.0",
+                "SQS"  : "3.2.3.0",
+                "SimpleNotificationService" : "3.2.3.0"
             }
         },
         "IdentityManagement"   : {
-            "Version" : "3.2.2.1",
-            "Dependencies" : {
-                "Core" : "3.2.2.1"
+            "Version" : "3.2.3.0",
+            "Dependencies" : {
+                "Core" : "3.2.3.0"
             }
         },
         "ImportExport"         : {
-            "Version" : "3.2.2.1",
-            "Dependencies" : {
-                "Core" : "3.2.2.1"
+            "Version" : "3.2.3.0",
+            "Dependencies" : {
+                "Core" : "3.2.3.0"
             }
         },
         "Kinesis"              : {
-            "Version" : "3.2.2.1",
-            "Dependencies" : {
-                "Core" : "3.2.2.1"
+            "Version" : "3.2.3.0",
+            "Dependencies" : {
+                "Core" : "3.2.3.0"
             }
         },
         "Lambda"               : {
-            "Version" : "3.2.2.1",
-            "Dependencies" : {
-                "Core" : "3.2.2.1"
+            "Version" : "3.2.3.0",
+            "Dependencies" : {
+                "Core" : "3.2.3.0"
             }
         },
         "KeyManagementService" : {
-            "Version" : "3.2.2.1",
-            "Dependencies" : {
-                "Core" : "3.2.2.1"
+            "Version" : "3.2.3.0",
+            "Dependencies" : {
+                "Core" : "3.2.3.0"
             }
         },
         "MachineLearning"      : {
-            "Version" : "3.2.2.1",
-            "Dependencies" : {
-                "Core" : "3.2.2.1"
+            "Version" : "3.2.3.0",
+            "Dependencies" : {
+                "Core" : "3.2.3.0"
             }
         },
         "MobileAnalytics"      : {
-            "Version" : "3.2.2.1",
-            "Dependencies" : {
-                "Core" : "3.2.2.1"
+            "Version" : "3.2.3.0",
+            "Dependencies" : {
+                "Core" : "3.2.3.0"
             }
         },
         "OpsWorks"             : {
-            "Version" : "3.2.2.1",
-            "Dependencies" : {
-                "Core" : "3.2.2.1"
+            "Version" : "3.2.3.0",
+            "Dependencies" : {
+                "Core" : "3.2.3.0"
             }
         },
         "RDS"                  : {
-            "Version" : "3.2.2.1",
-            "Dependencies" : {
-                "Core" : "3.2.2.1"
+            "Version" : "3.2.3.0",
+            "Dependencies" : {
+                "Core" : "3.2.3.0"
             }
         },
         "Redshift"             : {
-            "Version" : "3.2.2.1",
-            "Dependencies" : {
-                "Core" : "3.2.2.1"
+            "Version" : "3.2.3.0",
+            "Dependencies" : {
+                "Core" : "3.2.3.0"
             }
         },
         "Route53"              : {
-            "Version" : "3.2.2.1",
-            "Dependencies" : {
-                "Core" : "3.2.2.1"
+            "Version" : "3.2.3.0",
+            "Dependencies" : {
+                "Core" : "3.2.3.0"
             }
         },
         "Route53Domains"       : {
-            "Version" : "3.2.2.1",
-            "Dependencies" : {
-                "Core" : "3.2.2.1"
+            "Version" : "3.2.3.0",
+            "Dependencies" : {
+                "Core" : "3.2.3.0"
             }
         },
         "S3"                   : {
-            "Version" : "3.2.2.1",
-            "Dependencies" : {
-                "Core" : "3.2.2.1"
+            "Version" : "3.2.3.0",
+            "Dependencies" : {
+                "Core" : "3.2.3.0"
             }
         },
         "SecurityToken"        : {
-            "Version" : "3.2.2.1",
-            "Dependencies" : {
-                "Core" : "3.2.2.1"
+            "Version" : "3.2.3.0",
+            "Dependencies" : {
+                "Core" : "3.2.3.0"
             }
         },
         "SimpleDB"             : {
-            "Version" : "3.2.2.1",
-            "Dependencies" : {
-                "Core" : "3.2.2.1"
+            "Version" : "3.2.3.0",
+            "Dependencies" : {
+                "Core" : "3.2.3.0"
             }
         },
         "SimpleEmail"          : {
-            "Version" : "3.2.2.1",
-            "Dependencies" : {
-                "Core" : "3.2.2.1"
+            "Version" : "3.2.3.0",
+            "Dependencies" : {
+                "Core" : "3.2.3.0"
             }
         },
         "SimpleNotificationService" : {
-            "Version" : "3.2.2.1",
-            "Dependencies" : {
-                "Core" : "3.2.2.1"
+            "Version" : "3.2.3.0",
+            "Dependencies" : {
+                "Core" : "3.2.3.0"
             }
         },
         "SimpleWorkflow"            : {
-            "Version" : "3.2.2.1",
-            "Dependencies" : {
-                "Core" : "3.2.2.1"
+            "Version" : "3.2.3.0",
+            "Dependencies" : {
+                "Core" : "3.2.3.0"
             }
         },
         "SQS"                       : {
-            "Version" : "3.2.2.1",
-            "Dependencies" : {
-                "Core" : "3.2.2.1"
+            "Version" : "3.2.3.0",
+            "Dependencies" : {
+                "Core" : "3.2.3.0"
             }
         },
         "SimpleSystemsManagement"   : {
-            "Version" : "3.2.2.1",
-            "Dependencies" : {
-                "Core" : "3.2.2.1"
+            "Version" : "3.2.3.0",
+            "Dependencies" : {
+                "Core" : "3.2.3.0"
             }
         },
         "StorageGateway"            : {
-            "Version" : "3.2.2.1",
-            "Dependencies" : {
-                "Core" : "3.2.2.1"
+            "Version" : "3.2.3.0",
+            "Dependencies" : {
+                "Core" : "3.2.3.0"
             }
         },
         "WorkSpaces"                : {
-            "Version" : "3.2.2.1",
-            "Dependencies" : {
-                "Core" : "3.2.2.1"
+            "Version" : "3.2.3.0",
+            "Dependencies" : {
+                "Core" : "3.2.3.0"
             }
         },
         "DirectoryService"          : {
-<<<<<<< HEAD
-            "Version" : "3.2.2.1",
-=======
-            "Version" : "3.1.2.0",
->>>>>>> f499f62a
-            "Dependencies" : {
-                "Core" : "3.2.2.1"
+            "Version" : "3.2.3.0",
+            "Dependencies" : {
+                "Core" : "3.2.3.0"
             }
         },
         "ElasticFileSystem"         : {
-            "Version" : "3.2.2.1",
-            "Dependencies" : {
-                "Core" : "3.2.2.1"
+            "Version" : "3.2.3.0",
+            "Dependencies" : {
+                "Core" : "3.2.3.0"
             }
         },
         "CodeCommit"                : {
-<<<<<<< HEAD
-            "Version" : "3.2.2.1",
-=======
-            "Version" : "3.1.1.0",
->>>>>>> f499f62a
-            "Dependencies" : {
-                "Core" : "3.2.2.1"
+            "Version" : "3.2.3.0",
+            "Dependencies" : {
+                "Core" : "3.2.3.0"
             }
         },
         "CodePipeline"              : {
-            "Version" : "3.2.2.1",
-            "Dependencies" : {
-                "Core" : "3.2.2.1"
+            "Version" : "3.2.3.0",
+            "Dependencies" : {
+                "Core" : "3.2.3.0"
             }
         },
         "Elasticsearch"             : {
-            "Version" : "3.2.2.1",
-            "Dependencies" : {
-                "Core" : "3.2.2.1"
+            "Version" : "3.2.3.0",
+            "Dependencies" : {
+                "Core" : "3.2.3.0"
             }
         },
         "WAF"                       : {
-            "Version" : "3.2.2.1",
-            "Dependencies" : {
-                "Core" : "3.2.2.1"
+            "Version" : "3.2.3.0",
+            "Dependencies" : {
+                "Core" : "3.2.3.0"
             }
         },
         "KinesisFirehose"           : {
-            "Version" : "3.2.2.1",
-            "Dependencies" : {
-                "Core" : "3.2.2.1"
+            "Version" : "3.2.3.0",
+            "Dependencies" : {
+                "Core" : "3.2.3.0"
             }
         },
         "AWSMarketplaceCommerceAnalytics" : {
-            "Version" : "3.2.2.1",
-            "Dependencies" : {
-                "Core" : "3.2.2.1"
+            "Version" : "3.2.3.0",
+            "Dependencies" : {
+                "Core" : "3.2.3.0"
             }
         },
         "Inspector"                       : {
-            "Version" : "3.2.2.1",
-            "Dependencies" : {
-                "Core" : "3.2.2.1"
+            "Version" : "3.2.3.0",
+            "Dependencies" : {
+                "Core" : "3.2.3.0"
             }
         },
         "IoT"                             : {
-            "Version" : "3.2.2.1",
-            "Dependencies" : {
-                "Core" : "3.2.2.1"
+            "Version" : "3.2.3.0",
+            "Dependencies" : {
+                "Core" : "3.2.3.0"
             }
         },
         "IotData"                         : {
-            "Version" : "3.2.2.1",
-            "Dependencies" : {
-                "Core" : "3.2.2.1"
+            "Version" : "3.2.3.0",
+            "Dependencies" : {
+                "Core" : "3.2.3.0"
             }
         },
         "APIGateway"                      : {
-<<<<<<< HEAD
-            "Version" : "3.2.2.1",
-=======
-            "Version" : "3.1.3.0",
->>>>>>> f499f62a
-            "Dependencies" : {
-                "Core" : "3.2.2.1"
+            "Version" : "3.2.3.0",
+            "Dependencies" : {
+                "Core" : "3.2.3.0"
             }
         },
         "ECR"                             : {
-            "Version" : "3.2.2.1",
-            "Dependencies" : {
-                "Core" : "3.2.2.1"
+            "Version" : "3.2.3.0",
+            "Dependencies" : {
+                "Core" : "3.2.3.0"
             }
         },
         "CloudWatchEvents"                : {
-<<<<<<< HEAD
-            "Version" : "3.2.2.1",
-=======
-            "Version" : "3.1.1.0",
->>>>>>> f499f62a
-            "Dependencies" : {
-                "Core" : "3.2.2.1"
+            "Version" : "3.2.3.0",
+            "Dependencies" : {
+                "Core" : "3.2.3.0"
             }
         },
         "CertificateManager"              : {
-<<<<<<< HEAD
-            "Version" : "3.2.2.1",
-=======
-            "Version" : "3.1.2.0",
->>>>>>> f499f62a
-            "Dependencies" : {
-                "Core" : "3.2.2.1"
+            "Version" : "3.2.3.0",
+            "Dependencies" : {
+                "Core" : "3.2.3.0"
             }
         },
         "GameLift"                        : {
-            "Version" : "3.2.2.1",
-            "Dependencies" : {
-                "Core" : "3.2.2.1"
+            "Version" : "3.2.3.0",
+            "Dependencies" : {
+                "Core" : "3.2.3.0"
             }
         }
     }
