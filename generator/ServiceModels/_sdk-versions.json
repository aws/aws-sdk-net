
{
<<<<<<< HEAD
    "ProductVersion" : "3.5.0.0",
    "CoreVersion"    : "3.5.0.0",
    "OverrideCoreVersion": "3.3",
    "DefaultToPreview" : false,
    "ServiceVersions"  : {
        "CloudHSM" : {
            "Version" : "3.5.0.0",
            "AssemblyVersionOverride" : "3.3",
            "Dependencies"            : {
                "Core" : "3.5.0.0"
=======
    "ProductVersion" : "3.3.797.0",
    "CoreVersion"    : "3.3.107.38",
    "DefaultToPreview" : false,
    "ServiceVersions"  : {
        "CloudHSM" : {
            "Version" : "3.3.100.220",
            "AssemblyVersionOverride" : null,
            "Dependencies"            : {
                "Core" : "3.3.107.38"
>>>>>>> 4377951e
            },
            "InPreview"               : false
        },
        "AutoScaling" : {
<<<<<<< HEAD
            "Version" : "3.5.0.0",
            "AssemblyVersionOverride" : "3.3",
            "Dependencies"            : {
                "Core" : "3.5.0.0"
=======
            "Version" : "3.3.104.8",
            "AssemblyVersionOverride" : null,
            "Dependencies"            : {
                "Core" : "3.3.107.38"
>>>>>>> 4377951e
            },
            "InPreview"               : false
        },
        "AWSSupport"  : {
<<<<<<< HEAD
            "Version" : "3.5.0.0",
            "AssemblyVersionOverride" : "3.3",
            "Dependencies"            : {
                "Core" : "3.5.0.0"
=======
            "Version" : "3.3.100.221",
            "AssemblyVersionOverride" : null,
            "Dependencies"            : {
                "Core" : "3.3.107.38"
>>>>>>> 4377951e
            },
            "InPreview"               : false
        },
        "CloudFormation" : {
<<<<<<< HEAD
            "Version" : "3.5.0.0",
            "AssemblyVersionOverride" : "3.3",
            "Dependencies"            : {
                "Core" : "3.5.0.0"
=======
            "Version" : "3.3.106.19",
            "AssemblyVersionOverride" : null,
            "Dependencies"            : {
                "Core" : "3.3.107.38"
>>>>>>> 4377951e
            },
            "InPreview"               : false
        },
        "CloudFront"     : {
<<<<<<< HEAD
            "Version" : "3.5.0.0",
            "AssemblyVersionOverride" : "3.3.4.0",
            "Dependencies"            : {
                "Core" : "3.5.0.0"
=======
            "Version" : "3.3.104.11",
            "AssemblyVersionOverride" : "3.3.4.0",
            "Dependencies"            : {
                "Core" : "3.3.107.38"
>>>>>>> 4377951e
            },
            "InPreview"               : false
        },
        "CloudSearch"    : {
<<<<<<< HEAD
            "Version" : "3.5.0.0",
            "AssemblyVersionOverride" : "3.3",
            "Dependencies"            : {
                "Core" : "3.5.0.0"
=======
            "Version" : "3.3.101.122",
            "AssemblyVersionOverride" : null,
            "Dependencies"            : {
                "Core" : "3.3.107.38"
>>>>>>> 4377951e
            },
            "InPreview"               : false
        },
        "CloudSearchDomain" : {
<<<<<<< HEAD
            "Version" : "3.5.0.0",
            "AssemblyVersionOverride" : "3.3",
            "Dependencies"            : {
                "Core" : "3.5.0.0"
=======
            "Version" : "3.3.100.220",
            "AssemblyVersionOverride" : null,
            "Dependencies"            : {
                "Core" : "3.3.107.38"
>>>>>>> 4377951e
            },
            "InPreview"               : false
        },
        "CloudTrail"        : {
<<<<<<< HEAD
            "Version" : "3.5.0.0",
            "AssemblyVersionOverride" : "3.3",
            "Dependencies"            : {
                "Core" : "3.5.0.0"
=======
            "Version" : "3.3.102.119",
            "AssemblyVersionOverride" : null,
            "Dependencies"            : {
                "Core" : "3.3.107.38"
>>>>>>> 4377951e
            },
            "InPreview"               : false
        },
        "ConfigService"     : {
<<<<<<< HEAD
            "Version" : "3.5.0.0",
            "AssemblyVersionOverride" : "3.3",
            "Dependencies"            : {
                "Core" : "3.5.0.0"
=======
            "Version" : "3.3.109.9",
            "AssemblyVersionOverride" : null,
            "Dependencies"            : {
                "Core" : "3.3.107.38"
>>>>>>> 4377951e
            },
            "InPreview"               : false
        },
        "CloudWatch"        : {
<<<<<<< HEAD
            "Version" : "3.5.0.0",
            "AssemblyVersionOverride" : "3.3",
            "Dependencies"            : {
                "Core" : "3.5.0.0"
=======
            "Version" : "3.3.108.9",
            "AssemblyVersionOverride" : null,
            "Dependencies"            : {
                "Core" : "3.3.107.38"
>>>>>>> 4377951e
            },
            "InPreview"               : false
        },
        "CloudWatchLogs"    : {
<<<<<<< HEAD
            "Version" : "3.5.0.0",
            "AssemblyVersionOverride" : "3.3",
            "Dependencies"            : {
                "Core" : "3.5.0.0"
=======
            "Version" : "3.3.102.46",
            "AssemblyVersionOverride" : null,
            "Dependencies"            : {
                "Core" : "3.3.107.38"
>>>>>>> 4377951e
            },
            "InPreview"               : false
        },
        "CodeDeploy"        : {
<<<<<<< HEAD
            "Version" : "3.5.0.0",
            "AssemblyVersionOverride" : "3.3",
            "Dependencies"            : {
                "Core" : "3.5.0.0"
=======
            "Version" : "3.3.102.39",
            "AssemblyVersionOverride" : null,
            "Dependencies"            : {
                "Core" : "3.3.107.38"
>>>>>>> 4377951e
            },
            "InPreview"               : false
        },
        "CognitoIdentity"   : {
<<<<<<< HEAD
            "Version" : "3.5.0.0",
            "AssemblyVersionOverride" : "3.3",
            "Dependencies": {
                "Core": "3.5.0.0",
                "SecurityToken": "3.5.0.0"
=======
            "Version" : "3.3.101.123",
            "AssemblyVersionOverride" : null,
            "Dependencies"            : {
                "Core" : "3.3.107.38",
                "SecurityToken" : "3.3.105.41"
>>>>>>> 4377951e
            },
            "InPreview"               : false
        },
        "CognitoSync"       : {
<<<<<<< HEAD
            "Version" : "3.5.0.0",
            "AssemblyVersionOverride" : "3.3",
            "Dependencies": {
                "Core": "3.5.0.0",
                "CognitoIdentity": "3.5.0.0"
=======
            "Version" : "3.3.100.220",
            "AssemblyVersionOverride" : null,
            "Dependencies"            : {
                "Core" : "3.3.107.38",
                "CognitoIdentity" : "3.3.101.123"
>>>>>>> 4377951e
            },
            "InPreview"               : false
        },
        "DataPipeline"      : {
<<<<<<< HEAD
            "Version" : "3.5.0.0",
            "AssemblyVersionOverride" : "3.3",
            "Dependencies"            : {
                "Core" : "3.5.0.0"
=======
            "Version" : "3.3.100.220",
            "AssemblyVersionOverride" : null,
            "Dependencies"            : {
                "Core" : "3.3.107.38"
>>>>>>> 4377951e
            },
            "InPreview"               : false
        },
        "DeviceFarm"        : {
<<<<<<< HEAD
            "Version" : "3.5.0.0",
            "AssemblyVersionOverride" : "3.3",
            "Dependencies"            : {
                "Core" : "3.5.0.0"
=======
            "Version" : "3.3.102.104",
            "AssemblyVersionOverride" : null,
            "Dependencies"            : {
                "Core" : "3.3.107.38"
>>>>>>> 4377951e
            },
            "InPreview"               : false
        },
        "DirectConnect"     : {
<<<<<<< HEAD
            "Version" : "3.5.0.0",
            "AssemblyVersionOverride" : "3.3",
            "Dependencies"            : {
                "Core" : "3.5.0.0"
=======
            "Version" : "3.3.105.32",
            "AssemblyVersionOverride" : null,
            "Dependencies"            : {
                "Core" : "3.3.107.38"
>>>>>>> 4377951e
            },
            "InPreview"               : false
        },
        "DynamoDBv2"        : {
<<<<<<< HEAD
            "Version" : "3.5.0.0",
            "AssemblyVersionOverride" : "3.3",
            "Dependencies"            : {
                "Core" : "3.5.0.0"
=======
            "Version" : "3.3.106.45",
            "AssemblyVersionOverride" : null,
            "Dependencies"            : {
                "Core" : "3.3.107.38"
>>>>>>> 4377951e
            },
            "InPreview"               : false
        },
        "EC2"               : {
<<<<<<< HEAD
            "Version" : "3.5.0.0",
            "AssemblyVersionOverride" : "3.3",
            "Dependencies"            : {
                "Core" : "3.5.0.0"
=======
            "Version" : "3.3.200.0",
            "AssemblyVersionOverride" : null,
            "Dependencies"            : {
                "Core" : "3.3.107.38"
>>>>>>> 4377951e
            },
            "InPreview"               : false
        },
        "ECS"               : {
<<<<<<< HEAD
            "Version" : "3.5.0.0",
            "AssemblyVersionOverride" : "3.3",
            "Dependencies"            : {
                "Core" : "3.5.0.0"
=======
            "Version" : "3.3.118.27",
            "AssemblyVersionOverride" : null,
            "Dependencies"            : {
                "Core" : "3.3.107.38"
>>>>>>> 4377951e
            },
            "InPreview"               : false
        },
        "ElastiCache"       : {
<<<<<<< HEAD
            "Version" : "3.5.0.0",
            "AssemblyVersionOverride" : "3.3",
            "Dependencies"            : {
                "Core" : "3.5.0.0"
=======
            "Version" : "3.3.111.32",
            "AssemblyVersionOverride" : null,
            "Dependencies"            : {
                "Core" : "3.3.107.38"
>>>>>>> 4377951e
            },
            "InPreview"               : false
        },
        "ElasticBeanstalk"  : {
<<<<<<< HEAD
            "Version" : "3.5.0.0",
            "AssemblyVersionOverride" : "3.3",
            "Dependencies"            : {
                "Core" : "3.5.0.0"
=======
            "Version" : "3.3.103.11",
            "AssemblyVersionOverride" : null,
            "Dependencies"            : {
                "Core" : "3.3.107.38"
>>>>>>> 4377951e
            },
            "InPreview"               : false
        },
        "ElasticLoadBalancing" : {
<<<<<<< HEAD
            "Version" : "3.5.0.0",
            "AssemblyVersionOverride" : "3.3",
            "Dependencies"            : {
                "Core" : "3.5.0.0"
=======
            "Version" : "3.3.100.220",
            "AssemblyVersionOverride" : null,
            "Dependencies"            : {
                "Core" : "3.3.107.38"
>>>>>>> 4377951e
            },
            "InPreview"               : false
        },
        "ElasticMapReduce"     : {
<<<<<<< HEAD
            "Version" : "3.5.0.0",
            "AssemblyVersionOverride" : "3.3",
            "Dependencies"            : {
                "Core" : "3.5.0.0"
=======
            "Version" : "3.3.108.22",
            "AssemblyVersionOverride" : null,
            "Dependencies"            : {
                "Core" : "3.3.107.38"
>>>>>>> 4377951e
            },
            "InPreview"               : false
        },
        "ElasticTranscoder"    : {
<<<<<<< HEAD
            "Version" : "3.5.0.0",
            "AssemblyVersionOverride" : "3.3",
            "Dependencies"            : {
                "Core" : "3.5.0.0"
=======
            "Version" : "3.3.100.220",
            "AssemblyVersionOverride" : null,
            "Dependencies"            : {
                "Core" : "3.3.107.38"
>>>>>>> 4377951e
            },
            "InPreview"               : false
        },
        "Glacier"              : {
<<<<<<< HEAD
            "Version" : "3.5.0.0",
            "AssemblyVersionOverride" : "3.3",
            "Dependencies": {
                "Core": "3.5.0.0",
                "SQS": "3.5.0.0",
                "SimpleNotificationService": "3.5.0.0"
=======
            "Version" : "3.3.100.220",
            "AssemblyVersionOverride" : null,
            "Dependencies"            : {
                "Core" : "3.3.107.38",
                "SQS"  : "3.3.103.24",
                "SimpleNotificationService" : "3.3.102.15"
>>>>>>> 4377951e
            },
            "InPreview"               : false
        },
        "IdentityManagement"   : {
<<<<<<< HEAD
            "Version" : "3.5.0.0",
            "AssemblyVersionOverride" : "3.3",
            "Dependencies"            : {
                "Core" : "3.5.0.0"
=======
            "Version" : "3.3.106.32",
            "AssemblyVersionOverride" : null,
            "Dependencies"            : {
                "Core" : "3.3.107.38"
>>>>>>> 4377951e
            },
            "InPreview"               : false
        },
        "ImportExport"         : {
<<<<<<< HEAD
            "Version" : "3.5.0.0",
            "AssemblyVersionOverride" : "3.3",
            "Dependencies"            : {
                "Core" : "3.5.0.0"
=======
            "Version" : "3.3.100.220",
            "AssemblyVersionOverride" : null,
            "Dependencies"            : {
                "Core" : "3.3.107.38"
>>>>>>> 4377951e
            },
            "InPreview"               : false
        },
        "Kinesis"              : {
<<<<<<< HEAD
            "Version" : "3.5.0.0",
            "AssemblyVersionOverride" : "3.3",
            "Dependencies"            : {
                "Core" : "3.5.0.0"
=======
            "Version" : "3.3.100.220",
            "AssemblyVersionOverride" : null,
            "Dependencies"            : {
                "Core" : "3.3.107.38"
>>>>>>> 4377951e
            },
            "InPreview"               : false
        },
        "Lambda"               : {
<<<<<<< HEAD
            "Version" : "3.5.0.0",
            "AssemblyVersionOverride" : "3.3",
            "Dependencies"            : {
                "Core" : "3.5.0.0"
=======
            "Version" : "3.3.112.0",
            "AssemblyVersionOverride" : null,
            "Dependencies"            : {
                "Core" : "3.3.107.38"
>>>>>>> 4377951e
            },
            "InPreview"               : false
        },
        "KeyManagementService" : {
<<<<<<< HEAD
            "Version" : "3.5.0.0",
            "AssemblyVersionOverride" : "3.3",
            "Dependencies"            : {
                "Core" : "3.5.0.0"
=======
            "Version" : "3.3.106.33",
            "AssemblyVersionOverride" : null,
            "Dependencies"            : {
                "Core" : "3.3.107.38"
>>>>>>> 4377951e
            },
            "InPreview"               : false
        },
        "MachineLearning"      : {
<<<<<<< HEAD
            "Version" : "3.5.0.0",
            "AssemblyVersionOverride" : "3.3",
            "Dependencies"            : {
                "Core" : "3.5.0.0"
=======
            "Version" : "3.3.100.220",
            "AssemblyVersionOverride" : null,
            "Dependencies"            : {
                "Core" : "3.3.107.38"
>>>>>>> 4377951e
            },
            "InPreview"               : false
        },
        "MobileAnalytics"      : {
<<<<<<< HEAD
            "Version" : "3.5.0.0",
            "AssemblyVersionOverride" : "3.3",
            "Dependencies"            : {
                "Core" : "3.5.0.0"
=======
            "Version" : "3.3.100.220",
            "AssemblyVersionOverride" : null,
            "Dependencies"            : {
                "Core" : "3.3.107.38"
>>>>>>> 4377951e
            },
            "InPreview"               : false
        },
        "OpsWorks"             : {
<<<<<<< HEAD
            "Version" : "3.5.0.0",
            "AssemblyVersionOverride" : "3.3",
            "Dependencies"            : {
                "Core" : "3.5.0.0"
=======
            "Version" : "3.3.100.220",
            "AssemblyVersionOverride" : null,
            "Dependencies"            : {
                "Core" : "3.3.107.38"
>>>>>>> 4377951e
            },
            "InPreview"               : false
        },
        "RDS"                  : {
<<<<<<< HEAD
            "Version" : "3.5.0.0",
            "AssemblyVersionOverride" : "3.3",
            "Dependencies"            : {
                "Core" : "3.5.0.0"
=======
            "Version" : "3.3.128.0",
            "AssemblyVersionOverride" : null,
            "Dependencies"            : {
                "Core" : "3.3.107.38"
>>>>>>> 4377951e
            },
            "InPreview"               : false
        },
        "Redshift"             : {
<<<<<<< HEAD
            "Version" : "3.5.0.0",
            "AssemblyVersionOverride" : "3.3",
            "Dependencies"            : {
                "Core" : "3.5.0.0"
=======
            "Version" : "3.3.108.56",
            "AssemblyVersionOverride" : null,
            "Dependencies"            : {
                "Core" : "3.3.107.38"
>>>>>>> 4377951e
            },
            "InPreview"               : false
        },
        "Route53"              : {
<<<<<<< HEAD
            "Version" : "3.5.0.0",
            "AssemblyVersionOverride" : "3.3",
            "Dependencies"            : {
                "Core" : "3.5.0.0"
=======
            "Version" : "3.3.106.25",
            "AssemblyVersionOverride" : null,
            "Dependencies"            : {
                "Core" : "3.3.107.38"
>>>>>>> 4377951e
            },
            "InPreview"               : false
        },
        "Route53Domains"       : {
<<<<<<< HEAD
            "Version" : "3.5.0.0",
            "AssemblyVersionOverride" : "3.3",
            "Dependencies"            : {
                "Core" : "3.5.0.0"
=======
            "Version" : "3.3.101.57",
            "AssemblyVersionOverride" : null,
            "Dependencies"            : {
                "Core" : "3.3.107.38"
>>>>>>> 4377951e
            },
            "InPreview"               : false
        },
        "S3"                   : {
<<<<<<< HEAD
            "Version" : "3.5.0.0",
            "AssemblyVersionOverride" : "3.3",
            "Dependencies"            : {
                "Core" : "3.5.0.0"
=======
            "Version" : "3.3.113.0",
            "AssemblyVersionOverride" : null,
            "Dependencies"            : {
                "Core" : "3.3.107.38"
>>>>>>> 4377951e
            },
            "InPreview"               : false
        },
        "SecurityToken"        : {
<<<<<<< HEAD
            "Version" : "3.5.0.0",
            "AssemblyVersionOverride" : "3.3",
            "Dependencies"            : {
                "Core" : "3.5.0.0"
=======
            "Version" : "3.3.105.41",
            "AssemblyVersionOverride" : null,
            "Dependencies"            : {
                "Core" : "3.3.107.38"
>>>>>>> 4377951e
            },
            "InPreview"               : false
        },
        "SimpleDB"             : {
<<<<<<< HEAD
            "Version" : "3.5.0.0",
            "AssemblyVersionOverride" : "3.3",
            "Dependencies"            : {
                "Core" : "3.5.0.0"
=======
            "Version" : "3.3.100.220",
            "AssemblyVersionOverride" : null,
            "Dependencies"            : {
                "Core" : "3.3.107.38"
>>>>>>> 4377951e
            },
            "InPreview"               : false
        },
        "SimpleEmail"          : {
<<<<<<< HEAD
            "Version" : "3.5.0.0",
            "AssemblyVersionOverride" : "3.3",
            "Dependencies"            : {
                "Core" : "3.5.0.0"
=======
            "Version" : "3.3.101.191",
            "AssemblyVersionOverride" : null,
            "Dependencies"            : {
                "Core" : "3.3.107.38"
>>>>>>> 4377951e
            },
            "InPreview"               : false
        },
        "SimpleNotificationService" : {
<<<<<<< HEAD
            "Version" : "3.5.0.0",
            "AssemblyVersionOverride" : "3.3",
            "Dependencies"            : {
                "Core" : "3.5.0.0"
=======
            "Version" : "3.3.102.15",
            "AssemblyVersionOverride" : null,
            "Dependencies"            : {
                "Core" : "3.3.107.38"
>>>>>>> 4377951e
            },
            "InPreview"               : false
        },
        "SimpleWorkflow"            : {
<<<<<<< HEAD
            "Version" : "3.5.0.0",
            "AssemblyVersionOverride" : "3.3",
            "Dependencies"            : {
                "Core" : "3.5.0.0"
=======
            "Version" : "3.3.101.177",
            "AssemblyVersionOverride" : null,
            "Dependencies"            : {
                "Core" : "3.3.107.38"
>>>>>>> 4377951e
            },
            "InPreview"               : false
        },
        "SQS"                       : {
<<<<<<< HEAD
            "Version" : "3.5.0.0",
            "AssemblyVersionOverride" : "3.3",
            "Dependencies"            : {
                "Core" : "3.5.0.0"
=======
            "Version" : "3.3.103.24",
            "AssemblyVersionOverride" : null,
            "Dependencies"            : {
                "Core" : "3.3.107.38"
>>>>>>> 4377951e
            },
            "InPreview"               : false
        },
        "SimpleSystemsManagement"   : {
<<<<<<< HEAD
            "Version" : "3.5.0.0",
            "AssemblyVersionOverride" : "3.3",
            "Dependencies"            : {
                "Core" : "3.5.0.0"
=======
            "Version" : "3.3.127.4",
            "AssemblyVersionOverride" : null,
            "Dependencies"            : {
                "Core" : "3.3.107.38"
>>>>>>> 4377951e
            },
            "InPreview"               : false
        },
        "StorageGateway"            : {
<<<<<<< HEAD
            "Version" : "3.5.0.0",
            "AssemblyVersionOverride" : "3.3",
            "Dependencies"            : {
                "Core" : "3.5.0.0"
=======
            "Version" : "3.3.117.5",
            "AssemblyVersionOverride" : null,
            "Dependencies"            : {
                "Core" : "3.3.107.38"
>>>>>>> 4377951e
            },
            "InPreview"               : false
        },
        "WorkSpaces"                : {
<<<<<<< HEAD
            "Version" : "3.5.0.0",
            "AssemblyVersionOverride" : "3.3",
            "Dependencies"            : {
                "Core" : "3.5.0.0"
=======
            "Version" : "3.3.110.0",
            "AssemblyVersionOverride" : null,
            "Dependencies"            : {
                "Core" : "3.3.107.38"
>>>>>>> 4377951e
            },
            "InPreview"               : false
        },
        "DirectoryService"          : {
<<<<<<< HEAD
            "Version" : "3.5.0.0",
            "AssemblyVersionOverride" : "3.3",
            "Dependencies"            : {
                "Core" : "3.5.0.0"
=======
            "Version" : "3.3.103.89",
            "AssemblyVersionOverride" : null,
            "Dependencies"            : {
                "Core" : "3.3.107.38"
>>>>>>> 4377951e
            },
            "InPreview"               : false
        },
        "ElasticFileSystem"         : {
<<<<<<< HEAD
            "Version" : "3.5.0.0",
            "AssemblyVersionOverride" : "3.3",
            "Dependencies"            : {
                "Core" : "3.5.0.0"
=======
            "Version" : "3.3.106.16",
            "AssemblyVersionOverride" : null,
            "Dependencies"            : {
                "Core" : "3.3.107.38"
>>>>>>> 4377951e
            },
            "InPreview"               : false
        },
        "CodeCommit"                : {
<<<<<<< HEAD
            "Version" : "3.5.0.0",
            "AssemblyVersionOverride" : "3.3",
            "Dependencies"            : {
                "Core" : "3.5.0.0"
=======
            "Version" : "3.3.107.22",
            "AssemblyVersionOverride" : null,
            "Dependencies"            : {
                "Core" : "3.3.107.38"
>>>>>>> 4377951e
            },
            "InPreview"               : false
        },
        "CodePipeline"              : {
<<<<<<< HEAD
            "Version" : "3.5.0.0",
            "AssemblyVersionOverride" : "3.3",
            "Dependencies"            : {
                "Core" : "3.5.0.0"
=======
            "Version" : "3.3.105.94",
            "AssemblyVersionOverride" : null,
            "Dependencies"            : {
                "Core" : "3.3.107.38"
>>>>>>> 4377951e
            },
            "InPreview"               : false
        },
        "Elasticsearch"             : {
<<<<<<< HEAD
            "Version" : "3.5.0.0",
            "AssemblyVersionOverride" : "3.3",
            "Dependencies"            : {
                "Core" : "3.5.0.0"
=======
            "Version" : "3.3.107.32",
            "AssemblyVersionOverride" : null,
            "Dependencies"            : {
                "Core" : "3.3.107.38"
>>>>>>> 4377951e
            },
            "InPreview"               : false
        },
        "WAF"                       : {
<<<<<<< HEAD
            "Version" : "3.5.0.0",
            "AssemblyVersionOverride" : "3.3",
            "Dependencies"            : {
                "Core" : "3.5.0.0"
=======
            "Version" : "3.3.103.51",
            "AssemblyVersionOverride" : null,
            "Dependencies"            : {
                "Core" : "3.3.107.38"
>>>>>>> 4377951e
            },
            "InPreview"               : false
        },
        "KinesisFirehose"           : {
<<<<<<< HEAD
            "Version" : "3.5.0.0",
            "AssemblyVersionOverride" : "3.3",
            "Dependencies"            : {
                "Core" : "3.5.0.0"
=======
            "Version" : "3.3.105.7",
            "AssemblyVersionOverride" : null,
            "Dependencies"            : {
                "Core" : "3.3.107.38"
>>>>>>> 4377951e
            },
            "InPreview"               : false
        },
        "AWSMarketplaceCommerceAnalytics" : {
<<<<<<< HEAD
            "Version" : "3.5.0.0",
            "AssemblyVersionOverride" : "3.3",
            "Dependencies"            : {
                "Core" : "3.5.0.0"
=======
            "Version" : "3.3.104.79",
            "AssemblyVersionOverride" : null,
            "Dependencies"            : {
                "Core" : "3.3.107.38"
>>>>>>> 4377951e
            },
            "InPreview"               : false
        },
        "Inspector"                       : {
<<<<<<< HEAD
            "Version" : "3.5.0.0",
            "AssemblyVersionOverride" : "3.3",
            "Dependencies"            : {
                "Core" : "3.5.0.0"
=======
            "Version" : "3.3.101.210",
            "AssemblyVersionOverride" : null,
            "Dependencies"            : {
                "Core" : "3.3.107.38"
>>>>>>> 4377951e
            },
            "InPreview"               : false
        },
        "IoT"                             : {
<<<<<<< HEAD
            "Version" : "3.5.0.0",
            "AssemblyVersionOverride" : "3.3",
            "Dependencies"            : {
                "Core" : "3.5.0.0"
=======
            "Version" : "3.3.112.0",
            "AssemblyVersionOverride" : null,
            "Dependencies"            : {
                "Core" : "3.3.107.38"
>>>>>>> 4377951e
            },
            "InPreview"               : false
        },
        "IotData"                         : {
<<<<<<< HEAD
            "Version" : "3.5.0.0",
            "AssemblyVersionOverride" : "3.3",
            "Dependencies"            : {
                "Core" : "3.5.0.0"
=======
            "Version" : "3.3.101.27",
            "AssemblyVersionOverride" : null,
            "Dependencies"            : {
                "Core" : "3.3.107.38"
>>>>>>> 4377951e
            },
            "InPreview"               : false
        },
        "APIGateway"                      : {
<<<<<<< HEAD
            "Version" : "3.5.0.0",
            "AssemblyVersionOverride" : "3.3",
            "Dependencies"            : {
                "Core" : "3.5.0.0"
=======
            "Version" : "3.3.104.30",
            "AssemblyVersionOverride" : null,
            "Dependencies"            : {
                "Core" : "3.3.107.38"
>>>>>>> 4377951e
            },
            "InPreview"               : false
        },
        "ECR"                             : {
<<<<<<< HEAD
            "Version" : "3.5.0.0",
            "AssemblyVersionOverride" : "3.3",
            "Dependencies"            : {
                "Core" : "3.5.0.0"
=======
            "Version" : "3.3.107.7",
            "AssemblyVersionOverride" : null,
            "Dependencies"            : {
                "Core" : "3.3.107.38"
>>>>>>> 4377951e
            },
            "InPreview"               : false
        },
        "CloudWatchEvents"                : {
<<<<<<< HEAD
            "Version" : "3.5.0.0",
            "AssemblyVersionOverride" : "3.3",
            "Dependencies"            : {
                "Core" : "3.5.0.0"
=======
            "Version" : "3.3.103.14",
            "AssemblyVersionOverride" : null,
            "Dependencies"            : {
                "Core" : "3.3.107.38"
>>>>>>> 4377951e
            },
            "InPreview"               : false
        },
        "CertificateManager"              : {
<<<<<<< HEAD
            "Version" : "3.5.0.0",
            "AssemblyVersionOverride" : "3.3",
            "Dependencies"            : {
                "Core" : "3.5.0.0"
=======
            "Version" : "3.3.101.118",
            "AssemblyVersionOverride" : null,
            "Dependencies"            : {
                "Core" : "3.3.107.38"
>>>>>>> 4377951e
            },
            "InPreview"               : false
        },
        "GameLift"                        : {
<<<<<<< HEAD
            "Version" : "3.5.0.0",
            "AssemblyVersionOverride" : "3.3",
            "Dependencies"            : {
                "Core" : "3.5.0.0"
=======
            "Version" : "3.3.106.65",
            "AssemblyVersionOverride" : null,
            "Dependencies"            : {
                "Core" : "3.3.107.38"
>>>>>>> 4377951e
            },
            "InPreview"               : false
        },
        "DatabaseMigrationService"        : {
<<<<<<< HEAD
            "Version" : "3.5.0.0",
            "AssemblyVersionOverride" : "3.3",
            "Dependencies"            : {
                "Core" : "3.5.0.0"
=======
            "Version" : "3.3.106.9",
            "AssemblyVersionOverride" : null,
            "Dependencies"            : {
                "Core" : "3.3.107.38"
>>>>>>> 4377951e
            },
            "InPreview"               : false
        },
        "AWSMarketplaceMetering"          : {
<<<<<<< HEAD
            "Version" : "3.5.0.0",
            "AssemblyVersionOverride" : "3.3",
            "Dependencies"            : {
                "Core" : "3.5.0.0"
=======
            "Version" : "3.3.101.121",
            "AssemblyVersionOverride" : null,
            "Dependencies"            : {
                "Core" : "3.3.107.38"
>>>>>>> 4377951e
            },
            "InPreview"               : false
        },
        "CognitoIdentityProvider"         : {
<<<<<<< HEAD
            "Version" : "3.5.0.0",
            "AssemblyVersionOverride" : "3.3",
            "Dependencies"            : {
                "Core" : "3.5.0.0"
=======
            "Version" : "3.3.112.0",
            "AssemblyVersionOverride" : null,
            "Dependencies"            : {
                "Core" : "3.3.107.38"
>>>>>>> 4377951e
            },
            "InPreview"               : false
        },
        "ApplicationDiscoveryService"     : {
<<<<<<< HEAD
            "Version" : "3.5.0.0",
            "AssemblyVersionOverride" : "3.3",
            "Dependencies"            : {
                "Core" : "3.5.0.0"
=======
            "Version" : "3.3.102.119",
            "AssemblyVersionOverride" : null,
            "Dependencies"            : {
                "Core" : "3.3.107.38"
>>>>>>> 4377951e
            },
            "InPreview"               : false
        },
        "ApplicationAutoScaling"          : {
<<<<<<< HEAD
            "Version" : "3.5.0.0",
            "AssemblyVersionOverride" : "3.3",
            "Dependencies"            : {
                "Core" : "3.5.0.0"
=======
            "Version" : "3.3.105.56",
            "AssemblyVersionOverride" : null,
            "Dependencies"            : {
                "Core" : "3.3.107.38"
>>>>>>> 4377951e
            },
            "InPreview"               : false
        },
        "ServiceCatalog"                  : {
<<<<<<< HEAD
            "Version" : "3.5.0.0",
            "AssemblyVersionOverride" : "3.3",
            "Dependencies"            : {
                "Core" : "3.5.0.0"
=======
            "Version" : "3.3.113.6",
            "AssemblyVersionOverride" : null,
            "Dependencies"            : {
                "Core" : "3.3.107.38"
>>>>>>> 4377951e
            },
            "InPreview"               : false
        },
        "ElasticLoadBalancingV2"          : {
<<<<<<< HEAD
            "Version" : "3.5.0.0",
            "AssemblyVersionOverride" : "3.3",
            "Dependencies"            : {
                "Core" : "3.5.0.0"
=======
            "Version" : "3.3.105.34",
            "AssemblyVersionOverride" : null,
            "Dependencies"            : {
                "Core" : "3.3.107.38"
>>>>>>> 4377951e
            },
            "InPreview"               : false
        },
        "KinesisAnalytics"                : {
<<<<<<< HEAD
            "Version" : "3.5.0.0",
            "AssemblyVersionOverride" : "3.3",
            "Dependencies"            : {
                "Core" : "3.5.0.0"
=======
            "Version" : "3.3.101.203",
            "AssemblyVersionOverride" : null,
            "Dependencies"            : {
                "Core" : "3.3.107.38"
>>>>>>> 4377951e
            },
            "InPreview"               : false
        },
        "Snowball"                        : {
<<<<<<< HEAD
            "Version" : "3.5.0.0",
            "AssemblyVersionOverride" : "3.3",
            "Dependencies"            : {
                "Core" : "3.5.0.0"
=======
            "Version" : "3.3.104.26",
            "AssemblyVersionOverride" : null,
            "Dependencies"            : {
                "Core" : "3.3.107.38"
>>>>>>> 4377951e
            },
            "InPreview"               : false
        },
        "Budgets"                         : {
<<<<<<< HEAD
            "Version" : "3.5.0.0",
            "AssemblyVersionOverride" : "3.3",
            "Dependencies"            : {
                "Core" : "3.5.0.0"
=======
            "Version" : "3.3.101.198",
            "AssemblyVersionOverride" : null,
            "Dependencies"            : {
                "Core" : "3.3.107.38"
>>>>>>> 4377951e
            },
            "InPreview"               : false
        },
        "ServerMigrationService"          : {
<<<<<<< HEAD
            "Version" : "3.5.0.0",
            "AssemblyVersionOverride" : "3.3",
            "Dependencies"            : {
                "Core" : "3.5.0.0"
=======
            "Version" : "3.3.101.1",
            "AssemblyVersionOverride" : null,
            "Dependencies"            : {
                "Core" : "3.3.107.38"
>>>>>>> 4377951e
            },
            "InPreview"               : false
        },
        "Rekognition"                     : {
<<<<<<< HEAD
            "Version" : "3.5.0.0",
            "AssemblyVersionOverride" : "3.3",
            "Dependencies"            : {
                "Core" : "3.5.0.0"
=======
            "Version" : "3.3.106.24",
            "AssemblyVersionOverride" : null,
            "Dependencies"            : {
                "Core" : "3.3.107.38"
>>>>>>> 4377951e
            },
            "InPreview"               : false
        },
        "Lightsail"                       : {
<<<<<<< HEAD
            "Version" : "3.5.0.0",
            "AssemblyVersionOverride" : "3.3",
            "Dependencies"            : {
                "Core" : "3.5.0.0"
=======
            "Version" : "3.3.106.9",
            "AssemblyVersionOverride" : null,
            "Dependencies"            : {
                "Core" : "3.3.107.38"
>>>>>>> 4377951e
            },
            "InPreview"               : false
        },
        "Polly"                           : {
<<<<<<< HEAD
            "Version" : "3.5.0.0",
            "AssemblyVersionOverride" : "3.3",
            "Dependencies"            : {
                "Core" : "3.5.0.0"
=======
            "Version" : "3.3.104.27",
            "AssemblyVersionOverride" : null,
            "Dependencies"            : {
                "Core" : "3.3.107.38"
>>>>>>> 4377951e
            },
            "InPreview"               : false
        },
        "StepFunctions"                   : {
<<<<<<< HEAD
            "Version" : "3.5.0.0",
            "AssemblyVersionOverride" : "3.3",
            "Dependencies"            : {
                "Core" : "3.5.0.0"
=======
            "Version" : "3.3.104.85",
            "AssemblyVersionOverride" : null,
            "Dependencies"            : {
                "Core" : "3.3.107.38"
>>>>>>> 4377951e
            },
            "InPreview"               : false
        },
        "AppStream"                       : {
<<<<<<< HEAD
            "Version" : "3.5.0.0",
            "AssemblyVersionOverride" : "3.3",
            "Dependencies"            : {
                "Core" : "3.5.0.0"
=======
            "Version" : "3.3.105.129",
            "AssemblyVersionOverride" : null,
            "Dependencies"            : {
                "Core" : "3.3.107.38"
>>>>>>> 4377951e
            },
            "InPreview"               : false
        },
        "OpsWorksCM"                      : {
<<<<<<< HEAD
            "Version" : "3.5.0.0",
            "AssemblyVersionOverride" : "3.3",
            "Dependencies"            : {
                "Core" : "3.5.0.0"
=======
            "Version" : "3.3.106.24",
            "AssemblyVersionOverride" : null,
            "Dependencies"            : {
                "Core" : "3.3.107.38"
>>>>>>> 4377951e
            },
            "InPreview"               : false
        },
        "CodeBuild"                       : {
<<<<<<< HEAD
            "Version" : "3.5.0.0",
            "AssemblyVersionOverride" : "3.3",
            "Dependencies"            : {
                "Core" : "3.5.0.0"
=======
            "Version" : "3.3.114.6",
            "AssemblyVersionOverride" : null,
            "Dependencies"            : {
                "Core" : "3.3.107.38"
>>>>>>> 4377951e
            },
            "InPreview"               : false
        },
        "Pinpoint"                        : {
<<<<<<< HEAD
            "Version" : "3.5.0.0",
            "AssemblyVersionOverride" : "3.3",
            "Dependencies"            : {
                "Core" : "3.5.0.0"
=======
            "Version" : "3.3.110.29",
            "AssemblyVersionOverride" : null,
            "Dependencies"            : {
                "Core" : "3.3.107.38"
>>>>>>> 4377951e
            },
            "InPreview"               : false
        },
        "Shield"                          : {
<<<<<<< HEAD
            "Version" : "3.5.0.0",
            "AssemblyVersionOverride" : "3.3",
            "Dependencies"            : {
                "Core" : "3.5.0.0"
=======
            "Version" : "3.3.104.28",
            "AssemblyVersionOverride" : null,
            "Dependencies"            : {
                "Core" : "3.3.107.38"
>>>>>>> 4377951e
            },
            "InPreview"               : false
        },
        "AWSHealth"                       : {
<<<<<<< HEAD
            "Version" : "3.5.0.0",
            "AssemblyVersionOverride" : "3.3",
            "Dependencies"            : {
                "Core" : "3.5.0.0"
=======
            "Version" : "3.3.103.39",
            "AssemblyVersionOverride" : null,
            "Dependencies"            : {
                "Core" : "3.3.107.38"
>>>>>>> 4377951e
            },
            "InPreview"               : false
        },
        "XRay"                            : {
<<<<<<< HEAD
            "Version" : "3.5.0.0",
            "AssemblyVersionOverride" : "3.3",
            "Dependencies"            : {
                "Core" : "3.5.0.0"
=======
            "Version" : "3.3.102.71",
            "AssemblyVersionOverride" : null,
            "Dependencies"            : {
                "Core" : "3.3.107.38"
>>>>>>> 4377951e
            },
            "InPreview"               : false
        },
        "WAFRegional"                     : {
<<<<<<< HEAD
            "Version" : "3.5.0.0",
            "AssemblyVersionOverride" : "3.3",
            "Dependencies"            : {
                "Core" : "3.5.0.0"
=======
            "Version" : "3.3.103.51",
            "AssemblyVersionOverride" : null,
            "Dependencies"            : {
                "Core" : "3.3.107.38"
>>>>>>> 4377951e
            },
            "InPreview"               : false
        },
        "Batch"                           : {
<<<<<<< HEAD
            "Version" : "3.5.0.0",
            "AssemblyVersionOverride" : "3.3",
            "Dependencies"            : {
                "Core" : "3.5.0.0"
=======
            "Version" : "3.3.104.95",
            "AssemblyVersionOverride" : null,
            "Dependencies"            : {
                "Core" : "3.3.107.38"
>>>>>>> 4377951e
            },
            "InPreview"               : false
        },
        "CostAndUsageReport"              : {
<<<<<<< HEAD
            "Version" : "3.5.0.0",
            "AssemblyVersionOverride" : "3.3",
            "Dependencies"            : {
                "Core" : "3.5.0.0"
=======
            "Version" : "3.3.101.155",
            "AssemblyVersionOverride" : null,
            "Dependencies"            : {
                "Core" : "3.3.107.38"
>>>>>>> 4377951e
            },
            "InPreview"               : false
        },
        "CloudDirectory"                  : {
<<<<<<< HEAD
            "Version" : "3.5.0.0",
            "AssemblyVersionOverride" : "3.3",
            "Dependencies"            : {
                "Core" : "3.5.0.0"
=======
            "Version" : "3.3.100.220",
            "AssemblyVersionOverride" : null,
            "Dependencies"            : {
                "Core" : "3.3.107.38"
>>>>>>> 4377951e
            },
            "InPreview"               : false
        },
        "Lex"                             : {
<<<<<<< HEAD
            "Version" : "3.5.0.0",
            "AssemblyVersionOverride" : "3.3",
            "Dependencies"            : {
                "Core" : "3.5.0.0"
=======
            "Version" : "3.3.105.2",
            "AssemblyVersionOverride" : null,
            "Dependencies"            : {
                "Core" : "3.3.107.38"
>>>>>>> 4377951e
            },
            "InPreview"               : false
        },
        "MTurk"                           : {
<<<<<<< HEAD
            "Version" : "3.5.0.0",
            "AssemblyVersionOverride" : "3.3",
            "Dependencies"            : {
                "Core" : "3.5.0.0"
=======
            "Version" : "3.3.100.220",
            "AssemblyVersionOverride" : null,
            "Dependencies"            : {
                "Core" : "3.3.107.38"
>>>>>>> 4377951e
            },
            "InPreview"               : false
        },
        "Organizations"                   : {
<<<<<<< HEAD
            "Version" : "3.5.0.0",
            "AssemblyVersionOverride" : "3.3",
            "Dependencies"            : {
                "Core" : "3.5.0.0"
=======
            "Version" : "3.3.109.2",
            "AssemblyVersionOverride" : null,
            "Dependencies"            : {
                "Core" : "3.3.107.38"
>>>>>>> 4377951e
            },
            "InPreview"               : false
        },
        "WorkDocs"                        : {
<<<<<<< HEAD
            "Version" : "3.5.0.0",
            "AssemblyVersionOverride" : "3.3",
            "Dependencies"            : {
                "Core" : "3.5.0.0"
=======
            "Version" : "3.3.100.221",
            "AssemblyVersionOverride" : null,
            "Dependencies"            : {
                "Core" : "3.3.107.38"
>>>>>>> 4377951e
            },
            "InPreview"               : false
        },
        "ResourceGroupsTaggingAPI"        : {
<<<<<<< HEAD
            "Version" : "3.5.0.0",
            "AssemblyVersionOverride" : "3.3",
            "Dependencies"            : {
                "Core" : "3.5.0.0"
=======
            "Version" : "3.3.103.117",
            "AssemblyVersionOverride" : null,
            "Dependencies"            : {
                "Core" : "3.3.107.38"
>>>>>>> 4377951e
            },
            "InPreview"               : false
        },
        "CodeStar"                        : {
<<<<<<< HEAD
            "Version" : "3.5.0.0",
            "AssemblyVersionOverride" : "3.3",
            "Dependencies"            : {
                "Core" : "3.5.0.0"
=======
            "Version" : "3.3.100.220",
            "AssemblyVersionOverride" : null,
            "Dependencies"            : {
                "Core" : "3.3.107.38"
>>>>>>> 4377951e
            },
            "InPreview"               : false
        },
        "LexModelBuildingService"         : {
<<<<<<< HEAD
            "Version" : "3.5.0.0",
            "AssemblyVersionOverride" : "3.3",
            "Dependencies"            : {
                "Core" : "3.5.0.0"
=======
            "Version" : "3.3.106.2",
            "AssemblyVersionOverride" : null,
            "Dependencies"            : {
                "Core" : "3.3.107.38"
>>>>>>> 4377951e
            },
            "InPreview"               : false
        },
        "MarketplaceEntitlementService"   : {
<<<<<<< HEAD
            "Version" : "3.5.0.0",
            "AssemblyVersionOverride" : "3.3",
            "Dependencies"            : {
                "Core" : "3.5.0.0"
=======
            "Version" : "3.3.100.220",
            "AssemblyVersionOverride" : null,
            "Dependencies"            : {
                "Core" : "3.3.107.38"
>>>>>>> 4377951e
            },
            "InPreview"               : false
        },
        "Athena"                          : {
<<<<<<< HEAD
            "Version" : "3.5.0.0",
            "AssemblyVersionOverride" : "3.3",
            "Dependencies"            : {
                "Core" : "3.5.0.0"
=======
            "Version" : "3.3.104.33",
            "AssemblyVersionOverride" : null,
            "Dependencies"            : {
                "Core" : "3.3.107.38"
>>>>>>> 4377951e
            },
            "InPreview"               : false
        },
        "Greengrass"                      : {
<<<<<<< HEAD
            "Version" : "3.5.0.0",
            "AssemblyVersionOverride" : "3.3",
            "Dependencies"            : {
                "Core" : "3.5.0.0"
=======
            "Version" : "3.3.105.116",
            "AssemblyVersionOverride" : null,
            "Dependencies"            : {
                "Core" : "3.3.107.38"
>>>>>>> 4377951e
            },
            "InPreview"               : false
        },
        "DAX"                             : {
<<<<<<< HEAD
            "Version" : "3.5.0.0",
            "AssemblyVersionOverride" : "3.3",
            "Dependencies"            : {
                "Core" : "3.5.0.0"
=======
            "Version" : "3.3.100.221",
            "AssemblyVersionOverride" : null,
            "Dependencies"            : {
                "Core" : "3.3.107.38"
>>>>>>> 4377951e
            },
            "InPreview"               : false
        },
        "MigrationHub"                    : {
<<<<<<< HEAD
            "Version" : "3.5.0.0",
            "AssemblyVersionOverride" : "3.3",
            "Dependencies"            : {
                "Core" : "3.5.0.0"
=======
            "Version" : "3.3.103.60",
            "AssemblyVersionOverride" : null,
            "Dependencies"            : {
                "Core" : "3.3.107.38"
>>>>>>> 4377951e
            },
            "InPreview"               : false
        },
        "Glue"                            : {
<<<<<<< HEAD
            "Version" : "3.5.0.0",
            "AssemblyVersionOverride" : "3.3",
            "Dependencies"            : {
                "Core" : "3.5.0.0"
=======
            "Version" : "3.3.126.0",
            "AssemblyVersionOverride" : null,
            "Dependencies"            : {
                "Core" : "3.3.107.38"
>>>>>>> 4377951e
            },
            "InPreview"               : false
        },
        "CloudHSMV2"                      : {
<<<<<<< HEAD
            "Version" : "3.5.0.0",
            "AssemblyVersionOverride" : "3.3",
            "Dependencies"            : {
                "Core" : "3.5.0.0"
=======
            "Version" : "3.3.101.95",
            "AssemblyVersionOverride" : null,
            "Dependencies"            : {
                "Core" : "3.3.107.38"
>>>>>>> 4377951e
            },
            "InPreview"               : false
        },
        "Mobile"                          : {
<<<<<<< HEAD
            "Version" : "3.5.0.0",
            "AssemblyVersionOverride" : "3.3",
            "Dependencies"            : {
                "Core" : "3.5.0.0"
=======
            "Version" : "3.3.100.220",
            "AssemblyVersionOverride" : null,
            "Dependencies"            : {
                "Core" : "3.3.107.38"
>>>>>>> 4377951e
            },
            "InPreview"               : false
        },
        "Pricing"                         : {
<<<<<<< HEAD
            "Version" : "3.5.0.0",
            "AssemblyVersionOverride" : "3.3",
            "Dependencies"            : {
                "Core" : "3.5.0.0"
=======
            "Version" : "3.3.100.220",
            "AssemblyVersionOverride" : null,
            "Dependencies"            : {
                "Core" : "3.3.107.38"
>>>>>>> 4377951e
            },
            "InPreview"               : false
        },
        "CostExplorer"                    : {
<<<<<<< HEAD
            "Version" : "3.5.0.0",
            "AssemblyVersionOverride" : "3.3",
            "Dependencies"            : {
                "Core" : "3.5.0.0"
=======
            "Version" : "3.3.110.15",
            "AssemblyVersionOverride" : null,
            "Dependencies"            : {
                "Core" : "3.3.107.38"
>>>>>>> 4377951e
            },
            "InPreview"               : false
        },
        "MediaPackage"                    : {
<<<<<<< HEAD
            "Version" : "3.5.0.0",
            "AssemblyVersionOverride" : "3.3",
            "Dependencies"            : {
                "Core" : "3.5.0.0"
=======
            "Version" : "3.3.105.9",
            "AssemblyVersionOverride" : null,
            "Dependencies"            : {
                "Core" : "3.3.107.38"
>>>>>>> 4377951e
            },
            "InPreview"               : false
        },
        "MediaLive"                       : {
<<<<<<< HEAD
            "Version" : "3.5.0.0",
            "AssemblyVersionOverride" : "3.3",
            "Dependencies"            : {
                "Core" : "3.5.0.0"
=======
            "Version" : "3.3.114.8",
            "AssemblyVersionOverride" : null,
            "Dependencies"            : {
                "Core" : "3.3.107.38"
>>>>>>> 4377951e
            },
            "InPreview"               : false
        },
        "MediaStoreData"                  : {
<<<<<<< HEAD
            "Version" : "3.5.0.0",
            "AssemblyVersionOverride" : "3.3",
            "Dependencies"            : {
                "Core" : "3.5.0.0"
=======
            "Version" : "3.3.101.196",
            "AssemblyVersionOverride" : null,
            "Dependencies"            : {
                "Core" : "3.3.107.38"
>>>>>>> 4377951e
            },
            "InPreview"               : false
        },
        "MediaStore"                      : {
<<<<<<< HEAD
            "Version" : "3.5.0.0",
            "AssemblyVersionOverride" : "3.3",
            "Dependencies"            : {
                "Core" : "3.5.0.0"
=======
            "Version" : "3.3.103.67",
            "AssemblyVersionOverride" : null,
            "Dependencies"            : {
                "Core" : "3.3.107.38"
>>>>>>> 4377951e
            },
            "InPreview"               : false
        },
        "MediaConvert"                    : {
<<<<<<< HEAD
            "Version" : "3.5.0.0",
            "AssemblyVersionOverride" : "3.3",
            "Dependencies"            : {
                "Core" : "3.5.0.0"
=======
            "Version" : "3.3.118.32",
            "AssemblyVersionOverride" : null,
            "Dependencies"            : {
                "Core" : "3.3.107.38"
>>>>>>> 4377951e
            },
            "InPreview"               : false
        },
        "MQ"                              : {
<<<<<<< HEAD
            "Version" : "3.5.0.0",
            "AssemblyVersionOverride" : "3.3",
            "Dependencies"            : {
                "Core" : "3.5.0.0"
=======
            "Version" : "3.3.106.9",
            "AssemblyVersionOverride" : null,
            "Dependencies"            : {
                "Core" : "3.3.107.38"
>>>>>>> 4377951e
            },
            "InPreview"               : false
        },
        "GuardDuty"                       : {
<<<<<<< HEAD
            "Version" : "3.5.0.0",
            "AssemblyVersionOverride" : "3.3",
            "Dependencies"            : {
                "Core" : "3.5.0.0"
=======
            "Version" : "3.3.110.6",
            "AssemblyVersionOverride" : null,
            "Dependencies"            : {
                "Core" : "3.3.107.38"
>>>>>>> 4377951e
            },
            "InPreview"               : false
        },
        "AppSync"                         : {
<<<<<<< HEAD
            "Version" : "3.5.0.0",
            "AssemblyVersionOverride" : "3.3",
            "Dependencies"            : {
                "Core" : "3.5.0.0"
=======
            "Version" : "3.3.106.4",
            "AssemblyVersionOverride" : null,
            "Dependencies"            : {
                "Core" : "3.3.107.38"
>>>>>>> 4377951e
            },
            "InPreview"               : false
        },
        "SageMakerRuntime"                : {
<<<<<<< HEAD
            "Version" : "3.5.0.0",
            "AssemblyVersionOverride" : "3.3",
            "Dependencies"            : {
                "Core" : "3.5.0.0"
=======
            "Version" : "3.3.102.29",
            "AssemblyVersionOverride" : null,
            "Dependencies"            : {
                "Core" : "3.3.107.38"
>>>>>>> 4377951e
            },
            "InPreview"               : false
        },
        "IoTJobsDataPlane"                : {
<<<<<<< HEAD
            "Version" : "3.5.0.0",
            "AssemblyVersionOverride" : "3.3",
            "Dependencies"            : {
                "Core" : "3.5.0.0"
=======
            "Version" : "3.3.100.220",
            "AssemblyVersionOverride" : null,
            "Dependencies"            : {
                "Core" : "3.3.107.38"
>>>>>>> 4377951e
            },
            "InPreview"               : false
        },
        "SageMaker"                       : {
<<<<<<< HEAD
            "Version" : "3.5.0.0",
            "AssemblyVersionOverride" : "3.3",
            "Dependencies"            : {
                "Core" : "3.5.0.0"
=======
            "Version" : "3.3.119.9",
            "AssemblyVersionOverride" : null,
            "Dependencies"            : {
                "Core" : "3.3.107.38"
>>>>>>> 4377951e
            },
            "InPreview"               : false
        },
        "Translate"                       : {
<<<<<<< HEAD
            "Version" : "3.5.0.0",
            "AssemblyVersionOverride" : "3.3",
            "Dependencies"            : {
                "Core" : "3.5.0.0"
=======
            "Version" : "3.3.101.99",
            "AssemblyVersionOverride" : null,
            "Dependencies"            : {
                "Core" : "3.3.107.38"
>>>>>>> 4377951e
            },
            "InPreview"               : false
        },
        "Comprehend"                      : {
<<<<<<< HEAD
            "Version" : "3.5.0.0",
            "AssemblyVersionOverride" : "3.3",
            "Dependencies"            : {
                "Core" : "3.5.0.0"
=======
            "Version" : "3.3.110.0",
            "AssemblyVersionOverride" : null,
            "Dependencies"            : {
                "Core" : "3.3.107.38"
>>>>>>> 4377951e
            },
            "InPreview"               : false
        },
        "KinesisVideo"                    : {
<<<<<<< HEAD
            "Version" : "3.5.0.0",
            "AssemblyVersionOverride" : "3.3",
            "Dependencies"            : {
                "Core" : "3.5.0.0"
=======
            "Version" : "3.3.103.52",
            "AssemblyVersionOverride" : null,
            "Dependencies"            : {
                "Core" : "3.3.107.38"
>>>>>>> 4377951e
            },
            "InPreview"               : false
        },
        "KinesisVideoMedia"               : {
<<<<<<< HEAD
            "Version" : "3.5.0.0",
            "AssemblyVersionOverride" : "3.3",
            "Dependencies"            : {
                "Core" : "3.5.0.0"
=======
            "Version" : "3.3.100.221",
            "AssemblyVersionOverride" : null,
            "Dependencies"            : {
                "Core" : "3.3.107.38"
>>>>>>> 4377951e
            },
            "InPreview"               : false
        },
        "KinesisVideoArchivedMedia"       : {
<<<<<<< HEAD
            "Version" : "3.5.0.0",
            "AssemblyVersionOverride" : "3.3",
            "Dependencies"            : {
                "Core" : "3.5.0.0"
=======
            "Version" : "3.3.103.52",
            "AssemblyVersionOverride" : null,
            "Dependencies"            : {
                "Core" : "3.3.107.38"
>>>>>>> 4377951e
            },
            "InPreview"               : false
        },
        "ResourceGroups"                  : {
<<<<<<< HEAD
            "Version" : "3.5.0.0",
            "AssemblyVersionOverride" : "3.3",
            "Dependencies"            : {
                "Core" : "3.5.0.0"
=======
            "Version" : "3.3.102.7",
            "AssemblyVersionOverride" : null,
            "Dependencies"            : {
                "Core" : "3.3.107.38"
>>>>>>> 4377951e
            },
            "InPreview"               : false
        },
        "AlexaForBusiness"                : {
<<<<<<< HEAD
            "Version" : "3.5.0.0",
            "AssemblyVersionOverride" : "3.3",
            "Dependencies"            : {
                "Core" : "3.5.0.0"
=======
            "Version" : "3.3.110.14",
            "AssemblyVersionOverride" : null,
            "Dependencies"            : {
                "Core" : "3.3.107.38"
>>>>>>> 4377951e
            },
            "InPreview"               : false
        },
        "ServerlessApplicationRepository" : {
<<<<<<< HEAD
            "Version" : "3.5.0.0",
            "AssemblyVersionOverride" : "3.3",
            "Dependencies"            : {
                "Core" : "3.5.0.0"
=======
            "Version" : "3.3.102.79",
            "AssemblyVersionOverride" : null,
            "Dependencies"            : {
                "Core" : "3.3.107.38"
>>>>>>> 4377951e
            },
            "InPreview"               : false
        },
        "Cloud9"                          : {
<<<<<<< HEAD
            "Version" : "3.5.0.0",
            "AssemblyVersionOverride" : "3.3",
            "Dependencies"            : {
                "Core" : "3.5.0.0"
=======
            "Version" : "3.3.103.0",
            "AssemblyVersionOverride" : null,
            "Dependencies"            : {
                "Core" : "3.3.107.38"
>>>>>>> 4377951e
            },
            "InPreview"               : false
        },
        "ServiceDiscovery"                : {
<<<<<<< HEAD
            "Version" : "3.5.0.0",
            "AssemblyVersionOverride" : "3.3",
            "Dependencies"            : {
                "Core" : "3.5.0.0"
=======
            "Version" : "3.3.102.7",
            "AssemblyVersionOverride" : null,
            "Dependencies"            : {
                "Core" : "3.3.107.38"
>>>>>>> 4377951e
            },
            "InPreview"               : false
        },
        "WorkMail"                        : {
<<<<<<< HEAD
            "Version" : "3.5.0.0",
            "AssemblyVersionOverride" : "3.3",
            "Dependencies"            : {
                "Core" : "3.5.0.0"
=======
            "Version" : "3.3.105.34",
            "AssemblyVersionOverride" : null,
            "Dependencies"            : {
                "Core" : "3.3.107.38"
>>>>>>> 4377951e
            },
            "InPreview"               : false
        },
        "AutoScalingPlans"                : {
<<<<<<< HEAD
            "Version" : "3.5.0.0",
            "AssemblyVersionOverride" : "3.3",
            "Dependencies"            : {
                "Core" : "3.5.0.0"
=======
            "Version" : "3.3.101.117",
            "AssemblyVersionOverride" : null,
            "Dependencies"            : {
                "Core" : "3.3.107.38"
>>>>>>> 4377951e
            },
            "InPreview"               : false
        },
        "TranscribeService"               : {
<<<<<<< HEAD
            "Version" : "3.5.0.0",
            "AssemblyVersionOverride" : "3.3",
            "Dependencies"            : {
                "Core" : "3.5.0.0"
=======
            "Version" : "3.3.117.3",
            "AssemblyVersionOverride" : null,
            "Dependencies"            : {
                "Core" : "3.3.107.38"
>>>>>>> 4377951e
            },
            "InPreview"               : false
        },
        "Connect"                         : {
<<<<<<< HEAD
            "Version" : "3.5.0.0",
            "AssemblyVersionOverride" : "3.3",
            "Dependencies"            : {
                "Core" : "3.5.0.0"
=======
            "Version" : "3.3.104.11",
            "AssemblyVersionOverride" : null,
            "Dependencies"            : {
                "Core" : "3.3.107.38"
>>>>>>> 4377951e
            },
            "InPreview"               : false
        },
        "FMS"                             : {
<<<<<<< HEAD
            "Version" : "3.5.0.0",
            "AssemblyVersionOverride" : "3.3",
            "Dependencies"            : {
                "Core" : "3.5.0.0"
=======
            "Version" : "3.3.106.11",
            "AssemblyVersionOverride" : null,
            "Dependencies"            : {
                "Core" : "3.3.107.38"
>>>>>>> 4377951e
            },
            "InPreview"               : false
        },
        "SecretsManager"                  : {
<<<<<<< HEAD
            "Version" : "3.5.0.0",
            "AssemblyVersionOverride" : "3.3",
            "Dependencies"            : {
                "Core" : "3.5.0.0"
=======
            "Version" : "3.3.103.14",
            "AssemblyVersionOverride" : null,
            "Dependencies"            : {
                "Core" : "3.3.107.38"
>>>>>>> 4377951e
            },
            "InPreview"               : false
        },
        "ACMPCA"                          : {
<<<<<<< HEAD
            "Version" : "3.5.0.0",
            "AssemblyVersionOverride" : "3.3",
            "Dependencies"            : {
                "Core" : "3.5.0.0"
=======
            "Version" : "3.3.101.185",
            "AssemblyVersionOverride" : null,
            "Dependencies"            : {
                "Core" : "3.3.107.38"
>>>>>>> 4377951e
            },
            "InPreview"               : false
        },
        "IoTAnalytics"                    : {
<<<<<<< HEAD
            "Version" : "3.5.0.0",
            "AssemblyVersionOverride" : "3.3",
            "Dependencies"            : {
                "Core" : "3.5.0.0"
=======
            "Version" : "3.3.104.137",
            "AssemblyVersionOverride" : null,
            "Dependencies"            : {
                "Core" : "3.3.107.38"
>>>>>>> 4377951e
            },
            "InPreview"               : false
        },
        "IoT1ClickDevicesService"         : {
<<<<<<< HEAD
            "Version" : "3.5.0.0",
            "AssemblyVersionOverride" : "3.3",
            "Dependencies"            : {
                "Core" : "3.5.0.0"
=======
            "Version" : "3.3.101.220",
            "AssemblyVersionOverride" : null,
            "Dependencies"            : {
                "Core" : "3.3.107.38"
>>>>>>> 4377951e
            },
            "InPreview"               : false
        },
        "IoT1ClickProjects"               : {
<<<<<<< HEAD
            "Version" : "3.5.0.0",
            "AssemblyVersionOverride" : "3.3",
            "Dependencies"            : {
                "Core" : "3.5.0.0"
=======
            "Version" : "3.3.101.219",
            "AssemblyVersionOverride" : null,
            "Dependencies"            : {
                "Core" : "3.3.107.38"
>>>>>>> 4377951e
            },
            "InPreview"               : false
        },
        "PI"                              : {
<<<<<<< HEAD
            "Version" : "3.5.0.0",
            "AssemblyVersionOverride" : "3.3",
            "Dependencies"            : {
                "Core" : "3.5.0.0"
=======
            "Version" : "3.3.100.220",
            "AssemblyVersionOverride" : null,
            "Dependencies"            : {
                "Core" : "3.3.107.38"
>>>>>>> 4377951e
            },
            "InPreview"               : false
        },
        "Neptune"                         : {
<<<<<<< HEAD
            "Version" : "3.5.0.0",
            "AssemblyVersionOverride" : "3.3",
            "Dependencies"            : {
                "Core" : "3.5.0.0"
=======
            "Version" : "3.3.103.89",
            "AssemblyVersionOverride" : null,
            "Dependencies"            : {
                "Core" : "3.3.107.38"
>>>>>>> 4377951e
            },
            "InPreview"               : false
        },
        "MediaTailor"                     : {
<<<<<<< HEAD
            "Version" : "3.5.0.0",
            "AssemblyVersionOverride" : "3.3",
            "Dependencies"            : {
                "Core" : "3.5.0.0"
=======
            "Version" : "3.3.105.23",
            "AssemblyVersionOverride" : null,
            "Dependencies"            : {
                "Core" : "3.3.107.38"
>>>>>>> 4377951e
            },
            "InPreview"               : false
        },
        "EKS"                             : {
<<<<<<< HEAD
            "Version" : "3.5.0.0",
            "AssemblyVersionOverride" : "3.3",
            "Dependencies"            : {
                "Core" : "3.5.0.0"
=======
            "Version" : "3.3.111.0",
            "AssemblyVersionOverride" : null,
            "Dependencies"            : {
                "Core" : "3.3.107.38"
>>>>>>> 4377951e
            },
            "InPreview"               : false
        },
        "Macie"                           : {
<<<<<<< HEAD
            "Version" : "3.5.0.0",
            "AssemblyVersionOverride" : "3.3",
            "Dependencies"            : {
                "Core" : "3.5.0.0"
=======
            "Version" : "3.3.100.220",
            "AssemblyVersionOverride" : null,
            "Dependencies"            : {
                "Core" : "3.3.107.38"
>>>>>>> 4377951e
            },
            "InPreview"               : false
        },
        "DLM"                             : {
<<<<<<< HEAD
            "Version" : "3.5.0.0",
            "AssemblyVersionOverride" : "3.3",
            "Dependencies"            : {
                "Core" : "3.5.0.0"
=======
            "Version" : "3.3.108.28",
            "AssemblyVersionOverride" : null,
            "Dependencies"            : {
                "Core" : "3.3.107.38"
>>>>>>> 4377951e
            },
            "InPreview"               : false
        },
        "Signer"                          : {
<<<<<<< HEAD
            "Version" : "3.5.0.0",
            "AssemblyVersionOverride" : "3.3",
            "Dependencies"            : {
                "Core" : "3.5.0.0"
=======
            "Version" : "3.3.102.79",
            "AssemblyVersionOverride" : null,
            "Dependencies"            : {
                "Core" : "3.3.107.38"
>>>>>>> 4377951e
            },
            "InPreview"               : false
        },
        "Chime"                           : {
<<<<<<< HEAD
            "Version" : "3.5.0.0",
            "AssemblyVersionOverride" : "3.3",
            "Dependencies"            : {
                "Core" : "3.5.0.0"
=======
            "Version" : "3.3.115.5",
            "AssemblyVersionOverride" : null,
            "Dependencies"            : {
                "Core" : "3.3.107.38"
>>>>>>> 4377951e
            },
            "InPreview"               : false
        },
        "PinpointEmail"                   : {
<<<<<<< HEAD
            "Version" : "3.5.0.0",
            "AssemblyVersionOverride" : "3.3",
            "Dependencies"            : {
                "Core" : "3.5.0.0"
=======
            "Version" : "3.3.104.139",
            "AssemblyVersionOverride" : null,
            "Dependencies"            : {
                "Core" : "3.3.107.38"
>>>>>>> 4377951e
            },
            "InPreview"               : false
        },
        "PinpointSMSVoice"                : {
<<<<<<< HEAD
            "Version" : "3.5.0.0",
            "AssemblyVersionOverride" : "3.3",
            "Dependencies"            : {
                "Core" : "3.5.0.0"
=======
            "Version" : "3.3.100.220",
            "AssemblyVersionOverride" : null,
            "Dependencies"            : {
                "Core" : "3.3.107.38"
>>>>>>> 4377951e
            },
            "InPreview"               : false
        },
        "S3Control"                       : {
<<<<<<< HEAD
            "Version" : "3.5.0.0",
            "AssemblyVersionOverride" : "3.3",
            "Dependencies"            : {
                "Core" : "3.5.0.0"
=======
            "Version" : "3.3.104.48",
            "AssemblyVersionOverride" : null,
            "Dependencies"            : {
                "Core" : "3.3.107.38"
>>>>>>> 4377951e
            },
            "InPreview"               : false
        },
        "RAM"                             : {
<<<<<<< HEAD
            "Version" : "3.5.0.0",
            "AssemblyVersionOverride" : "3.3",
            "Dependencies"            : {
                "Core" : "3.5.0.0"
=======
            "Version" : "3.3.103.55",
            "AssemblyVersionOverride" : null,
            "Dependencies"            : {
                "Core" : "3.3.107.38"
>>>>>>> 4377951e
            },
            "InPreview"               : false
        },
        "Route53Resolver"                 : {
<<<<<<< HEAD
            "Version" : "3.5.0.0",
            "AssemblyVersionOverride" : "3.3",
            "Dependencies"            : {
                "Core" : "3.5.0.0"
=======
            "Version" : "3.3.100.220",
            "AssemblyVersionOverride" : null,
            "Dependencies"            : {
                "Core" : "3.3.107.38"
>>>>>>> 4377951e
            },
            "InPreview"               : false
        },
        "RDSDataService"                  : {
<<<<<<< HEAD
            "Version" : "3.5.0.0",
            "AssemblyVersionOverride" : "3.3",
            "Dependencies"            : {
                "Core" : "3.5.0.0"
=======
            "Version" : "3.3.103.115",
            "AssemblyVersionOverride" : null,
            "Dependencies"            : {
                "Core" : "3.3.107.38"
>>>>>>> 4377951e
            },
            "InPreview"               : false
        },
        "QuickSight"                      : {
<<<<<<< HEAD
            "Version" : "3.5.0.0",
            "AssemblyVersionOverride" : "3.3",
            "Dependencies"            : {
                "Core" : "3.5.0.0"
=======
            "Version" : "3.3.107.10",
            "AssemblyVersionOverride" : null,
            "Dependencies"            : {
                "Core" : "3.3.107.38"
>>>>>>> 4377951e
            },
            "InPreview"               : false
        },
        "Amplify"                         : {
<<<<<<< HEAD
            "Version" : "3.5.0.0",
            "AssemblyVersionOverride" : "3.3",
            "Dependencies"            : {
                "Core" : "3.5.0.0"
=======
            "Version" : "3.3.105.22",
            "AssemblyVersionOverride" : null,
            "Dependencies"            : {
                "Core" : "3.3.107.38"
>>>>>>> 4377951e
            },
            "InPreview"               : false
        },
        "RoboMaker"                       : {
<<<<<<< HEAD
            "Version" : "3.5.0.0",
            "AssemblyVersionOverride" : "3.3",
            "Dependencies"            : {
                "Core" : "3.5.0.0"
=======
            "Version" : "3.3.111.63",
            "AssemblyVersionOverride" : null,
            "Dependencies"            : {
                "Core" : "3.3.107.38"
>>>>>>> 4377951e
            },
            "InPreview"               : false
        },
        "DataSync"                        : {
<<<<<<< HEAD
            "Version" : "3.5.0.0",
            "AssemblyVersionOverride" : "3.3",
            "Dependencies"            : {
                "Core" : "3.5.0.0"
=======
            "Version" : "3.3.109.9",
            "AssemblyVersionOverride" : null,
            "Dependencies"            : {
                "Core" : "3.3.107.38"
>>>>>>> 4377951e
            },
            "InPreview"               : false
        },
        "Transfer"                        : {
<<<<<<< HEAD
            "Version" : "3.5.0.0",
            "AssemblyVersionOverride" : "3.3",
            "Dependencies"            : {
                "Core" : "3.5.0.0"
=======
            "Version" : "3.3.108.0",
            "AssemblyVersionOverride" : null,
            "Dependencies"            : {
                "Core" : "3.3.107.38"
>>>>>>> 4377951e
            },
            "InPreview"               : false
        },
        "GlobalAccelerator"               : {
<<<<<<< HEAD
            "Version" : "3.5.0.0",
            "AssemblyVersionOverride" : "3.3",
            "Dependencies"            : {
                "Core" : "3.5.0.0"
=======
            "Version" : "3.3.104.69",
            "AssemblyVersionOverride" : null,
            "Dependencies"            : {
                "Core" : "3.3.107.38"
>>>>>>> 4377951e
            },
            "InPreview"               : false
        },
        "ComprehendMedical"               : {
<<<<<<< HEAD
            "Version" : "3.5.0.0",
            "AssemblyVersionOverride" : "3.3",
            "Dependencies"            : {
                "Core" : "3.5.0.0"
=======
            "Version" : "3.3.105.18",
            "AssemblyVersionOverride" : null,
            "Dependencies"            : {
                "Core" : "3.3.107.38"
>>>>>>> 4377951e
            },
            "InPreview"               : false
        },
        "KinesisAnalyticsV2"              : {
<<<<<<< HEAD
            "Version" : "3.5.0.0",
            "AssemblyVersionOverride" : "3.3",
            "Dependencies"            : {
                "Core" : "3.5.0.0"
=======
            "Version" : "3.3.103.107",
            "AssemblyVersionOverride" : null,
            "Dependencies"            : {
                "Core" : "3.3.107.38"
>>>>>>> 4377951e
            },
            "InPreview"               : false
        },
        "MediaConnect"                    : {
<<<<<<< HEAD
            "Version" : "3.5.0.0",
            "AssemblyVersionOverride" : "3.3",
            "Dependencies"            : {
                "Core" : "3.5.0.0"
=======
            "Version" : "3.3.109.9",
            "AssemblyVersionOverride" : null,
            "Dependencies"            : {
                "Core" : "3.3.107.38"
>>>>>>> 4377951e
            },
            "InPreview"               : false
        },
        "FSx"                             : {
<<<<<<< HEAD
            "Version" : "3.5.0.0",
            "AssemblyVersionOverride" : "3.3",
            "Dependencies"            : {
                "Core" : "3.5.0.0"
=======
            "Version" : "3.3.109.0",
            "AssemblyVersionOverride" : null,
            "Dependencies"            : {
                "Core" : "3.3.107.38"
>>>>>>> 4377951e
            },
            "InPreview"               : false
        },
        "SecurityHub"                     : {
<<<<<<< HEAD
            "Version" : "3.5.0.0",
            "AssemblyVersionOverride" : "3.3",
            "Dependencies"            : {
                "Core" : "3.5.0.0"
=======
            "Version" : "3.3.115.8",
            "AssemblyVersionOverride" : null,
            "Dependencies"            : {
                "Core" : "3.3.107.38"
>>>>>>> 4377951e
            },
            "InPreview"               : false
        },
        "LicenseManager"                  : {
<<<<<<< HEAD
            "Version" : "3.5.0.0",
            "AssemblyVersionOverride" : "3.3",
            "Dependencies"            : {
                "Core" : "3.5.0.0"
=======
            "Version" : "3.3.101.114",
            "AssemblyVersionOverride" : null,
            "Dependencies"            : {
                "Core" : "3.3.107.38"
>>>>>>> 4377951e
            },
            "InPreview"               : false
        },
        "AppMesh"                         : {
<<<<<<< HEAD
            "Version" : "3.5.0.0",
            "AssemblyVersionOverride" : "3.3",
            "Dependencies"            : {
                "Core" : "3.5.0.0"
=======
            "Version" : "3.3.111.14",
            "AssemblyVersionOverride" : null,
            "Dependencies"            : {
                "Core" : "3.3.107.38"
>>>>>>> 4377951e
            },
            "InPreview"               : false
        },
        "Kafka"                           : {
<<<<<<< HEAD
            "Version" : "3.5.0.0",
            "AssemblyVersionOverride" : "3.3",
            "Dependencies"            : {
                "Core" : "3.5.0.0"
=======
            "Version" : "3.3.109.6",
            "AssemblyVersionOverride" : null,
            "Dependencies"            : {
                "Core" : "3.3.107.38"
>>>>>>> 4377951e
            },
            "InPreview"               : false
        },
        "ApiGatewayManagementApi"         : {
<<<<<<< HEAD
            "Version" : "3.5.0.0",
            "AssemblyVersionOverride" : "3.3",
            "Dependencies"            : {
                "Core" : "3.5.0.0"
=======
            "Version" : "3.3.101.152",
            "AssemblyVersionOverride" : null,
            "Dependencies"            : {
                "Core" : "3.3.107.38"
>>>>>>> 4377951e
            },
            "InPreview"               : false
        },
        "ApiGatewayV2"                    : {
<<<<<<< HEAD
            "Version" : "3.5.0.0",
            "AssemblyVersionOverride" : "3.3",
            "Dependencies"            : {
                "Core" : "3.5.0.0"
=======
            "Version" : "3.3.107.58",
            "AssemblyVersionOverride" : null,
            "Dependencies"            : {
                "Core" : "3.3.107.38"
>>>>>>> 4377951e
            },
            "InPreview"               : false
        },
        "DocDB"                           : {
<<<<<<< HEAD
            "Version" : "3.5.0.0",
            "AssemblyVersionOverride" : "3.3",
            "Dependencies"            : {
                "Core" : "3.5.0.0"
=======
            "Version" : "3.3.102.140",
            "AssemblyVersionOverride" : null,
            "Dependencies"            : {
                "Core" : "3.3.107.38"
>>>>>>> 4377951e
            },
            "InPreview"               : false
        },
        "Backup"                          : {
<<<<<<< HEAD
            "Version" : "3.5.0.0",
            "AssemblyVersionOverride" : "3.3",
            "Dependencies"            : {
                "Core" : "3.5.0.0"
=======
            "Version" : "3.3.103.22",
            "AssemblyVersionOverride" : null,
            "Dependencies"            : {
                "Core" : "3.3.107.38"
>>>>>>> 4377951e
            },
            "InPreview"               : false
        },
        "WorkLink"                        : {
<<<<<<< HEAD
            "Version" : "3.5.0.0",
            "AssemblyVersionOverride" : "3.3",
            "Dependencies"            : {
                "Core" : "3.5.0.0"
=======
            "Version" : "3.3.103.33",
            "AssemblyVersionOverride" : null,
            "Dependencies"            : {
                "Core" : "3.3.107.38"
>>>>>>> 4377951e
            },
            "InPreview"               : false
        },
        "Textract"                        : {
<<<<<<< HEAD
            "Version" : "3.5.0.0",
            "AssemblyVersionOverride" : "3.3",
            "Dependencies"            : {
                "Core" : "3.5.0.0"
=======
            "Version" : "3.3.102.113",
            "AssemblyVersionOverride" : null,
            "Dependencies"            : {
                "Core" : "3.3.107.38"
>>>>>>> 4377951e
            },
            "InPreview"               : false
        },
        "ManagedBlockchain"               : {
<<<<<<< HEAD
            "Version" : "3.5.0.0",
            "AssemblyVersionOverride" : "3.3",
            "Dependencies"            : {
                "Core" : "3.5.0.0"
=======
            "Version" : "3.3.101.71",
            "AssemblyVersionOverride" : null,
            "Dependencies"            : {
                "Core" : "3.3.107.38"
>>>>>>> 4377951e
            },
            "InPreview"               : false
        },
        "MediaPackageVod"                 : {
<<<<<<< HEAD
            "Version" : "3.5.0.0",
            "AssemblyVersionOverride" : "3.3",
            "Dependencies"            : {
                "Core" : "3.5.0.0"
=======
            "Version" : "3.3.106.30",
            "AssemblyVersionOverride" : null,
            "Dependencies"            : {
                "Core" : "3.3.107.38"
>>>>>>> 4377951e
            },
            "InPreview"               : false
        },
        "GroundStation"                   : {
<<<<<<< HEAD
            "Version" : "3.5.0.0",
            "AssemblyVersionOverride" : "3.3",
            "Dependencies"            : {
                "Core" : "3.5.0.0"
=======
            "Version" : "3.3.102.11",
            "AssemblyVersionOverride" : null,
            "Dependencies"            : {
                "Core" : "3.3.107.38"
>>>>>>> 4377951e
            },
            "InPreview"               : false
        },
        "IoTThingsGraph"                  : {
<<<<<<< HEAD
            "Version" : "3.5.0.0",
            "AssemblyVersionOverride" : "3.3",
            "Dependencies"            : {
                "Core" : "3.5.0.0"
=======
            "Version" : "3.3.100.194",
            "AssemblyVersionOverride" : null,
            "Dependencies"            : {
                "Core" : "3.3.107.38"
>>>>>>> 4377951e
            },
            "InPreview"               : false
        },
        "IoTEvents"                       : {
<<<<<<< HEAD
            "Version" : "3.5.0.0",
            "AssemblyVersionOverride" : "3.3",
            "Dependencies"            : {
                "Core" : "3.5.0.0"
=======
            "Version" : "3.3.106.50",
            "AssemblyVersionOverride" : null,
            "Dependencies"            : {
                "Core" : "3.3.107.38"
>>>>>>> 4377951e
            },
            "InPreview"               : false
        },
        "IoTEventsData"                   : {
<<<<<<< HEAD
            "Version" : "3.5.0.0",
            "AssemblyVersionOverride" : "3.3",
            "Dependencies"            : {
                "Core" : "3.5.0.0"
=======
            "Version" : "3.3.101.185",
            "AssemblyVersionOverride" : null,
            "Dependencies"            : {
                "Core" : "3.3.107.38"
>>>>>>> 4377951e
            },
            "InPreview"               : false
        },
        "PersonalizeRuntime"              : {
<<<<<<< HEAD
            "Version" : "3.5.0.0",
            "AssemblyVersionOverride" : "3.3",
            "Dependencies"            : {
                "Core" : "3.5.0.0"
=======
            "Version" : "3.3.106.2",
            "AssemblyVersionOverride" : null,
            "Dependencies"            : {
                "Core" : "3.3.107.38"
>>>>>>> 4377951e
            },
            "InPreview"               : false
        },
        "Personalize"                     : {
<<<<<<< HEAD
            "Version" : "3.5.0.0",
            "AssemblyVersionOverride" : "3.3",
            "Dependencies"            : {
                "Core" : "3.5.0.0"
=======
            "Version" : "3.3.106.2",
            "AssemblyVersionOverride" : null,
            "Dependencies"            : {
                "Core" : "3.3.107.38"
>>>>>>> 4377951e
            },
            "InPreview"               : false
        },
        "PersonalizeEvents"               : {
<<<<<<< HEAD
            "Version" : "3.5.0.0",
            "AssemblyVersionOverride" : "3.3",
            "Dependencies"            : {
                "Core" : "3.5.0.0"
=======
            "Version" : "3.3.101.2",
            "AssemblyVersionOverride" : null,
            "Dependencies"            : {
                "Core" : "3.3.107.38"
>>>>>>> 4377951e
            },
            "InPreview"               : false
        },
        "ServiceQuotas"                   : {
<<<<<<< HEAD
            "Version" : "3.5.0.0",
            "AssemblyVersionOverride" : "3.3",
            "Dependencies"            : {
                "Core" : "3.5.0.0"
=======
            "Version" : "3.3.100.183",
            "AssemblyVersionOverride" : null,
            "Dependencies"            : {
                "Core" : "3.3.107.38"
>>>>>>> 4377951e
            },
            "InPreview"               : false
        },
        "ApplicationInsights"             : {
<<<<<<< HEAD
            "Version" : "3.5.0.0",
            "AssemblyVersionOverride" : "3.3",
            "Dependencies"            : {
                "Core" : "3.5.0.0"
=======
            "Version" : "3.3.104.71",
            "AssemblyVersionOverride" : null,
            "Dependencies"            : {
                "Core" : "3.3.107.38"
>>>>>>> 4377951e
            },
            "InPreview"               : false
        },
        "EC2InstanceConnect"              : {
<<<<<<< HEAD
            "Version" : "3.5.0.0",
            "AssemblyVersionOverride" : "3.3",
            "Dependencies"            : {
                "Core" : "3.5.0.0"
=======
            "Version" : "3.3.100.180",
            "AssemblyVersionOverride" : null,
            "Dependencies"            : {
                "Core" : "3.3.107.38"
>>>>>>> 4377951e
            },
            "InPreview"               : false
        },
        "EventBridge"                     : {
<<<<<<< HEAD
            "Version" : "3.5.0.0",
            "AssemblyVersionOverride" : "3.3",
            "Dependencies"            : {
                "Core" : "3.5.0.0"
=======
            "Version" : "3.3.102.14",
            "AssemblyVersionOverride" : null,
            "Dependencies"            : {
                "Core" : "3.3.107.38"
>>>>>>> 4377951e
            },
            "InPreview"               : false
        },
        "LakeFormation"                   : {
<<<<<<< HEAD
            "Version" : "3.5.0.0",
            "AssemblyVersionOverride" : "3.3",
            "Dependencies"            : {
                "Core" : "3.5.0.0"
=======
            "Version" : "3.3.101.16",
            "AssemblyVersionOverride" : null,
            "Dependencies"            : {
                "Core" : "3.3.107.38"
>>>>>>> 4377951e
            },
            "InPreview"               : false
        },
        "ForecastService"                 : {
<<<<<<< HEAD
            "Version" : "3.5.0.0",
            "AssemblyVersionOverride" : "3.3",
            "Dependencies"            : {
                "Core" : "3.5.0.0"
=======
            "Version" : "3.3.102.15",
            "AssemblyVersionOverride" : null,
            "Dependencies"            : {
                "Core" : "3.3.107.38"
>>>>>>> 4377951e
            },
            "InPreview"               : false
        },
        "ForecastQueryService"            : {
<<<<<<< HEAD
            "Version" : "3.5.0.0",
            "AssemblyVersionOverride" : "3.3",
            "Dependencies"            : {
                "Core" : "3.5.0.0"
=======
            "Version" : "3.3.100.156",
            "AssemblyVersionOverride" : null,
            "Dependencies"            : {
                "Core" : "3.3.107.38"
>>>>>>> 4377951e
            },
            "InPreview"               : false
        },
        "QLDB"                            : {
<<<<<<< HEAD
            "Version" : "3.5.0.0",
            "AssemblyVersionOverride" : "3.3",
            "Dependencies"            : {
                "Core" : "3.5.0.0"
=======
            "Version" : "3.3.101.41",
            "AssemblyVersionOverride" : null,
            "Dependencies"            : {
                "Core" : "3.3.107.38"
>>>>>>> 4377951e
            },
            "InPreview"               : false
        },
        "QLDBSession"                     : {
<<<<<<< HEAD
            "Version" : "3.5.0.0",
            "AssemblyVersionOverride" : "3.3",
            "Dependencies"            : {
                "Core" : "3.5.0.0"
=======
            "Version" : "3.3.100.149",
            "AssemblyVersionOverride" : null,
            "Dependencies"            : {
                "Core" : "3.3.107.38"
>>>>>>> 4377951e
            },
            "InPreview"               : false
        },
        "WorkMailMessageFlow"             : {
<<<<<<< HEAD
            "Version" : "3.5.0.0",
            "AssemblyVersionOverride" : "3.3",
            "Dependencies"            : {
                "Core" : "3.5.0.0"
=======
            "Version" : "3.3.100.147",
            "AssemblyVersionOverride" : null,
            "Dependencies"            : {
                "Core" : "3.3.107.38"
>>>>>>> 4377951e
            },
            "InPreview"               : false
        },
        "CodeStarNotifications"           : {
<<<<<<< HEAD
            "Version" : "3.5.0.0",
            "AssemblyVersionOverride" : "3.3",
            "Dependencies"            : {
                "Core" : "3.5.0.0"
=======
            "Version" : "3.3.100.126",
            "AssemblyVersionOverride" : null,
            "Dependencies"            : {
                "Core" : "3.3.107.38"
>>>>>>> 4377951e
            },
            "InPreview"               : false
        },
        "SavingsPlans"                    : {
<<<<<<< HEAD
            "Version" : "3.5.0.0",
            "AssemblyVersionOverride" : "3.3",
            "Dependencies"            : {
                "Core" : "3.5.0.0"
=======
            "Version" : "3.3.103.0",
            "AssemblyVersionOverride" : null,
            "Dependencies"            : {
                "Core" : "3.3.107.38"
>>>>>>> 4377951e
            },
            "InPreview"               : false
        },
        "SSO"                             : {
<<<<<<< HEAD
            "Version" : "3.5.0.0",
            "AssemblyVersionOverride" : "3.3",
            "Dependencies"            : {
                "Core" : "3.5.0.0"
=======
            "Version" : "3.3.100.124",
            "AssemblyVersionOverride" : null,
            "Dependencies"            : {
                "Core" : "3.3.107.38"
>>>>>>> 4377951e
            },
            "InPreview"               : false
        },
        "SSOOIDC"                         : {
<<<<<<< HEAD
            "Version" : "3.5.0.0",
            "AssemblyVersionOverride" : "3.3",
            "Dependencies"            : {
                "Core" : "3.5.0.0"
=======
            "Version" : "3.3.100.124",
            "AssemblyVersionOverride" : null,
            "Dependencies"            : {
                "Core" : "3.3.107.38"
>>>>>>> 4377951e
            },
            "InPreview"               : false
        },
        "MarketplaceCatalog"              : {
<<<<<<< HEAD
            "Version" : "3.5.0.0",
            "AssemblyVersionOverride" : "3.3",
            "Dependencies"            : {
                "Core" : "3.5.0.0"
=======
            "Version" : "3.3.101.34",
            "AssemblyVersionOverride" : null,
            "Dependencies"            : {
                "Core" : "3.3.107.38"
>>>>>>> 4377951e
            },
            "InPreview"               : false
        },
        "SimpleEmailV2"                   : {
<<<<<<< HEAD
            "Version" : "3.5.0.0",
            "AssemblyVersionOverride" : "3.3",
            "Dependencies"            : {
                "Core" : "3.5.0.0"
=======
            "Version" : "3.3.104.6",
            "AssemblyVersionOverride" : null,
            "Dependencies"            : {
                "Core" : "3.3.107.38"
>>>>>>> 4377951e
            },
            "InPreview"               : false
        },
        "DataExchange"                    : {
<<<<<<< HEAD
            "Version" : "3.5.0.0",
            "AssemblyVersionOverride" : "3.3",
            "Dependencies"            : {
                "Core" : "3.5.0.0"
=======
            "Version" : "3.3.102.27",
            "AssemblyVersionOverride" : null,
            "Dependencies"            : {
                "Core" : "3.3.107.38"
>>>>>>> 4377951e
            },
            "InPreview"               : false
        },
        "MigrationHubConfig"              : {
<<<<<<< HEAD
            "Version" : "3.5.0.0",
            "AssemblyVersionOverride" : "3.3",
            "Dependencies"            : {
                "Core" : "3.5.0.0"
=======
            "Version" : "3.3.101.61",
            "AssemblyVersionOverride" : null,
            "Dependencies"            : {
                "Core" : "3.3.107.38"
>>>>>>> 4377951e
            },
            "InPreview"               : false
        },
        "ConnectParticipant"              : {
<<<<<<< HEAD
            "Version" : "3.5.0.0",
            "AssemblyVersionOverride" : "3.3",
            "Dependencies"            : {
                "Core" : "3.5.0.0"
=======
            "Version" : "3.3.100.118",
            "AssemblyVersionOverride" : null,
            "Dependencies"            : {
                "Core" : "3.3.107.38"
>>>>>>> 4377951e
            },
            "InPreview"               : false
        },
        "WAFV2"                           : {
<<<<<<< HEAD
            "Version" : "3.5.0.0",
            "AssemblyVersionOverride" : "3.3",
            "Dependencies"            : {
                "Core" : "3.5.0.0"
=======
            "Version" : "3.3.103.5",
            "AssemblyVersionOverride" : null,
            "Dependencies"            : {
                "Core" : "3.3.107.38"
>>>>>>> 4377951e
            },
            "InPreview"               : false
        },
        "AppConfig"                       : {
<<<<<<< HEAD
            "Version" : "3.5.0.0",
            "AssemblyVersionOverride" : "3.3",
            "Dependencies"            : {
                "Core" : "3.5.0.0"
=======
            "Version" : "3.3.104.27",
            "AssemblyVersionOverride" : null,
            "Dependencies"            : {
                "Core" : "3.3.107.38"
>>>>>>> 4377951e
            },
            "InPreview"               : false
        },
        "IoTSecureTunneling"              : {
<<<<<<< HEAD
            "Version" : "3.5.0.0",
            "AssemblyVersionOverride" : "3.3",
            "Dependencies"            : {
                "Core" : "3.5.0.0"
=======
            "Version" : "3.3.100.116",
            "AssemblyVersionOverride" : null,
            "Dependencies"            : {
                "Core" : "3.3.107.38"
>>>>>>> 4377951e
            },
            "InPreview"               : false
        },
        "ElasticInference"                : {
<<<<<<< HEAD
            "Version" : "3.5.0.0",
            "AssemblyVersionOverride" : "3.3",
            "Dependencies"            : {
                "Core" : "3.5.0.0"
=======
            "Version" : "3.3.102.54",
            "AssemblyVersionOverride" : null,
            "Dependencies"            : {
                "Core" : "3.3.107.38"
>>>>>>> 4377951e
            },
            "InPreview"               : false
        },
        "Imagebuilder"                    : {
<<<<<<< HEAD
            "Version" : "3.5.0.0",
            "AssemblyVersionOverride" : "3.3",
            "Dependencies"            : {
                "Core" : "3.5.0.0"
=======
            "Version" : "3.3.107.8",
            "AssemblyVersionOverride" : null,
            "Dependencies"            : {
                "Core" : "3.3.107.38"
>>>>>>> 4377951e
            },
            "InPreview"               : false
        },
        "Schemas"                         : {
<<<<<<< HEAD
            "Version" : "3.5.0.0",
            "AssemblyVersionOverride" : "3.3",
            "Dependencies"            : {
                "Core" : "3.5.0.0"
=======
            "Version" : "3.3.101.50",
            "AssemblyVersionOverride" : null,
            "Dependencies"            : {
                "Core" : "3.3.107.38"
>>>>>>> 4377951e
            },
            "InPreview"               : false
        },
        "AccessAnalyzer"                  : {
<<<<<<< HEAD
            "Version" : "3.5.0.0",
            "AssemblyVersionOverride" : "3.3",
            "Dependencies"            : {
                "Core" : "3.5.0.0"
=======
            "Version" : "3.3.104.53",
            "AssemblyVersionOverride" : null,
            "Dependencies"            : {
                "Core" : "3.3.107.38"
>>>>>>> 4377951e
            },
            "InPreview"               : false
        },
        "ComputeOptimizer"                : {
<<<<<<< HEAD
            "Version" : "3.5.0.0",
            "AssemblyVersionOverride" : "3.3",
            "Dependencies"            : {
                "Core" : "3.5.0.0"
=======
            "Version" : "3.3.101.28",
            "AssemblyVersionOverride" : null,
            "Dependencies"            : {
                "Core" : "3.3.107.38"
>>>>>>> 4377951e
            },
            "InPreview"               : false
        },
        "NetworkManager"                  : {
<<<<<<< HEAD
            "Version" : "3.5.0.0",
            "AssemblyVersionOverride" : "3.3",
            "Dependencies"            : {
                "Core" : "3.5.0.0"
=======
            "Version" : "3.3.100.113",
            "AssemblyVersionOverride" : null,
            "Dependencies"            : {
                "Core" : "3.3.107.38"
>>>>>>> 4377951e
            },
            "InPreview"               : false
        },
        "Kendra"                          : {
<<<<<<< HEAD
            "Version" : "3.5.0.0",
            "AssemblyVersionOverride" : "3.3",
            "Dependencies"            : {
                "Core" : "3.5.0.0"
=======
            "Version" : "3.3.104.9",
            "AssemblyVersionOverride" : null,
            "Dependencies"            : {
                "Core" : "3.3.107.38"
>>>>>>> 4377951e
            },
            "InPreview"               : false
        },
        "FraudDetector"                   : {
<<<<<<< HEAD
            "Version" : "3.5.0.0",
            "AssemblyVersionOverride" : "3.3",
            "Dependencies"            : {
                "Core" : "3.5.0.0"
=======
            "Version" : "3.3.104.9",
            "AssemblyVersionOverride" : null,
            "Dependencies"            : {
                "Core" : "3.3.107.38"
>>>>>>> 4377951e
            },
            "InPreview"               : false
        },
        "CodeGuruReviewer"                : {
<<<<<<< HEAD
            "Version" : "3.5.0.0",
            "AssemblyVersionOverride" : "3.3",
            "Dependencies"            : {
                "Core" : "3.5.0.0"
=======
            "Version" : "3.3.104.18",
            "AssemblyVersionOverride" : null,
            "Dependencies"            : {
                "Core" : "3.3.107.38"
>>>>>>> 4377951e
            },
            "InPreview"               : false
        },
        "CodeGuruProfiler"                : {
<<<<<<< HEAD
            "Version" : "3.5.0.0",
            "AssemblyVersionOverride" : "3.3",
            "Dependencies"            : {
                "Core" : "3.5.0.0"
=======
            "Version" : "3.3.103.11",
            "AssemblyVersionOverride" : null,
            "Dependencies"            : {
                "Core" : "3.3.107.38"
>>>>>>> 4377951e
            },
            "InPreview"               : false
        },
        "Outposts"                        : {
<<<<<<< HEAD
            "Version" : "3.5.0.0",
            "AssemblyVersionOverride" : "3.3",
            "Dependencies"            : {
                "Core" : "3.5.0.0"
=======
            "Version" : "3.3.101.86",
            "AssemblyVersionOverride" : null,
            "Dependencies"            : {
                "Core" : "3.3.107.38"
>>>>>>> 4377951e
            },
            "InPreview"               : false
        },
        "AugmentedAIRuntime"              : {
<<<<<<< HEAD
            "Version" : "3.5.0.0",
            "AssemblyVersionOverride" : "3.3",
            "Dependencies"            : {
                "Core" : "3.5.0.0"
=======
            "Version" : "3.3.102.60",
            "AssemblyVersionOverride" : null,
            "Dependencies"            : {
                "Core" : "3.3.107.38"
>>>>>>> 4377951e
            },
            "InPreview"               : false
        },
        "EBS"                             : {
<<<<<<< HEAD
            "Version" : "3.5.0.0",
            "AssemblyVersionOverride" : "3.3",
            "Dependencies"            : {
                "Core" : "3.5.0.0"
=======
            "Version" : "3.3.101.14",
            "AssemblyVersionOverride" : null,
            "Dependencies"            : {
                "Core" : "3.3.107.38"
>>>>>>> 4377951e
            },
            "InPreview"               : false
        },
        "KinesisVideoSignalingChannels"   : {
<<<<<<< HEAD
            "Version" : "3.5.0.0",
            "AssemblyVersionOverride" : "3.3",
            "Dependencies"            : {
                "Core" : "3.5.0.0"
=======
            "Version" : "3.3.100.113",
            "AssemblyVersionOverride" : null,
            "Dependencies"            : {
                "Core" : "3.3.107.38"
>>>>>>> 4377951e
            },
            "InPreview"               : false
        },
        "Detective"                       : {
<<<<<<< HEAD
            "Version" : "3.5.0.0",
            "AssemblyVersionOverride" : "3.3",
            "Dependencies"            : {
                "Core" : "3.5.0.0"
=======
            "Version" : "3.3.101.71",
            "AssemblyVersionOverride" : null,
            "Dependencies"            : {
                "Core" : "3.3.107.38"
>>>>>>> 4377951e
            },
            "InPreview"               : false
        },
        "CodeStarconnections"             : {
<<<<<<< HEAD
            "Version" : "3.5.0.0",
            "AssemblyVersionOverride" : "3.3",
            "Dependencies"            : {
                "Core" : "3.5.0.0"
=======
            "Version" : "3.3.102.18",
            "AssemblyVersionOverride" : null,
            "Dependencies"            : {
                "Core" : "3.3.107.38"
>>>>>>> 4377951e
            },
            "InPreview"               : false
        },
        "Synthetics"                      : {
<<<<<<< HEAD
            "Version" : "3.5.0.0",
            "AssemblyVersionOverride" : "3.3",
            "Dependencies"            : {
                "Core" : "3.5.0.0"
=======
            "Version" : "3.3.101.38",
            "AssemblyVersionOverride" : null,
            "Dependencies"            : {
                "Core" : "3.3.107.38"
>>>>>>> 4377951e
            },
            "InPreview"               : false
        },
        "IoTSiteWise"                     : {
<<<<<<< HEAD
            "Version" : "3.5.0.0",
            "AssemblyVersionOverride" : "3.3",
            "Dependencies"            : {
                "Core" : "3.5.0.0"
=======
            "Version" : "3.3.102.17",
            "AssemblyVersionOverride" : null,
            "Dependencies"            : {
                "Core" : "3.3.107.38"
>>>>>>> 4377951e
            },
            "InPreview"               : false
        },
        "Macie2"                          : {
<<<<<<< HEAD
            "Version" : "3.5.0.0",
            "AssemblyVersionOverride" : "3.3",
            "Dependencies"            : {
                "Core" : "3.5.0.0"
=======
            "Version" : "3.3.103.10",
            "AssemblyVersionOverride" : null,
            "Dependencies"            : {
                "Core" : "3.3.107.38"
            },
            "InPreview"               : false
        },
        "CodeArtifact"                    : {
            "Version" : "3.3.100.28",
            "AssemblyVersionOverride" : null,
            "Dependencies"            : {
                "Core" : "3.3.107.38"
            },
            "InPreview"               : false
        },
        "Honeycode"                       : {
            "Version" : "3.3.100.22",
            "AssemblyVersionOverride" : null,
            "Dependencies"            : {
                "Core" : "3.3.107.38"
            },
            "InPreview"               : false
        },
        "IVS"                             : {
            "Version" : "3.3.101.8",
            "AssemblyVersionOverride" : null,
            "Dependencies"            : {
                "Core" : "3.3.107.38"
            },
            "InPreview"               : false
        },
        "Braket"                          : {
            "Version" : "3.3.100.0",
            "AssemblyVersionOverride" : null,
            "Dependencies"            : {
                "Core" : "3.3.107.38"
>>>>>>> 4377951e
            },
            "InPreview"               : false
        }
    }
}<|MERGE_RESOLUTION|>--- conflicted
+++ resolved
@@ -1,6 +1,5 @@
 
 {
-<<<<<<< HEAD
     "ProductVersion" : "3.5.0.0",
     "CoreVersion"    : "3.5.0.0",
     "OverrideCoreVersion": "3.3",
@@ -11,3372 +10,1810 @@
             "AssemblyVersionOverride" : "3.3",
             "Dependencies"            : {
                 "Core" : "3.5.0.0"
-=======
-    "ProductVersion" : "3.3.797.0",
-    "CoreVersion"    : "3.3.107.38",
-    "DefaultToPreview" : false,
-    "ServiceVersions"  : {
-        "CloudHSM" : {
-            "Version" : "3.3.100.220",
-            "AssemblyVersionOverride" : null,
-            "Dependencies"            : {
-                "Core" : "3.3.107.38"
->>>>>>> 4377951e
             },
             "InPreview"               : false
         },
         "AutoScaling" : {
-<<<<<<< HEAD
-            "Version" : "3.5.0.0",
-            "AssemblyVersionOverride" : "3.3",
-            "Dependencies"            : {
-                "Core" : "3.5.0.0"
-=======
-            "Version" : "3.3.104.8",
-            "AssemblyVersionOverride" : null,
-            "Dependencies"            : {
-                "Core" : "3.3.107.38"
->>>>>>> 4377951e
+            "Version" : "3.5.0.0",
+            "AssemblyVersionOverride" : "3.3",
+            "Dependencies"            : {
+                "Core" : "3.5.0.0"
             },
             "InPreview"               : false
         },
         "AWSSupport"  : {
-<<<<<<< HEAD
-            "Version" : "3.5.0.0",
-            "AssemblyVersionOverride" : "3.3",
-            "Dependencies"            : {
-                "Core" : "3.5.0.0"
-=======
-            "Version" : "3.3.100.221",
-            "AssemblyVersionOverride" : null,
-            "Dependencies"            : {
-                "Core" : "3.3.107.38"
->>>>>>> 4377951e
+            "Version" : "3.5.0.0",
+            "AssemblyVersionOverride" : "3.3",
+            "Dependencies"            : {
+                "Core" : "3.5.0.0"
             },
             "InPreview"               : false
         },
         "CloudFormation" : {
-<<<<<<< HEAD
-            "Version" : "3.5.0.0",
-            "AssemblyVersionOverride" : "3.3",
-            "Dependencies"            : {
-                "Core" : "3.5.0.0"
-=======
-            "Version" : "3.3.106.19",
-            "AssemblyVersionOverride" : null,
-            "Dependencies"            : {
-                "Core" : "3.3.107.38"
->>>>>>> 4377951e
+            "Version" : "3.5.0.0",
+            "AssemblyVersionOverride" : "3.3",
+            "Dependencies"            : {
+                "Core" : "3.5.0.0"
             },
             "InPreview"               : false
         },
         "CloudFront"     : {
-<<<<<<< HEAD
             "Version" : "3.5.0.0",
             "AssemblyVersionOverride" : "3.3.4.0",
             "Dependencies"            : {
                 "Core" : "3.5.0.0"
-=======
-            "Version" : "3.3.104.11",
-            "AssemblyVersionOverride" : "3.3.4.0",
-            "Dependencies"            : {
-                "Core" : "3.3.107.38"
->>>>>>> 4377951e
             },
             "InPreview"               : false
         },
         "CloudSearch"    : {
-<<<<<<< HEAD
-            "Version" : "3.5.0.0",
-            "AssemblyVersionOverride" : "3.3",
-            "Dependencies"            : {
-                "Core" : "3.5.0.0"
-=======
-            "Version" : "3.3.101.122",
-            "AssemblyVersionOverride" : null,
-            "Dependencies"            : {
-                "Core" : "3.3.107.38"
->>>>>>> 4377951e
+            "Version" : "3.5.0.0",
+            "AssemblyVersionOverride" : "3.3",
+            "Dependencies"            : {
+                "Core" : "3.5.0.0"
             },
             "InPreview"               : false
         },
         "CloudSearchDomain" : {
-<<<<<<< HEAD
-            "Version" : "3.5.0.0",
-            "AssemblyVersionOverride" : "3.3",
-            "Dependencies"            : {
-                "Core" : "3.5.0.0"
-=======
-            "Version" : "3.3.100.220",
-            "AssemblyVersionOverride" : null,
-            "Dependencies"            : {
-                "Core" : "3.3.107.38"
->>>>>>> 4377951e
+            "Version" : "3.5.0.0",
+            "AssemblyVersionOverride" : "3.3",
+            "Dependencies"            : {
+                "Core" : "3.5.0.0"
             },
             "InPreview"               : false
         },
         "CloudTrail"        : {
-<<<<<<< HEAD
-            "Version" : "3.5.0.0",
-            "AssemblyVersionOverride" : "3.3",
-            "Dependencies"            : {
-                "Core" : "3.5.0.0"
-=======
-            "Version" : "3.3.102.119",
-            "AssemblyVersionOverride" : null,
-            "Dependencies"            : {
-                "Core" : "3.3.107.38"
->>>>>>> 4377951e
+            "Version" : "3.5.0.0",
+            "AssemblyVersionOverride" : "3.3",
+            "Dependencies"            : {
+                "Core" : "3.5.0.0"
             },
             "InPreview"               : false
         },
         "ConfigService"     : {
-<<<<<<< HEAD
-            "Version" : "3.5.0.0",
-            "AssemblyVersionOverride" : "3.3",
-            "Dependencies"            : {
-                "Core" : "3.5.0.0"
-=======
-            "Version" : "3.3.109.9",
-            "AssemblyVersionOverride" : null,
-            "Dependencies"            : {
-                "Core" : "3.3.107.38"
->>>>>>> 4377951e
+            "Version" : "3.5.0.0",
+            "AssemblyVersionOverride" : "3.3",
+            "Dependencies"            : {
+                "Core" : "3.5.0.0"
             },
             "InPreview"               : false
         },
         "CloudWatch"        : {
-<<<<<<< HEAD
-            "Version" : "3.5.0.0",
-            "AssemblyVersionOverride" : "3.3",
-            "Dependencies"            : {
-                "Core" : "3.5.0.0"
-=======
-            "Version" : "3.3.108.9",
-            "AssemblyVersionOverride" : null,
-            "Dependencies"            : {
-                "Core" : "3.3.107.38"
->>>>>>> 4377951e
+            "Version" : "3.5.0.0",
+            "AssemblyVersionOverride" : "3.3",
+            "Dependencies"            : {
+                "Core" : "3.5.0.0"
             },
             "InPreview"               : false
         },
         "CloudWatchLogs"    : {
-<<<<<<< HEAD
-            "Version" : "3.5.0.0",
-            "AssemblyVersionOverride" : "3.3",
-            "Dependencies"            : {
-                "Core" : "3.5.0.0"
-=======
-            "Version" : "3.3.102.46",
-            "AssemblyVersionOverride" : null,
-            "Dependencies"            : {
-                "Core" : "3.3.107.38"
->>>>>>> 4377951e
+            "Version" : "3.5.0.0",
+            "AssemblyVersionOverride" : "3.3",
+            "Dependencies"            : {
+                "Core" : "3.5.0.0"
             },
             "InPreview"               : false
         },
         "CodeDeploy"        : {
-<<<<<<< HEAD
-            "Version" : "3.5.0.0",
-            "AssemblyVersionOverride" : "3.3",
-            "Dependencies"            : {
-                "Core" : "3.5.0.0"
-=======
-            "Version" : "3.3.102.39",
-            "AssemblyVersionOverride" : null,
-            "Dependencies"            : {
-                "Core" : "3.3.107.38"
->>>>>>> 4377951e
+            "Version" : "3.5.0.0",
+            "AssemblyVersionOverride" : "3.3",
+            "Dependencies"            : {
+                "Core" : "3.5.0.0"
             },
             "InPreview"               : false
         },
         "CognitoIdentity"   : {
-<<<<<<< HEAD
             "Version" : "3.5.0.0",
             "AssemblyVersionOverride" : "3.3",
             "Dependencies": {
                 "Core": "3.5.0.0",
                 "SecurityToken": "3.5.0.0"
-=======
-            "Version" : "3.3.101.123",
-            "AssemblyVersionOverride" : null,
-            "Dependencies"            : {
-                "Core" : "3.3.107.38",
-                "SecurityToken" : "3.3.105.41"
->>>>>>> 4377951e
             },
             "InPreview"               : false
         },
         "CognitoSync"       : {
-<<<<<<< HEAD
             "Version" : "3.5.0.0",
             "AssemblyVersionOverride" : "3.3",
             "Dependencies": {
                 "Core": "3.5.0.0",
                 "CognitoIdentity": "3.5.0.0"
-=======
-            "Version" : "3.3.100.220",
-            "AssemblyVersionOverride" : null,
-            "Dependencies"            : {
-                "Core" : "3.3.107.38",
-                "CognitoIdentity" : "3.3.101.123"
->>>>>>> 4377951e
             },
             "InPreview"               : false
         },
         "DataPipeline"      : {
-<<<<<<< HEAD
-            "Version" : "3.5.0.0",
-            "AssemblyVersionOverride" : "3.3",
-            "Dependencies"            : {
-                "Core" : "3.5.0.0"
-=======
-            "Version" : "3.3.100.220",
-            "AssemblyVersionOverride" : null,
-            "Dependencies"            : {
-                "Core" : "3.3.107.38"
->>>>>>> 4377951e
+            "Version" : "3.5.0.0",
+            "AssemblyVersionOverride" : "3.3",
+            "Dependencies"            : {
+                "Core" : "3.5.0.0"
             },
             "InPreview"               : false
         },
         "DeviceFarm"        : {
-<<<<<<< HEAD
-            "Version" : "3.5.0.0",
-            "AssemblyVersionOverride" : "3.3",
-            "Dependencies"            : {
-                "Core" : "3.5.0.0"
-=======
-            "Version" : "3.3.102.104",
-            "AssemblyVersionOverride" : null,
-            "Dependencies"            : {
-                "Core" : "3.3.107.38"
->>>>>>> 4377951e
+            "Version" : "3.5.0.0",
+            "AssemblyVersionOverride" : "3.3",
+            "Dependencies"            : {
+                "Core" : "3.5.0.0"
             },
             "InPreview"               : false
         },
         "DirectConnect"     : {
-<<<<<<< HEAD
-            "Version" : "3.5.0.0",
-            "AssemblyVersionOverride" : "3.3",
-            "Dependencies"            : {
-                "Core" : "3.5.0.0"
-=======
-            "Version" : "3.3.105.32",
-            "AssemblyVersionOverride" : null,
-            "Dependencies"            : {
-                "Core" : "3.3.107.38"
->>>>>>> 4377951e
+            "Version" : "3.5.0.0",
+            "AssemblyVersionOverride" : "3.3",
+            "Dependencies"            : {
+                "Core" : "3.5.0.0"
             },
             "InPreview"               : false
         },
         "DynamoDBv2"        : {
-<<<<<<< HEAD
-            "Version" : "3.5.0.0",
-            "AssemblyVersionOverride" : "3.3",
-            "Dependencies"            : {
-                "Core" : "3.5.0.0"
-=======
-            "Version" : "3.3.106.45",
-            "AssemblyVersionOverride" : null,
-            "Dependencies"            : {
-                "Core" : "3.3.107.38"
->>>>>>> 4377951e
+            "Version" : "3.5.0.0",
+            "AssemblyVersionOverride" : "3.3",
+            "Dependencies"            : {
+                "Core" : "3.5.0.0"
             },
             "InPreview"               : false
         },
         "EC2"               : {
-<<<<<<< HEAD
-            "Version" : "3.5.0.0",
-            "AssemblyVersionOverride" : "3.3",
-            "Dependencies"            : {
-                "Core" : "3.5.0.0"
-=======
-            "Version" : "3.3.200.0",
-            "AssemblyVersionOverride" : null,
-            "Dependencies"            : {
-                "Core" : "3.3.107.38"
->>>>>>> 4377951e
+            "Version" : "3.5.0.0",
+            "AssemblyVersionOverride" : "3.3",
+            "Dependencies"            : {
+                "Core" : "3.5.0.0"
             },
             "InPreview"               : false
         },
         "ECS"               : {
-<<<<<<< HEAD
-            "Version" : "3.5.0.0",
-            "AssemblyVersionOverride" : "3.3",
-            "Dependencies"            : {
-                "Core" : "3.5.0.0"
-=======
-            "Version" : "3.3.118.27",
-            "AssemblyVersionOverride" : null,
-            "Dependencies"            : {
-                "Core" : "3.3.107.38"
->>>>>>> 4377951e
+            "Version" : "3.5.0.0",
+            "AssemblyVersionOverride" : "3.3",
+            "Dependencies"            : {
+                "Core" : "3.5.0.0"
             },
             "InPreview"               : false
         },
         "ElastiCache"       : {
-<<<<<<< HEAD
-            "Version" : "3.5.0.0",
-            "AssemblyVersionOverride" : "3.3",
-            "Dependencies"            : {
-                "Core" : "3.5.0.0"
-=======
-            "Version" : "3.3.111.32",
-            "AssemblyVersionOverride" : null,
-            "Dependencies"            : {
-                "Core" : "3.3.107.38"
->>>>>>> 4377951e
+            "Version" : "3.5.0.0",
+            "AssemblyVersionOverride" : "3.3",
+            "Dependencies"            : {
+                "Core" : "3.5.0.0"
             },
             "InPreview"               : false
         },
         "ElasticBeanstalk"  : {
-<<<<<<< HEAD
-            "Version" : "3.5.0.0",
-            "AssemblyVersionOverride" : "3.3",
-            "Dependencies"            : {
-                "Core" : "3.5.0.0"
-=======
-            "Version" : "3.3.103.11",
-            "AssemblyVersionOverride" : null,
-            "Dependencies"            : {
-                "Core" : "3.3.107.38"
->>>>>>> 4377951e
+            "Version" : "3.5.0.0",
+            "AssemblyVersionOverride" : "3.3",
+            "Dependencies"            : {
+                "Core" : "3.5.0.0"
             },
             "InPreview"               : false
         },
         "ElasticLoadBalancing" : {
-<<<<<<< HEAD
-            "Version" : "3.5.0.0",
-            "AssemblyVersionOverride" : "3.3",
-            "Dependencies"            : {
-                "Core" : "3.5.0.0"
-=======
-            "Version" : "3.3.100.220",
-            "AssemblyVersionOverride" : null,
-            "Dependencies"            : {
-                "Core" : "3.3.107.38"
->>>>>>> 4377951e
+            "Version" : "3.5.0.0",
+            "AssemblyVersionOverride" : "3.3",
+            "Dependencies"            : {
+                "Core" : "3.5.0.0"
             },
             "InPreview"               : false
         },
         "ElasticMapReduce"     : {
-<<<<<<< HEAD
-            "Version" : "3.5.0.0",
-            "AssemblyVersionOverride" : "3.3",
-            "Dependencies"            : {
-                "Core" : "3.5.0.0"
-=======
-            "Version" : "3.3.108.22",
-            "AssemblyVersionOverride" : null,
-            "Dependencies"            : {
-                "Core" : "3.3.107.38"
->>>>>>> 4377951e
+            "Version" : "3.5.0.0",
+            "AssemblyVersionOverride" : "3.3",
+            "Dependencies"            : {
+                "Core" : "3.5.0.0"
             },
             "InPreview"               : false
         },
         "ElasticTranscoder"    : {
-<<<<<<< HEAD
-            "Version" : "3.5.0.0",
-            "AssemblyVersionOverride" : "3.3",
-            "Dependencies"            : {
-                "Core" : "3.5.0.0"
-=======
-            "Version" : "3.3.100.220",
-            "AssemblyVersionOverride" : null,
-            "Dependencies"            : {
-                "Core" : "3.3.107.38"
->>>>>>> 4377951e
+            "Version" : "3.5.0.0",
+            "AssemblyVersionOverride" : "3.3",
+            "Dependencies"            : {
+                "Core" : "3.5.0.0"
             },
             "InPreview"               : false
         },
         "Glacier"              : {
-<<<<<<< HEAD
             "Version" : "3.5.0.0",
             "AssemblyVersionOverride" : "3.3",
             "Dependencies": {
                 "Core": "3.5.0.0",
                 "SQS": "3.5.0.0",
                 "SimpleNotificationService": "3.5.0.0"
-=======
-            "Version" : "3.3.100.220",
-            "AssemblyVersionOverride" : null,
-            "Dependencies"            : {
-                "Core" : "3.3.107.38",
-                "SQS"  : "3.3.103.24",
-                "SimpleNotificationService" : "3.3.102.15"
->>>>>>> 4377951e
             },
             "InPreview"               : false
         },
         "IdentityManagement"   : {
-<<<<<<< HEAD
-            "Version" : "3.5.0.0",
-            "AssemblyVersionOverride" : "3.3",
-            "Dependencies"            : {
-                "Core" : "3.5.0.0"
-=======
-            "Version" : "3.3.106.32",
-            "AssemblyVersionOverride" : null,
-            "Dependencies"            : {
-                "Core" : "3.3.107.38"
->>>>>>> 4377951e
+            "Version" : "3.5.0.0",
+            "AssemblyVersionOverride" : "3.3",
+            "Dependencies"            : {
+                "Core" : "3.5.0.0"
             },
             "InPreview"               : false
         },
         "ImportExport"         : {
-<<<<<<< HEAD
-            "Version" : "3.5.0.0",
-            "AssemblyVersionOverride" : "3.3",
-            "Dependencies"            : {
-                "Core" : "3.5.0.0"
-=======
-            "Version" : "3.3.100.220",
-            "AssemblyVersionOverride" : null,
-            "Dependencies"            : {
-                "Core" : "3.3.107.38"
->>>>>>> 4377951e
+            "Version" : "3.5.0.0",
+            "AssemblyVersionOverride" : "3.3",
+            "Dependencies"            : {
+                "Core" : "3.5.0.0"
             },
             "InPreview"               : false
         },
         "Kinesis"              : {
-<<<<<<< HEAD
-            "Version" : "3.5.0.0",
-            "AssemblyVersionOverride" : "3.3",
-            "Dependencies"            : {
-                "Core" : "3.5.0.0"
-=======
-            "Version" : "3.3.100.220",
-            "AssemblyVersionOverride" : null,
-            "Dependencies"            : {
-                "Core" : "3.3.107.38"
->>>>>>> 4377951e
+            "Version" : "3.5.0.0",
+            "AssemblyVersionOverride" : "3.3",
+            "Dependencies"            : {
+                "Core" : "3.5.0.0"
             },
             "InPreview"               : false
         },
         "Lambda"               : {
-<<<<<<< HEAD
-            "Version" : "3.5.0.0",
-            "AssemblyVersionOverride" : "3.3",
-            "Dependencies"            : {
-                "Core" : "3.5.0.0"
-=======
-            "Version" : "3.3.112.0",
-            "AssemblyVersionOverride" : null,
-            "Dependencies"            : {
-                "Core" : "3.3.107.38"
->>>>>>> 4377951e
+            "Version" : "3.5.0.0",
+            "AssemblyVersionOverride" : "3.3",
+            "Dependencies"            : {
+                "Core" : "3.5.0.0"
             },
             "InPreview"               : false
         },
         "KeyManagementService" : {
-<<<<<<< HEAD
-            "Version" : "3.5.0.0",
-            "AssemblyVersionOverride" : "3.3",
-            "Dependencies"            : {
-                "Core" : "3.5.0.0"
-=======
-            "Version" : "3.3.106.33",
-            "AssemblyVersionOverride" : null,
-            "Dependencies"            : {
-                "Core" : "3.3.107.38"
->>>>>>> 4377951e
+            "Version" : "3.5.0.0",
+            "AssemblyVersionOverride" : "3.3",
+            "Dependencies"            : {
+                "Core" : "3.5.0.0"
             },
             "InPreview"               : false
         },
         "MachineLearning"      : {
-<<<<<<< HEAD
-            "Version" : "3.5.0.0",
-            "AssemblyVersionOverride" : "3.3",
-            "Dependencies"            : {
-                "Core" : "3.5.0.0"
-=======
-            "Version" : "3.3.100.220",
-            "AssemblyVersionOverride" : null,
-            "Dependencies"            : {
-                "Core" : "3.3.107.38"
->>>>>>> 4377951e
+            "Version" : "3.5.0.0",
+            "AssemblyVersionOverride" : "3.3",
+            "Dependencies"            : {
+                "Core" : "3.5.0.0"
             },
             "InPreview"               : false
         },
         "MobileAnalytics"      : {
-<<<<<<< HEAD
-            "Version" : "3.5.0.0",
-            "AssemblyVersionOverride" : "3.3",
-            "Dependencies"            : {
-                "Core" : "3.5.0.0"
-=======
-            "Version" : "3.3.100.220",
-            "AssemblyVersionOverride" : null,
-            "Dependencies"            : {
-                "Core" : "3.3.107.38"
->>>>>>> 4377951e
+            "Version" : "3.5.0.0",
+            "AssemblyVersionOverride" : "3.3",
+            "Dependencies"            : {
+                "Core" : "3.5.0.0"
             },
             "InPreview"               : false
         },
         "OpsWorks"             : {
-<<<<<<< HEAD
-            "Version" : "3.5.0.0",
-            "AssemblyVersionOverride" : "3.3",
-            "Dependencies"            : {
-                "Core" : "3.5.0.0"
-=======
-            "Version" : "3.3.100.220",
-            "AssemblyVersionOverride" : null,
-            "Dependencies"            : {
-                "Core" : "3.3.107.38"
->>>>>>> 4377951e
+            "Version" : "3.5.0.0",
+            "AssemblyVersionOverride" : "3.3",
+            "Dependencies"            : {
+                "Core" : "3.5.0.0"
             },
             "InPreview"               : false
         },
         "RDS"                  : {
-<<<<<<< HEAD
-            "Version" : "3.5.0.0",
-            "AssemblyVersionOverride" : "3.3",
-            "Dependencies"            : {
-                "Core" : "3.5.0.0"
-=======
-            "Version" : "3.3.128.0",
-            "AssemblyVersionOverride" : null,
-            "Dependencies"            : {
-                "Core" : "3.3.107.38"
->>>>>>> 4377951e
+            "Version" : "3.5.0.0",
+            "AssemblyVersionOverride" : "3.3",
+            "Dependencies"            : {
+                "Core" : "3.5.0.0"
             },
             "InPreview"               : false
         },
         "Redshift"             : {
-<<<<<<< HEAD
-            "Version" : "3.5.0.0",
-            "AssemblyVersionOverride" : "3.3",
-            "Dependencies"            : {
-                "Core" : "3.5.0.0"
-=======
-            "Version" : "3.3.108.56",
-            "AssemblyVersionOverride" : null,
-            "Dependencies"            : {
-                "Core" : "3.3.107.38"
->>>>>>> 4377951e
+            "Version" : "3.5.0.0",
+            "AssemblyVersionOverride" : "3.3",
+            "Dependencies"            : {
+                "Core" : "3.5.0.0"
             },
             "InPreview"               : false
         },
         "Route53"              : {
-<<<<<<< HEAD
-            "Version" : "3.5.0.0",
-            "AssemblyVersionOverride" : "3.3",
-            "Dependencies"            : {
-                "Core" : "3.5.0.0"
-=======
-            "Version" : "3.3.106.25",
-            "AssemblyVersionOverride" : null,
-            "Dependencies"            : {
-                "Core" : "3.3.107.38"
->>>>>>> 4377951e
+            "Version" : "3.5.0.0",
+            "AssemblyVersionOverride" : "3.3",
+            "Dependencies"            : {
+                "Core" : "3.5.0.0"
             },
             "InPreview"               : false
         },
         "Route53Domains"       : {
-<<<<<<< HEAD
-            "Version" : "3.5.0.0",
-            "AssemblyVersionOverride" : "3.3",
-            "Dependencies"            : {
-                "Core" : "3.5.0.0"
-=======
-            "Version" : "3.3.101.57",
-            "AssemblyVersionOverride" : null,
-            "Dependencies"            : {
-                "Core" : "3.3.107.38"
->>>>>>> 4377951e
+            "Version" : "3.5.0.0",
+            "AssemblyVersionOverride" : "3.3",
+            "Dependencies"            : {
+                "Core" : "3.5.0.0"
             },
             "InPreview"               : false
         },
         "S3"                   : {
-<<<<<<< HEAD
-            "Version" : "3.5.0.0",
-            "AssemblyVersionOverride" : "3.3",
-            "Dependencies"            : {
-                "Core" : "3.5.0.0"
-=======
-            "Version" : "3.3.113.0",
-            "AssemblyVersionOverride" : null,
-            "Dependencies"            : {
-                "Core" : "3.3.107.38"
->>>>>>> 4377951e
+            "Version" : "3.5.0.0",
+            "AssemblyVersionOverride" : "3.3",
+            "Dependencies"            : {
+                "Core" : "3.5.0.0"
             },
             "InPreview"               : false
         },
         "SecurityToken"        : {
-<<<<<<< HEAD
-            "Version" : "3.5.0.0",
-            "AssemblyVersionOverride" : "3.3",
-            "Dependencies"            : {
-                "Core" : "3.5.0.0"
-=======
-            "Version" : "3.3.105.41",
-            "AssemblyVersionOverride" : null,
-            "Dependencies"            : {
-                "Core" : "3.3.107.38"
->>>>>>> 4377951e
+            "Version" : "3.5.0.0",
+            "AssemblyVersionOverride" : "3.3",
+            "Dependencies"            : {
+                "Core" : "3.5.0.0"
             },
             "InPreview"               : false
         },
         "SimpleDB"             : {
-<<<<<<< HEAD
-            "Version" : "3.5.0.0",
-            "AssemblyVersionOverride" : "3.3",
-            "Dependencies"            : {
-                "Core" : "3.5.0.0"
-=======
-            "Version" : "3.3.100.220",
-            "AssemblyVersionOverride" : null,
-            "Dependencies"            : {
-                "Core" : "3.3.107.38"
->>>>>>> 4377951e
+            "Version" : "3.5.0.0",
+            "AssemblyVersionOverride" : "3.3",
+            "Dependencies"            : {
+                "Core" : "3.5.0.0"
             },
             "InPreview"               : false
         },
         "SimpleEmail"          : {
-<<<<<<< HEAD
-            "Version" : "3.5.0.0",
-            "AssemblyVersionOverride" : "3.3",
-            "Dependencies"            : {
-                "Core" : "3.5.0.0"
-=======
-            "Version" : "3.3.101.191",
-            "AssemblyVersionOverride" : null,
-            "Dependencies"            : {
-                "Core" : "3.3.107.38"
->>>>>>> 4377951e
+            "Version" : "3.5.0.0",
+            "AssemblyVersionOverride" : "3.3",
+            "Dependencies"            : {
+                "Core" : "3.5.0.0"
             },
             "InPreview"               : false
         },
         "SimpleNotificationService" : {
-<<<<<<< HEAD
-            "Version" : "3.5.0.0",
-            "AssemblyVersionOverride" : "3.3",
-            "Dependencies"            : {
-                "Core" : "3.5.0.0"
-=======
-            "Version" : "3.3.102.15",
-            "AssemblyVersionOverride" : null,
-            "Dependencies"            : {
-                "Core" : "3.3.107.38"
->>>>>>> 4377951e
+            "Version" : "3.5.0.0",
+            "AssemblyVersionOverride" : "3.3",
+            "Dependencies"            : {
+                "Core" : "3.5.0.0"
             },
             "InPreview"               : false
         },
         "SimpleWorkflow"            : {
-<<<<<<< HEAD
-            "Version" : "3.5.0.0",
-            "AssemblyVersionOverride" : "3.3",
-            "Dependencies"            : {
-                "Core" : "3.5.0.0"
-=======
-            "Version" : "3.3.101.177",
-            "AssemblyVersionOverride" : null,
-            "Dependencies"            : {
-                "Core" : "3.3.107.38"
->>>>>>> 4377951e
+            "Version" : "3.5.0.0",
+            "AssemblyVersionOverride" : "3.3",
+            "Dependencies"            : {
+                "Core" : "3.5.0.0"
             },
             "InPreview"               : false
         },
         "SQS"                       : {
-<<<<<<< HEAD
-            "Version" : "3.5.0.0",
-            "AssemblyVersionOverride" : "3.3",
-            "Dependencies"            : {
-                "Core" : "3.5.0.0"
-=======
-            "Version" : "3.3.103.24",
-            "AssemblyVersionOverride" : null,
-            "Dependencies"            : {
-                "Core" : "3.3.107.38"
->>>>>>> 4377951e
+            "Version" : "3.5.0.0",
+            "AssemblyVersionOverride" : "3.3",
+            "Dependencies"            : {
+                "Core" : "3.5.0.0"
             },
             "InPreview"               : false
         },
         "SimpleSystemsManagement"   : {
-<<<<<<< HEAD
-            "Version" : "3.5.0.0",
-            "AssemblyVersionOverride" : "3.3",
-            "Dependencies"            : {
-                "Core" : "3.5.0.0"
-=======
-            "Version" : "3.3.127.4",
-            "AssemblyVersionOverride" : null,
-            "Dependencies"            : {
-                "Core" : "3.3.107.38"
->>>>>>> 4377951e
+            "Version" : "3.5.0.0",
+            "AssemblyVersionOverride" : "3.3",
+            "Dependencies"            : {
+                "Core" : "3.5.0.0"
             },
             "InPreview"               : false
         },
         "StorageGateway"            : {
-<<<<<<< HEAD
-            "Version" : "3.5.0.0",
-            "AssemblyVersionOverride" : "3.3",
-            "Dependencies"            : {
-                "Core" : "3.5.0.0"
-=======
-            "Version" : "3.3.117.5",
-            "AssemblyVersionOverride" : null,
-            "Dependencies"            : {
-                "Core" : "3.3.107.38"
->>>>>>> 4377951e
+            "Version" : "3.5.0.0",
+            "AssemblyVersionOverride" : "3.3",
+            "Dependencies"            : {
+                "Core" : "3.5.0.0"
             },
             "InPreview"               : false
         },
         "WorkSpaces"                : {
-<<<<<<< HEAD
-            "Version" : "3.5.0.0",
-            "AssemblyVersionOverride" : "3.3",
-            "Dependencies"            : {
-                "Core" : "3.5.0.0"
-=======
-            "Version" : "3.3.110.0",
-            "AssemblyVersionOverride" : null,
-            "Dependencies"            : {
-                "Core" : "3.3.107.38"
->>>>>>> 4377951e
+            "Version" : "3.5.0.0",
+            "AssemblyVersionOverride" : "3.3",
+            "Dependencies"            : {
+                "Core" : "3.5.0.0"
             },
             "InPreview"               : false
         },
         "DirectoryService"          : {
-<<<<<<< HEAD
-            "Version" : "3.5.0.0",
-            "AssemblyVersionOverride" : "3.3",
-            "Dependencies"            : {
-                "Core" : "3.5.0.0"
-=======
-            "Version" : "3.3.103.89",
-            "AssemblyVersionOverride" : null,
-            "Dependencies"            : {
-                "Core" : "3.3.107.38"
->>>>>>> 4377951e
+            "Version" : "3.5.0.0",
+            "AssemblyVersionOverride" : "3.3",
+            "Dependencies"            : {
+                "Core" : "3.5.0.0"
             },
             "InPreview"               : false
         },
         "ElasticFileSystem"         : {
-<<<<<<< HEAD
-            "Version" : "3.5.0.0",
-            "AssemblyVersionOverride" : "3.3",
-            "Dependencies"            : {
-                "Core" : "3.5.0.0"
-=======
-            "Version" : "3.3.106.16",
-            "AssemblyVersionOverride" : null,
-            "Dependencies"            : {
-                "Core" : "3.3.107.38"
->>>>>>> 4377951e
+            "Version" : "3.5.0.0",
+            "AssemblyVersionOverride" : "3.3",
+            "Dependencies"            : {
+                "Core" : "3.5.0.0"
             },
             "InPreview"               : false
         },
         "CodeCommit"                : {
-<<<<<<< HEAD
-            "Version" : "3.5.0.0",
-            "AssemblyVersionOverride" : "3.3",
-            "Dependencies"            : {
-                "Core" : "3.5.0.0"
-=======
-            "Version" : "3.3.107.22",
-            "AssemblyVersionOverride" : null,
-            "Dependencies"            : {
-                "Core" : "3.3.107.38"
->>>>>>> 4377951e
+            "Version" : "3.5.0.0",
+            "AssemblyVersionOverride" : "3.3",
+            "Dependencies"            : {
+                "Core" : "3.5.0.0"
             },
             "InPreview"               : false
         },
         "CodePipeline"              : {
-<<<<<<< HEAD
-            "Version" : "3.5.0.0",
-            "AssemblyVersionOverride" : "3.3",
-            "Dependencies"            : {
-                "Core" : "3.5.0.0"
-=======
-            "Version" : "3.3.105.94",
-            "AssemblyVersionOverride" : null,
-            "Dependencies"            : {
-                "Core" : "3.3.107.38"
->>>>>>> 4377951e
+            "Version" : "3.5.0.0",
+            "AssemblyVersionOverride" : "3.3",
+            "Dependencies"            : {
+                "Core" : "3.5.0.0"
             },
             "InPreview"               : false
         },
         "Elasticsearch"             : {
-<<<<<<< HEAD
-            "Version" : "3.5.0.0",
-            "AssemblyVersionOverride" : "3.3",
-            "Dependencies"            : {
-                "Core" : "3.5.0.0"
-=======
-            "Version" : "3.3.107.32",
-            "AssemblyVersionOverride" : null,
-            "Dependencies"            : {
-                "Core" : "3.3.107.38"
->>>>>>> 4377951e
+            "Version" : "3.5.0.0",
+            "AssemblyVersionOverride" : "3.3",
+            "Dependencies"            : {
+                "Core" : "3.5.0.0"
             },
             "InPreview"               : false
         },
         "WAF"                       : {
-<<<<<<< HEAD
-            "Version" : "3.5.0.0",
-            "AssemblyVersionOverride" : "3.3",
-            "Dependencies"            : {
-                "Core" : "3.5.0.0"
-=======
-            "Version" : "3.3.103.51",
-            "AssemblyVersionOverride" : null,
-            "Dependencies"            : {
-                "Core" : "3.3.107.38"
->>>>>>> 4377951e
+            "Version" : "3.5.0.0",
+            "AssemblyVersionOverride" : "3.3",
+            "Dependencies"            : {
+                "Core" : "3.5.0.0"
             },
             "InPreview"               : false
         },
         "KinesisFirehose"           : {
-<<<<<<< HEAD
-            "Version" : "3.5.0.0",
-            "AssemblyVersionOverride" : "3.3",
-            "Dependencies"            : {
-                "Core" : "3.5.0.0"
-=======
-            "Version" : "3.3.105.7",
-            "AssemblyVersionOverride" : null,
-            "Dependencies"            : {
-                "Core" : "3.3.107.38"
->>>>>>> 4377951e
+            "Version" : "3.5.0.0",
+            "AssemblyVersionOverride" : "3.3",
+            "Dependencies"            : {
+                "Core" : "3.5.0.0"
             },
             "InPreview"               : false
         },
         "AWSMarketplaceCommerceAnalytics" : {
-<<<<<<< HEAD
-            "Version" : "3.5.0.0",
-            "AssemblyVersionOverride" : "3.3",
-            "Dependencies"            : {
-                "Core" : "3.5.0.0"
-=======
-            "Version" : "3.3.104.79",
-            "AssemblyVersionOverride" : null,
-            "Dependencies"            : {
-                "Core" : "3.3.107.38"
->>>>>>> 4377951e
+            "Version" : "3.5.0.0",
+            "AssemblyVersionOverride" : "3.3",
+            "Dependencies"            : {
+                "Core" : "3.5.0.0"
             },
             "InPreview"               : false
         },
         "Inspector"                       : {
-<<<<<<< HEAD
-            "Version" : "3.5.0.0",
-            "AssemblyVersionOverride" : "3.3",
-            "Dependencies"            : {
-                "Core" : "3.5.0.0"
-=======
-            "Version" : "3.3.101.210",
-            "AssemblyVersionOverride" : null,
-            "Dependencies"            : {
-                "Core" : "3.3.107.38"
->>>>>>> 4377951e
+            "Version" : "3.5.0.0",
+            "AssemblyVersionOverride" : "3.3",
+            "Dependencies"            : {
+                "Core" : "3.5.0.0"
             },
             "InPreview"               : false
         },
         "IoT"                             : {
-<<<<<<< HEAD
-            "Version" : "3.5.0.0",
-            "AssemblyVersionOverride" : "3.3",
-            "Dependencies"            : {
-                "Core" : "3.5.0.0"
-=======
-            "Version" : "3.3.112.0",
-            "AssemblyVersionOverride" : null,
-            "Dependencies"            : {
-                "Core" : "3.3.107.38"
->>>>>>> 4377951e
+            "Version" : "3.5.0.0",
+            "AssemblyVersionOverride" : "3.3",
+            "Dependencies"            : {
+                "Core" : "3.5.0.0"
             },
             "InPreview"               : false
         },
         "IotData"                         : {
-<<<<<<< HEAD
-            "Version" : "3.5.0.0",
-            "AssemblyVersionOverride" : "3.3",
-            "Dependencies"            : {
-                "Core" : "3.5.0.0"
-=======
-            "Version" : "3.3.101.27",
-            "AssemblyVersionOverride" : null,
-            "Dependencies"            : {
-                "Core" : "3.3.107.38"
->>>>>>> 4377951e
+            "Version" : "3.5.0.0",
+            "AssemblyVersionOverride" : "3.3",
+            "Dependencies"            : {
+                "Core" : "3.5.0.0"
             },
             "InPreview"               : false
         },
         "APIGateway"                      : {
-<<<<<<< HEAD
-            "Version" : "3.5.0.0",
-            "AssemblyVersionOverride" : "3.3",
-            "Dependencies"            : {
-                "Core" : "3.5.0.0"
-=======
-            "Version" : "3.3.104.30",
-            "AssemblyVersionOverride" : null,
-            "Dependencies"            : {
-                "Core" : "3.3.107.38"
->>>>>>> 4377951e
+            "Version" : "3.5.0.0",
+            "AssemblyVersionOverride" : "3.3",
+            "Dependencies"            : {
+                "Core" : "3.5.0.0"
             },
             "InPreview"               : false
         },
         "ECR"                             : {
-<<<<<<< HEAD
-            "Version" : "3.5.0.0",
-            "AssemblyVersionOverride" : "3.3",
-            "Dependencies"            : {
-                "Core" : "3.5.0.0"
-=======
-            "Version" : "3.3.107.7",
-            "AssemblyVersionOverride" : null,
-            "Dependencies"            : {
-                "Core" : "3.3.107.38"
->>>>>>> 4377951e
+            "Version" : "3.5.0.0",
+            "AssemblyVersionOverride" : "3.3",
+            "Dependencies"            : {
+                "Core" : "3.5.0.0"
             },
             "InPreview"               : false
         },
         "CloudWatchEvents"                : {
-<<<<<<< HEAD
-            "Version" : "3.5.0.0",
-            "AssemblyVersionOverride" : "3.3",
-            "Dependencies"            : {
-                "Core" : "3.5.0.0"
-=======
-            "Version" : "3.3.103.14",
-            "AssemblyVersionOverride" : null,
-            "Dependencies"            : {
-                "Core" : "3.3.107.38"
->>>>>>> 4377951e
+            "Version" : "3.5.0.0",
+            "AssemblyVersionOverride" : "3.3",
+            "Dependencies"            : {
+                "Core" : "3.5.0.0"
             },
             "InPreview"               : false
         },
         "CertificateManager"              : {
-<<<<<<< HEAD
-            "Version" : "3.5.0.0",
-            "AssemblyVersionOverride" : "3.3",
-            "Dependencies"            : {
-                "Core" : "3.5.0.0"
-=======
-            "Version" : "3.3.101.118",
-            "AssemblyVersionOverride" : null,
-            "Dependencies"            : {
-                "Core" : "3.3.107.38"
->>>>>>> 4377951e
+            "Version" : "3.5.0.0",
+            "AssemblyVersionOverride" : "3.3",
+            "Dependencies"            : {
+                "Core" : "3.5.0.0"
             },
             "InPreview"               : false
         },
         "GameLift"                        : {
-<<<<<<< HEAD
-            "Version" : "3.5.0.0",
-            "AssemblyVersionOverride" : "3.3",
-            "Dependencies"            : {
-                "Core" : "3.5.0.0"
-=======
-            "Version" : "3.3.106.65",
-            "AssemblyVersionOverride" : null,
-            "Dependencies"            : {
-                "Core" : "3.3.107.38"
->>>>>>> 4377951e
+            "Version" : "3.5.0.0",
+            "AssemblyVersionOverride" : "3.3",
+            "Dependencies"            : {
+                "Core" : "3.5.0.0"
             },
             "InPreview"               : false
         },
         "DatabaseMigrationService"        : {
-<<<<<<< HEAD
-            "Version" : "3.5.0.0",
-            "AssemblyVersionOverride" : "3.3",
-            "Dependencies"            : {
-                "Core" : "3.5.0.0"
-=======
-            "Version" : "3.3.106.9",
-            "AssemblyVersionOverride" : null,
-            "Dependencies"            : {
-                "Core" : "3.3.107.38"
->>>>>>> 4377951e
+            "Version" : "3.5.0.0",
+            "AssemblyVersionOverride" : "3.3",
+            "Dependencies"            : {
+                "Core" : "3.5.0.0"
             },
             "InPreview"               : false
         },
         "AWSMarketplaceMetering"          : {
-<<<<<<< HEAD
-            "Version" : "3.5.0.0",
-            "AssemblyVersionOverride" : "3.3",
-            "Dependencies"            : {
-                "Core" : "3.5.0.0"
-=======
-            "Version" : "3.3.101.121",
-            "AssemblyVersionOverride" : null,
-            "Dependencies"            : {
-                "Core" : "3.3.107.38"
->>>>>>> 4377951e
+            "Version" : "3.5.0.0",
+            "AssemblyVersionOverride" : "3.3",
+            "Dependencies"            : {
+                "Core" : "3.5.0.0"
             },
             "InPreview"               : false
         },
         "CognitoIdentityProvider"         : {
-<<<<<<< HEAD
-            "Version" : "3.5.0.0",
-            "AssemblyVersionOverride" : "3.3",
-            "Dependencies"            : {
-                "Core" : "3.5.0.0"
-=======
-            "Version" : "3.3.112.0",
-            "AssemblyVersionOverride" : null,
-            "Dependencies"            : {
-                "Core" : "3.3.107.38"
->>>>>>> 4377951e
+            "Version" : "3.5.0.0",
+            "AssemblyVersionOverride" : "3.3",
+            "Dependencies"            : {
+                "Core" : "3.5.0.0"
             },
             "InPreview"               : false
         },
         "ApplicationDiscoveryService"     : {
-<<<<<<< HEAD
-            "Version" : "3.5.0.0",
-            "AssemblyVersionOverride" : "3.3",
-            "Dependencies"            : {
-                "Core" : "3.5.0.0"
-=======
-            "Version" : "3.3.102.119",
-            "AssemblyVersionOverride" : null,
-            "Dependencies"            : {
-                "Core" : "3.3.107.38"
->>>>>>> 4377951e
+            "Version" : "3.5.0.0",
+            "AssemblyVersionOverride" : "3.3",
+            "Dependencies"            : {
+                "Core" : "3.5.0.0"
             },
             "InPreview"               : false
         },
         "ApplicationAutoScaling"          : {
-<<<<<<< HEAD
-            "Version" : "3.5.0.0",
-            "AssemblyVersionOverride" : "3.3",
-            "Dependencies"            : {
-                "Core" : "3.5.0.0"
-=======
-            "Version" : "3.3.105.56",
-            "AssemblyVersionOverride" : null,
-            "Dependencies"            : {
-                "Core" : "3.3.107.38"
->>>>>>> 4377951e
+            "Version" : "3.5.0.0",
+            "AssemblyVersionOverride" : "3.3",
+            "Dependencies"            : {
+                "Core" : "3.5.0.0"
             },
             "InPreview"               : false
         },
         "ServiceCatalog"                  : {
-<<<<<<< HEAD
-            "Version" : "3.5.0.0",
-            "AssemblyVersionOverride" : "3.3",
-            "Dependencies"            : {
-                "Core" : "3.5.0.0"
-=======
-            "Version" : "3.3.113.6",
-            "AssemblyVersionOverride" : null,
-            "Dependencies"            : {
-                "Core" : "3.3.107.38"
->>>>>>> 4377951e
+            "Version" : "3.5.0.0",
+            "AssemblyVersionOverride" : "3.3",
+            "Dependencies"            : {
+                "Core" : "3.5.0.0"
             },
             "InPreview"               : false
         },
         "ElasticLoadBalancingV2"          : {
-<<<<<<< HEAD
-            "Version" : "3.5.0.0",
-            "AssemblyVersionOverride" : "3.3",
-            "Dependencies"            : {
-                "Core" : "3.5.0.0"
-=======
-            "Version" : "3.3.105.34",
-            "AssemblyVersionOverride" : null,
-            "Dependencies"            : {
-                "Core" : "3.3.107.38"
->>>>>>> 4377951e
+            "Version" : "3.5.0.0",
+            "AssemblyVersionOverride" : "3.3",
+            "Dependencies"            : {
+                "Core" : "3.5.0.0"
             },
             "InPreview"               : false
         },
         "KinesisAnalytics"                : {
-<<<<<<< HEAD
-            "Version" : "3.5.0.0",
-            "AssemblyVersionOverride" : "3.3",
-            "Dependencies"            : {
-                "Core" : "3.5.0.0"
-=======
-            "Version" : "3.3.101.203",
-            "AssemblyVersionOverride" : null,
-            "Dependencies"            : {
-                "Core" : "3.3.107.38"
->>>>>>> 4377951e
+            "Version" : "3.5.0.0",
+            "AssemblyVersionOverride" : "3.3",
+            "Dependencies"            : {
+                "Core" : "3.5.0.0"
             },
             "InPreview"               : false
         },
         "Snowball"                        : {
-<<<<<<< HEAD
-            "Version" : "3.5.0.0",
-            "AssemblyVersionOverride" : "3.3",
-            "Dependencies"            : {
-                "Core" : "3.5.0.0"
-=======
-            "Version" : "3.3.104.26",
-            "AssemblyVersionOverride" : null,
-            "Dependencies"            : {
-                "Core" : "3.3.107.38"
->>>>>>> 4377951e
+            "Version" : "3.5.0.0",
+            "AssemblyVersionOverride" : "3.3",
+            "Dependencies"            : {
+                "Core" : "3.5.0.0"
             },
             "InPreview"               : false
         },
         "Budgets"                         : {
-<<<<<<< HEAD
-            "Version" : "3.5.0.0",
-            "AssemblyVersionOverride" : "3.3",
-            "Dependencies"            : {
-                "Core" : "3.5.0.0"
-=======
-            "Version" : "3.3.101.198",
-            "AssemblyVersionOverride" : null,
-            "Dependencies"            : {
-                "Core" : "3.3.107.38"
->>>>>>> 4377951e
+            "Version" : "3.5.0.0",
+            "AssemblyVersionOverride" : "3.3",
+            "Dependencies"            : {
+                "Core" : "3.5.0.0"
             },
             "InPreview"               : false
         },
         "ServerMigrationService"          : {
-<<<<<<< HEAD
-            "Version" : "3.5.0.0",
-            "AssemblyVersionOverride" : "3.3",
-            "Dependencies"            : {
-                "Core" : "3.5.0.0"
-=======
-            "Version" : "3.3.101.1",
-            "AssemblyVersionOverride" : null,
-            "Dependencies"            : {
-                "Core" : "3.3.107.38"
->>>>>>> 4377951e
+            "Version" : "3.5.0.0",
+            "AssemblyVersionOverride" : "3.3",
+            "Dependencies"            : {
+                "Core" : "3.5.0.0"
             },
             "InPreview"               : false
         },
         "Rekognition"                     : {
-<<<<<<< HEAD
-            "Version" : "3.5.0.0",
-            "AssemblyVersionOverride" : "3.3",
-            "Dependencies"            : {
-                "Core" : "3.5.0.0"
-=======
-            "Version" : "3.3.106.24",
-            "AssemblyVersionOverride" : null,
-            "Dependencies"            : {
-                "Core" : "3.3.107.38"
->>>>>>> 4377951e
+            "Version" : "3.5.0.0",
+            "AssemblyVersionOverride" : "3.3",
+            "Dependencies"            : {
+                "Core" : "3.5.0.0"
             },
             "InPreview"               : false
         },
         "Lightsail"                       : {
-<<<<<<< HEAD
-            "Version" : "3.5.0.0",
-            "AssemblyVersionOverride" : "3.3",
-            "Dependencies"            : {
-                "Core" : "3.5.0.0"
-=======
-            "Version" : "3.3.106.9",
-            "AssemblyVersionOverride" : null,
-            "Dependencies"            : {
-                "Core" : "3.3.107.38"
->>>>>>> 4377951e
+            "Version" : "3.5.0.0",
+            "AssemblyVersionOverride" : "3.3",
+            "Dependencies"            : {
+                "Core" : "3.5.0.0"
             },
             "InPreview"               : false
         },
         "Polly"                           : {
-<<<<<<< HEAD
-            "Version" : "3.5.0.0",
-            "AssemblyVersionOverride" : "3.3",
-            "Dependencies"            : {
-                "Core" : "3.5.0.0"
-=======
-            "Version" : "3.3.104.27",
-            "AssemblyVersionOverride" : null,
-            "Dependencies"            : {
-                "Core" : "3.3.107.38"
->>>>>>> 4377951e
+            "Version" : "3.5.0.0",
+            "AssemblyVersionOverride" : "3.3",
+            "Dependencies"            : {
+                "Core" : "3.5.0.0"
             },
             "InPreview"               : false
         },
         "StepFunctions"                   : {
-<<<<<<< HEAD
-            "Version" : "3.5.0.0",
-            "AssemblyVersionOverride" : "3.3",
-            "Dependencies"            : {
-                "Core" : "3.5.0.0"
-=======
-            "Version" : "3.3.104.85",
-            "AssemblyVersionOverride" : null,
-            "Dependencies"            : {
-                "Core" : "3.3.107.38"
->>>>>>> 4377951e
+            "Version" : "3.5.0.0",
+            "AssemblyVersionOverride" : "3.3",
+            "Dependencies"            : {
+                "Core" : "3.5.0.0"
             },
             "InPreview"               : false
         },
         "AppStream"                       : {
-<<<<<<< HEAD
-            "Version" : "3.5.0.0",
-            "AssemblyVersionOverride" : "3.3",
-            "Dependencies"            : {
-                "Core" : "3.5.0.0"
-=======
-            "Version" : "3.3.105.129",
-            "AssemblyVersionOverride" : null,
-            "Dependencies"            : {
-                "Core" : "3.3.107.38"
->>>>>>> 4377951e
+            "Version" : "3.5.0.0",
+            "AssemblyVersionOverride" : "3.3",
+            "Dependencies"            : {
+                "Core" : "3.5.0.0"
             },
             "InPreview"               : false
         },
         "OpsWorksCM"                      : {
-<<<<<<< HEAD
-            "Version" : "3.5.0.0",
-            "AssemblyVersionOverride" : "3.3",
-            "Dependencies"            : {
-                "Core" : "3.5.0.0"
-=======
-            "Version" : "3.3.106.24",
-            "AssemblyVersionOverride" : null,
-            "Dependencies"            : {
-                "Core" : "3.3.107.38"
->>>>>>> 4377951e
+            "Version" : "3.5.0.0",
+            "AssemblyVersionOverride" : "3.3",
+            "Dependencies"            : {
+                "Core" : "3.5.0.0"
             },
             "InPreview"               : false
         },
         "CodeBuild"                       : {
-<<<<<<< HEAD
-            "Version" : "3.5.0.0",
-            "AssemblyVersionOverride" : "3.3",
-            "Dependencies"            : {
-                "Core" : "3.5.0.0"
-=======
-            "Version" : "3.3.114.6",
-            "AssemblyVersionOverride" : null,
-            "Dependencies"            : {
-                "Core" : "3.3.107.38"
->>>>>>> 4377951e
+            "Version" : "3.5.0.0",
+            "AssemblyVersionOverride" : "3.3",
+            "Dependencies"            : {
+                "Core" : "3.5.0.0"
             },
             "InPreview"               : false
         },
         "Pinpoint"                        : {
-<<<<<<< HEAD
-            "Version" : "3.5.0.0",
-            "AssemblyVersionOverride" : "3.3",
-            "Dependencies"            : {
-                "Core" : "3.5.0.0"
-=======
-            "Version" : "3.3.110.29",
-            "AssemblyVersionOverride" : null,
-            "Dependencies"            : {
-                "Core" : "3.3.107.38"
->>>>>>> 4377951e
+            "Version" : "3.5.0.0",
+            "AssemblyVersionOverride" : "3.3",
+            "Dependencies"            : {
+                "Core" : "3.5.0.0"
             },
             "InPreview"               : false
         },
         "Shield"                          : {
-<<<<<<< HEAD
-            "Version" : "3.5.0.0",
-            "AssemblyVersionOverride" : "3.3",
-            "Dependencies"            : {
-                "Core" : "3.5.0.0"
-=======
-            "Version" : "3.3.104.28",
-            "AssemblyVersionOverride" : null,
-            "Dependencies"            : {
-                "Core" : "3.3.107.38"
->>>>>>> 4377951e
+            "Version" : "3.5.0.0",
+            "AssemblyVersionOverride" : "3.3",
+            "Dependencies"            : {
+                "Core" : "3.5.0.0"
             },
             "InPreview"               : false
         },
         "AWSHealth"                       : {
-<<<<<<< HEAD
-            "Version" : "3.5.0.0",
-            "AssemblyVersionOverride" : "3.3",
-            "Dependencies"            : {
-                "Core" : "3.5.0.0"
-=======
-            "Version" : "3.3.103.39",
-            "AssemblyVersionOverride" : null,
-            "Dependencies"            : {
-                "Core" : "3.3.107.38"
->>>>>>> 4377951e
+            "Version" : "3.5.0.0",
+            "AssemblyVersionOverride" : "3.3",
+            "Dependencies"            : {
+                "Core" : "3.5.0.0"
             },
             "InPreview"               : false
         },
         "XRay"                            : {
-<<<<<<< HEAD
-            "Version" : "3.5.0.0",
-            "AssemblyVersionOverride" : "3.3",
-            "Dependencies"            : {
-                "Core" : "3.5.0.0"
-=======
-            "Version" : "3.3.102.71",
-            "AssemblyVersionOverride" : null,
-            "Dependencies"            : {
-                "Core" : "3.3.107.38"
->>>>>>> 4377951e
+            "Version" : "3.5.0.0",
+            "AssemblyVersionOverride" : "3.3",
+            "Dependencies"            : {
+                "Core" : "3.5.0.0"
             },
             "InPreview"               : false
         },
         "WAFRegional"                     : {
-<<<<<<< HEAD
-            "Version" : "3.5.0.0",
-            "AssemblyVersionOverride" : "3.3",
-            "Dependencies"            : {
-                "Core" : "3.5.0.0"
-=======
-            "Version" : "3.3.103.51",
-            "AssemblyVersionOverride" : null,
-            "Dependencies"            : {
-                "Core" : "3.3.107.38"
->>>>>>> 4377951e
+            "Version" : "3.5.0.0",
+            "AssemblyVersionOverride" : "3.3",
+            "Dependencies"            : {
+                "Core" : "3.5.0.0"
             },
             "InPreview"               : false
         },
         "Batch"                           : {
-<<<<<<< HEAD
-            "Version" : "3.5.0.0",
-            "AssemblyVersionOverride" : "3.3",
-            "Dependencies"            : {
-                "Core" : "3.5.0.0"
-=======
-            "Version" : "3.3.104.95",
-            "AssemblyVersionOverride" : null,
-            "Dependencies"            : {
-                "Core" : "3.3.107.38"
->>>>>>> 4377951e
+            "Version" : "3.5.0.0",
+            "AssemblyVersionOverride" : "3.3",
+            "Dependencies"            : {
+                "Core" : "3.5.0.0"
             },
             "InPreview"               : false
         },
         "CostAndUsageReport"              : {
-<<<<<<< HEAD
-            "Version" : "3.5.0.0",
-            "AssemblyVersionOverride" : "3.3",
-            "Dependencies"            : {
-                "Core" : "3.5.0.0"
-=======
-            "Version" : "3.3.101.155",
-            "AssemblyVersionOverride" : null,
-            "Dependencies"            : {
-                "Core" : "3.3.107.38"
->>>>>>> 4377951e
+            "Version" : "3.5.0.0",
+            "AssemblyVersionOverride" : "3.3",
+            "Dependencies"            : {
+                "Core" : "3.5.0.0"
             },
             "InPreview"               : false
         },
         "CloudDirectory"                  : {
-<<<<<<< HEAD
-            "Version" : "3.5.0.0",
-            "AssemblyVersionOverride" : "3.3",
-            "Dependencies"            : {
-                "Core" : "3.5.0.0"
-=======
-            "Version" : "3.3.100.220",
-            "AssemblyVersionOverride" : null,
-            "Dependencies"            : {
-                "Core" : "3.3.107.38"
->>>>>>> 4377951e
+            "Version" : "3.5.0.0",
+            "AssemblyVersionOverride" : "3.3",
+            "Dependencies"            : {
+                "Core" : "3.5.0.0"
             },
             "InPreview"               : false
         },
         "Lex"                             : {
-<<<<<<< HEAD
-            "Version" : "3.5.0.0",
-            "AssemblyVersionOverride" : "3.3",
-            "Dependencies"            : {
-                "Core" : "3.5.0.0"
-=======
-            "Version" : "3.3.105.2",
-            "AssemblyVersionOverride" : null,
-            "Dependencies"            : {
-                "Core" : "3.3.107.38"
->>>>>>> 4377951e
+            "Version" : "3.5.0.0",
+            "AssemblyVersionOverride" : "3.3",
+            "Dependencies"            : {
+                "Core" : "3.5.0.0"
             },
             "InPreview"               : false
         },
         "MTurk"                           : {
-<<<<<<< HEAD
-            "Version" : "3.5.0.0",
-            "AssemblyVersionOverride" : "3.3",
-            "Dependencies"            : {
-                "Core" : "3.5.0.0"
-=======
-            "Version" : "3.3.100.220",
-            "AssemblyVersionOverride" : null,
-            "Dependencies"            : {
-                "Core" : "3.3.107.38"
->>>>>>> 4377951e
+            "Version" : "3.5.0.0",
+            "AssemblyVersionOverride" : "3.3",
+            "Dependencies"            : {
+                "Core" : "3.5.0.0"
             },
             "InPreview"               : false
         },
         "Organizations"                   : {
-<<<<<<< HEAD
-            "Version" : "3.5.0.0",
-            "AssemblyVersionOverride" : "3.3",
-            "Dependencies"            : {
-                "Core" : "3.5.0.0"
-=======
-            "Version" : "3.3.109.2",
-            "AssemblyVersionOverride" : null,
-            "Dependencies"            : {
-                "Core" : "3.3.107.38"
->>>>>>> 4377951e
+            "Version" : "3.5.0.0",
+            "AssemblyVersionOverride" : "3.3",
+            "Dependencies"            : {
+                "Core" : "3.5.0.0"
             },
             "InPreview"               : false
         },
         "WorkDocs"                        : {
-<<<<<<< HEAD
-            "Version" : "3.5.0.0",
-            "AssemblyVersionOverride" : "3.3",
-            "Dependencies"            : {
-                "Core" : "3.5.0.0"
-=======
-            "Version" : "3.3.100.221",
-            "AssemblyVersionOverride" : null,
-            "Dependencies"            : {
-                "Core" : "3.3.107.38"
->>>>>>> 4377951e
+            "Version" : "3.5.0.0",
+            "AssemblyVersionOverride" : "3.3",
+            "Dependencies"            : {
+                "Core" : "3.5.0.0"
             },
             "InPreview"               : false
         },
         "ResourceGroupsTaggingAPI"        : {
-<<<<<<< HEAD
-            "Version" : "3.5.0.0",
-            "AssemblyVersionOverride" : "3.3",
-            "Dependencies"            : {
-                "Core" : "3.5.0.0"
-=======
-            "Version" : "3.3.103.117",
-            "AssemblyVersionOverride" : null,
-            "Dependencies"            : {
-                "Core" : "3.3.107.38"
->>>>>>> 4377951e
+            "Version" : "3.5.0.0",
+            "AssemblyVersionOverride" : "3.3",
+            "Dependencies"            : {
+                "Core" : "3.5.0.0"
             },
             "InPreview"               : false
         },
         "CodeStar"                        : {
-<<<<<<< HEAD
-            "Version" : "3.5.0.0",
-            "AssemblyVersionOverride" : "3.3",
-            "Dependencies"            : {
-                "Core" : "3.5.0.0"
-=======
-            "Version" : "3.3.100.220",
-            "AssemblyVersionOverride" : null,
-            "Dependencies"            : {
-                "Core" : "3.3.107.38"
->>>>>>> 4377951e
+            "Version" : "3.5.0.0",
+            "AssemblyVersionOverride" : "3.3",
+            "Dependencies"            : {
+                "Core" : "3.5.0.0"
             },
             "InPreview"               : false
         },
         "LexModelBuildingService"         : {
-<<<<<<< HEAD
-            "Version" : "3.5.0.0",
-            "AssemblyVersionOverride" : "3.3",
-            "Dependencies"            : {
-                "Core" : "3.5.0.0"
-=======
-            "Version" : "3.3.106.2",
-            "AssemblyVersionOverride" : null,
-            "Dependencies"            : {
-                "Core" : "3.3.107.38"
->>>>>>> 4377951e
+            "Version" : "3.5.0.0",
+            "AssemblyVersionOverride" : "3.3",
+            "Dependencies"            : {
+                "Core" : "3.5.0.0"
             },
             "InPreview"               : false
         },
         "MarketplaceEntitlementService"   : {
-<<<<<<< HEAD
-            "Version" : "3.5.0.0",
-            "AssemblyVersionOverride" : "3.3",
-            "Dependencies"            : {
-                "Core" : "3.5.0.0"
-=======
-            "Version" : "3.3.100.220",
-            "AssemblyVersionOverride" : null,
-            "Dependencies"            : {
-                "Core" : "3.3.107.38"
->>>>>>> 4377951e
+            "Version" : "3.5.0.0",
+            "AssemblyVersionOverride" : "3.3",
+            "Dependencies"            : {
+                "Core" : "3.5.0.0"
             },
             "InPreview"               : false
         },
         "Athena"                          : {
-<<<<<<< HEAD
-            "Version" : "3.5.0.0",
-            "AssemblyVersionOverride" : "3.3",
-            "Dependencies"            : {
-                "Core" : "3.5.0.0"
-=======
-            "Version" : "3.3.104.33",
-            "AssemblyVersionOverride" : null,
-            "Dependencies"            : {
-                "Core" : "3.3.107.38"
->>>>>>> 4377951e
+            "Version" : "3.5.0.0",
+            "AssemblyVersionOverride" : "3.3",
+            "Dependencies"            : {
+                "Core" : "3.5.0.0"
             },
             "InPreview"               : false
         },
         "Greengrass"                      : {
-<<<<<<< HEAD
-            "Version" : "3.5.0.0",
-            "AssemblyVersionOverride" : "3.3",
-            "Dependencies"            : {
-                "Core" : "3.5.0.0"
-=======
-            "Version" : "3.3.105.116",
-            "AssemblyVersionOverride" : null,
-            "Dependencies"            : {
-                "Core" : "3.3.107.38"
->>>>>>> 4377951e
+            "Version" : "3.5.0.0",
+            "AssemblyVersionOverride" : "3.3",
+            "Dependencies"            : {
+                "Core" : "3.5.0.0"
             },
             "InPreview"               : false
         },
         "DAX"                             : {
-<<<<<<< HEAD
-            "Version" : "3.5.0.0",
-            "AssemblyVersionOverride" : "3.3",
-            "Dependencies"            : {
-                "Core" : "3.5.0.0"
-=======
-            "Version" : "3.3.100.221",
-            "AssemblyVersionOverride" : null,
-            "Dependencies"            : {
-                "Core" : "3.3.107.38"
->>>>>>> 4377951e
+            "Version" : "3.5.0.0",
+            "AssemblyVersionOverride" : "3.3",
+            "Dependencies"            : {
+                "Core" : "3.5.0.0"
             },
             "InPreview"               : false
         },
         "MigrationHub"                    : {
-<<<<<<< HEAD
-            "Version" : "3.5.0.0",
-            "AssemblyVersionOverride" : "3.3",
-            "Dependencies"            : {
-                "Core" : "3.5.0.0"
-=======
-            "Version" : "3.3.103.60",
-            "AssemblyVersionOverride" : null,
-            "Dependencies"            : {
-                "Core" : "3.3.107.38"
->>>>>>> 4377951e
+            "Version" : "3.5.0.0",
+            "AssemblyVersionOverride" : "3.3",
+            "Dependencies"            : {
+                "Core" : "3.5.0.0"
             },
             "InPreview"               : false
         },
         "Glue"                            : {
-<<<<<<< HEAD
-            "Version" : "3.5.0.0",
-            "AssemblyVersionOverride" : "3.3",
-            "Dependencies"            : {
-                "Core" : "3.5.0.0"
-=======
-            "Version" : "3.3.126.0",
-            "AssemblyVersionOverride" : null,
-            "Dependencies"            : {
-                "Core" : "3.3.107.38"
->>>>>>> 4377951e
+            "Version" : "3.5.0.0",
+            "AssemblyVersionOverride" : "3.3",
+            "Dependencies"            : {
+                "Core" : "3.5.0.0"
             },
             "InPreview"               : false
         },
         "CloudHSMV2"                      : {
-<<<<<<< HEAD
-            "Version" : "3.5.0.0",
-            "AssemblyVersionOverride" : "3.3",
-            "Dependencies"            : {
-                "Core" : "3.5.0.0"
-=======
-            "Version" : "3.3.101.95",
-            "AssemblyVersionOverride" : null,
-            "Dependencies"            : {
-                "Core" : "3.3.107.38"
->>>>>>> 4377951e
+            "Version" : "3.5.0.0",
+            "AssemblyVersionOverride" : "3.3",
+            "Dependencies"            : {
+                "Core" : "3.5.0.0"
             },
             "InPreview"               : false
         },
         "Mobile"                          : {
-<<<<<<< HEAD
-            "Version" : "3.5.0.0",
-            "AssemblyVersionOverride" : "3.3",
-            "Dependencies"            : {
-                "Core" : "3.5.0.0"
-=======
-            "Version" : "3.3.100.220",
-            "AssemblyVersionOverride" : null,
-            "Dependencies"            : {
-                "Core" : "3.3.107.38"
->>>>>>> 4377951e
+            "Version" : "3.5.0.0",
+            "AssemblyVersionOverride" : "3.3",
+            "Dependencies"            : {
+                "Core" : "3.5.0.0"
             },
             "InPreview"               : false
         },
         "Pricing"                         : {
-<<<<<<< HEAD
-            "Version" : "3.5.0.0",
-            "AssemblyVersionOverride" : "3.3",
-            "Dependencies"            : {
-                "Core" : "3.5.0.0"
-=======
-            "Version" : "3.3.100.220",
-            "AssemblyVersionOverride" : null,
-            "Dependencies"            : {
-                "Core" : "3.3.107.38"
->>>>>>> 4377951e
+            "Version" : "3.5.0.0",
+            "AssemblyVersionOverride" : "3.3",
+            "Dependencies"            : {
+                "Core" : "3.5.0.0"
             },
             "InPreview"               : false
         },
         "CostExplorer"                    : {
-<<<<<<< HEAD
-            "Version" : "3.5.0.0",
-            "AssemblyVersionOverride" : "3.3",
-            "Dependencies"            : {
-                "Core" : "3.5.0.0"
-=======
-            "Version" : "3.3.110.15",
-            "AssemblyVersionOverride" : null,
-            "Dependencies"            : {
-                "Core" : "3.3.107.38"
->>>>>>> 4377951e
+            "Version" : "3.5.0.0",
+            "AssemblyVersionOverride" : "3.3",
+            "Dependencies"            : {
+                "Core" : "3.5.0.0"
             },
             "InPreview"               : false
         },
         "MediaPackage"                    : {
-<<<<<<< HEAD
-            "Version" : "3.5.0.0",
-            "AssemblyVersionOverride" : "3.3",
-            "Dependencies"            : {
-                "Core" : "3.5.0.0"
-=======
-            "Version" : "3.3.105.9",
-            "AssemblyVersionOverride" : null,
-            "Dependencies"            : {
-                "Core" : "3.3.107.38"
->>>>>>> 4377951e
+            "Version" : "3.5.0.0",
+            "AssemblyVersionOverride" : "3.3",
+            "Dependencies"            : {
+                "Core" : "3.5.0.0"
             },
             "InPreview"               : false
         },
         "MediaLive"                       : {
-<<<<<<< HEAD
-            "Version" : "3.5.0.0",
-            "AssemblyVersionOverride" : "3.3",
-            "Dependencies"            : {
-                "Core" : "3.5.0.0"
-=======
-            "Version" : "3.3.114.8",
-            "AssemblyVersionOverride" : null,
-            "Dependencies"            : {
-                "Core" : "3.3.107.38"
->>>>>>> 4377951e
+            "Version" : "3.5.0.0",
+            "AssemblyVersionOverride" : "3.3",
+            "Dependencies"            : {
+                "Core" : "3.5.0.0"
             },
             "InPreview"               : false
         },
         "MediaStoreData"                  : {
-<<<<<<< HEAD
-            "Version" : "3.5.0.0",
-            "AssemblyVersionOverride" : "3.3",
-            "Dependencies"            : {
-                "Core" : "3.5.0.0"
-=======
-            "Version" : "3.3.101.196",
-            "AssemblyVersionOverride" : null,
-            "Dependencies"            : {
-                "Core" : "3.3.107.38"
->>>>>>> 4377951e
+            "Version" : "3.5.0.0",
+            "AssemblyVersionOverride" : "3.3",
+            "Dependencies"            : {
+                "Core" : "3.5.0.0"
             },
             "InPreview"               : false
         },
         "MediaStore"                      : {
-<<<<<<< HEAD
-            "Version" : "3.5.0.0",
-            "AssemblyVersionOverride" : "3.3",
-            "Dependencies"            : {
-                "Core" : "3.5.0.0"
-=======
-            "Version" : "3.3.103.67",
-            "AssemblyVersionOverride" : null,
-            "Dependencies"            : {
-                "Core" : "3.3.107.38"
->>>>>>> 4377951e
+            "Version" : "3.5.0.0",
+            "AssemblyVersionOverride" : "3.3",
+            "Dependencies"            : {
+                "Core" : "3.5.0.0"
             },
             "InPreview"               : false
         },
         "MediaConvert"                    : {
-<<<<<<< HEAD
-            "Version" : "3.5.0.0",
-            "AssemblyVersionOverride" : "3.3",
-            "Dependencies"            : {
-                "Core" : "3.5.0.0"
-=======
-            "Version" : "3.3.118.32",
-            "AssemblyVersionOverride" : null,
-            "Dependencies"            : {
-                "Core" : "3.3.107.38"
->>>>>>> 4377951e
+            "Version" : "3.5.0.0",
+            "AssemblyVersionOverride" : "3.3",
+            "Dependencies"            : {
+                "Core" : "3.5.0.0"
             },
             "InPreview"               : false
         },
         "MQ"                              : {
-<<<<<<< HEAD
-            "Version" : "3.5.0.0",
-            "AssemblyVersionOverride" : "3.3",
-            "Dependencies"            : {
-                "Core" : "3.5.0.0"
-=======
-            "Version" : "3.3.106.9",
-            "AssemblyVersionOverride" : null,
-            "Dependencies"            : {
-                "Core" : "3.3.107.38"
->>>>>>> 4377951e
+            "Version" : "3.5.0.0",
+            "AssemblyVersionOverride" : "3.3",
+            "Dependencies"            : {
+                "Core" : "3.5.0.0"
             },
             "InPreview"               : false
         },
         "GuardDuty"                       : {
-<<<<<<< HEAD
-            "Version" : "3.5.0.0",
-            "AssemblyVersionOverride" : "3.3",
-            "Dependencies"            : {
-                "Core" : "3.5.0.0"
-=======
-            "Version" : "3.3.110.6",
-            "AssemblyVersionOverride" : null,
-            "Dependencies"            : {
-                "Core" : "3.3.107.38"
->>>>>>> 4377951e
+            "Version" : "3.5.0.0",
+            "AssemblyVersionOverride" : "3.3",
+            "Dependencies"            : {
+                "Core" : "3.5.0.0"
             },
             "InPreview"               : false
         },
         "AppSync"                         : {
-<<<<<<< HEAD
-            "Version" : "3.5.0.0",
-            "AssemblyVersionOverride" : "3.3",
-            "Dependencies"            : {
-                "Core" : "3.5.0.0"
-=======
-            "Version" : "3.3.106.4",
-            "AssemblyVersionOverride" : null,
-            "Dependencies"            : {
-                "Core" : "3.3.107.38"
->>>>>>> 4377951e
+            "Version" : "3.5.0.0",
+            "AssemblyVersionOverride" : "3.3",
+            "Dependencies"            : {
+                "Core" : "3.5.0.0"
             },
             "InPreview"               : false
         },
         "SageMakerRuntime"                : {
-<<<<<<< HEAD
-            "Version" : "3.5.0.0",
-            "AssemblyVersionOverride" : "3.3",
-            "Dependencies"            : {
-                "Core" : "3.5.0.0"
-=======
-            "Version" : "3.3.102.29",
-            "AssemblyVersionOverride" : null,
-            "Dependencies"            : {
-                "Core" : "3.3.107.38"
->>>>>>> 4377951e
+            "Version" : "3.5.0.0",
+            "AssemblyVersionOverride" : "3.3",
+            "Dependencies"            : {
+                "Core" : "3.5.0.0"
             },
             "InPreview"               : false
         },
         "IoTJobsDataPlane"                : {
-<<<<<<< HEAD
-            "Version" : "3.5.0.0",
-            "AssemblyVersionOverride" : "3.3",
-            "Dependencies"            : {
-                "Core" : "3.5.0.0"
-=======
-            "Version" : "3.3.100.220",
-            "AssemblyVersionOverride" : null,
-            "Dependencies"            : {
-                "Core" : "3.3.107.38"
->>>>>>> 4377951e
+            "Version" : "3.5.0.0",
+            "AssemblyVersionOverride" : "3.3",
+            "Dependencies"            : {
+                "Core" : "3.5.0.0"
             },
             "InPreview"               : false
         },
         "SageMaker"                       : {
-<<<<<<< HEAD
-            "Version" : "3.5.0.0",
-            "AssemblyVersionOverride" : "3.3",
-            "Dependencies"            : {
-                "Core" : "3.5.0.0"
-=======
-            "Version" : "3.3.119.9",
-            "AssemblyVersionOverride" : null,
-            "Dependencies"            : {
-                "Core" : "3.3.107.38"
->>>>>>> 4377951e
+            "Version" : "3.5.0.0",
+            "AssemblyVersionOverride" : "3.3",
+            "Dependencies"            : {
+                "Core" : "3.5.0.0"
             },
             "InPreview"               : false
         },
         "Translate"                       : {
-<<<<<<< HEAD
-            "Version" : "3.5.0.0",
-            "AssemblyVersionOverride" : "3.3",
-            "Dependencies"            : {
-                "Core" : "3.5.0.0"
-=======
-            "Version" : "3.3.101.99",
-            "AssemblyVersionOverride" : null,
-            "Dependencies"            : {
-                "Core" : "3.3.107.38"
->>>>>>> 4377951e
+            "Version" : "3.5.0.0",
+            "AssemblyVersionOverride" : "3.3",
+            "Dependencies"            : {
+                "Core" : "3.5.0.0"
             },
             "InPreview"               : false
         },
         "Comprehend"                      : {
-<<<<<<< HEAD
-            "Version" : "3.5.0.0",
-            "AssemblyVersionOverride" : "3.3",
-            "Dependencies"            : {
-                "Core" : "3.5.0.0"
-=======
-            "Version" : "3.3.110.0",
-            "AssemblyVersionOverride" : null,
-            "Dependencies"            : {
-                "Core" : "3.3.107.38"
->>>>>>> 4377951e
+            "Version" : "3.5.0.0",
+            "AssemblyVersionOverride" : "3.3",
+            "Dependencies"            : {
+                "Core" : "3.5.0.0"
             },
             "InPreview"               : false
         },
         "KinesisVideo"                    : {
-<<<<<<< HEAD
-            "Version" : "3.5.0.0",
-            "AssemblyVersionOverride" : "3.3",
-            "Dependencies"            : {
-                "Core" : "3.5.0.0"
-=======
-            "Version" : "3.3.103.52",
-            "AssemblyVersionOverride" : null,
-            "Dependencies"            : {
-                "Core" : "3.3.107.38"
->>>>>>> 4377951e
+            "Version" : "3.5.0.0",
+            "AssemblyVersionOverride" : "3.3",
+            "Dependencies"            : {
+                "Core" : "3.5.0.0"
             },
             "InPreview"               : false
         },
         "KinesisVideoMedia"               : {
-<<<<<<< HEAD
-            "Version" : "3.5.0.0",
-            "AssemblyVersionOverride" : "3.3",
-            "Dependencies"            : {
-                "Core" : "3.5.0.0"
-=======
-            "Version" : "3.3.100.221",
-            "AssemblyVersionOverride" : null,
-            "Dependencies"            : {
-                "Core" : "3.3.107.38"
->>>>>>> 4377951e
+            "Version" : "3.5.0.0",
+            "AssemblyVersionOverride" : "3.3",
+            "Dependencies"            : {
+                "Core" : "3.5.0.0"
             },
             "InPreview"               : false
         },
         "KinesisVideoArchivedMedia"       : {
-<<<<<<< HEAD
-            "Version" : "3.5.0.0",
-            "AssemblyVersionOverride" : "3.3",
-            "Dependencies"            : {
-                "Core" : "3.5.0.0"
-=======
-            "Version" : "3.3.103.52",
-            "AssemblyVersionOverride" : null,
-            "Dependencies"            : {
-                "Core" : "3.3.107.38"
->>>>>>> 4377951e
+            "Version" : "3.5.0.0",
+            "AssemblyVersionOverride" : "3.3",
+            "Dependencies"            : {
+                "Core" : "3.5.0.0"
             },
             "InPreview"               : false
         },
         "ResourceGroups"                  : {
-<<<<<<< HEAD
-            "Version" : "3.5.0.0",
-            "AssemblyVersionOverride" : "3.3",
-            "Dependencies"            : {
-                "Core" : "3.5.0.0"
-=======
-            "Version" : "3.3.102.7",
-            "AssemblyVersionOverride" : null,
-            "Dependencies"            : {
-                "Core" : "3.3.107.38"
->>>>>>> 4377951e
+            "Version" : "3.5.0.0",
+            "AssemblyVersionOverride" : "3.3",
+            "Dependencies"            : {
+                "Core" : "3.5.0.0"
             },
             "InPreview"               : false
         },
         "AlexaForBusiness"                : {
-<<<<<<< HEAD
-            "Version" : "3.5.0.0",
-            "AssemblyVersionOverride" : "3.3",
-            "Dependencies"            : {
-                "Core" : "3.5.0.0"
-=======
-            "Version" : "3.3.110.14",
-            "AssemblyVersionOverride" : null,
-            "Dependencies"            : {
-                "Core" : "3.3.107.38"
->>>>>>> 4377951e
+            "Version" : "3.5.0.0",
+            "AssemblyVersionOverride" : "3.3",
+            "Dependencies"            : {
+                "Core" : "3.5.0.0"
             },
             "InPreview"               : false
         },
         "ServerlessApplicationRepository" : {
-<<<<<<< HEAD
-            "Version" : "3.5.0.0",
-            "AssemblyVersionOverride" : "3.3",
-            "Dependencies"            : {
-                "Core" : "3.5.0.0"
-=======
-            "Version" : "3.3.102.79",
-            "AssemblyVersionOverride" : null,
-            "Dependencies"            : {
-                "Core" : "3.3.107.38"
->>>>>>> 4377951e
+            "Version" : "3.5.0.0",
+            "AssemblyVersionOverride" : "3.3",
+            "Dependencies"            : {
+                "Core" : "3.5.0.0"
             },
             "InPreview"               : false
         },
         "Cloud9"                          : {
-<<<<<<< HEAD
-            "Version" : "3.5.0.0",
-            "AssemblyVersionOverride" : "3.3",
-            "Dependencies"            : {
-                "Core" : "3.5.0.0"
-=======
-            "Version" : "3.3.103.0",
-            "AssemblyVersionOverride" : null,
-            "Dependencies"            : {
-                "Core" : "3.3.107.38"
->>>>>>> 4377951e
+            "Version" : "3.5.0.0",
+            "AssemblyVersionOverride" : "3.3",
+            "Dependencies"            : {
+                "Core" : "3.5.0.0"
             },
             "InPreview"               : false
         },
         "ServiceDiscovery"                : {
-<<<<<<< HEAD
-            "Version" : "3.5.0.0",
-            "AssemblyVersionOverride" : "3.3",
-            "Dependencies"            : {
-                "Core" : "3.5.0.0"
-=======
-            "Version" : "3.3.102.7",
-            "AssemblyVersionOverride" : null,
-            "Dependencies"            : {
-                "Core" : "3.3.107.38"
->>>>>>> 4377951e
+            "Version" : "3.5.0.0",
+            "AssemblyVersionOverride" : "3.3",
+            "Dependencies"            : {
+                "Core" : "3.5.0.0"
             },
             "InPreview"               : false
         },
         "WorkMail"                        : {
-<<<<<<< HEAD
-            "Version" : "3.5.0.0",
-            "AssemblyVersionOverride" : "3.3",
-            "Dependencies"            : {
-                "Core" : "3.5.0.0"
-=======
-            "Version" : "3.3.105.34",
-            "AssemblyVersionOverride" : null,
-            "Dependencies"            : {
-                "Core" : "3.3.107.38"
->>>>>>> 4377951e
+            "Version" : "3.5.0.0",
+            "AssemblyVersionOverride" : "3.3",
+            "Dependencies"            : {
+                "Core" : "3.5.0.0"
             },
             "InPreview"               : false
         },
         "AutoScalingPlans"                : {
-<<<<<<< HEAD
-            "Version" : "3.5.0.0",
-            "AssemblyVersionOverride" : "3.3",
-            "Dependencies"            : {
-                "Core" : "3.5.0.0"
-=======
-            "Version" : "3.3.101.117",
-            "AssemblyVersionOverride" : null,
-            "Dependencies"            : {
-                "Core" : "3.3.107.38"
->>>>>>> 4377951e
+            "Version" : "3.5.0.0",
+            "AssemblyVersionOverride" : "3.3",
+            "Dependencies"            : {
+                "Core" : "3.5.0.0"
             },
             "InPreview"               : false
         },
         "TranscribeService"               : {
-<<<<<<< HEAD
-            "Version" : "3.5.0.0",
-            "AssemblyVersionOverride" : "3.3",
-            "Dependencies"            : {
-                "Core" : "3.5.0.0"
-=======
-            "Version" : "3.3.117.3",
-            "AssemblyVersionOverride" : null,
-            "Dependencies"            : {
-                "Core" : "3.3.107.38"
->>>>>>> 4377951e
+            "Version" : "3.5.0.0",
+            "AssemblyVersionOverride" : "3.3",
+            "Dependencies"            : {
+                "Core" : "3.5.0.0"
             },
             "InPreview"               : false
         },
         "Connect"                         : {
-<<<<<<< HEAD
-            "Version" : "3.5.0.0",
-            "AssemblyVersionOverride" : "3.3",
-            "Dependencies"            : {
-                "Core" : "3.5.0.0"
-=======
-            "Version" : "3.3.104.11",
-            "AssemblyVersionOverride" : null,
-            "Dependencies"            : {
-                "Core" : "3.3.107.38"
->>>>>>> 4377951e
+            "Version" : "3.5.0.0",
+            "AssemblyVersionOverride" : "3.3",
+            "Dependencies"            : {
+                "Core" : "3.5.0.0"
             },
             "InPreview"               : false
         },
         "FMS"                             : {
-<<<<<<< HEAD
-            "Version" : "3.5.0.0",
-            "AssemblyVersionOverride" : "3.3",
-            "Dependencies"            : {
-                "Core" : "3.5.0.0"
-=======
-            "Version" : "3.3.106.11",
-            "AssemblyVersionOverride" : null,
-            "Dependencies"            : {
-                "Core" : "3.3.107.38"
->>>>>>> 4377951e
+            "Version" : "3.5.0.0",
+            "AssemblyVersionOverride" : "3.3",
+            "Dependencies"            : {
+                "Core" : "3.5.0.0"
             },
             "InPreview"               : false
         },
         "SecretsManager"                  : {
-<<<<<<< HEAD
-            "Version" : "3.5.0.0",
-            "AssemblyVersionOverride" : "3.3",
-            "Dependencies"            : {
-                "Core" : "3.5.0.0"
-=======
-            "Version" : "3.3.103.14",
-            "AssemblyVersionOverride" : null,
-            "Dependencies"            : {
-                "Core" : "3.3.107.38"
->>>>>>> 4377951e
+            "Version" : "3.5.0.0",
+            "AssemblyVersionOverride" : "3.3",
+            "Dependencies"            : {
+                "Core" : "3.5.0.0"
             },
             "InPreview"               : false
         },
         "ACMPCA"                          : {
-<<<<<<< HEAD
-            "Version" : "3.5.0.0",
-            "AssemblyVersionOverride" : "3.3",
-            "Dependencies"            : {
-                "Core" : "3.5.0.0"
-=======
-            "Version" : "3.3.101.185",
-            "AssemblyVersionOverride" : null,
-            "Dependencies"            : {
-                "Core" : "3.3.107.38"
->>>>>>> 4377951e
+            "Version" : "3.5.0.0",
+            "AssemblyVersionOverride" : "3.3",
+            "Dependencies"            : {
+                "Core" : "3.5.0.0"
             },
             "InPreview"               : false
         },
         "IoTAnalytics"                    : {
-<<<<<<< HEAD
-            "Version" : "3.5.0.0",
-            "AssemblyVersionOverride" : "3.3",
-            "Dependencies"            : {
-                "Core" : "3.5.0.0"
-=======
-            "Version" : "3.3.104.137",
-            "AssemblyVersionOverride" : null,
-            "Dependencies"            : {
-                "Core" : "3.3.107.38"
->>>>>>> 4377951e
+            "Version" : "3.5.0.0",
+            "AssemblyVersionOverride" : "3.3",
+            "Dependencies"            : {
+                "Core" : "3.5.0.0"
             },
             "InPreview"               : false
         },
         "IoT1ClickDevicesService"         : {
-<<<<<<< HEAD
-            "Version" : "3.5.0.0",
-            "AssemblyVersionOverride" : "3.3",
-            "Dependencies"            : {
-                "Core" : "3.5.0.0"
-=======
-            "Version" : "3.3.101.220",
-            "AssemblyVersionOverride" : null,
-            "Dependencies"            : {
-                "Core" : "3.3.107.38"
->>>>>>> 4377951e
+            "Version" : "3.5.0.0",
+            "AssemblyVersionOverride" : "3.3",
+            "Dependencies"            : {
+                "Core" : "3.5.0.0"
             },
             "InPreview"               : false
         },
         "IoT1ClickProjects"               : {
-<<<<<<< HEAD
-            "Version" : "3.5.0.0",
-            "AssemblyVersionOverride" : "3.3",
-            "Dependencies"            : {
-                "Core" : "3.5.0.0"
-=======
-            "Version" : "3.3.101.219",
-            "AssemblyVersionOverride" : null,
-            "Dependencies"            : {
-                "Core" : "3.3.107.38"
->>>>>>> 4377951e
+            "Version" : "3.5.0.0",
+            "AssemblyVersionOverride" : "3.3",
+            "Dependencies"            : {
+                "Core" : "3.5.0.0"
             },
             "InPreview"               : false
         },
         "PI"                              : {
-<<<<<<< HEAD
-            "Version" : "3.5.0.0",
-            "AssemblyVersionOverride" : "3.3",
-            "Dependencies"            : {
-                "Core" : "3.5.0.0"
-=======
-            "Version" : "3.3.100.220",
-            "AssemblyVersionOverride" : null,
-            "Dependencies"            : {
-                "Core" : "3.3.107.38"
->>>>>>> 4377951e
+            "Version" : "3.5.0.0",
+            "AssemblyVersionOverride" : "3.3",
+            "Dependencies"            : {
+                "Core" : "3.5.0.0"
             },
             "InPreview"               : false
         },
         "Neptune"                         : {
-<<<<<<< HEAD
-            "Version" : "3.5.0.0",
-            "AssemblyVersionOverride" : "3.3",
-            "Dependencies"            : {
-                "Core" : "3.5.0.0"
-=======
-            "Version" : "3.3.103.89",
-            "AssemblyVersionOverride" : null,
-            "Dependencies"            : {
-                "Core" : "3.3.107.38"
->>>>>>> 4377951e
+            "Version" : "3.5.0.0",
+            "AssemblyVersionOverride" : "3.3",
+            "Dependencies"            : {
+                "Core" : "3.5.0.0"
             },
             "InPreview"               : false
         },
         "MediaTailor"                     : {
-<<<<<<< HEAD
-            "Version" : "3.5.0.0",
-            "AssemblyVersionOverride" : "3.3",
-            "Dependencies"            : {
-                "Core" : "3.5.0.0"
-=======
-            "Version" : "3.3.105.23",
-            "AssemblyVersionOverride" : null,
-            "Dependencies"            : {
-                "Core" : "3.3.107.38"
->>>>>>> 4377951e
+            "Version" : "3.5.0.0",
+            "AssemblyVersionOverride" : "3.3",
+            "Dependencies"            : {
+                "Core" : "3.5.0.0"
             },
             "InPreview"               : false
         },
         "EKS"                             : {
-<<<<<<< HEAD
-            "Version" : "3.5.0.0",
-            "AssemblyVersionOverride" : "3.3",
-            "Dependencies"            : {
-                "Core" : "3.5.0.0"
-=======
-            "Version" : "3.3.111.0",
-            "AssemblyVersionOverride" : null,
-            "Dependencies"            : {
-                "Core" : "3.3.107.38"
->>>>>>> 4377951e
+            "Version" : "3.5.0.0",
+            "AssemblyVersionOverride" : "3.3",
+            "Dependencies"            : {
+                "Core" : "3.5.0.0"
             },
             "InPreview"               : false
         },
         "Macie"                           : {
-<<<<<<< HEAD
-            "Version" : "3.5.0.0",
-            "AssemblyVersionOverride" : "3.3",
-            "Dependencies"            : {
-                "Core" : "3.5.0.0"
-=======
-            "Version" : "3.3.100.220",
-            "AssemblyVersionOverride" : null,
-            "Dependencies"            : {
-                "Core" : "3.3.107.38"
->>>>>>> 4377951e
+            "Version" : "3.5.0.0",
+            "AssemblyVersionOverride" : "3.3",
+            "Dependencies"            : {
+                "Core" : "3.5.0.0"
             },
             "InPreview"               : false
         },
         "DLM"                             : {
-<<<<<<< HEAD
-            "Version" : "3.5.0.0",
-            "AssemblyVersionOverride" : "3.3",
-            "Dependencies"            : {
-                "Core" : "3.5.0.0"
-=======
-            "Version" : "3.3.108.28",
-            "AssemblyVersionOverride" : null,
-            "Dependencies"            : {
-                "Core" : "3.3.107.38"
->>>>>>> 4377951e
+            "Version" : "3.5.0.0",
+            "AssemblyVersionOverride" : "3.3",
+            "Dependencies"            : {
+                "Core" : "3.5.0.0"
             },
             "InPreview"               : false
         },
         "Signer"                          : {
-<<<<<<< HEAD
-            "Version" : "3.5.0.0",
-            "AssemblyVersionOverride" : "3.3",
-            "Dependencies"            : {
-                "Core" : "3.5.0.0"
-=======
-            "Version" : "3.3.102.79",
-            "AssemblyVersionOverride" : null,
-            "Dependencies"            : {
-                "Core" : "3.3.107.38"
->>>>>>> 4377951e
+            "Version" : "3.5.0.0",
+            "AssemblyVersionOverride" : "3.3",
+            "Dependencies"            : {
+                "Core" : "3.5.0.0"
             },
             "InPreview"               : false
         },
         "Chime"                           : {
-<<<<<<< HEAD
-            "Version" : "3.5.0.0",
-            "AssemblyVersionOverride" : "3.3",
-            "Dependencies"            : {
-                "Core" : "3.5.0.0"
-=======
-            "Version" : "3.3.115.5",
-            "AssemblyVersionOverride" : null,
-            "Dependencies"            : {
-                "Core" : "3.3.107.38"
->>>>>>> 4377951e
+            "Version" : "3.5.0.0",
+            "AssemblyVersionOverride" : "3.3",
+            "Dependencies"            : {
+                "Core" : "3.5.0.0"
             },
             "InPreview"               : false
         },
         "PinpointEmail"                   : {
-<<<<<<< HEAD
-            "Version" : "3.5.0.0",
-            "AssemblyVersionOverride" : "3.3",
-            "Dependencies"            : {
-                "Core" : "3.5.0.0"
-=======
-            "Version" : "3.3.104.139",
-            "AssemblyVersionOverride" : null,
-            "Dependencies"            : {
-                "Core" : "3.3.107.38"
->>>>>>> 4377951e
+            "Version" : "3.5.0.0",
+            "AssemblyVersionOverride" : "3.3",
+            "Dependencies"            : {
+                "Core" : "3.5.0.0"
             },
             "InPreview"               : false
         },
         "PinpointSMSVoice"                : {
-<<<<<<< HEAD
-            "Version" : "3.5.0.0",
-            "AssemblyVersionOverride" : "3.3",
-            "Dependencies"            : {
-                "Core" : "3.5.0.0"
-=======
-            "Version" : "3.3.100.220",
-            "AssemblyVersionOverride" : null,
-            "Dependencies"            : {
-                "Core" : "3.3.107.38"
->>>>>>> 4377951e
+            "Version" : "3.5.0.0",
+            "AssemblyVersionOverride" : "3.3",
+            "Dependencies"            : {
+                "Core" : "3.5.0.0"
             },
             "InPreview"               : false
         },
         "S3Control"                       : {
-<<<<<<< HEAD
-            "Version" : "3.5.0.0",
-            "AssemblyVersionOverride" : "3.3",
-            "Dependencies"            : {
-                "Core" : "3.5.0.0"
-=======
-            "Version" : "3.3.104.48",
-            "AssemblyVersionOverride" : null,
-            "Dependencies"            : {
-                "Core" : "3.3.107.38"
->>>>>>> 4377951e
+            "Version" : "3.5.0.0",
+            "AssemblyVersionOverride" : "3.3",
+            "Dependencies"            : {
+                "Core" : "3.5.0.0"
             },
             "InPreview"               : false
         },
         "RAM"                             : {
-<<<<<<< HEAD
-            "Version" : "3.5.0.0",
-            "AssemblyVersionOverride" : "3.3",
-            "Dependencies"            : {
-                "Core" : "3.5.0.0"
-=======
-            "Version" : "3.3.103.55",
-            "AssemblyVersionOverride" : null,
-            "Dependencies"            : {
-                "Core" : "3.3.107.38"
->>>>>>> 4377951e
+            "Version" : "3.5.0.0",
+            "AssemblyVersionOverride" : "3.3",
+            "Dependencies"            : {
+                "Core" : "3.5.0.0"
             },
             "InPreview"               : false
         },
         "Route53Resolver"                 : {
-<<<<<<< HEAD
-            "Version" : "3.5.0.0",
-            "AssemblyVersionOverride" : "3.3",
-            "Dependencies"            : {
-                "Core" : "3.5.0.0"
-=======
-            "Version" : "3.3.100.220",
-            "AssemblyVersionOverride" : null,
-            "Dependencies"            : {
-                "Core" : "3.3.107.38"
->>>>>>> 4377951e
+            "Version" : "3.5.0.0",
+            "AssemblyVersionOverride" : "3.3",
+            "Dependencies"            : {
+                "Core" : "3.5.0.0"
             },
             "InPreview"               : false
         },
         "RDSDataService"                  : {
-<<<<<<< HEAD
-            "Version" : "3.5.0.0",
-            "AssemblyVersionOverride" : "3.3",
-            "Dependencies"            : {
-                "Core" : "3.5.0.0"
-=======
-            "Version" : "3.3.103.115",
-            "AssemblyVersionOverride" : null,
-            "Dependencies"            : {
-                "Core" : "3.3.107.38"
->>>>>>> 4377951e
+            "Version" : "3.5.0.0",
+            "AssemblyVersionOverride" : "3.3",
+            "Dependencies"            : {
+                "Core" : "3.5.0.0"
             },
             "InPreview"               : false
         },
         "QuickSight"                      : {
-<<<<<<< HEAD
-            "Version" : "3.5.0.0",
-            "AssemblyVersionOverride" : "3.3",
-            "Dependencies"            : {
-                "Core" : "3.5.0.0"
-=======
-            "Version" : "3.3.107.10",
-            "AssemblyVersionOverride" : null,
-            "Dependencies"            : {
-                "Core" : "3.3.107.38"
->>>>>>> 4377951e
+            "Version" : "3.5.0.0",
+            "AssemblyVersionOverride" : "3.3",
+            "Dependencies"            : {
+                "Core" : "3.5.0.0"
             },
             "InPreview"               : false
         },
         "Amplify"                         : {
-<<<<<<< HEAD
-            "Version" : "3.5.0.0",
-            "AssemblyVersionOverride" : "3.3",
-            "Dependencies"            : {
-                "Core" : "3.5.0.0"
-=======
-            "Version" : "3.3.105.22",
-            "AssemblyVersionOverride" : null,
-            "Dependencies"            : {
-                "Core" : "3.3.107.38"
->>>>>>> 4377951e
+            "Version" : "3.5.0.0",
+            "AssemblyVersionOverride" : "3.3",
+            "Dependencies"            : {
+                "Core" : "3.5.0.0"
             },
             "InPreview"               : false
         },
         "RoboMaker"                       : {
-<<<<<<< HEAD
-            "Version" : "3.5.0.0",
-            "AssemblyVersionOverride" : "3.3",
-            "Dependencies"            : {
-                "Core" : "3.5.0.0"
-=======
-            "Version" : "3.3.111.63",
-            "AssemblyVersionOverride" : null,
-            "Dependencies"            : {
-                "Core" : "3.3.107.38"
->>>>>>> 4377951e
+            "Version" : "3.5.0.0",
+            "AssemblyVersionOverride" : "3.3",
+            "Dependencies"            : {
+                "Core" : "3.5.0.0"
             },
             "InPreview"               : false
         },
         "DataSync"                        : {
-<<<<<<< HEAD
-            "Version" : "3.5.0.0",
-            "AssemblyVersionOverride" : "3.3",
-            "Dependencies"            : {
-                "Core" : "3.5.0.0"
-=======
-            "Version" : "3.3.109.9",
-            "AssemblyVersionOverride" : null,
-            "Dependencies"            : {
-                "Core" : "3.3.107.38"
->>>>>>> 4377951e
+            "Version" : "3.5.0.0",
+            "AssemblyVersionOverride" : "3.3",
+            "Dependencies"            : {
+                "Core" : "3.5.0.0"
             },
             "InPreview"               : false
         },
         "Transfer"                        : {
-<<<<<<< HEAD
-            "Version" : "3.5.0.0",
-            "AssemblyVersionOverride" : "3.3",
-            "Dependencies"            : {
-                "Core" : "3.5.0.0"
-=======
-            "Version" : "3.3.108.0",
-            "AssemblyVersionOverride" : null,
-            "Dependencies"            : {
-                "Core" : "3.3.107.38"
->>>>>>> 4377951e
+            "Version" : "3.5.0.0",
+            "AssemblyVersionOverride" : "3.3",
+            "Dependencies"            : {
+                "Core" : "3.5.0.0"
             },
             "InPreview"               : false
         },
         "GlobalAccelerator"               : {
-<<<<<<< HEAD
-            "Version" : "3.5.0.0",
-            "AssemblyVersionOverride" : "3.3",
-            "Dependencies"            : {
-                "Core" : "3.5.0.0"
-=======
-            "Version" : "3.3.104.69",
-            "AssemblyVersionOverride" : null,
-            "Dependencies"            : {
-                "Core" : "3.3.107.38"
->>>>>>> 4377951e
+            "Version" : "3.5.0.0",
+            "AssemblyVersionOverride" : "3.3",
+            "Dependencies"            : {
+                "Core" : "3.5.0.0"
             },
             "InPreview"               : false
         },
         "ComprehendMedical"               : {
-<<<<<<< HEAD
-            "Version" : "3.5.0.0",
-            "AssemblyVersionOverride" : "3.3",
-            "Dependencies"            : {
-                "Core" : "3.5.0.0"
-=======
-            "Version" : "3.3.105.18",
-            "AssemblyVersionOverride" : null,
-            "Dependencies"            : {
-                "Core" : "3.3.107.38"
->>>>>>> 4377951e
+            "Version" : "3.5.0.0",
+            "AssemblyVersionOverride" : "3.3",
+            "Dependencies"            : {
+                "Core" : "3.5.0.0"
             },
             "InPreview"               : false
         },
         "KinesisAnalyticsV2"              : {
-<<<<<<< HEAD
-            "Version" : "3.5.0.0",
-            "AssemblyVersionOverride" : "3.3",
-            "Dependencies"            : {
-                "Core" : "3.5.0.0"
-=======
-            "Version" : "3.3.103.107",
-            "AssemblyVersionOverride" : null,
-            "Dependencies"            : {
-                "Core" : "3.3.107.38"
->>>>>>> 4377951e
+            "Version" : "3.5.0.0",
+            "AssemblyVersionOverride" : "3.3",
+            "Dependencies"            : {
+                "Core" : "3.5.0.0"
             },
             "InPreview"               : false
         },
         "MediaConnect"                    : {
-<<<<<<< HEAD
-            "Version" : "3.5.0.0",
-            "AssemblyVersionOverride" : "3.3",
-            "Dependencies"            : {
-                "Core" : "3.5.0.0"
-=======
-            "Version" : "3.3.109.9",
-            "AssemblyVersionOverride" : null,
-            "Dependencies"            : {
-                "Core" : "3.3.107.38"
->>>>>>> 4377951e
+            "Version" : "3.5.0.0",
+            "AssemblyVersionOverride" : "3.3",
+            "Dependencies"            : {
+                "Core" : "3.5.0.0"
             },
             "InPreview"               : false
         },
         "FSx"                             : {
-<<<<<<< HEAD
-            "Version" : "3.5.0.0",
-            "AssemblyVersionOverride" : "3.3",
-            "Dependencies"            : {
-                "Core" : "3.5.0.0"
-=======
-            "Version" : "3.3.109.0",
-            "AssemblyVersionOverride" : null,
-            "Dependencies"            : {
-                "Core" : "3.3.107.38"
->>>>>>> 4377951e
+            "Version" : "3.5.0.0",
+            "AssemblyVersionOverride" : "3.3",
+            "Dependencies"            : {
+                "Core" : "3.5.0.0"
             },
             "InPreview"               : false
         },
         "SecurityHub"                     : {
-<<<<<<< HEAD
-            "Version" : "3.5.0.0",
-            "AssemblyVersionOverride" : "3.3",
-            "Dependencies"            : {
-                "Core" : "3.5.0.0"
-=======
-            "Version" : "3.3.115.8",
-            "AssemblyVersionOverride" : null,
-            "Dependencies"            : {
-                "Core" : "3.3.107.38"
->>>>>>> 4377951e
+            "Version" : "3.5.0.0",
+            "AssemblyVersionOverride" : "3.3",
+            "Dependencies"            : {
+                "Core" : "3.5.0.0"
             },
             "InPreview"               : false
         },
         "LicenseManager"                  : {
-<<<<<<< HEAD
-            "Version" : "3.5.0.0",
-            "AssemblyVersionOverride" : "3.3",
-            "Dependencies"            : {
-                "Core" : "3.5.0.0"
-=======
-            "Version" : "3.3.101.114",
-            "AssemblyVersionOverride" : null,
-            "Dependencies"            : {
-                "Core" : "3.3.107.38"
->>>>>>> 4377951e
+            "Version" : "3.5.0.0",
+            "AssemblyVersionOverride" : "3.3",
+            "Dependencies"            : {
+                "Core" : "3.5.0.0"
             },
             "InPreview"               : false
         },
         "AppMesh"                         : {
-<<<<<<< HEAD
-            "Version" : "3.5.0.0",
-            "AssemblyVersionOverride" : "3.3",
-            "Dependencies"            : {
-                "Core" : "3.5.0.0"
-=======
-            "Version" : "3.3.111.14",
-            "AssemblyVersionOverride" : null,
-            "Dependencies"            : {
-                "Core" : "3.3.107.38"
->>>>>>> 4377951e
+            "Version" : "3.5.0.0",
+            "AssemblyVersionOverride" : "3.3",
+            "Dependencies"            : {
+                "Core" : "3.5.0.0"
             },
             "InPreview"               : false
         },
         "Kafka"                           : {
-<<<<<<< HEAD
-            "Version" : "3.5.0.0",
-            "AssemblyVersionOverride" : "3.3",
-            "Dependencies"            : {
-                "Core" : "3.5.0.0"
-=======
-            "Version" : "3.3.109.6",
-            "AssemblyVersionOverride" : null,
-            "Dependencies"            : {
-                "Core" : "3.3.107.38"
->>>>>>> 4377951e
+            "Version" : "3.5.0.0",
+            "AssemblyVersionOverride" : "3.3",
+            "Dependencies"            : {
+                "Core" : "3.5.0.0"
             },
             "InPreview"               : false
         },
         "ApiGatewayManagementApi"         : {
-<<<<<<< HEAD
-            "Version" : "3.5.0.0",
-            "AssemblyVersionOverride" : "3.3",
-            "Dependencies"            : {
-                "Core" : "3.5.0.0"
-=======
-            "Version" : "3.3.101.152",
-            "AssemblyVersionOverride" : null,
-            "Dependencies"            : {
-                "Core" : "3.3.107.38"
->>>>>>> 4377951e
+            "Version" : "3.5.0.0",
+            "AssemblyVersionOverride" : "3.3",
+            "Dependencies"            : {
+                "Core" : "3.5.0.0"
             },
             "InPreview"               : false
         },
         "ApiGatewayV2"                    : {
-<<<<<<< HEAD
-            "Version" : "3.5.0.0",
-            "AssemblyVersionOverride" : "3.3",
-            "Dependencies"            : {
-                "Core" : "3.5.0.0"
-=======
-            "Version" : "3.3.107.58",
-            "AssemblyVersionOverride" : null,
-            "Dependencies"            : {
-                "Core" : "3.3.107.38"
->>>>>>> 4377951e
+            "Version" : "3.5.0.0",
+            "AssemblyVersionOverride" : "3.3",
+            "Dependencies"            : {
+                "Core" : "3.5.0.0"
             },
             "InPreview"               : false
         },
         "DocDB"                           : {
-<<<<<<< HEAD
-            "Version" : "3.5.0.0",
-            "AssemblyVersionOverride" : "3.3",
-            "Dependencies"            : {
-                "Core" : "3.5.0.0"
-=======
-            "Version" : "3.3.102.140",
-            "AssemblyVersionOverride" : null,
-            "Dependencies"            : {
-                "Core" : "3.3.107.38"
->>>>>>> 4377951e
+            "Version" : "3.5.0.0",
+            "AssemblyVersionOverride" : "3.3",
+            "Dependencies"            : {
+                "Core" : "3.5.0.0"
             },
             "InPreview"               : false
         },
         "Backup"                          : {
-<<<<<<< HEAD
-            "Version" : "3.5.0.0",
-            "AssemblyVersionOverride" : "3.3",
-            "Dependencies"            : {
-                "Core" : "3.5.0.0"
-=======
-            "Version" : "3.3.103.22",
-            "AssemblyVersionOverride" : null,
-            "Dependencies"            : {
-                "Core" : "3.3.107.38"
->>>>>>> 4377951e
+            "Version" : "3.5.0.0",
+            "AssemblyVersionOverride" : "3.3",
+            "Dependencies"            : {
+                "Core" : "3.5.0.0"
             },
             "InPreview"               : false
         },
         "WorkLink"                        : {
-<<<<<<< HEAD
-            "Version" : "3.5.0.0",
-            "AssemblyVersionOverride" : "3.3",
-            "Dependencies"            : {
-                "Core" : "3.5.0.0"
-=======
-            "Version" : "3.3.103.33",
-            "AssemblyVersionOverride" : null,
-            "Dependencies"            : {
-                "Core" : "3.3.107.38"
->>>>>>> 4377951e
+            "Version" : "3.5.0.0",
+            "AssemblyVersionOverride" : "3.3",
+            "Dependencies"            : {
+                "Core" : "3.5.0.0"
             },
             "InPreview"               : false
         },
         "Textract"                        : {
-<<<<<<< HEAD
-            "Version" : "3.5.0.0",
-            "AssemblyVersionOverride" : "3.3",
-            "Dependencies"            : {
-                "Core" : "3.5.0.0"
-=======
-            "Version" : "3.3.102.113",
-            "AssemblyVersionOverride" : null,
-            "Dependencies"            : {
-                "Core" : "3.3.107.38"
->>>>>>> 4377951e
+            "Version" : "3.5.0.0",
+            "AssemblyVersionOverride" : "3.3",
+            "Dependencies"            : {
+                "Core" : "3.5.0.0"
             },
             "InPreview"               : false
         },
         "ManagedBlockchain"               : {
-<<<<<<< HEAD
-            "Version" : "3.5.0.0",
-            "AssemblyVersionOverride" : "3.3",
-            "Dependencies"            : {
-                "Core" : "3.5.0.0"
-=======
-            "Version" : "3.3.101.71",
-            "AssemblyVersionOverride" : null,
-            "Dependencies"            : {
-                "Core" : "3.3.107.38"
->>>>>>> 4377951e
+            "Version" : "3.5.0.0",
+            "AssemblyVersionOverride" : "3.3",
+            "Dependencies"            : {
+                "Core" : "3.5.0.0"
             },
             "InPreview"               : false
         },
         "MediaPackageVod"                 : {
-<<<<<<< HEAD
-            "Version" : "3.5.0.0",
-            "AssemblyVersionOverride" : "3.3",
-            "Dependencies"            : {
-                "Core" : "3.5.0.0"
-=======
-            "Version" : "3.3.106.30",
-            "AssemblyVersionOverride" : null,
-            "Dependencies"            : {
-                "Core" : "3.3.107.38"
->>>>>>> 4377951e
+            "Version" : "3.5.0.0",
+            "AssemblyVersionOverride" : "3.3",
+            "Dependencies"            : {
+                "Core" : "3.5.0.0"
             },
             "InPreview"               : false
         },
         "GroundStation"                   : {
-<<<<<<< HEAD
-            "Version" : "3.5.0.0",
-            "AssemblyVersionOverride" : "3.3",
-            "Dependencies"            : {
-                "Core" : "3.5.0.0"
-=======
-            "Version" : "3.3.102.11",
-            "AssemblyVersionOverride" : null,
-            "Dependencies"            : {
-                "Core" : "3.3.107.38"
->>>>>>> 4377951e
+            "Version" : "3.5.0.0",
+            "AssemblyVersionOverride" : "3.3",
+            "Dependencies"            : {
+                "Core" : "3.5.0.0"
             },
             "InPreview"               : false
         },
         "IoTThingsGraph"                  : {
-<<<<<<< HEAD
-            "Version" : "3.5.0.0",
-            "AssemblyVersionOverride" : "3.3",
-            "Dependencies"            : {
-                "Core" : "3.5.0.0"
-=======
-            "Version" : "3.3.100.194",
-            "AssemblyVersionOverride" : null,
-            "Dependencies"            : {
-                "Core" : "3.3.107.38"
->>>>>>> 4377951e
+            "Version" : "3.5.0.0",
+            "AssemblyVersionOverride" : "3.3",
+            "Dependencies"            : {
+                "Core" : "3.5.0.0"
             },
             "InPreview"               : false
         },
         "IoTEvents"                       : {
-<<<<<<< HEAD
-            "Version" : "3.5.0.0",
-            "AssemblyVersionOverride" : "3.3",
-            "Dependencies"            : {
-                "Core" : "3.5.0.0"
-=======
-            "Version" : "3.3.106.50",
-            "AssemblyVersionOverride" : null,
-            "Dependencies"            : {
-                "Core" : "3.3.107.38"
->>>>>>> 4377951e
+            "Version" : "3.5.0.0",
+            "AssemblyVersionOverride" : "3.3",
+            "Dependencies"            : {
+                "Core" : "3.5.0.0"
             },
             "InPreview"               : false
         },
         "IoTEventsData"                   : {
-<<<<<<< HEAD
-            "Version" : "3.5.0.0",
-            "AssemblyVersionOverride" : "3.3",
-            "Dependencies"            : {
-                "Core" : "3.5.0.0"
-=======
-            "Version" : "3.3.101.185",
-            "AssemblyVersionOverride" : null,
-            "Dependencies"            : {
-                "Core" : "3.3.107.38"
->>>>>>> 4377951e
+            "Version" : "3.5.0.0",
+            "AssemblyVersionOverride" : "3.3",
+            "Dependencies"            : {
+                "Core" : "3.5.0.0"
             },
             "InPreview"               : false
         },
         "PersonalizeRuntime"              : {
-<<<<<<< HEAD
-            "Version" : "3.5.0.0",
-            "AssemblyVersionOverride" : "3.3",
-            "Dependencies"            : {
-                "Core" : "3.5.0.0"
-=======
-            "Version" : "3.3.106.2",
-            "AssemblyVersionOverride" : null,
-            "Dependencies"            : {
-                "Core" : "3.3.107.38"
->>>>>>> 4377951e
+            "Version" : "3.5.0.0",
+            "AssemblyVersionOverride" : "3.3",
+            "Dependencies"            : {
+                "Core" : "3.5.0.0"
             },
             "InPreview"               : false
         },
         "Personalize"                     : {
-<<<<<<< HEAD
-            "Version" : "3.5.0.0",
-            "AssemblyVersionOverride" : "3.3",
-            "Dependencies"            : {
-                "Core" : "3.5.0.0"
-=======
-            "Version" : "3.3.106.2",
-            "AssemblyVersionOverride" : null,
-            "Dependencies"            : {
-                "Core" : "3.3.107.38"
->>>>>>> 4377951e
+            "Version" : "3.5.0.0",
+            "AssemblyVersionOverride" : "3.3",
+            "Dependencies"            : {
+                "Core" : "3.5.0.0"
             },
             "InPreview"               : false
         },
         "PersonalizeEvents"               : {
-<<<<<<< HEAD
-            "Version" : "3.5.0.0",
-            "AssemblyVersionOverride" : "3.3",
-            "Dependencies"            : {
-                "Core" : "3.5.0.0"
-=======
-            "Version" : "3.3.101.2",
-            "AssemblyVersionOverride" : null,
-            "Dependencies"            : {
-                "Core" : "3.3.107.38"
->>>>>>> 4377951e
+            "Version" : "3.5.0.0",
+            "AssemblyVersionOverride" : "3.3",
+            "Dependencies"            : {
+                "Core" : "3.5.0.0"
             },
             "InPreview"               : false
         },
         "ServiceQuotas"                   : {
-<<<<<<< HEAD
-            "Version" : "3.5.0.0",
-            "AssemblyVersionOverride" : "3.3",
-            "Dependencies"            : {
-                "Core" : "3.5.0.0"
-=======
-            "Version" : "3.3.100.183",
-            "AssemblyVersionOverride" : null,
-            "Dependencies"            : {
-                "Core" : "3.3.107.38"
->>>>>>> 4377951e
+            "Version" : "3.5.0.0",
+            "AssemblyVersionOverride" : "3.3",
+            "Dependencies"            : {
+                "Core" : "3.5.0.0"
             },
             "InPreview"               : false
         },
         "ApplicationInsights"             : {
-<<<<<<< HEAD
-            "Version" : "3.5.0.0",
-            "AssemblyVersionOverride" : "3.3",
-            "Dependencies"            : {
-                "Core" : "3.5.0.0"
-=======
-            "Version" : "3.3.104.71",
-            "AssemblyVersionOverride" : null,
-            "Dependencies"            : {
-                "Core" : "3.3.107.38"
->>>>>>> 4377951e
+            "Version" : "3.5.0.0",
+            "AssemblyVersionOverride" : "3.3",
+            "Dependencies"            : {
+                "Core" : "3.5.0.0"
             },
             "InPreview"               : false
         },
         "EC2InstanceConnect"              : {
-<<<<<<< HEAD
-            "Version" : "3.5.0.0",
-            "AssemblyVersionOverride" : "3.3",
-            "Dependencies"            : {
-                "Core" : "3.5.0.0"
-=======
-            "Version" : "3.3.100.180",
-            "AssemblyVersionOverride" : null,
-            "Dependencies"            : {
-                "Core" : "3.3.107.38"
->>>>>>> 4377951e
+            "Version" : "3.5.0.0",
+            "AssemblyVersionOverride" : "3.3",
+            "Dependencies"            : {
+                "Core" : "3.5.0.0"
             },
             "InPreview"               : false
         },
         "EventBridge"                     : {
-<<<<<<< HEAD
-            "Version" : "3.5.0.0",
-            "AssemblyVersionOverride" : "3.3",
-            "Dependencies"            : {
-                "Core" : "3.5.0.0"
-=======
-            "Version" : "3.3.102.14",
-            "AssemblyVersionOverride" : null,
-            "Dependencies"            : {
-                "Core" : "3.3.107.38"
->>>>>>> 4377951e
+            "Version" : "3.5.0.0",
+            "AssemblyVersionOverride" : "3.3",
+            "Dependencies"            : {
+                "Core" : "3.5.0.0"
             },
             "InPreview"               : false
         },
         "LakeFormation"                   : {
-<<<<<<< HEAD
-            "Version" : "3.5.0.0",
-            "AssemblyVersionOverride" : "3.3",
-            "Dependencies"            : {
-                "Core" : "3.5.0.0"
-=======
-            "Version" : "3.3.101.16",
-            "AssemblyVersionOverride" : null,
-            "Dependencies"            : {
-                "Core" : "3.3.107.38"
->>>>>>> 4377951e
+            "Version" : "3.5.0.0",
+            "AssemblyVersionOverride" : "3.3",
+            "Dependencies"            : {
+                "Core" : "3.5.0.0"
             },
             "InPreview"               : false
         },
         "ForecastService"                 : {
-<<<<<<< HEAD
-            "Version" : "3.5.0.0",
-            "AssemblyVersionOverride" : "3.3",
-            "Dependencies"            : {
-                "Core" : "3.5.0.0"
-=======
-            "Version" : "3.3.102.15",
-            "AssemblyVersionOverride" : null,
-            "Dependencies"            : {
-                "Core" : "3.3.107.38"
->>>>>>> 4377951e
+            "Version" : "3.5.0.0",
+            "AssemblyVersionOverride" : "3.3",
+            "Dependencies"            : {
+                "Core" : "3.5.0.0"
             },
             "InPreview"               : false
         },
         "ForecastQueryService"            : {
-<<<<<<< HEAD
-            "Version" : "3.5.0.0",
-            "AssemblyVersionOverride" : "3.3",
-            "Dependencies"            : {
-                "Core" : "3.5.0.0"
-=======
-            "Version" : "3.3.100.156",
-            "AssemblyVersionOverride" : null,
-            "Dependencies"            : {
-                "Core" : "3.3.107.38"
->>>>>>> 4377951e
+            "Version" : "3.5.0.0",
+            "AssemblyVersionOverride" : "3.3",
+            "Dependencies"            : {
+                "Core" : "3.5.0.0"
             },
             "InPreview"               : false
         },
         "QLDB"                            : {
-<<<<<<< HEAD
-            "Version" : "3.5.0.0",
-            "AssemblyVersionOverride" : "3.3",
-            "Dependencies"            : {
-                "Core" : "3.5.0.0"
-=======
-            "Version" : "3.3.101.41",
-            "AssemblyVersionOverride" : null,
-            "Dependencies"            : {
-                "Core" : "3.3.107.38"
->>>>>>> 4377951e
+            "Version" : "3.5.0.0",
+            "AssemblyVersionOverride" : "3.3",
+            "Dependencies"            : {
+                "Core" : "3.5.0.0"
             },
             "InPreview"               : false
         },
         "QLDBSession"                     : {
-<<<<<<< HEAD
-            "Version" : "3.5.0.0",
-            "AssemblyVersionOverride" : "3.3",
-            "Dependencies"            : {
-                "Core" : "3.5.0.0"
-=======
-            "Version" : "3.3.100.149",
-            "AssemblyVersionOverride" : null,
-            "Dependencies"            : {
-                "Core" : "3.3.107.38"
->>>>>>> 4377951e
+            "Version" : "3.5.0.0",
+            "AssemblyVersionOverride" : "3.3",
+            "Dependencies"            : {
+                "Core" : "3.5.0.0"
             },
             "InPreview"               : false
         },
         "WorkMailMessageFlow"             : {
-<<<<<<< HEAD
-            "Version" : "3.5.0.0",
-            "AssemblyVersionOverride" : "3.3",
-            "Dependencies"            : {
-                "Core" : "3.5.0.0"
-=======
-            "Version" : "3.3.100.147",
-            "AssemblyVersionOverride" : null,
-            "Dependencies"            : {
-                "Core" : "3.3.107.38"
->>>>>>> 4377951e
+            "Version" : "3.5.0.0",
+            "AssemblyVersionOverride" : "3.3",
+            "Dependencies"            : {
+                "Core" : "3.5.0.0"
             },
             "InPreview"               : false
         },
         "CodeStarNotifications"           : {
-<<<<<<< HEAD
-            "Version" : "3.5.0.0",
-            "AssemblyVersionOverride" : "3.3",
-            "Dependencies"            : {
-                "Core" : "3.5.0.0"
-=======
-            "Version" : "3.3.100.126",
-            "AssemblyVersionOverride" : null,
-            "Dependencies"            : {
-                "Core" : "3.3.107.38"
->>>>>>> 4377951e
+            "Version" : "3.5.0.0",
+            "AssemblyVersionOverride" : "3.3",
+            "Dependencies"            : {
+                "Core" : "3.5.0.0"
             },
             "InPreview"               : false
         },
         "SavingsPlans"                    : {
-<<<<<<< HEAD
-            "Version" : "3.5.0.0",
-            "AssemblyVersionOverride" : "3.3",
-            "Dependencies"            : {
-                "Core" : "3.5.0.0"
-=======
-            "Version" : "3.3.103.0",
-            "AssemblyVersionOverride" : null,
-            "Dependencies"            : {
-                "Core" : "3.3.107.38"
->>>>>>> 4377951e
+            "Version" : "3.5.0.0",
+            "AssemblyVersionOverride" : "3.3",
+            "Dependencies"            : {
+                "Core" : "3.5.0.0"
             },
             "InPreview"               : false
         },
         "SSO"                             : {
-<<<<<<< HEAD
-            "Version" : "3.5.0.0",
-            "AssemblyVersionOverride" : "3.3",
-            "Dependencies"            : {
-                "Core" : "3.5.0.0"
-=======
-            "Version" : "3.3.100.124",
-            "AssemblyVersionOverride" : null,
-            "Dependencies"            : {
-                "Core" : "3.3.107.38"
->>>>>>> 4377951e
+            "Version" : "3.5.0.0",
+            "AssemblyVersionOverride" : "3.3",
+            "Dependencies"            : {
+                "Core" : "3.5.0.0"
             },
             "InPreview"               : false
         },
         "SSOOIDC"                         : {
-<<<<<<< HEAD
-            "Version" : "3.5.0.0",
-            "AssemblyVersionOverride" : "3.3",
-            "Dependencies"            : {
-                "Core" : "3.5.0.0"
-=======
-            "Version" : "3.3.100.124",
-            "AssemblyVersionOverride" : null,
-            "Dependencies"            : {
-                "Core" : "3.3.107.38"
->>>>>>> 4377951e
+            "Version" : "3.5.0.0",
+            "AssemblyVersionOverride" : "3.3",
+            "Dependencies"            : {
+                "Core" : "3.5.0.0"
             },
             "InPreview"               : false
         },
         "MarketplaceCatalog"              : {
-<<<<<<< HEAD
-            "Version" : "3.5.0.0",
-            "AssemblyVersionOverride" : "3.3",
-            "Dependencies"            : {
-                "Core" : "3.5.0.0"
-=======
-            "Version" : "3.3.101.34",
-            "AssemblyVersionOverride" : null,
-            "Dependencies"            : {
-                "Core" : "3.3.107.38"
->>>>>>> 4377951e
+            "Version" : "3.5.0.0",
+            "AssemblyVersionOverride" : "3.3",
+            "Dependencies"            : {
+                "Core" : "3.5.0.0"
             },
             "InPreview"               : false
         },
         "SimpleEmailV2"                   : {
-<<<<<<< HEAD
-            "Version" : "3.5.0.0",
-            "AssemblyVersionOverride" : "3.3",
-            "Dependencies"            : {
-                "Core" : "3.5.0.0"
-=======
-            "Version" : "3.3.104.6",
-            "AssemblyVersionOverride" : null,
-            "Dependencies"            : {
-                "Core" : "3.3.107.38"
->>>>>>> 4377951e
+            "Version" : "3.5.0.0",
+            "AssemblyVersionOverride" : "3.3",
+            "Dependencies"            : {
+                "Core" : "3.5.0.0"
             },
             "InPreview"               : false
         },
         "DataExchange"                    : {
-<<<<<<< HEAD
-            "Version" : "3.5.0.0",
-            "AssemblyVersionOverride" : "3.3",
-            "Dependencies"            : {
-                "Core" : "3.5.0.0"
-=======
-            "Version" : "3.3.102.27",
-            "AssemblyVersionOverride" : null,
-            "Dependencies"            : {
-                "Core" : "3.3.107.38"
->>>>>>> 4377951e
+            "Version" : "3.5.0.0",
+            "AssemblyVersionOverride" : "3.3",
+            "Dependencies"            : {
+                "Core" : "3.5.0.0"
             },
             "InPreview"               : false
         },
         "MigrationHubConfig"              : {
-<<<<<<< HEAD
-            "Version" : "3.5.0.0",
-            "AssemblyVersionOverride" : "3.3",
-            "Dependencies"            : {
-                "Core" : "3.5.0.0"
-=======
-            "Version" : "3.3.101.61",
-            "AssemblyVersionOverride" : null,
-            "Dependencies"            : {
-                "Core" : "3.3.107.38"
->>>>>>> 4377951e
+            "Version" : "3.5.0.0",
+            "AssemblyVersionOverride" : "3.3",
+            "Dependencies"            : {
+                "Core" : "3.5.0.0"
             },
             "InPreview"               : false
         },
         "ConnectParticipant"              : {
-<<<<<<< HEAD
-            "Version" : "3.5.0.0",
-            "AssemblyVersionOverride" : "3.3",
-            "Dependencies"            : {
-                "Core" : "3.5.0.0"
-=======
-            "Version" : "3.3.100.118",
-            "AssemblyVersionOverride" : null,
-            "Dependencies"            : {
-                "Core" : "3.3.107.38"
->>>>>>> 4377951e
+            "Version" : "3.5.0.0",
+            "AssemblyVersionOverride" : "3.3",
+            "Dependencies"            : {
+                "Core" : "3.5.0.0"
             },
             "InPreview"               : false
         },
         "WAFV2"                           : {
-<<<<<<< HEAD
-            "Version" : "3.5.0.0",
-            "AssemblyVersionOverride" : "3.3",
-            "Dependencies"            : {
-                "Core" : "3.5.0.0"
-=======
-            "Version" : "3.3.103.5",
-            "AssemblyVersionOverride" : null,
-            "Dependencies"            : {
-                "Core" : "3.3.107.38"
->>>>>>> 4377951e
+            "Version" : "3.5.0.0",
+            "AssemblyVersionOverride" : "3.3",
+            "Dependencies"            : {
+                "Core" : "3.5.0.0"
             },
             "InPreview"               : false
         },
         "AppConfig"                       : {
-<<<<<<< HEAD
-            "Version" : "3.5.0.0",
-            "AssemblyVersionOverride" : "3.3",
-            "Dependencies"            : {
-                "Core" : "3.5.0.0"
-=======
-            "Version" : "3.3.104.27",
-            "AssemblyVersionOverride" : null,
-            "Dependencies"            : {
-                "Core" : "3.3.107.38"
->>>>>>> 4377951e
+            "Version" : "3.5.0.0",
+            "AssemblyVersionOverride" : "3.3",
+            "Dependencies"            : {
+                "Core" : "3.5.0.0"
             },
             "InPreview"               : false
         },
         "IoTSecureTunneling"              : {
-<<<<<<< HEAD
-            "Version" : "3.5.0.0",
-            "AssemblyVersionOverride" : "3.3",
-            "Dependencies"            : {
-                "Core" : "3.5.0.0"
-=======
-            "Version" : "3.3.100.116",
-            "AssemblyVersionOverride" : null,
-            "Dependencies"            : {
-                "Core" : "3.3.107.38"
->>>>>>> 4377951e
+            "Version" : "3.5.0.0",
+            "AssemblyVersionOverride" : "3.3",
+            "Dependencies"            : {
+                "Core" : "3.5.0.0"
             },
             "InPreview"               : false
         },
         "ElasticInference"                : {
-<<<<<<< HEAD
-            "Version" : "3.5.0.0",
-            "AssemblyVersionOverride" : "3.3",
-            "Dependencies"            : {
-                "Core" : "3.5.0.0"
-=======
-            "Version" : "3.3.102.54",
-            "AssemblyVersionOverride" : null,
-            "Dependencies"            : {
-                "Core" : "3.3.107.38"
->>>>>>> 4377951e
+            "Version" : "3.5.0.0",
+            "AssemblyVersionOverride" : "3.3",
+            "Dependencies"            : {
+                "Core" : "3.5.0.0"
             },
             "InPreview"               : false
         },
         "Imagebuilder"                    : {
-<<<<<<< HEAD
-            "Version" : "3.5.0.0",
-            "AssemblyVersionOverride" : "3.3",
-            "Dependencies"            : {
-                "Core" : "3.5.0.0"
-=======
-            "Version" : "3.3.107.8",
-            "AssemblyVersionOverride" : null,
-            "Dependencies"            : {
-                "Core" : "3.3.107.38"
->>>>>>> 4377951e
+            "Version" : "3.5.0.0",
+            "AssemblyVersionOverride" : "3.3",
+            "Dependencies"            : {
+                "Core" : "3.5.0.0"
             },
             "InPreview"               : false
         },
         "Schemas"                         : {
-<<<<<<< HEAD
-            "Version" : "3.5.0.0",
-            "AssemblyVersionOverride" : "3.3",
-            "Dependencies"            : {
-                "Core" : "3.5.0.0"
-=======
-            "Version" : "3.3.101.50",
-            "AssemblyVersionOverride" : null,
-            "Dependencies"            : {
-                "Core" : "3.3.107.38"
->>>>>>> 4377951e
+            "Version" : "3.5.0.0",
+            "AssemblyVersionOverride" : "3.3",
+            "Dependencies"            : {
+                "Core" : "3.5.0.0"
             },
             "InPreview"               : false
         },
         "AccessAnalyzer"                  : {
-<<<<<<< HEAD
-            "Version" : "3.5.0.0",
-            "AssemblyVersionOverride" : "3.3",
-            "Dependencies"            : {
-                "Core" : "3.5.0.0"
-=======
-            "Version" : "3.3.104.53",
-            "AssemblyVersionOverride" : null,
-            "Dependencies"            : {
-                "Core" : "3.3.107.38"
->>>>>>> 4377951e
+            "Version" : "3.5.0.0",
+            "AssemblyVersionOverride" : "3.3",
+            "Dependencies"            : {
+                "Core" : "3.5.0.0"
             },
             "InPreview"               : false
         },
         "ComputeOptimizer"                : {
-<<<<<<< HEAD
-            "Version" : "3.5.0.0",
-            "AssemblyVersionOverride" : "3.3",
-            "Dependencies"            : {
-                "Core" : "3.5.0.0"
-=======
-            "Version" : "3.3.101.28",
-            "AssemblyVersionOverride" : null,
-            "Dependencies"            : {
-                "Core" : "3.3.107.38"
->>>>>>> 4377951e
+            "Version" : "3.5.0.0",
+            "AssemblyVersionOverride" : "3.3",
+            "Dependencies"            : {
+                "Core" : "3.5.0.0"
             },
             "InPreview"               : false
         },
         "NetworkManager"                  : {
-<<<<<<< HEAD
-            "Version" : "3.5.0.0",
-            "AssemblyVersionOverride" : "3.3",
-            "Dependencies"            : {
-                "Core" : "3.5.0.0"
-=======
-            "Version" : "3.3.100.113",
-            "AssemblyVersionOverride" : null,
-            "Dependencies"            : {
-                "Core" : "3.3.107.38"
->>>>>>> 4377951e
+            "Version" : "3.5.0.0",
+            "AssemblyVersionOverride" : "3.3",
+            "Dependencies"            : {
+                "Core" : "3.5.0.0"
             },
             "InPreview"               : false
         },
         "Kendra"                          : {
-<<<<<<< HEAD
-            "Version" : "3.5.0.0",
-            "AssemblyVersionOverride" : "3.3",
-            "Dependencies"            : {
-                "Core" : "3.5.0.0"
-=======
-            "Version" : "3.3.104.9",
-            "AssemblyVersionOverride" : null,
-            "Dependencies"            : {
-                "Core" : "3.3.107.38"
->>>>>>> 4377951e
+            "Version" : "3.5.0.0",
+            "AssemblyVersionOverride" : "3.3",
+            "Dependencies"            : {
+                "Core" : "3.5.0.0"
             },
             "InPreview"               : false
         },
         "FraudDetector"                   : {
-<<<<<<< HEAD
-            "Version" : "3.5.0.0",
-            "AssemblyVersionOverride" : "3.3",
-            "Dependencies"            : {
-                "Core" : "3.5.0.0"
-=======
-            "Version" : "3.3.104.9",
-            "AssemblyVersionOverride" : null,
-            "Dependencies"            : {
-                "Core" : "3.3.107.38"
->>>>>>> 4377951e
+            "Version" : "3.5.0.0",
+            "AssemblyVersionOverride" : "3.3",
+            "Dependencies"            : {
+                "Core" : "3.5.0.0"
             },
             "InPreview"               : false
         },
         "CodeGuruReviewer"                : {
-<<<<<<< HEAD
-            "Version" : "3.5.0.0",
-            "AssemblyVersionOverride" : "3.3",
-            "Dependencies"            : {
-                "Core" : "3.5.0.0"
-=======
-            "Version" : "3.3.104.18",
-            "AssemblyVersionOverride" : null,
-            "Dependencies"            : {
-                "Core" : "3.3.107.38"
->>>>>>> 4377951e
+            "Version" : "3.5.0.0",
+            "AssemblyVersionOverride" : "3.3",
+            "Dependencies"            : {
+                "Core" : "3.5.0.0"
             },
             "InPreview"               : false
         },
         "CodeGuruProfiler"                : {
-<<<<<<< HEAD
-            "Version" : "3.5.0.0",
-            "AssemblyVersionOverride" : "3.3",
-            "Dependencies"            : {
-                "Core" : "3.5.0.0"
-=======
-            "Version" : "3.3.103.11",
-            "AssemblyVersionOverride" : null,
-            "Dependencies"            : {
-                "Core" : "3.3.107.38"
->>>>>>> 4377951e
+            "Version" : "3.5.0.0",
+            "AssemblyVersionOverride" : "3.3",
+            "Dependencies"            : {
+                "Core" : "3.5.0.0"
             },
             "InPreview"               : false
         },
         "Outposts"                        : {
-<<<<<<< HEAD
-            "Version" : "3.5.0.0",
-            "AssemblyVersionOverride" : "3.3",
-            "Dependencies"            : {
-                "Core" : "3.5.0.0"
-=======
-            "Version" : "3.3.101.86",
-            "AssemblyVersionOverride" : null,
-            "Dependencies"            : {
-                "Core" : "3.3.107.38"
->>>>>>> 4377951e
+            "Version" : "3.5.0.0",
+            "AssemblyVersionOverride" : "3.3",
+            "Dependencies"            : {
+                "Core" : "3.5.0.0"
             },
             "InPreview"               : false
         },
         "AugmentedAIRuntime"              : {
-<<<<<<< HEAD
-            "Version" : "3.5.0.0",
-            "AssemblyVersionOverride" : "3.3",
-            "Dependencies"            : {
-                "Core" : "3.5.0.0"
-=======
-            "Version" : "3.3.102.60",
-            "AssemblyVersionOverride" : null,
-            "Dependencies"            : {
-                "Core" : "3.3.107.38"
->>>>>>> 4377951e
+            "Version" : "3.5.0.0",
+            "AssemblyVersionOverride" : "3.3",
+            "Dependencies"            : {
+                "Core" : "3.5.0.0"
             },
             "InPreview"               : false
         },
         "EBS"                             : {
-<<<<<<< HEAD
-            "Version" : "3.5.0.0",
-            "AssemblyVersionOverride" : "3.3",
-            "Dependencies"            : {
-                "Core" : "3.5.0.0"
-=======
-            "Version" : "3.3.101.14",
-            "AssemblyVersionOverride" : null,
-            "Dependencies"            : {
-                "Core" : "3.3.107.38"
->>>>>>> 4377951e
+            "Version" : "3.5.0.0",
+            "AssemblyVersionOverride" : "3.3",
+            "Dependencies"            : {
+                "Core" : "3.5.0.0"
             },
             "InPreview"               : false
         },
         "KinesisVideoSignalingChannels"   : {
-<<<<<<< HEAD
-            "Version" : "3.5.0.0",
-            "AssemblyVersionOverride" : "3.3",
-            "Dependencies"            : {
-                "Core" : "3.5.0.0"
-=======
-            "Version" : "3.3.100.113",
-            "AssemblyVersionOverride" : null,
-            "Dependencies"            : {
-                "Core" : "3.3.107.38"
->>>>>>> 4377951e
+            "Version" : "3.5.0.0",
+            "AssemblyVersionOverride" : "3.3",
+            "Dependencies"            : {
+                "Core" : "3.5.0.0"
             },
             "InPreview"               : false
         },
         "Detective"                       : {
-<<<<<<< HEAD
-            "Version" : "3.5.0.0",
-            "AssemblyVersionOverride" : "3.3",
-            "Dependencies"            : {
-                "Core" : "3.5.0.0"
-=======
-            "Version" : "3.3.101.71",
-            "AssemblyVersionOverride" : null,
-            "Dependencies"            : {
-                "Core" : "3.3.107.38"
->>>>>>> 4377951e
+            "Version" : "3.5.0.0",
+            "AssemblyVersionOverride" : "3.3",
+            "Dependencies"            : {
+                "Core" : "3.5.0.0"
             },
             "InPreview"               : false
         },
         "CodeStarconnections"             : {
-<<<<<<< HEAD
-            "Version" : "3.5.0.0",
-            "AssemblyVersionOverride" : "3.3",
-            "Dependencies"            : {
-                "Core" : "3.5.0.0"
-=======
-            "Version" : "3.3.102.18",
-            "AssemblyVersionOverride" : null,
-            "Dependencies"            : {
-                "Core" : "3.3.107.38"
->>>>>>> 4377951e
+            "Version" : "3.5.0.0",
+            "AssemblyVersionOverride" : "3.3",
+            "Dependencies"            : {
+                "Core" : "3.5.0.0"
             },
             "InPreview"               : false
         },
         "Synthetics"                      : {
-<<<<<<< HEAD
-            "Version" : "3.5.0.0",
-            "AssemblyVersionOverride" : "3.3",
-            "Dependencies"            : {
-                "Core" : "3.5.0.0"
-=======
-            "Version" : "3.3.101.38",
-            "AssemblyVersionOverride" : null,
-            "Dependencies"            : {
-                "Core" : "3.3.107.38"
->>>>>>> 4377951e
+            "Version" : "3.5.0.0",
+            "AssemblyVersionOverride" : "3.3",
+            "Dependencies"            : {
+                "Core" : "3.5.0.0"
             },
             "InPreview"               : false
         },
         "IoTSiteWise"                     : {
-<<<<<<< HEAD
-            "Version" : "3.5.0.0",
-            "AssemblyVersionOverride" : "3.3",
-            "Dependencies"            : {
-                "Core" : "3.5.0.0"
-=======
-            "Version" : "3.3.102.17",
-            "AssemblyVersionOverride" : null,
-            "Dependencies"            : {
-                "Core" : "3.3.107.38"
->>>>>>> 4377951e
+            "Version" : "3.5.0.0",
+            "AssemblyVersionOverride" : "3.3",
+            "Dependencies"            : {
+                "Core" : "3.5.0.0"
             },
             "InPreview"               : false
         },
         "Macie2"                          : {
-<<<<<<< HEAD
-            "Version" : "3.5.0.0",
-            "AssemblyVersionOverride" : "3.3",
-            "Dependencies"            : {
-                "Core" : "3.5.0.0"
-=======
-            "Version" : "3.3.103.10",
-            "AssemblyVersionOverride" : null,
-            "Dependencies"            : {
-                "Core" : "3.3.107.38"
+            "Version" : "3.5.0.0",
+            "AssemblyVersionOverride" : "3.3",
+            "Dependencies"            : {
+                "Core" : "3.5.0.0"
             },
             "InPreview"               : false
         },
         "CodeArtifact"                    : {
-            "Version" : "3.3.100.28",
-            "AssemblyVersionOverride" : null,
-            "Dependencies"            : {
-                "Core" : "3.3.107.38"
+            "Version" : "3.5.0.0",
+            "AssemblyVersionOverride" : "3.3",
+            "Dependencies"            : {
+                "Core" : "3.5.0.0"
             },
             "InPreview"               : false
         },
         "Honeycode"                       : {
-            "Version" : "3.3.100.22",
-            "AssemblyVersionOverride" : null,
-            "Dependencies"            : {
-                "Core" : "3.3.107.38"
+            "Version" : "3.5.0.0",
+            "AssemblyVersionOverride" : "3.3",
+            "Dependencies"            : {
+                "Core" : "3.5.0.0"
             },
             "InPreview"               : false
         },
         "IVS"                             : {
-            "Version" : "3.3.101.8",
-            "AssemblyVersionOverride" : null,
-            "Dependencies"            : {
-                "Core" : "3.3.107.38"
+            "Version" : "3.5.0.0",
+            "AssemblyVersionOverride" : "3.3",
+            "Dependencies"            : {
+                "Core" : "3.5.0.0"
             },
             "InPreview"               : false
         },
         "Braket"                          : {
-            "Version" : "3.3.100.0",
-            "AssemblyVersionOverride" : null,
-            "Dependencies"            : {
-                "Core" : "3.3.107.38"
->>>>>>> 4377951e
+            "Version" : "3.5.0.0",
+            "AssemblyVersionOverride" : "3.3",
+            "Dependencies"            : {
+                "Core" : "3.5.0.0"
             },
             "InPreview"               : false
         }
