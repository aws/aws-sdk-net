--- conflicted
+++ resolved
@@ -175,11 +175,7 @@
             }
         },
         "Lambda"               : {
-<<<<<<< HEAD
-            "Version" : "3.0.1.0",
-=======
-            "Version" : "3.0.1.1",
->>>>>>> 52a3d38a
+            "Version" : "3.0.1.1",
             "Dependencies" : {
                 "Core" : "3.0.0.2"
             }
