--- conflicted
+++ resolved
@@ -1,12 +1,7 @@
 
 {
-<<<<<<< HEAD
     "ProductVersion" : "3.0.8.0",
     "CoreVersion"    : "3.0.0.6",
-=======
-    "ProductVersion" : "3.0.6.0",
-    "CoreVersion"    : "3.0.0.4",
->>>>>>> d676323b
     "ServiceVersions" : {
         "CloudHSM" : {
             "Version" : "3.0.0.5",
@@ -15,11 +10,7 @@
             }
         },
         "AutoScaling" : {
-<<<<<<< HEAD
-            "Version" : "3.0.1.3",
-=======
-            "Version" : "3.0.2.0",
->>>>>>> d676323b
+            "Version" : "3.0.2.0",
             "Dependencies" : {
                 "Core" : "3.0.0.6"
             }
@@ -37,11 +28,7 @@
             }
         },
         "CloudFront"     : {
-<<<<<<< HEAD
-            "Version" : "3.0.1.4",
-=======
-            "Version" : "3.0.2.0",
->>>>>>> d676323b
+            "Version" : "3.0.2.0",
             "Dependencies" : {
                 "Core" : "3.0.0.6"
             }
@@ -65,11 +52,7 @@
             }
         },
         "ConfigService"     : {
-<<<<<<< HEAD
-            "Version" : "3.0.0.5",
-=======
             "Version" : "3.0.1.0",
->>>>>>> d676323b
             "Dependencies" : {
                 "Core" : "3.0.0.6"
             }
@@ -93,22 +76,14 @@
             }
         },
         "CognitoIdentity"   : {
-<<<<<<< HEAD
-            "Version" : "3.0.1.3",
-=======
-            "Version" : "3.0.1.1",
->>>>>>> d676323b
+            "Version" : "3.0.1.3",
             "Dependencies" : {
                 "Core" : "3.0.0.6",
                 "SecurityToken" : "3.0.0.5"
             }
         },
         "CognitoSync"       : {
-<<<<<<< HEAD
-            "Version" : "3.0.0.5",
-=======
-            "Version" : "3.0.0.3",
->>>>>>> d676323b
+            "Version" : "3.0.0.5",
             "Dependencies" : {
                 "Core" : "3.0.0.6",
                 "CognitoIdentity" : "3.0.1.3"
@@ -133,21 +108,13 @@
             }
         },
         "EC2"               : {
-<<<<<<< HEAD
-            "Version" : "3.0.4.3",
-=======
             "Version" : "3.0.5.0",
->>>>>>> d676323b
             "Dependencies" : {
                 "Core" : "3.0.0.6"
             }
         },
         "ECS"               : {
-<<<<<<< HEAD
-            "Version" : "3.0.2.3",
-=======
             "Version" : "3.0.3.0",
->>>>>>> d676323b
             "Dependencies" : {
                 "Core" : "3.0.0.6"
             }
@@ -183,11 +150,7 @@
             }
         },
         "Glacier"              : {
-<<<<<<< HEAD
-            "Version" : "3.0.1.4",
-=======
-            "Version" : "3.0.2.0",
->>>>>>> d676323b
+            "Version" : "3.0.2.0",
             "Dependencies" : {
                 "Core" : "3.0.0.6",
                 "SQS"  : "3.0.0.5",
@@ -195,11 +158,7 @@
             }
         },
         "IdentityManagement"   : {
-<<<<<<< HEAD
-            "Version" : "3.0.0.5",
-=======
             "Version" : "3.0.1.0",
->>>>>>> d676323b
             "Dependencies" : {
                 "Core" : "3.0.0.6"
             }
@@ -217,11 +176,7 @@
             }
         },
         "Lambda"               : {
-<<<<<<< HEAD
-            "Version" : "3.0.1.4",
-=======
-            "Version" : "3.0.2.0",
->>>>>>> d676323b
+            "Version" : "3.0.2.0",
             "Dependencies" : {
                 "Core" : "3.0.0.6"
             }
@@ -245,11 +200,7 @@
             }
         },
         "OpsWorks"             : {
-<<<<<<< HEAD
-            "Version" : "3.0.1.3",
-=======
-            "Version" : "3.0.2.0",
->>>>>>> d676323b
+            "Version" : "3.0.2.0",
             "Dependencies" : {
                 "Core" : "3.0.0.6"
             }
@@ -261,11 +212,7 @@
             }
         },
         "Redshift"             : {
-<<<<<<< HEAD
-            "Version" : "3.0.0.5",
-=======
             "Version" : "3.0.1.0",
->>>>>>> d676323b
             "Dependencies" : {
                 "Core" : "3.0.0.6"
             }
@@ -301,11 +248,7 @@
             }
         },
         "SimpleEmail"          : {
-<<<<<<< HEAD
-            "Version" : "3.0.0.5",
-=======
             "Version" : "3.0.1.0",
->>>>>>> d676323b
             "Dependencies" : {
                 "Core" : "3.0.0.6"
             }
