
{
<<<<<<< HEAD
    "ProductVersion" : "3.2.6.0",
    "CoreVersion"    : "3.2.6.0",
    "DefaultToPreview" : true,
	"PreviewLabel" : "beta",
    "ServiceVersions"  : {
        "CloudHSM" : {
            "Version" : "3.2.6.0",
            "Dependencies" : {
                "Core" : "3.2.6.0"
            }
        },
        "AutoScaling" : {
            "Version" : "3.2.6.0",
            "Dependencies" : {
                "Core" : "3.2.6.0"
            }
        },
        "AWSSupport"  : {
            "Version" : "3.2.6.0",
            "Dependencies" : {
                "Core" : "3.2.6.0"
            }
        },
        "CloudFormation" : {
            "Version" : "3.2.6.0",
            "Dependencies" : {
                "Core" : "3.2.6.0"
            }
        },
        "CloudFront"     : {
            "Version" : "3.2.6.0",
            "Dependencies" : {
                "Core" : "3.2.6.0"
            }
        },
        "CloudSearch"    : {
            "Version" : "3.2.6.0",
            "Dependencies" : {
                "Core" : "3.2.6.0"
            }
        },
        "CloudSearchDomain" : {
            "Version" : "3.2.6.0",
            "Dependencies" : {
                "Core" : "3.2.6.0"
            }
        },
        "CloudTrail"        : {
            "Version" : "3.2.6.0",
            "Dependencies" : {
                "Core" : "3.2.6.0"
            }
        },
        "ConfigService"     : {
            "Version" : "3.2.6.0",
            "Dependencies" : {
                "Core" : "3.2.6.0"
            }
        },
        "CloudWatch"        : {
            "Version" : "3.2.6.0",
            "Dependencies" : {
                "Core" : "3.2.6.0"
            }
        },
        "CloudWatchLogs"    : {
            "Version" : "3.2.6.0",
            "Dependencies" : {
                "Core" : "3.2.6.0"
            }
        },
        "CodeDeploy"        : {
            "Version" : "3.2.6.0",
            "Dependencies" : {
                "Core" : "3.2.6.0"
            }
        },
        "CognitoIdentity"   : {
            "Version" : "3.2.6.0",
            "Dependencies" : {
                "Core" : "3.2.6.0",
                "SecurityToken" : "3.2.6.0"
            }
        },
        "CognitoSync"       : {
            "Version" : "3.2.6.0",
            "Dependencies" : {
                "Core" : "3.2.6.0",
                "CognitoIdentity" : "3.2.6.0"
            }
        },
        "DataPipeline"      : {
            "Version" : "3.2.6.0",
            "Dependencies" : {
                "Core" : "3.2.6.0"
            }
        },
        "DeviceFarm"        : {
            "Version" : "3.2.6.0",
            "Dependencies" : {
                "Core" : "3.2.6.0"
            }
        },
        "DirectConnect"     : {
            "Version" : "3.2.6.0",
            "Dependencies" : {
                "Core" : "3.2.6.0"
            }
        },
        "DynamoDBv2"        : {
            "Version" : "3.2.6.0",
            "Dependencies" : {
                "Core" : "3.2.6.0"
            }
        },
        "EC2"               : {
            "Version" : "3.2.6.0",
            "Dependencies" : {
                "Core" : "3.2.6.0"
            }
        },
        "ECS"               : {
            "Version" : "3.2.6.0",
            "Dependencies" : {
                "Core" : "3.2.6.0"
            }
        },
        "ElastiCache"       : {
            "Version" : "3.2.6.0",
            "Dependencies" : {
                "Core" : "3.2.6.0"
            }
        },
        "ElasticBeanstalk"  : {
            "Version" : "3.2.6.0",
            "Dependencies" : {
                "Core" : "3.2.6.0"
            }
        },
        "ElasticLoadBalancing" : {
            "Version" : "3.2.6.0",
            "Dependencies" : {
                "Core" : "3.2.6.0"
            }
        },
        "ElasticMapReduce"     : {
            "Version" : "3.2.6.0",
            "Dependencies" : {
                "Core" : "3.2.6.0"
            }
        },
        "ElasticTranscoder"    : {
            "Version" : "3.2.6.0",
            "Dependencies" : {
                "Core" : "3.2.6.0"
            }
        },
        "Glacier"              : {
            "Version" : "3.2.6.0",
            "Dependencies" : {
                "Core" : "3.2.6.0",
                "SQS"  : "3.2.6.0",
                "SimpleNotificationService" : "3.2.6.0"
            }
        },
        "IdentityManagement"   : {
            "Version" : "3.2.6.0",
            "Dependencies" : {
                "Core" : "3.2.6.0"
            }
        },
        "ImportExport"         : {
            "Version" : "3.2.6.0",
            "Dependencies" : {
                "Core" : "3.2.6.0"
            }
        },
        "Kinesis"              : {
            "Version" : "3.2.6.0",
            "Dependencies" : {
                "Core" : "3.2.6.0"
            }
        },
        "Lambda"               : {
            "Version" : "3.2.6.0",
            "Dependencies" : {
                "Core" : "3.2.6.0"
            }
        },
        "KeyManagementService" : {
            "Version" : "3.2.6.0",
            "Dependencies" : {
                "Core" : "3.2.6.0"
            }
        },
        "MachineLearning"      : {
            "Version" : "3.2.6.0",
            "Dependencies" : {
                "Core" : "3.2.6.0"
            }
        },
        "MobileAnalytics"      : {
            "Version" : "3.2.6.0",
            "Dependencies" : {
                "Core" : "3.2.6.0"
            }
        },
        "OpsWorks"             : {
            "Version" : "3.2.6.0",
            "Dependencies" : {
                "Core" : "3.2.6.0"
            }
        },
        "RDS"                  : {
            "Version" : "3.2.6.0",
            "Dependencies" : {
                "Core" : "3.2.6.0"
            }
        },
        "Redshift"             : {
            "Version" : "3.2.6.0",
            "Dependencies" : {
                "Core" : "3.2.6.0"
            }
        },
        "Route53"              : {
            "Version" : "3.2.6.0",
            "Dependencies" : {
                "Core" : "3.2.6.0"
            }
        },
        "Route53Domains"       : {
            "Version" : "3.2.6.0",
            "Dependencies" : {
                "Core" : "3.2.6.0"
            }
        },
        "S3"                   : {
            "Version" : "3.2.6.0",
            "Dependencies" : {
                "Core" : "3.2.6.0"
            }
        },
        "SecurityToken"        : {
            "Version" : "3.2.6.0",
            "Dependencies" : {
                "Core" : "3.2.6.0"
            }
        },
        "ServiceCatalog"        : {
            "Version" : "3.2.6.0",
            "Dependencies" : {
                "Core" : "3.2.6.0"
            }
        },
        "SimpleDB"             : {
            "Version" : "3.2.6.0",
            "Dependencies" : {
                "Core" : "3.2.6.0"
            }
        },
        "SimpleEmail"          : {
            "Version" : "3.2.6.0",
            "Dependencies" : {
                "Core" : "3.2.6.0"
            }
        },
        "SimpleNotificationService" : {
            "Version" : "3.2.6.0",
            "Dependencies" : {
                "Core" : "3.2.6.0"
            }
        },
        "SimpleWorkflow"            : {
            "Version" : "3.2.6.0",
            "Dependencies" : {
                "Core" : "3.2.6.0"
            }
        },
        "SQS"                       : {
            "Version" : "3.2.6.0",
            "Dependencies" : {
                "Core" : "3.2.6.0"
            }
        },
        "SimpleSystemsManagement"   : {
            "Version" : "3.2.6.0",
            "Dependencies" : {
                "Core" : "3.2.6.0"
            }
        },
        "StorageGateway"            : {
            "Version" : "3.2.6.0",
            "Dependencies" : {
                "Core" : "3.2.6.0"
            }
        },
        "WorkSpaces"                : {
            "Version" : "3.2.6.0",
            "Dependencies" : {
                "Core" : "3.2.6.0"
            }
        },
        "DirectoryService"          : {
            "Version" : "3.2.6.0",
            "Dependencies" : {
                "Core" : "3.2.6.0"
            }
        },
        "ElasticFileSystem"         : {
            "Version" : "3.2.6.0",
            "Dependencies" : {
                "Core" : "3.2.6.0"
            }
        },
        "CodeCommit"                : {
            "Version" : "3.2.6.0",
            "Dependencies" : {
                "Core" : "3.2.6.0"
            }
        },
        "CodePipeline"              : {
            "Version" : "3.2.6.0",
            "Dependencies" : {
                "Core" : "3.2.6.0"
            }
        },
        "Elasticsearch"             : {
            "Version" : "3.2.6.0",
            "Dependencies" : {
                "Core" : "3.2.6.0"
            }
        },
        "WAF"                       : {
            "Version" : "3.2.6.0",
            "Dependencies" : {
                "Core" : "3.2.6.0"
            }
        },
        "KinesisFirehose"           : {
            "Version" : "3.2.6.0",
            "Dependencies" : {
                "Core" : "3.2.6.0"
            }
        },
        "AWSMarketplaceCommerceAnalytics" : {
            "Version" : "3.2.6.0",
            "Dependencies" : {
                "Core" : "3.2.6.0"
            }
        },
        "Inspector"                       : {
            "Version" : "3.2.6.0",
            "Dependencies" : {
                "Core" : "3.2.6.0"
            }
        },
        "IoT"                             : {
            "Version" : "3.2.6.0",
            "Dependencies" : {
                "Core" : "3.2.6.0"
            }
        },
        "IotData"                         : {
            "Version" : "3.2.6.0",
            "Dependencies" : {
                "Core" : "3.2.6.0"
            }
        },
        "APIGateway"                      : {
            "Version" : "3.2.6.0",
            "Dependencies" : {
                "Core" : "3.2.6.0"
            }
        },
        "ECR"                             : {
            "Version" : "3.2.6.0",
            "Dependencies" : {
                "Core" : "3.2.6.0"
            }
        },
        "CloudWatchEvents"                : {
            "Version" : "3.2.6.0",
            "Dependencies" : {
                "Core" : "3.2.6.0"
            }
        },
        "CertificateManager"              : {
            "Version" : "3.2.6.0",
            "Dependencies" : {
                "Core" : "3.2.6.0"
            }
        },
        "GameLift"                        : {
            "Version" : "3.2.6.0",
            "Dependencies" : {
                "Core" : "3.2.6.0"
            }
        },
        "DatabaseMigrationService"        : {
            "Version" : "3.2.6.0",
            "Dependencies" : {
                "Core" : "3.2.6.0"
            }
        },
        "AWSMarketplaceMetering"          : {
            "Version" : "3.2.6.0",
            "Dependencies" : {
                "Core" : "3.2.6.0"
            }
        },
        "CognitoIdentityProvider"         : {
            "Version" : "3.2.6.0",
            "Dependencies" : {
                "Core" : "3.2.6.0"
            }
        },
        "ApplicationDiscoveryService"   : {
            "Version" : "3.2.6.0",
            "Dependencies" : {
                "Core" : "3.2.6.0"
            }
        },
        "ApplicationAutoScaling"        : {
            "Version" : "3.2.6.0",
            "Dependencies" : {
                "Core" : "3.2.6.0"
            }
=======
    "ProductVersion" : "3.1.92.0",
    "CoreVersion"    : "3.1.10.0",
    "DefaultToPreview" : false,
    "ServiceVersions"  : {
        "CloudHSM" : {
            "Version" : "3.1.2.5",
            "Dependencies" : {
                "Core" : "3.1.9.2"
            },
            "InPreview"    : false
        },
        "AutoScaling" : {
            "Version" : "3.1.4.0",
            "Dependencies" : {
                "Core" : "3.1.9.2"
            },
            "InPreview"    : false
        },
        "AWSSupport"  : {
            "Version" : "3.1.0.9",
            "Dependencies" : {
                "Core" : "3.1.9.2"
            },
            "InPreview"    : false
        },
        "CloudFormation" : {
            "Version" : "3.1.6.1",
            "Dependencies" : {
                "Core" : "3.1.9.2"
            },
            "InPreview"    : false
        },
        "CloudFront"     : {
            "Version" : "3.1.5.0",
            "Dependencies" : {
                "Core" : "3.1.9.2"
            },
            "InPreview"    : false
        },
        "CloudSearch"    : {
            "Version" : "3.1.0.9",
            "Dependencies" : {
                "Core" : "3.1.9.2"
            },
            "InPreview"    : false
        },
        "CloudSearchDomain" : {
            "Version" : "3.1.1.5",
            "Dependencies" : {
                "Core" : "3.1.9.2"
            },
            "InPreview"    : false
        },
        "CloudTrail"        : {
            "Version" : "3.1.5.3",
            "Dependencies" : {
                "Core" : "3.1.9.2"
            },
            "InPreview"    : false
        },
        "ConfigService"     : {
            "Version" : "3.1.6.1",
            "Dependencies" : {
                "Core" : "3.1.9.2"
            },
            "InPreview"    : false
        },
        "CloudWatch"        : {
            "Version" : "3.1.0.11",
            "Dependencies" : {
                "Core" : "3.1.9.2"
            },
            "InPreview"    : false
        },
        "CloudWatchLogs"    : {
            "Version" : "3.1.3.1",
            "Dependencies" : {
                "Core" : "3.1.9.2"
            },
            "InPreview"    : false
        },
        "CodeDeploy"        : {
            "Version" : "3.1.2.6",
            "Dependencies" : {
                "Core" : "3.1.9.2"
            },
            "InPreview"    : false
        },
        "CognitoIdentity"   : {
            "Version" : "3.1.1.3",
            "Dependencies" : {
                "Core" : "3.1.9.2",
                "SecurityToken" : "3.1.4.5"
            },
            "InPreview"    : false
        },
        "CognitoSync"       : {
            "Version" : "3.1.1.7",
            "Dependencies" : {
                "Core" : "3.1.9.2",
                "CognitoIdentity" : "3.1.1.3"
            },
            "InPreview"    : false
        },
        "DataPipeline"      : {
            "Version" : "3.1.0.9",
            "Dependencies" : {
                "Core" : "3.1.9.2"
            },
            "InPreview"    : false
        },
        "DeviceFarm"        : {
            "Version" : "3.1.7.1",
            "Dependencies" : {
                "Core" : "3.1.9.2"
            },
            "InPreview"    : false
        },
        "DirectConnect"     : {
            "Version" : "3.1.2.3",
            "Dependencies" : {
                "Core" : "3.1.9.2"
            },
            "InPreview"    : false
        },
        "DynamoDBv2"        : {
            "Version" : "3.1.5.3",
            "Dependencies" : {
                "Core" : "3.1.9.2"
            },
            "InPreview"    : false
        },
        "EC2"               : {
            "Version" : "3.1.19.1",
            "Dependencies" : {
                "Core" : "3.1.9.2"
            },
            "InPreview"    : false
        },
        "ECS"               : {
            "Version" : "3.1.7.0",
            "Dependencies" : {
                "Core" : "3.1.9.2"
            },
            "InPreview"    : false
        },
        "ElastiCache"       : {
            "Version" : "3.1.3.4",
            "Dependencies" : {
                "Core" : "3.1.9.2"
            },
            "InPreview"    : false
        },
        "ElasticBeanstalk"  : {
            "Version" : "3.1.5.5",
            "Dependencies" : {
                "Core" : "3.1.9.2"
            },
            "InPreview"    : false
        },
        "ElasticLoadBalancing" : {
            "Version" : "3.1.1.0",
            "Dependencies" : {
                "Core" : "3.1.9.2"
            },
            "InPreview"    : false
        },
        "ElasticMapReduce"     : {
            "Version" : "3.1.6.1",
            "Dependencies" : {
                "Core" : "3.1.9.2"
            },
            "InPreview"    : false
        },
        "ElasticTranscoder"    : {
            "Version" : "3.1.0.11",
            "Dependencies" : {
                "Core" : "3.1.9.2"
            },
            "InPreview"    : false
        },
        "Glacier"              : {
            "Version" : "3.1.0.11",
            "Dependencies" : {
                "Core" : "3.1.9.2",
                "SQS"  : "3.1.0.13",
                "SimpleNotificationService" : "3.1.1.2"
            },
            "InPreview"    : false
        },
        "IdentityManagement"   : {
            "Version" : "3.1.4.8",
            "Dependencies" : {
                "Core" : "3.1.9.2"
            },
            "InPreview"    : false
        },
        "ImportExport"         : {
            "Version" : "3.1.1.8",
            "Dependencies" : {
                "Core" : "3.1.9.2"
            },
            "InPreview"    : false
        },
        "Kinesis"              : {
            "Version" : "3.1.3.5",
            "Dependencies" : {
                "Core" : "3.1.9.2"
            },
            "InPreview"    : false
        },
        "Lambda"               : {
            "Version" : "3.1.4.7",
            "Dependencies" : {
                "Core" : "3.1.9.2"
            },
            "InPreview"    : false
        },
        "KeyManagementService" : {
            "Version" : "3.1.3.0",
            "Dependencies" : {
                "Core" : "3.1.9.2"
            },
            "InPreview"    : false
        },
        "MachineLearning"      : {
            "Version" : "3.1.3.1",
            "Dependencies" : {
                "Core" : "3.1.9.2"
            },
            "InPreview"    : false
        },
        "MobileAnalytics"      : {
            "Version" : "3.1.1.12",
            "Dependencies" : {
                "Core" : "3.1.9.2"
            },
            "InPreview"    : false
        },
        "OpsWorks"             : {
            "Version" : "3.1.3.4",
            "Dependencies" : {
                "Core" : "3.1.9.2"
            },
            "InPreview"    : false
        },
        "RDS"                  : {
            "Version" : "3.1.15.1",
            "Dependencies" : {
                "Core" : "3.1.9.2"
            },
            "InPreview"    : false
        },
        "Redshift"             : {
            "Version" : "3.1.2.5",
            "Dependencies" : {
                "Core" : "3.1.9.2"
            },
            "InPreview"    : false
        },
        "Route53"              : {
            "Version" : "3.1.5.2",
            "Dependencies" : {
                "Core" : "3.1.9.2"
            },
            "InPreview"    : false
        },
        "Route53Domains"       : {
            "Version" : "3.1.2.1",
            "Dependencies" : {
                "Core" : "3.1.9.2"
            },
            "InPreview"    : false
        },
        "S3"                   : {
            "Version" : "3.1.9.0",
            "Dependencies" : {
                "Core" : "3.1.10.0"
            },
            "InPreview"    : false
        },
        "SecurityToken"        : {
            "Version" : "3.1.4.5",
            "Dependencies" : {
                "Core" : "3.1.9.2"
            },
            "InPreview"    : false
        },
        "SimpleDB"             : {
            "Version" : "3.1.0.9",
            "Dependencies" : {
                "Core" : "3.1.9.2"
            },
            "InPreview"    : false
        },
        "SimpleEmail"          : {
            "Version" : "3.1.4.4",
            "Dependencies" : {
                "Core" : "3.1.9.2"
            },
            "InPreview"    : false
        },
        "SimpleNotificationService" : {
            "Version" : "3.1.1.2",
            "Dependencies" : {
                "Core" : "3.1.9.2"
            },
            "InPreview"    : false
        },
        "SimpleWorkflow"            : {
            "Version" : "3.1.1.9",
            "Dependencies" : {
                "Core" : "3.1.9.2"
            },
            "InPreview"    : false
        },
        "SQS"                       : {
            "Version" : "3.1.0.13",
            "Dependencies" : {
                "Core" : "3.1.9.2"
            },
            "InPreview"    : false
        },
        "SimpleSystemsManagement"   : {
            "Version" : "3.1.4.1",
            "Dependencies" : {
                "Core" : "3.1.9.2"
            },
            "InPreview"    : false
        },
        "StorageGateway"            : {
            "Version" : "3.1.4.5",
            "Dependencies" : {
                "Core" : "3.1.9.2"
            },
            "InPreview"    : false
        },
        "WorkSpaces"                : {
            "Version" : "3.1.2.5",
            "Dependencies" : {
                "Core" : "3.1.9.2"
            },
            "InPreview"    : false
        },
        "DirectoryService"          : {
            "Version" : "3.1.5.2",
            "Dependencies" : {
                "Core" : "3.1.9.2"
            },
            "InPreview"    : false
        },
        "ElasticFileSystem"         : {
            "Version" : "3.1.2.3",
            "Dependencies" : {
                "Core" : "3.1.9.2"
            },
            "InPreview"    : false
        },
        "CodeCommit"                : {
            "Version" : "3.1.1.5",
            "Dependencies" : {
                "Core" : "3.1.9.2"
            },
            "InPreview"    : false
        },
        "CodePipeline"              : {
            "Version" : "3.1.3.2",
            "Dependencies" : {
                "Core" : "3.1.9.2"
            },
            "InPreview"    : false
        },
        "Elasticsearch"             : {
            "Version" : "3.1.1.1",
            "Dependencies" : {
                "Core" : "3.1.9.2"
            },
            "InPreview"    : false
        },
        "WAF"                       : {
            "Version" : "3.1.2.5",
            "Dependencies" : {
                "Core" : "3.1.9.2"
            },
            "InPreview"    : false
        },
        "KinesisFirehose"           : {
            "Version" : "3.1.2.5",
            "Dependencies" : {
                "Core" : "3.1.9.2"
            },
            "InPreview"    : false
        },
        "AWSMarketplaceCommerceAnalytics" : {
            "Version" : "3.1.3.0",
            "Dependencies" : {
                "Core" : "3.1.9.2"
            },
            "InPreview"    : false
        },
        "Inspector"                       : {
            "Version" : "3.1.2.6",
            "Dependencies" : {
                "Core" : "3.1.9.2"
            },
            "InPreview"    : false
        },
        "IoT"                             : {
            "Version" : "3.1.8.1",
            "Dependencies" : {
                "Core" : "3.1.9.2"
            },
            "InPreview"    : false
        },
        "IotData"                         : {
            "Version" : "3.1.0.8",
            "Dependencies" : {
                "Core" : "3.1.9.2"
            },
            "InPreview"    : false
        },
        "APIGateway"                      : {
            "Version" : "3.1.6.1",
            "Dependencies" : {
                "Core" : "3.1.9.2"
            },
            "InPreview"    : false
        },
        "ECR"                             : {
            "Version" : "3.1.2.0",
            "Dependencies" : {
                "Core" : "3.1.9.2"
            },
            "InPreview"    : false
        },
        "CloudWatchEvents"                : {
            "Version" : "3.1.2.2",
            "Dependencies" : {
                "Core" : "3.1.9.2"
            },
            "InPreview"    : false
        },
        "CertificateManager"              : {
            "Version" : "3.1.4.1",
            "Dependencies" : {
                "Core" : "3.1.9.2"
            },
            "InPreview"    : false
        },
        "GameLift"                        : {
            "Version" : "3.1.2.1",
            "Dependencies" : {
                "Core" : "3.1.9.2"
            },
            "InPreview"    : false
        },
        "DatabaseMigrationService"        : {
            "Version" : "3.1.2.1",
            "Dependencies" : {
                "Core" : "3.1.9.2"
            },
            "InPreview"    : false
        },
        "AWSMarketplaceMetering"          : {
            "Version" : "3.1.0.6",
            "Dependencies" : {
                "Core" : "3.1.9.2"
            },
            "InPreview"    : false
        },
        "CognitoIdentityProvider"         : {
            "Version" : "3.1.1.1",
            "Dependencies" : {
                "Core" : "3.1.9.2"
            },
            "InPreview"    : false
        },
        "ApplicationDiscoveryService"     : {
            "Version" : "3.1.1.5",
            "Dependencies" : {
                "Core" : "3.1.9.2"
            },
            "InPreview"    : false
        },
        "ApplicationAutoScaling"          : {
            "Version" : "3.1.0.6",
            "Dependencies" : {
                "Core" : "3.1.9.2"
            },
            "InPreview"    : false
        },
        "ServiceCatalog"                  : {
            "Version" : "3.1.0.2",
            "Dependencies" : {
                "Core" : "3.1.9.2"
            },
            "InPreview"    : false
        },
        "ElasticLoadBalancingV2"          : {
            "Version" : "3.1.0.0",
            "Dependencies" : {
                "Core" : "3.1.10.0"
            },
            "InPreview"    : false
        },
        "KinesisAnalytics"                : {
            "Version" : "3.1.0.0",
            "Dependencies" : {
                "Core" : "3.1.10.0"
            },
            "InPreview"    : false
        },
        "Snowball"                        : {
            "Version" : "3.1.0.0",
            "Dependencies" : {
                "Core" : "3.1.10.0"
            },
            "InPreview"    : false
>>>>>>> d5ca3b1d
        }
    }
}<|MERGE_RESOLUTION|>--- conflicted
+++ resolved
@@ -1,6 +1,5 @@
 
 {
-<<<<<<< HEAD
     "ProductVersion" : "3.2.6.0",
     "CoreVersion"    : "3.2.6.0",
     "DefaultToPreview" : true,
@@ -429,526 +428,30 @@
             "Dependencies" : {
                 "Core" : "3.2.6.0"
             }
-=======
-    "ProductVersion" : "3.1.92.0",
-    "CoreVersion"    : "3.1.10.0",
-    "DefaultToPreview" : false,
-    "ServiceVersions"  : {
-        "CloudHSM" : {
-            "Version" : "3.1.2.5",
-            "Dependencies" : {
-                "Core" : "3.1.9.2"
-            },
-            "InPreview"    : false
-        },
-        "AutoScaling" : {
-            "Version" : "3.1.4.0",
-            "Dependencies" : {
-                "Core" : "3.1.9.2"
-            },
-            "InPreview"    : false
-        },
-        "AWSSupport"  : {
-            "Version" : "3.1.0.9",
-            "Dependencies" : {
-                "Core" : "3.1.9.2"
-            },
-            "InPreview"    : false
-        },
-        "CloudFormation" : {
-            "Version" : "3.1.6.1",
-            "Dependencies" : {
-                "Core" : "3.1.9.2"
-            },
-            "InPreview"    : false
-        },
-        "CloudFront"     : {
-            "Version" : "3.1.5.0",
-            "Dependencies" : {
-                "Core" : "3.1.9.2"
-            },
-            "InPreview"    : false
-        },
-        "CloudSearch"    : {
-            "Version" : "3.1.0.9",
-            "Dependencies" : {
-                "Core" : "3.1.9.2"
-            },
-            "InPreview"    : false
-        },
-        "CloudSearchDomain" : {
-            "Version" : "3.1.1.5",
-            "Dependencies" : {
-                "Core" : "3.1.9.2"
-            },
-            "InPreview"    : false
-        },
-        "CloudTrail"        : {
-            "Version" : "3.1.5.3",
-            "Dependencies" : {
-                "Core" : "3.1.9.2"
-            },
-            "InPreview"    : false
-        },
-        "ConfigService"     : {
-            "Version" : "3.1.6.1",
-            "Dependencies" : {
-                "Core" : "3.1.9.2"
-            },
-            "InPreview"    : false
-        },
-        "CloudWatch"        : {
-            "Version" : "3.1.0.11",
-            "Dependencies" : {
-                "Core" : "3.1.9.2"
-            },
-            "InPreview"    : false
-        },
-        "CloudWatchLogs"    : {
-            "Version" : "3.1.3.1",
-            "Dependencies" : {
-                "Core" : "3.1.9.2"
-            },
-            "InPreview"    : false
-        },
-        "CodeDeploy"        : {
-            "Version" : "3.1.2.6",
-            "Dependencies" : {
-                "Core" : "3.1.9.2"
-            },
-            "InPreview"    : false
-        },
-        "CognitoIdentity"   : {
-            "Version" : "3.1.1.3",
-            "Dependencies" : {
-                "Core" : "3.1.9.2",
-                "SecurityToken" : "3.1.4.5"
-            },
-            "InPreview"    : false
-        },
-        "CognitoSync"       : {
-            "Version" : "3.1.1.7",
-            "Dependencies" : {
-                "Core" : "3.1.9.2",
-                "CognitoIdentity" : "3.1.1.3"
-            },
-            "InPreview"    : false
-        },
-        "DataPipeline"      : {
-            "Version" : "3.1.0.9",
-            "Dependencies" : {
-                "Core" : "3.1.9.2"
-            },
-            "InPreview"    : false
-        },
-        "DeviceFarm"        : {
-            "Version" : "3.1.7.1",
-            "Dependencies" : {
-                "Core" : "3.1.9.2"
-            },
-            "InPreview"    : false
-        },
-        "DirectConnect"     : {
-            "Version" : "3.1.2.3",
-            "Dependencies" : {
-                "Core" : "3.1.9.2"
-            },
-            "InPreview"    : false
-        },
-        "DynamoDBv2"        : {
-            "Version" : "3.1.5.3",
-            "Dependencies" : {
-                "Core" : "3.1.9.2"
-            },
-            "InPreview"    : false
-        },
-        "EC2"               : {
-            "Version" : "3.1.19.1",
-            "Dependencies" : {
-                "Core" : "3.1.9.2"
-            },
-            "InPreview"    : false
-        },
-        "ECS"               : {
-            "Version" : "3.1.7.0",
-            "Dependencies" : {
-                "Core" : "3.1.9.2"
-            },
-            "InPreview"    : false
-        },
-        "ElastiCache"       : {
-            "Version" : "3.1.3.4",
-            "Dependencies" : {
-                "Core" : "3.1.9.2"
-            },
-            "InPreview"    : false
-        },
-        "ElasticBeanstalk"  : {
-            "Version" : "3.1.5.5",
-            "Dependencies" : {
-                "Core" : "3.1.9.2"
-            },
-            "InPreview"    : false
-        },
-        "ElasticLoadBalancing" : {
-            "Version" : "3.1.1.0",
-            "Dependencies" : {
-                "Core" : "3.1.9.2"
-            },
-            "InPreview"    : false
-        },
-        "ElasticMapReduce"     : {
-            "Version" : "3.1.6.1",
-            "Dependencies" : {
-                "Core" : "3.1.9.2"
-            },
-            "InPreview"    : false
-        },
-        "ElasticTranscoder"    : {
-            "Version" : "3.1.0.11",
-            "Dependencies" : {
-                "Core" : "3.1.9.2"
-            },
-            "InPreview"    : false
-        },
-        "Glacier"              : {
-            "Version" : "3.1.0.11",
-            "Dependencies" : {
-                "Core" : "3.1.9.2",
-                "SQS"  : "3.1.0.13",
-                "SimpleNotificationService" : "3.1.1.2"
-            },
-            "InPreview"    : false
-        },
-        "IdentityManagement"   : {
-            "Version" : "3.1.4.8",
-            "Dependencies" : {
-                "Core" : "3.1.9.2"
-            },
-            "InPreview"    : false
-        },
-        "ImportExport"         : {
-            "Version" : "3.1.1.8",
-            "Dependencies" : {
-                "Core" : "3.1.9.2"
-            },
-            "InPreview"    : false
-        },
-        "Kinesis"              : {
-            "Version" : "3.1.3.5",
-            "Dependencies" : {
-                "Core" : "3.1.9.2"
-            },
-            "InPreview"    : false
-        },
-        "Lambda"               : {
-            "Version" : "3.1.4.7",
-            "Dependencies" : {
-                "Core" : "3.1.9.2"
-            },
-            "InPreview"    : false
-        },
-        "KeyManagementService" : {
-            "Version" : "3.1.3.0",
-            "Dependencies" : {
-                "Core" : "3.1.9.2"
-            },
-            "InPreview"    : false
-        },
-        "MachineLearning"      : {
-            "Version" : "3.1.3.1",
-            "Dependencies" : {
-                "Core" : "3.1.9.2"
-            },
-            "InPreview"    : false
-        },
-        "MobileAnalytics"      : {
-            "Version" : "3.1.1.12",
-            "Dependencies" : {
-                "Core" : "3.1.9.2"
-            },
-            "InPreview"    : false
-        },
-        "OpsWorks"             : {
-            "Version" : "3.1.3.4",
-            "Dependencies" : {
-                "Core" : "3.1.9.2"
-            },
-            "InPreview"    : false
-        },
-        "RDS"                  : {
-            "Version" : "3.1.15.1",
-            "Dependencies" : {
-                "Core" : "3.1.9.2"
-            },
-            "InPreview"    : false
-        },
-        "Redshift"             : {
-            "Version" : "3.1.2.5",
-            "Dependencies" : {
-                "Core" : "3.1.9.2"
-            },
-            "InPreview"    : false
-        },
-        "Route53"              : {
-            "Version" : "3.1.5.2",
-            "Dependencies" : {
-                "Core" : "3.1.9.2"
-            },
-            "InPreview"    : false
-        },
-        "Route53Domains"       : {
-            "Version" : "3.1.2.1",
-            "Dependencies" : {
-                "Core" : "3.1.9.2"
-            },
-            "InPreview"    : false
-        },
-        "S3"                   : {
-            "Version" : "3.1.9.0",
-            "Dependencies" : {
-                "Core" : "3.1.10.0"
-            },
-            "InPreview"    : false
-        },
-        "SecurityToken"        : {
-            "Version" : "3.1.4.5",
-            "Dependencies" : {
-                "Core" : "3.1.9.2"
-            },
-            "InPreview"    : false
-        },
-        "SimpleDB"             : {
-            "Version" : "3.1.0.9",
-            "Dependencies" : {
-                "Core" : "3.1.9.2"
-            },
-            "InPreview"    : false
-        },
-        "SimpleEmail"          : {
-            "Version" : "3.1.4.4",
-            "Dependencies" : {
-                "Core" : "3.1.9.2"
-            },
-            "InPreview"    : false
-        },
-        "SimpleNotificationService" : {
-            "Version" : "3.1.1.2",
-            "Dependencies" : {
-                "Core" : "3.1.9.2"
-            },
-            "InPreview"    : false
-        },
-        "SimpleWorkflow"            : {
-            "Version" : "3.1.1.9",
-            "Dependencies" : {
-                "Core" : "3.1.9.2"
-            },
-            "InPreview"    : false
-        },
-        "SQS"                       : {
-            "Version" : "3.1.0.13",
-            "Dependencies" : {
-                "Core" : "3.1.9.2"
-            },
-            "InPreview"    : false
-        },
-        "SimpleSystemsManagement"   : {
-            "Version" : "3.1.4.1",
-            "Dependencies" : {
-                "Core" : "3.1.9.2"
-            },
-            "InPreview"    : false
-        },
-        "StorageGateway"            : {
-            "Version" : "3.1.4.5",
-            "Dependencies" : {
-                "Core" : "3.1.9.2"
-            },
-            "InPreview"    : false
-        },
-        "WorkSpaces"                : {
-            "Version" : "3.1.2.5",
-            "Dependencies" : {
-                "Core" : "3.1.9.2"
-            },
-            "InPreview"    : false
-        },
-        "DirectoryService"          : {
-            "Version" : "3.1.5.2",
-            "Dependencies" : {
-                "Core" : "3.1.9.2"
-            },
-            "InPreview"    : false
-        },
-        "ElasticFileSystem"         : {
-            "Version" : "3.1.2.3",
-            "Dependencies" : {
-                "Core" : "3.1.9.2"
-            },
-            "InPreview"    : false
-        },
-        "CodeCommit"                : {
-            "Version" : "3.1.1.5",
-            "Dependencies" : {
-                "Core" : "3.1.9.2"
-            },
-            "InPreview"    : false
-        },
-        "CodePipeline"              : {
-            "Version" : "3.1.3.2",
-            "Dependencies" : {
-                "Core" : "3.1.9.2"
-            },
-            "InPreview"    : false
-        },
-        "Elasticsearch"             : {
-            "Version" : "3.1.1.1",
-            "Dependencies" : {
-                "Core" : "3.1.9.2"
-            },
-            "InPreview"    : false
-        },
-        "WAF"                       : {
-            "Version" : "3.1.2.5",
-            "Dependencies" : {
-                "Core" : "3.1.9.2"
-            },
-            "InPreview"    : false
-        },
-        "KinesisFirehose"           : {
-            "Version" : "3.1.2.5",
-            "Dependencies" : {
-                "Core" : "3.1.9.2"
-            },
-            "InPreview"    : false
-        },
-        "AWSMarketplaceCommerceAnalytics" : {
-            "Version" : "3.1.3.0",
-            "Dependencies" : {
-                "Core" : "3.1.9.2"
-            },
-            "InPreview"    : false
-        },
-        "Inspector"                       : {
-            "Version" : "3.1.2.6",
-            "Dependencies" : {
-                "Core" : "3.1.9.2"
-            },
-            "InPreview"    : false
-        },
-        "IoT"                             : {
-            "Version" : "3.1.8.1",
-            "Dependencies" : {
-                "Core" : "3.1.9.2"
-            },
-            "InPreview"    : false
-        },
-        "IotData"                         : {
-            "Version" : "3.1.0.8",
-            "Dependencies" : {
-                "Core" : "3.1.9.2"
-            },
-            "InPreview"    : false
-        },
-        "APIGateway"                      : {
-            "Version" : "3.1.6.1",
-            "Dependencies" : {
-                "Core" : "3.1.9.2"
-            },
-            "InPreview"    : false
-        },
-        "ECR"                             : {
-            "Version" : "3.1.2.0",
-            "Dependencies" : {
-                "Core" : "3.1.9.2"
-            },
-            "InPreview"    : false
-        },
-        "CloudWatchEvents"                : {
-            "Version" : "3.1.2.2",
-            "Dependencies" : {
-                "Core" : "3.1.9.2"
-            },
-            "InPreview"    : false
-        },
-        "CertificateManager"              : {
-            "Version" : "3.1.4.1",
-            "Dependencies" : {
-                "Core" : "3.1.9.2"
-            },
-            "InPreview"    : false
-        },
-        "GameLift"                        : {
-            "Version" : "3.1.2.1",
-            "Dependencies" : {
-                "Core" : "3.1.9.2"
-            },
-            "InPreview"    : false
-        },
-        "DatabaseMigrationService"        : {
-            "Version" : "3.1.2.1",
-            "Dependencies" : {
-                "Core" : "3.1.9.2"
-            },
-            "InPreview"    : false
-        },
-        "AWSMarketplaceMetering"          : {
-            "Version" : "3.1.0.6",
-            "Dependencies" : {
-                "Core" : "3.1.9.2"
-            },
-            "InPreview"    : false
-        },
-        "CognitoIdentityProvider"         : {
-            "Version" : "3.1.1.1",
-            "Dependencies" : {
-                "Core" : "3.1.9.2"
-            },
-            "InPreview"    : false
-        },
-        "ApplicationDiscoveryService"     : {
-            "Version" : "3.1.1.5",
-            "Dependencies" : {
-                "Core" : "3.1.9.2"
-            },
-            "InPreview"    : false
-        },
-        "ApplicationAutoScaling"          : {
-            "Version" : "3.1.0.6",
-            "Dependencies" : {
-                "Core" : "3.1.9.2"
-            },
-            "InPreview"    : false
         },
         "ServiceCatalog"                  : {
-            "Version" : "3.1.0.2",
-            "Dependencies" : {
-                "Core" : "3.1.9.2"
-            },
-            "InPreview"    : false
+            "Version" : "3.2.6.0",
+            "Dependencies" : {
+                "Core" : "3.2.6.0"
+            }
         },
         "ElasticLoadBalancingV2"          : {
-            "Version" : "3.1.0.0",
-            "Dependencies" : {
-                "Core" : "3.1.10.0"
-            },
-            "InPreview"    : false
+            "Version" : "3.2.6.0",
+            "Dependencies" : {
+                "Core" : "3.2.6.0"
+            }
         },
         "KinesisAnalytics"                : {
-            "Version" : "3.1.0.0",
-            "Dependencies" : {
-                "Core" : "3.1.10.0"
-            },
-            "InPreview"    : false
+            "Version" : "3.2.6.0",
+            "Dependencies" : {
+                "Core" : "3.2.6.0"
+            }
         },
         "Snowball"                        : {
-            "Version" : "3.1.0.0",
-            "Dependencies" : {
-                "Core" : "3.1.10.0"
-            },
-            "InPreview"    : false
->>>>>>> d5ca3b1d
+            "Version" : "3.2.6.0",
+            "Dependencies" : {
+                "Core" : "3.2.6.0"
+            }
         }
     }
 }