--- conflicted
+++ resolved
@@ -411,24 +411,14 @@
                 "Core" : "3.2.4.0"
             }
         },
-<<<<<<< HEAD
-        "Application Discovery Service"   : {
-            "Version" : "3.2.4.0",
-=======
         "ApplicationDiscoveryService"   : {
-            "Version" : "3.1.1.1",
->>>>>>> 124bced6
-            "Dependencies" : {
-                "Core" : "3.2.4.0"
-            }
-        },
-<<<<<<< HEAD
-        "Application Auto Scaling"        : {
-            "Version" : "3.2.4.0",
-=======
+            "Version" : "3.2.4.0",
+            "Dependencies" : {
+                "Core" : "3.2.4.0"
+            }
+        },
         "ApplicationAutoScaling"        : {
-            "Version" : "3.1.0.1",
->>>>>>> 124bced6
+            "Version" : "3.2.4.0",
             "Dependencies" : {
                 "Core" : "3.2.4.0"
             }
