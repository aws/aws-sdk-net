--- conflicted
+++ resolved
@@ -192,19 +192,14 @@
                 "Core" : "3.0.0.2"
             }
         },
-<<<<<<< HEAD
-        "MachineLearning": {
-            "Version": "3.0.0.0",
-            "Dependencies": {
-                "Core": "3.0.0.0"
-            }
-        },
         "MobileAnalytics"        : {
             "Version" : "3.0.0.0",
-=======
+			"Dependencies" : {
+                "Core" : "3.0.0.2"
+            }
+		},
         "OpsWorks"             : {
             "Version" : "3.0.1.0",
->>>>>>> a2bd2c12
             "Dependencies" : {
                 "Core" : "3.0.0.2"
             }
