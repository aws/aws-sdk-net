--- conflicted
+++ resolved
@@ -1,12 +1,7 @@
 
 {
-<<<<<<< HEAD
     "ProductVersion" : "3.1.20.0",
-    "CoreVersion"    : "3.1.3.0",
-=======
-    "ProductVersion" : "3.1.19.1",
     "CoreVersion"    : "3.1.3.1",
->>>>>>> b6f5674f
     "DefaultToPreview" : false,
     "ServiceVersions"  : {
         "CloudHSM" : {
