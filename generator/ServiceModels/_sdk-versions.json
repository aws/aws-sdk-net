
{
<<<<<<< HEAD
    "ProductVersion" : "3.5.0.0",
    "CoreVersion"    : "3.5.0.0",
    "OverrideCoreVersion" : "3.3",
    "DefaultToPreview" : true,
    "PreviewLabel": "beta",
    "ServiceVersions"  : {
        "CloudHSM" : {
            "Version" : "3.5.0.0",
            "AssemblyVersionOverride" : "3.3",
            "Dependencies"            : {
                "Core" : "3.5.0.0"
=======
    "ProductVersion" : "3.3.755.0",
    "CoreVersion"    : "3.3.107.8",
    "DefaultToPreview" : false,
    "ServiceVersions"  : {
        "CloudHSM" : {
            "Version" : "3.3.100.191",
            "AssemblyVersionOverride" : null,
            "Dependencies"            : {
                "Core" : "3.3.107.8"
>>>>>>> 1327e649
            },
            "InPreview"               : false
        },
        "AutoScaling" : {
<<<<<<< HEAD
            "Version" : "3.5.0.0",
            "AssemblyVersionOverride" : "3.3",
            "Dependencies"            : {
                "Core" : "3.5.0.0"
=======
            "Version" : "3.3.102.58",
            "AssemblyVersionOverride" : null,
            "Dependencies"            : {
                "Core" : "3.3.107.8"
>>>>>>> 1327e649
            },
            "InPreview"               : false
        },
        "AWSSupport"  : {
<<<<<<< HEAD
            "Version" : "3.5.0.0",
            "AssemblyVersionOverride" : "3.3",
            "Dependencies"            : {
                "Core" : "3.5.0.0"
=======
            "Version" : "3.3.100.192",
            "AssemblyVersionOverride" : null,
            "Dependencies"            : {
                "Core" : "3.3.107.8"
>>>>>>> 1327e649
            },
            "InPreview"               : false
        },
        "CloudFormation" : {
<<<<<<< HEAD
            "Version" : "3.5.0.0",
            "AssemblyVersionOverride" : "3.3",
            "Dependencies"            : {
                "Core" : "3.5.0.0"
=======
            "Version" : "3.3.105.12",
            "AssemblyVersionOverride" : null,
            "Dependencies"            : {
                "Core" : "3.3.107.8"
>>>>>>> 1327e649
            },
            "InPreview"               : false
        },
        "CloudFront"     : {
<<<<<<< HEAD
            "Version" : "3.5.0.0",
            "AssemblyVersionOverride" : "3.3.4.0",
            "Dependencies"            : {
                "Core" : "3.5.0.0"
=======
            "Version" : "3.3.102.0",
            "AssemblyVersionOverride" : "3.3.4.0",
            "Dependencies"            : {
                "Core" : "3.3.107.8"
>>>>>>> 1327e649
            },
            "InPreview"               : false
        },
        "CloudSearch"    : {
<<<<<<< HEAD
            "Version" : "3.5.0.0",
            "AssemblyVersionOverride" : "3.3",
            "Dependencies"            : {
                "Core" : "3.5.0.0"
=======
            "Version" : "3.3.101.93",
            "AssemblyVersionOverride" : null,
            "Dependencies"            : {
                "Core" : "3.3.107.8"
>>>>>>> 1327e649
            },
            "InPreview"               : false
        },
        "CloudSearchDomain" : {
<<<<<<< HEAD
            "Version" : "3.5.0.0",
            "AssemblyVersionOverride" : "3.3",
            "Dependencies"            : {
                "Core" : "3.5.0.0"
=======
            "Version" : "3.3.100.191",
            "AssemblyVersionOverride" : null,
            "Dependencies"            : {
                "Core" : "3.3.107.8"
>>>>>>> 1327e649
            },
            "InPreview"               : false
        },
        "CloudTrail"        : {
<<<<<<< HEAD
            "Version" : "3.5.0.0",
            "AssemblyVersionOverride" : "3.3",
            "Dependencies"            : {
                "Core" : "3.5.0.0"
=======
            "Version" : "3.3.102.90",
            "AssemblyVersionOverride" : null,
            "Dependencies"            : {
                "Core" : "3.3.107.8"
>>>>>>> 1327e649
            },
            "InPreview"               : false
        },
        "ConfigService"     : {
<<<<<<< HEAD
            "Version" : "3.5.0.0",
            "AssemblyVersionOverride" : "3.3",
            "Dependencies"            : {
                "Core" : "3.5.0.0"
=======
            "Version" : "3.3.108.53",
            "AssemblyVersionOverride" : null,
            "Dependencies"            : {
                "Core" : "3.3.107.8"
>>>>>>> 1327e649
            },
            "InPreview"               : false
        },
        "CloudWatch"        : {
<<<<<<< HEAD
            "Version" : "3.5.0.0",
            "AssemblyVersionOverride" : "3.3",
            "Dependencies"            : {
                "Core" : "3.5.0.0"
=======
            "Version" : "3.3.107.36",
            "AssemblyVersionOverride" : null,
            "Dependencies"            : {
                "Core" : "3.3.107.8"
>>>>>>> 1327e649
            },
            "InPreview"               : false
        },
        "CloudWatchLogs"    : {
<<<<<<< HEAD
            "Version" : "3.5.0.0",
            "AssemblyVersionOverride" : "3.3",
            "Dependencies"            : {
                "Core" : "3.5.0.0"
=======
            "Version" : "3.3.102.17",
            "AssemblyVersionOverride" : null,
            "Dependencies"            : {
                "Core" : "3.3.107.8"
>>>>>>> 1327e649
            },
            "InPreview"               : false
        },
        "CodeDeploy"        : {
<<<<<<< HEAD
            "Version" : "3.5.0.0",
            "AssemblyVersionOverride" : "3.3",
            "Dependencies"            : {
                "Core" : "3.5.0.0"
=======
            "Version" : "3.3.102.10",
            "AssemblyVersionOverride" : null,
            "Dependencies"            : {
                "Core" : "3.3.107.8"
>>>>>>> 1327e649
            },
            "InPreview"               : false
        },
        "CognitoIdentity"   : {
<<<<<<< HEAD
            "Version" : "3.5.0.0",
            "AssemblyVersionOverride" : "3.3",
            "Dependencies": {
                "Core": "3.5.0.0",
                "SecurityToken": "3.5.0.0"
=======
            "Version" : "3.3.101.94",
            "AssemblyVersionOverride" : null,
            "Dependencies"            : {
                "Core" : "3.3.107.8",
                "SecurityToken" : "3.3.105.12"
>>>>>>> 1327e649
            },
            "InPreview"               : false
        },
        "CognitoSync"       : {
<<<<<<< HEAD
            "Version" : "3.5.0.0",
            "AssemblyVersionOverride" : "3.3",
            "Dependencies": {
                "Core": "3.5.0.0",
                "CognitoIdentity": "3.5.0.0"
=======
            "Version" : "3.3.100.191",
            "AssemblyVersionOverride" : null,
            "Dependencies"            : {
                "Core" : "3.3.107.8",
                "CognitoIdentity" : "3.3.101.94"
>>>>>>> 1327e649
            },
            "InPreview"               : false
        },
        "DataPipeline"      : {
<<<<<<< HEAD
            "Version" : "3.5.0.0",
            "AssemblyVersionOverride" : "3.3",
            "Dependencies"            : {
                "Core" : "3.5.0.0"
=======
            "Version" : "3.3.100.191",
            "AssemblyVersionOverride" : null,
            "Dependencies"            : {
                "Core" : "3.3.107.8"
>>>>>>> 1327e649
            },
            "InPreview"               : false
        },
        "DeviceFarm"        : {
<<<<<<< HEAD
            "Version" : "3.5.0.0",
            "AssemblyVersionOverride" : "3.3",
            "Dependencies"            : {
                "Core" : "3.5.0.0"
=======
            "Version" : "3.3.102.75",
            "AssemblyVersionOverride" : null,
            "Dependencies"            : {
                "Core" : "3.3.107.8"
>>>>>>> 1327e649
            },
            "InPreview"               : false
        },
        "DirectConnect"     : {
<<<<<<< HEAD
            "Version" : "3.5.0.0",
            "AssemblyVersionOverride" : "3.3",
            "Dependencies"            : {
                "Core" : "3.5.0.0"
=======
            "Version" : "3.3.105.3",
            "AssemblyVersionOverride" : null,
            "Dependencies"            : {
                "Core" : "3.3.107.8"
>>>>>>> 1327e649
            },
            "InPreview"               : false
        },
        "DynamoDBv2"        : {
<<<<<<< HEAD
            "Version" : "3.5.0.0",
            "AssemblyVersionOverride" : "3.3",
            "Dependencies"            : {
                "Core" : "3.5.0.0"
=======
            "Version" : "3.3.106.16",
            "AssemblyVersionOverride" : null,
            "Dependencies"            : {
                "Core" : "3.3.107.8"
>>>>>>> 1327e649
            },
            "InPreview"               : false
        },
        "EC2"               : {
<<<<<<< HEAD
            "Version" : "3.5.0.0",
            "AssemblyVersionOverride" : "3.3",
            "Dependencies"            : {
                "Core" : "3.5.0.0"
=======
            "Version" : "3.3.180.1",
            "AssemblyVersionOverride" : null,
            "Dependencies"            : {
                "Core" : "3.3.107.8"
>>>>>>> 1327e649
            },
            "InPreview"               : false
        },
        "ECS"               : {
<<<<<<< HEAD
            "Version" : "3.5.0.0",
            "AssemblyVersionOverride" : "3.3",
            "Dependencies"            : {
                "Core" : "3.5.0.0"
=======
            "Version" : "3.3.117.11",
            "AssemblyVersionOverride" : null,
            "Dependencies"            : {
                "Core" : "3.3.107.8"
>>>>>>> 1327e649
            },
            "InPreview"               : false
        },
        "ElastiCache"       : {
<<<<<<< HEAD
            "Version" : "3.5.0.0",
            "AssemblyVersionOverride" : "3.3",
            "Dependencies"            : {
                "Core" : "3.5.0.0"
=======
            "Version" : "3.3.111.3",
            "AssemblyVersionOverride" : null,
            "Dependencies"            : {
                "Core" : "3.3.107.8"
>>>>>>> 1327e649
            },
            "InPreview"               : false
        },
        "ElasticBeanstalk"  : {
<<<<<<< HEAD
            "Version" : "3.5.0.0",
            "AssemblyVersionOverride" : "3.3",
            "Dependencies"            : {
                "Core" : "3.5.0.0"
=======
            "Version" : "3.3.102.0",
            "AssemblyVersionOverride" : null,
            "Dependencies"            : {
                "Core" : "3.3.107.8"
>>>>>>> 1327e649
            },
            "InPreview"               : false
        },
        "ElasticLoadBalancing" : {
<<<<<<< HEAD
            "Version" : "3.5.0.0",
            "AssemblyVersionOverride" : "3.3",
            "Dependencies"            : {
                "Core" : "3.5.0.0"
=======
            "Version" : "3.3.100.191",
            "AssemblyVersionOverride" : null,
            "Dependencies"            : {
                "Core" : "3.3.107.8"
>>>>>>> 1327e649
            },
            "InPreview"               : false
        },
        "ElasticMapReduce"     : {
<<<<<<< HEAD
            "Version" : "3.5.0.0",
            "AssemblyVersionOverride" : "3.3",
            "Dependencies"            : {
                "Core" : "3.5.0.0"
=======
            "Version" : "3.3.106.4",
            "AssemblyVersionOverride" : null,
            "Dependencies"            : {
                "Core" : "3.3.107.8"
>>>>>>> 1327e649
            },
            "InPreview"               : false
        },
        "ElasticTranscoder"    : {
<<<<<<< HEAD
            "Version" : "3.5.0.0",
            "AssemblyVersionOverride" : "3.3",
            "Dependencies"            : {
                "Core" : "3.5.0.0"
=======
            "Version" : "3.3.100.191",
            "AssemblyVersionOverride" : null,
            "Dependencies"            : {
                "Core" : "3.3.107.8"
>>>>>>> 1327e649
            },
            "InPreview"               : false
        },
        "Glacier"              : {
<<<<<<< HEAD
            "Version" : "3.5.0.0",
            "AssemblyVersionOverride" : "3.3",
            "Dependencies": {
                "Core": "3.5.0.0",
                "SQS": "3.5.0.0",
                "SimpleNotificationService": "3.5.0.0"
=======
            "Version" : "3.3.100.191",
            "AssemblyVersionOverride" : null,
            "Dependencies"            : {
                "Core" : "3.3.107.8",
                "SQS"  : "3.3.102.123",
                "SimpleNotificationService" : "3.3.101.180"
>>>>>>> 1327e649
            },
            "InPreview"               : false
        },
        "IdentityManagement"   : {
<<<<<<< HEAD
            "Version" : "3.5.0.0",
            "AssemblyVersionOverride" : "3.3",
            "Dependencies"            : {
                "Core" : "3.5.0.0"
=======
            "Version" : "3.3.106.3",
            "AssemblyVersionOverride" : null,
            "Dependencies"            : {
                "Core" : "3.3.107.8"
>>>>>>> 1327e649
            },
            "InPreview"               : false
        },
        "ImportExport"         : {
<<<<<<< HEAD
            "Version" : "3.5.0.0",
            "AssemblyVersionOverride" : "3.3",
            "Dependencies"            : {
                "Core" : "3.5.0.0"
=======
            "Version" : "3.3.100.191",
            "AssemblyVersionOverride" : null,
            "Dependencies"            : {
                "Core" : "3.3.107.8"
>>>>>>> 1327e649
            },
            "InPreview"               : false
        },
        "Kinesis"              : {
<<<<<<< HEAD
            "Version" : "3.5.0.0",
            "AssemblyVersionOverride" : "3.3",
            "Dependencies"            : {
                "Core" : "3.5.0.0"
=======
            "Version" : "3.3.100.191",
            "AssemblyVersionOverride" : null,
            "Dependencies"            : {
                "Core" : "3.3.107.8"
>>>>>>> 1327e649
            },
            "InPreview"               : false
        },
        "Lambda"               : {
<<<<<<< HEAD
            "Version" : "3.5.0.0",
            "AssemblyVersionOverride" : "3.3",
            "Dependencies"            : {
                "Core" : "3.5.0.0"
=======
            "Version" : "3.3.109.38",
            "AssemblyVersionOverride" : null,
            "Dependencies"            : {
                "Core" : "3.3.107.8"
>>>>>>> 1327e649
            },
            "InPreview"               : false
        },
        "KeyManagementService" : {
<<<<<<< HEAD
            "Version" : "3.5.0.0",
            "AssemblyVersionOverride" : "3.3",
            "Dependencies"            : {
                "Core" : "3.5.0.0"
=======
            "Version" : "3.3.106.4",
            "AssemblyVersionOverride" : null,
            "Dependencies"            : {
                "Core" : "3.3.107.8"
>>>>>>> 1327e649
            },
            "InPreview"               : false
        },
        "MachineLearning"      : {
<<<<<<< HEAD
            "Version" : "3.5.0.0",
            "AssemblyVersionOverride" : "3.3",
            "Dependencies"            : {
                "Core" : "3.5.0.0"
=======
            "Version" : "3.3.100.191",
            "AssemblyVersionOverride" : null,
            "Dependencies"            : {
                "Core" : "3.3.107.8"
>>>>>>> 1327e649
            },
            "InPreview"               : false
        },
        "MobileAnalytics"      : {
<<<<<<< HEAD
            "Version" : "3.5.0.0",
            "AssemblyVersionOverride" : "3.3",
            "Dependencies"            : {
                "Core" : "3.5.0.0"
=======
            "Version" : "3.3.100.191",
            "AssemblyVersionOverride" : null,
            "Dependencies"            : {
                "Core" : "3.3.107.8"
>>>>>>> 1327e649
            },
            "InPreview"               : false
        },
        "OpsWorks"             : {
<<<<<<< HEAD
            "Version" : "3.5.0.0",
            "AssemblyVersionOverride" : "3.3",
            "Dependencies"            : {
                "Core" : "3.5.0.0"
=======
            "Version" : "3.3.100.191",
            "AssemblyVersionOverride" : null,
            "Dependencies"            : {
                "Core" : "3.3.107.8"
>>>>>>> 1327e649
            },
            "InPreview"               : false
        },
        "RDS"                  : {
<<<<<<< HEAD
            "Version" : "3.5.0.0",
            "AssemblyVersionOverride" : "3.3",
            "Dependencies"            : {
                "Core" : "3.5.0.0"
=======
            "Version" : "3.3.121.26",
            "AssemblyVersionOverride" : null,
            "Dependencies"            : {
                "Core" : "3.3.107.8"
>>>>>>> 1327e649
            },
            "InPreview"               : false
        },
        "Redshift"             : {
<<<<<<< HEAD
            "Version" : "3.5.0.0",
            "AssemblyVersionOverride" : "3.3",
            "Dependencies"            : {
                "Core" : "3.5.0.0"
=======
            "Version" : "3.3.108.27",
            "AssemblyVersionOverride" : null,
            "Dependencies"            : {
                "Core" : "3.3.107.8"
>>>>>>> 1327e649
            },
            "InPreview"               : false
        },
        "Route53"              : {
<<<<<<< HEAD
            "Version" : "3.5.0.0",
            "AssemblyVersionOverride" : "3.3",
            "Dependencies"            : {
                "Core" : "3.5.0.0"
=======
            "Version" : "3.3.104.17",
            "AssemblyVersionOverride" : null,
            "Dependencies"            : {
                "Core" : "3.3.107.8"
>>>>>>> 1327e649
            },
            "InPreview"               : false
        },
        "Route53Domains"       : {
<<<<<<< HEAD
            "Version" : "3.5.0.0",
            "AssemblyVersionOverride" : "3.3",
            "Dependencies"            : {
                "Core" : "3.5.0.0"
=======
            "Version" : "3.3.101.28",
            "AssemblyVersionOverride" : null,
            "Dependencies"            : {
                "Core" : "3.3.107.8"
>>>>>>> 1327e649
            },
            "InPreview"               : false
        },
        "S3"                   : {
<<<<<<< HEAD
            "Version" : "3.5.0.0",
            "AssemblyVersionOverride" : "3.3",
            "Dependencies"            : {
                "Core" : "3.5.0.0"
=======
            "Version" : "3.3.111.9",
            "AssemblyVersionOverride" : null,
            "Dependencies"            : {
                "Core" : "3.3.107.8"
>>>>>>> 1327e649
            },
            "InPreview"               : false
        },
        "SecurityToken"        : {
<<<<<<< HEAD
            "Version" : "3.5.0.0",
            "AssemblyVersionOverride" : "3.3",
            "Dependencies"            : {
                "Core" : "3.5.0.0"
=======
            "Version" : "3.3.105.12",
            "AssemblyVersionOverride" : null,
            "Dependencies"            : {
                "Core" : "3.3.107.8"
>>>>>>> 1327e649
            },
            "InPreview"               : false
        },
        "SimpleDB"             : {
<<<<<<< HEAD
            "Version" : "3.5.0.0",
            "AssemblyVersionOverride" : "3.3",
            "Dependencies"            : {
                "Core" : "3.5.0.0"
=======
            "Version" : "3.3.100.191",
            "AssemblyVersionOverride" : null,
            "Dependencies"            : {
                "Core" : "3.3.107.8"
>>>>>>> 1327e649
            },
            "InPreview"               : false
        },
        "SimpleEmail"          : {
<<<<<<< HEAD
            "Version" : "3.5.0.0",
            "AssemblyVersionOverride" : "3.3",
            "Dependencies"            : {
                "Core" : "3.5.0.0"
=======
            "Version" : "3.3.101.162",
            "AssemblyVersionOverride" : null,
            "Dependencies"            : {
                "Core" : "3.3.107.8"
>>>>>>> 1327e649
            },
            "InPreview"               : false
        },
        "SimpleNotificationService" : {
<<<<<<< HEAD
            "Version" : "3.5.0.0",
            "AssemblyVersionOverride" : "3.3",
            "Dependencies"            : {
                "Core" : "3.5.0.0"
=======
            "Version" : "3.3.101.180",
            "AssemblyVersionOverride" : null,
            "Dependencies"            : {
                "Core" : "3.3.107.8"
>>>>>>> 1327e649
            },
            "InPreview"               : false
        },
        "SimpleWorkflow"            : {
<<<<<<< HEAD
            "Version" : "3.5.0.0",
            "AssemblyVersionOverride" : "3.3",
            "Dependencies"            : {
                "Core" : "3.5.0.0"
=======
            "Version" : "3.3.101.148",
            "AssemblyVersionOverride" : null,
            "Dependencies"            : {
                "Core" : "3.3.107.8"
>>>>>>> 1327e649
            },
            "InPreview"               : false
        },
        "SQS"                       : {
<<<<<<< HEAD
            "Version" : "3.5.0.0",
            "AssemblyVersionOverride" : "3.3",
            "Dependencies"            : {
                "Core" : "3.5.0.0"
=======
            "Version" : "3.3.102.123",
            "AssemblyVersionOverride" : null,
            "Dependencies"            : {
                "Core" : "3.3.107.8"
>>>>>>> 1327e649
            },
            "InPreview"               : false
        },
        "SimpleSystemsManagement"   : {
<<<<<<< HEAD
            "Version" : "3.5.0.0",
            "AssemblyVersionOverride" : "3.3",
            "Dependencies"            : {
                "Core" : "3.5.0.0"
=======
            "Version" : "3.3.125.1",
            "AssemblyVersionOverride" : null,
            "Dependencies"            : {
                "Core" : "3.3.107.8"
>>>>>>> 1327e649
            },
            "InPreview"               : false
        },
        "StorageGateway"            : {
<<<<<<< HEAD
            "Version" : "3.5.0.0",
            "AssemblyVersionOverride" : "3.3",
            "Dependencies"            : {
                "Core" : "3.5.0.0"
=======
            "Version" : "3.3.114.21",
            "AssemblyVersionOverride" : null,
            "Dependencies"            : {
                "Core" : "3.3.107.8"
>>>>>>> 1327e649
            },
            "InPreview"               : false
        },
        "WorkSpaces"                : {
<<<<<<< HEAD
            "Version" : "3.5.0.0",
            "AssemblyVersionOverride" : "3.3",
            "Dependencies"            : {
                "Core" : "3.5.0.0"
=======
            "Version" : "3.3.108.69",
            "AssemblyVersionOverride" : null,
            "Dependencies"            : {
                "Core" : "3.3.107.8"
>>>>>>> 1327e649
            },
            "InPreview"               : false
        },
        "DirectoryService"          : {
<<<<<<< HEAD
            "Version" : "3.5.0.0",
            "AssemblyVersionOverride" : "3.3",
            "Dependencies"            : {
                "Core" : "3.5.0.0"
=======
            "Version" : "3.3.103.60",
            "AssemblyVersionOverride" : null,
            "Dependencies"            : {
                "Core" : "3.3.107.8"
>>>>>>> 1327e649
            },
            "InPreview"               : false
        },
        "ElasticFileSystem"         : {
<<<<<<< HEAD
            "Version" : "3.5.0.0",
            "AssemblyVersionOverride" : "3.3",
            "Dependencies"            : {
                "Core" : "3.5.0.0"
=======
            "Version" : "3.3.105.20",
            "AssemblyVersionOverride" : null,
            "Dependencies"            : {
                "Core" : "3.3.107.8"
>>>>>>> 1327e649
            },
            "InPreview"               : false
        },
        "CodeCommit"                : {
<<<<<<< HEAD
            "Version" : "3.5.0.0",
            "AssemblyVersionOverride" : "3.3",
            "Dependencies"            : {
                "Core" : "3.5.0.0"
=======
            "Version" : "3.3.106.90",
            "AssemblyVersionOverride" : null,
            "Dependencies"            : {
                "Core" : "3.3.107.8"
>>>>>>> 1327e649
            },
            "InPreview"               : false
        },
        "CodePipeline"              : {
<<<<<<< HEAD
            "Version" : "3.5.0.0",
            "AssemblyVersionOverride" : "3.3",
            "Dependencies"            : {
                "Core" : "3.5.0.0"
=======
            "Version" : "3.3.105.65",
            "AssemblyVersionOverride" : null,
            "Dependencies"            : {
                "Core" : "3.3.107.8"
>>>>>>> 1327e649
            },
            "InPreview"               : false
        },
        "Elasticsearch"             : {
<<<<<<< HEAD
            "Version" : "3.5.0.0",
            "AssemblyVersionOverride" : "3.3",
            "Dependencies"            : {
                "Core" : "3.5.0.0"
=======
            "Version" : "3.3.107.3",
            "AssemblyVersionOverride" : null,
            "Dependencies"            : {
                "Core" : "3.3.107.8"
>>>>>>> 1327e649
            },
            "InPreview"               : false
        },
        "WAF"                       : {
<<<<<<< HEAD
            "Version" : "3.5.0.0",
            "AssemblyVersionOverride" : "3.3",
            "Dependencies"            : {
                "Core" : "3.5.0.0"
=======
            "Version" : "3.3.103.22",
            "AssemblyVersionOverride" : null,
            "Dependencies"            : {
                "Core" : "3.3.107.8"
>>>>>>> 1327e649
            },
            "InPreview"               : false
        },
        "KinesisFirehose"           : {
<<<<<<< HEAD
            "Version" : "3.5.0.0",
            "AssemblyVersionOverride" : "3.3",
            "Dependencies"            : {
                "Core" : "3.5.0.0"
=======
            "Version" : "3.3.104.26",
            "AssemblyVersionOverride" : null,
            "Dependencies"            : {
                "Core" : "3.3.107.8"
>>>>>>> 1327e649
            },
            "InPreview"               : false
        },
        "AWSMarketplaceCommerceAnalytics" : {
<<<<<<< HEAD
            "Version" : "3.5.0.0",
            "AssemblyVersionOverride" : "3.3",
            "Dependencies"            : {
                "Core" : "3.5.0.0"
=======
            "Version" : "3.3.104.50",
            "AssemblyVersionOverride" : null,
            "Dependencies"            : {
                "Core" : "3.3.107.8"
>>>>>>> 1327e649
            },
            "InPreview"               : false
        },
        "Inspector"                       : {
<<<<<<< HEAD
            "Version" : "3.5.0.0",
            "AssemblyVersionOverride" : "3.3",
            "Dependencies"            : {
                "Core" : "3.5.0.0"
=======
            "Version" : "3.3.101.181",
            "AssemblyVersionOverride" : null,
            "Dependencies"            : {
                "Core" : "3.3.107.8"
>>>>>>> 1327e649
            },
            "InPreview"               : false
        },
        "IoT"                             : {
<<<<<<< HEAD
            "Version" : "3.5.0.0",
            "AssemblyVersionOverride" : "3.3",
            "Dependencies"            : {
                "Core" : "3.5.0.0"
=======
            "Version" : "3.3.110.21",
            "AssemblyVersionOverride" : null,
            "Dependencies"            : {
                "Core" : "3.3.107.8"
>>>>>>> 1327e649
            },
            "InPreview"               : false
        },
        "IotData"                         : {
<<<<<<< HEAD
            "Version" : "3.5.0.0",
            "AssemblyVersionOverride" : "3.3",
            "Dependencies"            : {
                "Core" : "3.5.0.0"
=======
            "Version" : "3.3.100.191",
            "AssemblyVersionOverride" : null,
            "Dependencies"            : {
                "Core" : "3.3.107.8"
>>>>>>> 1327e649
            },
            "InPreview"               : false
        },
        "APIGateway"                      : {
<<<<<<< HEAD
            "Version" : "3.5.0.0",
            "AssemblyVersionOverride" : "3.3",
            "Dependencies"            : {
                "Core" : "3.5.0.0"
=======
            "Version" : "3.3.104.0",
            "AssemblyVersionOverride" : null,
            "Dependencies"            : {
                "Core" : "3.3.107.8"
>>>>>>> 1327e649
            },
            "InPreview"               : false
        },
        "ECR"                             : {
<<<<<<< HEAD
            "Version" : "3.5.0.0",
            "AssemblyVersionOverride" : "3.3",
            "Dependencies"            : {
                "Core" : "3.5.0.0"
=======
            "Version" : "3.3.105.12",
            "AssemblyVersionOverride" : null,
            "Dependencies"            : {
                "Core" : "3.3.107.8"
>>>>>>> 1327e649
            },
            "InPreview"               : false
        },
        "CloudWatchEvents"                : {
<<<<<<< HEAD
            "Version" : "3.5.0.0",
            "AssemblyVersionOverride" : "3.3",
            "Dependencies"            : {
                "Core" : "3.5.0.0"
=======
            "Version" : "3.3.102.57",
            "AssemblyVersionOverride" : null,
            "Dependencies"            : {
                "Core" : "3.3.107.8"
>>>>>>> 1327e649
            },
            "InPreview"               : false
        },
        "CertificateManager"              : {
<<<<<<< HEAD
            "Version" : "3.5.0.0",
            "AssemblyVersionOverride" : "3.3",
            "Dependencies"            : {
                "Core" : "3.5.0.0"
=======
            "Version" : "3.3.101.89",
            "AssemblyVersionOverride" : null,
            "Dependencies"            : {
                "Core" : "3.3.107.8"
>>>>>>> 1327e649
            },
            "InPreview"               : false
        },
        "GameLift"                        : {
<<<<<<< HEAD
            "Version" : "3.5.0.0",
            "AssemblyVersionOverride" : "3.3",
            "Dependencies"            : {
                "Core" : "3.5.0.0"
=======
            "Version" : "3.3.106.36",
            "AssemblyVersionOverride" : null,
            "Dependencies"            : {
                "Core" : "3.3.107.8"
>>>>>>> 1327e649
            },
            "InPreview"               : false
        },
        "DatabaseMigrationService"        : {
<<<<<<< HEAD
            "Version" : "3.5.0.0",
            "AssemblyVersionOverride" : "3.3",
            "Dependencies"            : {
                "Core" : "3.5.0.0"
=======
            "Version" : "3.3.105.24",
            "AssemblyVersionOverride" : null,
            "Dependencies"            : {
                "Core" : "3.3.107.8"
>>>>>>> 1327e649
            },
            "InPreview"               : false
        },
        "AWSMarketplaceMetering"          : {
<<<<<<< HEAD
            "Version" : "3.5.0.0",
            "AssemblyVersionOverride" : "3.3",
            "Dependencies"            : {
                "Core" : "3.5.0.0"
=======
            "Version" : "3.3.101.92",
            "AssemblyVersionOverride" : null,
            "Dependencies"            : {
                "Core" : "3.3.107.8"
>>>>>>> 1327e649
            },
            "InPreview"               : false
        },
        "CognitoIdentityProvider"         : {
<<<<<<< HEAD
            "Version" : "3.5.0.0",
            "AssemblyVersionOverride" : "3.3",
            "Dependencies"            : {
                "Core" : "3.5.0.0"
=======
            "Version" : "3.3.109.48",
            "AssemblyVersionOverride" : null,
            "Dependencies"            : {
                "Core" : "3.3.107.8"
>>>>>>> 1327e649
            },
            "InPreview"               : false
        },
        "ApplicationDiscoveryService"     : {
<<<<<<< HEAD
            "Version" : "3.5.0.0",
            "AssemblyVersionOverride" : "3.3",
            "Dependencies"            : {
                "Core" : "3.5.0.0"
=======
            "Version" : "3.3.102.90",
            "AssemblyVersionOverride" : null,
            "Dependencies"            : {
                "Core" : "3.3.107.8"
>>>>>>> 1327e649
            },
            "InPreview"               : false
        },
        "ApplicationAutoScaling"          : {
<<<<<<< HEAD
            "Version" : "3.5.0.0",
            "AssemblyVersionOverride" : "3.3",
            "Dependencies"            : {
                "Core" : "3.5.0.0"
=======
            "Version" : "3.3.105.27",
            "AssemblyVersionOverride" : null,
            "Dependencies"            : {
                "Core" : "3.3.107.8"
>>>>>>> 1327e649
            },
            "InPreview"               : false
        },
        "ServiceCatalog"                  : {
<<<<<<< HEAD
            "Version" : "3.5.0.0",
            "AssemblyVersionOverride" : "3.3",
            "Dependencies"            : {
                "Core" : "3.5.0.0"
=======
            "Version" : "3.3.112.0",
            "AssemblyVersionOverride" : null,
            "Dependencies"            : {
                "Core" : "3.3.107.8"
>>>>>>> 1327e649
            },
            "InPreview"               : false
        },
        "ElasticLoadBalancingV2"          : {
<<<<<<< HEAD
            "Version" : "3.5.0.0",
            "AssemblyVersionOverride" : "3.3",
            "Dependencies"            : {
                "Core" : "3.5.0.0"
=======
            "Version" : "3.3.105.5",
            "AssemblyVersionOverride" : null,
            "Dependencies"            : {
                "Core" : "3.3.107.8"
>>>>>>> 1327e649
            },
            "InPreview"               : false
        },
        "KinesisAnalytics"                : {
<<<<<<< HEAD
            "Version" : "3.5.0.0",
            "AssemblyVersionOverride" : "3.3",
            "Dependencies"            : {
                "Core" : "3.5.0.0"
=======
            "Version" : "3.3.101.174",
            "AssemblyVersionOverride" : null,
            "Dependencies"            : {
                "Core" : "3.3.107.8"
>>>>>>> 1327e649
            },
            "InPreview"               : false
        },
        "Snowball"                        : {
<<<<<<< HEAD
            "Version" : "3.5.0.0",
            "AssemblyVersionOverride" : "3.3",
            "Dependencies"            : {
                "Core" : "3.5.0.0"
=======
            "Version" : "3.3.103.31",
            "AssemblyVersionOverride" : null,
            "Dependencies"            : {
                "Core" : "3.3.107.8"
>>>>>>> 1327e649
            },
            "InPreview"               : false
        },
        "Budgets"                         : {
<<<<<<< HEAD
            "Version" : "3.5.0.0",
            "AssemblyVersionOverride" : "3.3",
            "Dependencies"            : {
                "Core" : "3.5.0.0"
=======
            "Version" : "3.3.101.169",
            "AssemblyVersionOverride" : null,
            "Dependencies"            : {
                "Core" : "3.3.107.8"
>>>>>>> 1327e649
            },
            "InPreview"               : false
        },
        "ServerMigrationService"          : {
<<<<<<< HEAD
            "Version" : "3.5.0.0",
            "AssemblyVersionOverride" : "3.3",
            "Dependencies"            : {
                "Core" : "3.5.0.0"
=======
            "Version" : "3.3.100.191",
            "AssemblyVersionOverride" : null,
            "Dependencies"            : {
                "Core" : "3.3.107.8"
>>>>>>> 1327e649
            },
            "InPreview"               : false
        },
        "Rekognition"                     : {
<<<<<<< HEAD
            "Version" : "3.5.0.0",
            "AssemblyVersionOverride" : "3.3",
            "Dependencies"            : {
                "Core" : "3.5.0.0"
=======
            "Version" : "3.3.105.38",
            "AssemblyVersionOverride" : null,
            "Dependencies"            : {
                "Core" : "3.3.107.8"
>>>>>>> 1327e649
            },
            "InPreview"               : false
        },
        "Lightsail"                       : {
<<<<<<< HEAD
            "Version" : "3.5.0.0",
            "AssemblyVersionOverride" : "3.3",
            "Dependencies"            : {
                "Core" : "3.5.0.0"
=======
            "Version" : "3.3.105.1",
            "AssemblyVersionOverride" : null,
            "Dependencies"            : {
                "Core" : "3.3.107.8"
>>>>>>> 1327e649
            },
            "InPreview"               : false
        },
        "Polly"                           : {
<<<<<<< HEAD
            "Version" : "3.5.0.0",
            "AssemblyVersionOverride" : "3.3",
            "Dependencies"            : {
                "Core" : "3.5.0.0"
=======
            "Version" : "3.3.103.102",
            "AssemblyVersionOverride" : null,
            "Dependencies"            : {
                "Core" : "3.3.107.8"
>>>>>>> 1327e649
            },
            "InPreview"               : false
        },
        "StepFunctions"                   : {
<<<<<<< HEAD
            "Version" : "3.5.0.0",
            "AssemblyVersionOverride" : "3.3",
            "Dependencies"            : {
                "Core" : "3.5.0.0"
=======
            "Version" : "3.3.104.56",
            "AssemblyVersionOverride" : null,
            "Dependencies"            : {
                "Core" : "3.3.107.8"
>>>>>>> 1327e649
            },
            "InPreview"               : false
        },
        "AppStream"                       : {
<<<<<<< HEAD
            "Version" : "3.5.0.0",
            "AssemblyVersionOverride" : "3.3",
            "Dependencies"            : {
                "Core" : "3.5.0.0"
=======
            "Version" : "3.3.105.100",
            "AssemblyVersionOverride" : null,
            "Dependencies"            : {
                "Core" : "3.3.107.8"
>>>>>>> 1327e649
            },
            "InPreview"               : false
        },
        "OpsWorksCM"                      : {
<<<<<<< HEAD
            "Version" : "3.5.0.0",
            "AssemblyVersionOverride" : "3.3",
            "Dependencies"            : {
                "Core" : "3.5.0.0"
=======
            "Version" : "3.3.105.51",
            "AssemblyVersionOverride" : null,
            "Dependencies"            : {
                "Core" : "3.3.107.8"
>>>>>>> 1327e649
            },
            "InPreview"               : false
        },
        "CodeBuild"                       : {
<<<<<<< HEAD
            "Version" : "3.5.0.0",
            "AssemblyVersionOverride" : "3.3",
            "Dependencies"            : {
                "Core" : "3.5.0.0"
=======
            "Version" : "3.3.111.9",
            "AssemblyVersionOverride" : null,
            "Dependencies"            : {
                "Core" : "3.3.107.8"
>>>>>>> 1327e649
            },
            "InPreview"               : false
        },
        "Pinpoint"                        : {
<<<<<<< HEAD
            "Version" : "3.5.0.0",
            "AssemblyVersionOverride" : "3.3",
            "Dependencies"            : {
                "Core" : "3.5.0.0"
=======
            "Version" : "3.3.110.0",
            "AssemblyVersionOverride" : null,
            "Dependencies"            : {
                "Core" : "3.3.107.8"
>>>>>>> 1327e649
            },
            "InPreview"               : false
        },
        "Shield"                          : {
<<<<<<< HEAD
            "Version" : "3.5.0.0",
            "AssemblyVersionOverride" : "3.3",
            "Dependencies"            : {
                "Core" : "3.5.0.0"
=======
            "Version" : "3.3.102.59",
            "AssemblyVersionOverride" : null,
            "Dependencies"            : {
                "Core" : "3.3.107.8"
>>>>>>> 1327e649
            },
            "InPreview"               : false
        },
        "AWSHealth"                       : {
<<<<<<< HEAD
            "Version" : "3.5.0.0",
            "AssemblyVersionOverride" : "3.3",
            "Dependencies"            : {
                "Core" : "3.5.0.0"
=======
            "Version" : "3.3.103.10",
            "AssemblyVersionOverride" : null,
            "Dependencies"            : {
                "Core" : "3.3.107.8"
>>>>>>> 1327e649
            },
            "InPreview"               : false
        },
        "XRay"                            : {
<<<<<<< HEAD
            "Version" : "3.5.0.0",
            "AssemblyVersionOverride" : "3.3",
            "Dependencies"            : {
                "Core" : "3.5.0.0"
=======
            "Version" : "3.3.102.42",
            "AssemblyVersionOverride" : null,
            "Dependencies"            : {
                "Core" : "3.3.107.8"
>>>>>>> 1327e649
            },
            "InPreview"               : false
        },
        "WAFRegional"                     : {
<<<<<<< HEAD
            "Version" : "3.5.0.0",
            "AssemblyVersionOverride" : "3.3",
            "Dependencies"            : {
                "Core" : "3.5.0.0"
=======
            "Version" : "3.3.103.22",
            "AssemblyVersionOverride" : null,
            "Dependencies"            : {
                "Core" : "3.3.107.8"
>>>>>>> 1327e649
            },
            "InPreview"               : false
        },
        "Batch"                           : {
<<<<<<< HEAD
            "Version" : "3.5.0.0",
            "AssemblyVersionOverride" : "3.3",
            "Dependencies"            : {
                "Core" : "3.5.0.0"
=======
            "Version" : "3.3.104.66",
            "AssemblyVersionOverride" : null,
            "Dependencies"            : {
                "Core" : "3.3.107.8"
>>>>>>> 1327e649
            },
            "InPreview"               : false
        },
        "CostAndUsageReport"              : {
<<<<<<< HEAD
            "Version" : "3.5.0.0",
            "AssemblyVersionOverride" : "3.3",
            "Dependencies"            : {
                "Core" : "3.5.0.0"
=======
            "Version" : "3.3.101.126",
            "AssemblyVersionOverride" : null,
            "Dependencies"            : {
                "Core" : "3.3.107.8"
>>>>>>> 1327e649
            },
            "InPreview"               : false
        },
        "CloudDirectory"                  : {
<<<<<<< HEAD
            "Version" : "3.5.0.0",
            "AssemblyVersionOverride" : "3.3",
            "Dependencies"            : {
                "Core" : "3.5.0.0"
=======
            "Version" : "3.3.100.191",
            "AssemblyVersionOverride" : null,
            "Dependencies"            : {
                "Core" : "3.3.107.8"
>>>>>>> 1327e649
            },
            "InPreview"               : false
        },
        "Lex"                             : {
<<<<<<< HEAD
            "Version" : "3.5.0.0",
            "AssemblyVersionOverride" : "3.3",
            "Dependencies"            : {
                "Core" : "3.5.0.0"
=======
            "Version" : "3.3.104.87",
            "AssemblyVersionOverride" : null,
            "Dependencies"            : {
                "Core" : "3.3.107.8"
>>>>>>> 1327e649
            },
            "InPreview"               : false
        },
        "MTurk"                           : {
<<<<<<< HEAD
            "Version" : "3.5.0.0",
            "AssemblyVersionOverride" : "3.3",
            "Dependencies"            : {
                "Core" : "3.5.0.0"
=======
            "Version" : "3.3.100.191",
            "AssemblyVersionOverride" : null,
            "Dependencies"            : {
                "Core" : "3.3.107.8"
>>>>>>> 1327e649
            },
            "InPreview"               : false
        },
        "Organizations"                   : {
<<<<<<< HEAD
            "Version" : "3.5.0.0",
            "AssemblyVersionOverride" : "3.3",
            "Dependencies"            : {
                "Core" : "3.5.0.0"
=======
            "Version" : "3.3.105.43",
            "AssemblyVersionOverride" : null,
            "Dependencies"            : {
                "Core" : "3.3.107.8"
>>>>>>> 1327e649
            },
            "InPreview"               : false
        },
        "WorkDocs"                        : {
<<<<<<< HEAD
            "Version" : "3.5.0.0",
            "AssemblyVersionOverride" : "3.3",
            "Dependencies"            : {
                "Core" : "3.5.0.0"
=======
            "Version" : "3.3.100.192",
            "AssemblyVersionOverride" : null,
            "Dependencies"            : {
                "Core" : "3.3.107.8"
>>>>>>> 1327e649
            },
            "InPreview"               : false
        },
        "ResourceGroupsTaggingAPI"        : {
<<<<<<< HEAD
            "Version" : "3.5.0.0",
            "AssemblyVersionOverride" : "3.3",
            "Dependencies"            : {
                "Core" : "3.5.0.0"
=======
            "Version" : "3.3.103.87",
            "AssemblyVersionOverride" : null,
            "Dependencies"            : {
                "Core" : "3.3.107.8"
>>>>>>> 1327e649
            },
            "InPreview"               : false
        },
        "CodeStar"                        : {
<<<<<<< HEAD
            "Version" : "3.5.0.0",
            "AssemblyVersionOverride" : "3.3",
            "Dependencies"            : {
                "Core" : "3.5.0.0"
=======
            "Version" : "3.3.100.191",
            "AssemblyVersionOverride" : null,
            "Dependencies"            : {
                "Core" : "3.3.107.8"
>>>>>>> 1327e649
            },
            "InPreview"               : false
        },
        "LexModelBuildingService"         : {
<<<<<<< HEAD
            "Version" : "3.5.0.0",
            "AssemblyVersionOverride" : "3.3",
            "Dependencies"            : {
                "Core" : "3.5.0.0"
=======
            "Version" : "3.3.104.49",
            "AssemblyVersionOverride" : null,
            "Dependencies"            : {
                "Core" : "3.3.107.8"
>>>>>>> 1327e649
            },
            "InPreview"               : false
        },
        "MarketplaceEntitlementService"   : {
<<<<<<< HEAD
            "Version" : "3.5.0.0",
            "AssemblyVersionOverride" : "3.3",
            "Dependencies"            : {
                "Core" : "3.5.0.0"
=======
            "Version" : "3.3.100.191",
            "AssemblyVersionOverride" : null,
            "Dependencies"            : {
                "Core" : "3.3.107.8"
>>>>>>> 1327e649
            },
            "InPreview"               : false
        },
        "Athena"                          : {
<<<<<<< HEAD
            "Version" : "3.5.0.0",
            "AssemblyVersionOverride" : "3.3",
            "Dependencies"            : {
                "Core" : "3.5.0.0"
=======
            "Version" : "3.3.104.4",
            "AssemblyVersionOverride" : null,
            "Dependencies"            : {
                "Core" : "3.3.107.8"
>>>>>>> 1327e649
            },
            "InPreview"               : false
        },
        "Greengrass"                      : {
<<<<<<< HEAD
            "Version" : "3.5.0.0",
            "AssemblyVersionOverride" : "3.3",
            "Dependencies"            : {
                "Core" : "3.5.0.0"
=======
            "Version" : "3.3.105.87",
            "AssemblyVersionOverride" : null,
            "Dependencies"            : {
                "Core" : "3.3.107.8"
>>>>>>> 1327e649
            },
            "InPreview"               : false
        },
        "DAX"                             : {
<<<<<<< HEAD
            "Version" : "3.5.0.0",
            "AssemblyVersionOverride" : "3.3",
            "Dependencies"            : {
                "Core" : "3.5.0.0"
=======
            "Version" : "3.3.100.192",
            "AssemblyVersionOverride" : null,
            "Dependencies"            : {
                "Core" : "3.3.107.8"
>>>>>>> 1327e649
            },
            "InPreview"               : false
        },
        "MigrationHub"                    : {
<<<<<<< HEAD
            "Version" : "3.5.0.0",
            "AssemblyVersionOverride" : "3.3",
            "Dependencies"            : {
                "Core" : "3.5.0.0"
=======
            "Version" : "3.3.103.31",
            "AssemblyVersionOverride" : null,
            "Dependencies"            : {
                "Core" : "3.3.107.8"
>>>>>>> 1327e649
            },
            "InPreview"               : false
        },
        "Glue"                            : {
<<<<<<< HEAD
            "Version" : "3.5.0.0",
            "AssemblyVersionOverride" : "3.3",
            "Dependencies"            : {
                "Core" : "3.5.0.0"
=======
            "Version" : "3.3.119.3",
            "AssemblyVersionOverride" : null,
            "Dependencies"            : {
                "Core" : "3.3.107.8"
>>>>>>> 1327e649
            },
            "InPreview"               : false
        },
        "CloudHSMV2"                      : {
<<<<<<< HEAD
            "Version" : "3.5.0.0",
            "AssemblyVersionOverride" : "3.3",
            "Dependencies"            : {
                "Core" : "3.5.0.0"
=======
            "Version" : "3.3.101.66",
            "AssemblyVersionOverride" : null,
            "Dependencies"            : {
                "Core" : "3.3.107.8"
>>>>>>> 1327e649
            },
            "InPreview"               : false
        },
        "Mobile"                          : {
<<<<<<< HEAD
            "Version" : "3.5.0.0",
            "AssemblyVersionOverride" : "3.3",
            "Dependencies"            : {
                "Core" : "3.5.0.0"
=======
            "Version" : "3.3.100.191",
            "AssemblyVersionOverride" : null,
            "Dependencies"            : {
                "Core" : "3.3.107.8"
>>>>>>> 1327e649
            },
            "InPreview"               : false
        },
        "Pricing"                         : {
<<<<<<< HEAD
            "Version" : "3.5.0.0",
            "AssemblyVersionOverride" : "3.3",
            "Dependencies"            : {
                "Core" : "3.5.0.0"
=======
            "Version" : "3.3.100.191",
            "AssemblyVersionOverride" : null,
            "Dependencies"            : {
                "Core" : "3.3.107.8"
>>>>>>> 1327e649
            },
            "InPreview"               : false
        },
        "CostExplorer"                    : {
<<<<<<< HEAD
            "Version" : "3.5.0.0",
            "AssemblyVersionOverride" : "3.3",
            "Dependencies"            : {
                "Core" : "3.5.0.0"
=======
            "Version" : "3.3.109.28",
            "AssemblyVersionOverride" : null,
            "Dependencies"            : {
                "Core" : "3.3.107.8"
>>>>>>> 1327e649
            },
            "InPreview"               : false
        },
        "MediaPackage"                    : {
<<<<<<< HEAD
            "Version" : "3.5.0.0",
            "AssemblyVersionOverride" : "3.3",
            "Dependencies"            : {
                "Core" : "3.5.0.0"
=======
            "Version" : "3.3.104.71",
            "AssemblyVersionOverride" : null,
            "Dependencies"            : {
                "Core" : "3.3.107.8"
>>>>>>> 1327e649
            },
            "InPreview"               : false
        },
        "MediaLive"                       : {
<<<<<<< HEAD
            "Version" : "3.5.0.0",
            "AssemblyVersionOverride" : "3.3",
            "Dependencies"            : {
                "Core" : "3.5.0.0"
=======
            "Version" : "3.3.111.10",
            "AssemblyVersionOverride" : null,
            "Dependencies"            : {
                "Core" : "3.3.107.8"
>>>>>>> 1327e649
            },
            "InPreview"               : false
        },
        "MediaStoreData"                  : {
<<<<<<< HEAD
            "Version" : "3.5.0.0",
            "AssemblyVersionOverride" : "3.3",
            "Dependencies"            : {
                "Core" : "3.5.0.0"
=======
            "Version" : "3.3.101.167",
            "AssemblyVersionOverride" : null,
            "Dependencies"            : {
                "Core" : "3.3.107.8"
>>>>>>> 1327e649
            },
            "InPreview"               : false
        },
        "MediaStore"                      : {
<<<<<<< HEAD
            "Version" : "3.5.0.0",
            "AssemblyVersionOverride" : "3.3",
            "Dependencies"            : {
                "Core" : "3.5.0.0"
=======
            "Version" : "3.3.103.38",
            "AssemblyVersionOverride" : null,
            "Dependencies"            : {
                "Core" : "3.3.107.8"
>>>>>>> 1327e649
            },
            "InPreview"               : false
        },
        "MediaConvert"                    : {
<<<<<<< HEAD
            "Version" : "3.5.0.0",
            "AssemblyVersionOverride" : "3.3",
            "Dependencies"            : {
                "Core" : "3.5.0.0"
=======
            "Version" : "3.3.118.3",
            "AssemblyVersionOverride" : null,
            "Dependencies"            : {
                "Core" : "3.3.107.8"
>>>>>>> 1327e649
            },
            "InPreview"               : false
        },
        "MQ"                              : {
<<<<<<< HEAD
            "Version" : "3.5.0.0",
            "AssemblyVersionOverride" : "3.3",
            "Dependencies"            : {
                "Core" : "3.5.0.0"
=======
            "Version" : "3.3.105.78",
            "AssemblyVersionOverride" : null,
            "Dependencies"            : {
                "Core" : "3.3.107.8"
>>>>>>> 1327e649
            },
            "InPreview"               : false
        },
        "GuardDuty"                       : {
<<<<<<< HEAD
            "Version" : "3.5.0.0",
            "AssemblyVersionOverride" : "3.3",
            "Dependencies"            : {
                "Core" : "3.5.0.0"
=======
            "Version" : "3.3.108.4",
            "AssemblyVersionOverride" : null,
            "Dependencies"            : {
                "Core" : "3.3.107.8"
>>>>>>> 1327e649
            },
            "InPreview"               : false
        },
        "AppSync"                         : {
<<<<<<< HEAD
            "Version" : "3.5.0.0",
            "AssemblyVersionOverride" : "3.3",
            "Dependencies"            : {
                "Core" : "3.5.0.0"
=======
            "Version" : "3.3.104.62",
            "AssemblyVersionOverride" : null,
            "Dependencies"            : {
                "Core" : "3.3.107.8"
>>>>>>> 1327e649
            },
            "InPreview"               : false
        },
        "SageMakerRuntime"                : {
<<<<<<< HEAD
            "Version" : "3.5.0.0",
            "AssemblyVersionOverride" : "3.3",
            "Dependencies"            : {
                "Core" : "3.5.0.0"
=======
            "Version" : "3.3.102.0",
            "AssemblyVersionOverride" : null,
            "Dependencies"            : {
                "Core" : "3.3.107.8"
>>>>>>> 1327e649
            },
            "InPreview"               : false
        },
        "IoTJobsDataPlane"                : {
<<<<<<< HEAD
            "Version" : "3.5.0.0",
            "AssemblyVersionOverride" : "3.3",
            "Dependencies"            : {
                "Core" : "3.5.0.0"
=======
            "Version" : "3.3.100.191",
            "AssemblyVersionOverride" : null,
            "Dependencies"            : {
                "Core" : "3.3.107.8"
>>>>>>> 1327e649
            },
            "InPreview"               : false
        },
        "SageMaker"                       : {
<<<<<<< HEAD
            "Version" : "3.5.0.0",
            "AssemblyVersionOverride" : "3.3",
            "Dependencies"            : {
                "Core" : "3.5.0.0"
=======
            "Version" : "3.3.116.4",
            "AssemblyVersionOverride" : null,
            "Dependencies"            : {
                "Core" : "3.3.107.8"
>>>>>>> 1327e649
            },
            "InPreview"               : false
        },
        "Translate"                       : {
<<<<<<< HEAD
            "Version" : "3.5.0.0",
            "AssemblyVersionOverride" : "3.3",
            "Dependencies"            : {
                "Core" : "3.5.0.0"
=======
            "Version" : "3.3.101.70",
            "AssemblyVersionOverride" : null,
            "Dependencies"            : {
                "Core" : "3.3.107.8"
>>>>>>> 1327e649
            },
            "InPreview"               : false
        },
        "Comprehend"                      : {
<<<<<<< HEAD
            "Version" : "3.5.0.0",
            "AssemblyVersionOverride" : "3.3",
            "Dependencies"            : {
                "Core" : "3.5.0.0"
=======
            "Version" : "3.3.108.71",
            "AssemblyVersionOverride" : null,
            "Dependencies"            : {
                "Core" : "3.3.107.8"
>>>>>>> 1327e649
            },
            "InPreview"               : false
        },
        "KinesisVideo"                    : {
<<<<<<< HEAD
            "Version" : "3.5.0.0",
            "AssemblyVersionOverride" : "3.3",
            "Dependencies"            : {
                "Core" : "3.5.0.0"
=======
            "Version" : "3.3.103.23",
            "AssemblyVersionOverride" : null,
            "Dependencies"            : {
                "Core" : "3.3.107.8"
>>>>>>> 1327e649
            },
            "InPreview"               : false
        },
        "KinesisVideoMedia"               : {
<<<<<<< HEAD
            "Version" : "3.5.0.0",
            "AssemblyVersionOverride" : "3.3",
            "Dependencies"            : {
                "Core" : "3.5.0.0"
=======
            "Version" : "3.3.100.192",
            "AssemblyVersionOverride" : null,
            "Dependencies"            : {
                "Core" : "3.3.107.8"
>>>>>>> 1327e649
            },
            "InPreview"               : false
        },
        "KinesisVideoArchivedMedia"       : {
<<<<<<< HEAD
            "Version" : "3.5.0.0",
            "AssemblyVersionOverride" : "3.3",
            "Dependencies"            : {
                "Core" : "3.5.0.0"
=======
            "Version" : "3.3.103.23",
            "AssemblyVersionOverride" : null,
            "Dependencies"            : {
                "Core" : "3.3.107.8"
>>>>>>> 1327e649
            },
            "InPreview"               : false
        },
        "ResourceGroups"                  : {
<<<<<<< HEAD
            "Version" : "3.5.0.0",
            "AssemblyVersionOverride" : "3.3",
            "Dependencies"            : {
                "Core" : "3.5.0.0"
=======
            "Version" : "3.3.101.184",
            "AssemblyVersionOverride" : null,
            "Dependencies"            : {
                "Core" : "3.3.107.8"
>>>>>>> 1327e649
            },
            "InPreview"               : false
        },
        "AlexaForBusiness"                : {
<<<<<<< HEAD
            "Version" : "3.5.0.0",
            "AssemblyVersionOverride" : "3.3",
            "Dependencies"            : {
                "Core" : "3.5.0.0"
=======
            "Version" : "3.3.108.66",
            "AssemblyVersionOverride" : null,
            "Dependencies"            : {
                "Core" : "3.3.107.8"
>>>>>>> 1327e649
            },
            "InPreview"               : false
        },
        "ServerlessApplicationRepository" : {
<<<<<<< HEAD
            "Version" : "3.5.0.0",
            "AssemblyVersionOverride" : "3.3",
            "Dependencies"            : {
                "Core" : "3.5.0.0"
=======
            "Version" : "3.3.102.50",
            "AssemblyVersionOverride" : null,
            "Dependencies"            : {
                "Core" : "3.3.107.8"
>>>>>>> 1327e649
            },
            "InPreview"               : false
        },
        "Cloud9"                          : {
<<<<<<< HEAD
            "Version" : "3.5.0.0",
            "AssemblyVersionOverride" : "3.3",
            "Dependencies"            : {
                "Core" : "3.5.0.0"
=======
            "Version" : "3.3.102.58",
            "AssemblyVersionOverride" : null,
            "Dependencies"            : {
                "Core" : "3.3.107.8"
>>>>>>> 1327e649
            },
            "InPreview"               : false
        },
        "ServiceDiscovery"                : {
<<<<<<< HEAD
            "Version" : "3.5.0.0",
            "AssemblyVersionOverride" : "3.3",
            "Dependencies"            : {
                "Core" : "3.5.0.0"
=======
            "Version" : "3.3.100.191",
            "AssemblyVersionOverride" : null,
            "Dependencies"            : {
                "Core" : "3.3.107.8"
>>>>>>> 1327e649
            },
            "InPreview"               : false
        },
        "WorkMail"                        : {
<<<<<<< HEAD
            "Version" : "3.5.0.0",
            "AssemblyVersionOverride" : "3.3",
            "Dependencies"            : {
                "Core" : "3.5.0.0"
=======
            "Version" : "3.3.105.5",
            "AssemblyVersionOverride" : null,
            "Dependencies"            : {
                "Core" : "3.3.107.8"
>>>>>>> 1327e649
            },
            "InPreview"               : false
        },
        "AutoScalingPlans"                : {
<<<<<<< HEAD
            "Version" : "3.5.0.0",
            "AssemblyVersionOverride" : "3.3",
            "Dependencies"            : {
                "Core" : "3.5.0.0"
=======
            "Version" : "3.3.101.88",
            "AssemblyVersionOverride" : null,
            "Dependencies"            : {
                "Core" : "3.3.107.8"
>>>>>>> 1327e649
            },
            "InPreview"               : false
        },
        "TranscribeService"               : {
<<<<<<< HEAD
            "Version" : "3.5.0.0",
            "AssemblyVersionOverride" : "3.3",
            "Dependencies"            : {
                "Core" : "3.5.0.0"
=======
            "Version" : "3.3.116.22",
            "AssemblyVersionOverride" : null,
            "Dependencies"            : {
                "Core" : "3.3.107.8"
>>>>>>> 1327e649
            },
            "InPreview"               : false
        },
        "Connect"                         : {
<<<<<<< HEAD
            "Version" : "3.5.0.0",
            "AssemblyVersionOverride" : "3.3",
            "Dependencies"            : {
                "Core" : "3.5.0.0"
=======
            "Version" : "3.3.103.89",
            "AssemblyVersionOverride" : null,
            "Dependencies"            : {
                "Core" : "3.3.107.8"
>>>>>>> 1327e649
            },
            "InPreview"               : false
        },
        "FMS"                             : {
<<<<<<< HEAD
            "Version" : "3.5.0.0",
            "AssemblyVersionOverride" : "3.3",
            "Dependencies"            : {
                "Core" : "3.5.0.0"
=======
            "Version" : "3.3.105.27",
            "AssemblyVersionOverride" : null,
            "Dependencies"            : {
                "Core" : "3.3.107.8"
>>>>>>> 1327e649
            },
            "InPreview"               : false
        },
        "SecretsManager"                  : {
<<<<<<< HEAD
            "Version" : "3.5.0.0",
            "AssemblyVersionOverride" : "3.3",
            "Dependencies"            : {
                "Core" : "3.5.0.0"
=======
            "Version" : "3.3.102.56",
            "AssemblyVersionOverride" : null,
            "Dependencies"            : {
                "Core" : "3.3.107.8"
>>>>>>> 1327e649
            },
            "InPreview"               : false
        },
        "ACMPCA"                          : {
<<<<<<< HEAD
            "Version" : "3.5.0.0",
            "AssemblyVersionOverride" : "3.3",
            "Dependencies"            : {
                "Core" : "3.5.0.0"
=======
            "Version" : "3.3.101.156",
            "AssemblyVersionOverride" : null,
            "Dependencies"            : {
                "Core" : "3.3.107.8"
>>>>>>> 1327e649
            },
            "InPreview"               : false
        },
        "IoTAnalytics"                    : {
<<<<<<< HEAD
            "Version" : "3.5.0.0",
            "AssemblyVersionOverride" : "3.3",
            "Dependencies"            : {
                "Core" : "3.5.0.0"
=======
            "Version" : "3.3.104.108",
            "AssemblyVersionOverride" : null,
            "Dependencies"            : {
                "Core" : "3.3.107.8"
>>>>>>> 1327e649
            },
            "InPreview"               : false
        },
        "IoT1ClickDevicesService"         : {
<<<<<<< HEAD
            "Version" : "3.5.0.0",
            "AssemblyVersionOverride" : "3.3",
            "Dependencies"            : {
                "Core" : "3.5.0.0"
=======
            "Version" : "3.3.101.191",
            "AssemblyVersionOverride" : null,
            "Dependencies"            : {
                "Core" : "3.3.107.8"
>>>>>>> 1327e649
            },
            "InPreview"               : false
        },
        "IoT1ClickProjects"               : {
<<<<<<< HEAD
            "Version" : "3.5.0.0",
            "AssemblyVersionOverride" : "3.3",
            "Dependencies"            : {
                "Core" : "3.5.0.0"
=======
            "Version" : "3.3.101.190",
            "AssemblyVersionOverride" : null,
            "Dependencies"            : {
                "Core" : "3.3.107.8"
>>>>>>> 1327e649
            },
            "InPreview"               : false
        },
        "PI"                              : {
<<<<<<< HEAD
            "Version" : "3.5.0.0",
            "AssemblyVersionOverride" : "3.3",
            "Dependencies"            : {
                "Core" : "3.5.0.0"
=======
            "Version" : "3.3.100.191",
            "AssemblyVersionOverride" : null,
            "Dependencies"            : {
                "Core" : "3.3.107.8"
>>>>>>> 1327e649
            },
            "InPreview"               : false
        },
        "Neptune"                         : {
<<<<<<< HEAD
            "Version" : "3.5.0.0",
            "AssemblyVersionOverride" : "3.3",
            "Dependencies"            : {
                "Core" : "3.5.0.0"
=======
            "Version" : "3.3.103.60",
            "AssemblyVersionOverride" : null,
            "Dependencies"            : {
                "Core" : "3.3.107.8"
>>>>>>> 1327e649
            },
            "InPreview"               : false
        },
        "MediaTailor"                     : {
<<<<<<< HEAD
            "Version" : "3.5.0.0",
            "AssemblyVersionOverride" : "3.3",
            "Dependencies"            : {
                "Core" : "3.5.0.0"
=======
            "Version" : "3.3.104.31",
            "AssemblyVersionOverride" : null,
            "Dependencies"            : {
                "Core" : "3.3.107.8"
>>>>>>> 1327e649
            },
            "InPreview"               : false
        },
        "EKS"                             : {
<<<<<<< HEAD
            "Version" : "3.5.0.0",
            "AssemblyVersionOverride" : "3.3",
            "Dependencies"            : {
                "Core" : "3.5.0.0"
=======
            "Version" : "3.3.110.43",
            "AssemblyVersionOverride" : null,
            "Dependencies"            : {
                "Core" : "3.3.107.8"
>>>>>>> 1327e649
            },
            "InPreview"               : false
        },
        "Macie"                           : {
<<<<<<< HEAD
            "Version" : "3.5.0.0",
            "AssemblyVersionOverride" : "3.3",
            "Dependencies"            : {
                "Core" : "3.5.0.0"
=======
            "Version" : "3.3.100.191",
            "AssemblyVersionOverride" : null,
            "Dependencies"            : {
                "Core" : "3.3.107.8"
>>>>>>> 1327e649
            },
            "InPreview"               : false
        },
        "DLM"                             : {
<<<<<<< HEAD
            "Version" : "3.5.0.0",
            "AssemblyVersionOverride" : "3.3",
            "Dependencies"            : {
                "Core" : "3.5.0.0"
=======
            "Version" : "3.3.107.6",
            "AssemblyVersionOverride" : null,
            "Dependencies"            : {
                "Core" : "3.3.107.8"
>>>>>>> 1327e649
            },
            "InPreview"               : false
        },
        "Signer"                          : {
<<<<<<< HEAD
            "Version" : "3.5.0.0",
            "AssemblyVersionOverride" : "3.3",
            "Dependencies"            : {
                "Core" : "3.5.0.0"
=======
            "Version" : "3.3.102.50",
            "AssemblyVersionOverride" : null,
            "Dependencies"            : {
                "Core" : "3.3.107.8"
>>>>>>> 1327e649
            },
            "InPreview"               : false
        },
        "Chime"                           : {
<<<<<<< HEAD
            "Version" : "3.5.0.0",
            "AssemblyVersionOverride" : "3.3",
            "Dependencies"            : {
                "Core" : "3.5.0.0"
=======
            "Version" : "3.3.112.10",
            "AssemblyVersionOverride" : null,
            "Dependencies"            : {
                "Core" : "3.3.107.8"
>>>>>>> 1327e649
            },
            "InPreview"               : false
        },
        "PinpointEmail"                   : {
<<<<<<< HEAD
            "Version" : "3.5.0.0",
            "AssemblyVersionOverride" : "3.3",
            "Dependencies"            : {
                "Core" : "3.5.0.0"
=======
            "Version" : "3.3.104.110",
            "AssemblyVersionOverride" : null,
            "Dependencies"            : {
                "Core" : "3.3.107.8"
>>>>>>> 1327e649
            },
            "InPreview"               : false
        },
        "PinpointSMSVoice"                : {
<<<<<<< HEAD
            "Version" : "3.5.0.0",
            "AssemblyVersionOverride" : "3.3",
            "Dependencies"            : {
                "Core" : "3.5.0.0"
=======
            "Version" : "3.3.100.191",
            "AssemblyVersionOverride" : null,
            "Dependencies"            : {
                "Core" : "3.3.107.8"
>>>>>>> 1327e649
            },
            "InPreview"               : false
        },
        "S3Control"                       : {
<<<<<<< HEAD
            "Version" : "3.5.0.0",
            "AssemblyVersionOverride" : "3.3",
            "Dependencies"            : {
                "Core" : "3.5.0.0"
=======
            "Version" : "3.3.104.19",
            "AssemblyVersionOverride" : null,
            "Dependencies"            : {
                "Core" : "3.3.107.8"
>>>>>>> 1327e649
            },
            "InPreview"               : false
        },
        "RAM"                             : {
<<<<<<< HEAD
            "Version" : "3.5.0.0",
            "AssemblyVersionOverride" : "3.3",
            "Dependencies"            : {
                "Core" : "3.5.0.0"
=======
            "Version" : "3.3.103.26",
            "AssemblyVersionOverride" : null,
            "Dependencies"            : {
                "Core" : "3.3.107.8"
>>>>>>> 1327e649
            },
            "InPreview"               : false
        },
        "Route53Resolver"                 : {
<<<<<<< HEAD
            "Version" : "3.5.0.0",
            "AssemblyVersionOverride" : "3.3",
            "Dependencies"            : {
                "Core" : "3.5.0.0"
=======
            "Version" : "3.3.100.191",
            "AssemblyVersionOverride" : null,
            "Dependencies"            : {
                "Core" : "3.3.107.8"
>>>>>>> 1327e649
            },
            "InPreview"               : false
        },
        "RDSDataService"                  : {
<<<<<<< HEAD
            "Version" : "3.5.0.0",
            "AssemblyVersionOverride" : "3.3",
            "Dependencies"            : {
                "Core" : "3.5.0.0"
=======
            "Version" : "3.3.103.86",
            "AssemblyVersionOverride" : null,
            "Dependencies"            : {
                "Core" : "3.3.107.8"
>>>>>>> 1327e649
            },
            "InPreview"               : false
        },
        "QuickSight"                      : {
<<<<<<< HEAD
            "Version" : "3.5.0.0",
            "AssemblyVersionOverride" : "3.3",
            "Dependencies"            : {
                "Core" : "3.5.0.0"
=======
            "Version" : "3.3.104.6",
            "AssemblyVersionOverride" : null,
            "Dependencies"            : {
                "Core" : "3.3.107.8"
>>>>>>> 1327e649
            },
            "InPreview"               : false
        },
        "Amplify"                         : {
<<<<<<< HEAD
            "Version" : "3.5.0.0",
            "AssemblyVersionOverride" : "3.3",
            "Dependencies"            : {
                "Core" : "3.5.0.0"
=======
            "Version" : "3.3.104.89",
            "AssemblyVersionOverride" : null,
            "Dependencies"            : {
                "Core" : "3.3.107.8"
>>>>>>> 1327e649
            },
            "InPreview"               : false
        },
        "RoboMaker"                       : {
<<<<<<< HEAD
            "Version" : "3.5.0.0",
            "AssemblyVersionOverride" : "3.3",
            "Dependencies"            : {
                "Core" : "3.5.0.0"
=======
            "Version" : "3.3.111.34",
            "AssemblyVersionOverride" : null,
            "Dependencies"            : {
                "Core" : "3.3.107.8"
>>>>>>> 1327e649
            },
            "InPreview"               : false
        },
        "DataSync"                        : {
<<<<<<< HEAD
            "Version" : "3.5.0.0",
            "AssemblyVersionOverride" : "3.3",
            "Dependencies"            : {
                "Core" : "3.5.0.0"
=======
            "Version" : "3.3.108.63",
            "AssemblyVersionOverride" : null,
            "Dependencies"            : {
                "Core" : "3.3.107.8"
>>>>>>> 1327e649
            },
            "InPreview"               : false
        },
        "Transfer"                        : {
<<<<<<< HEAD
            "Version" : "3.5.0.0",
            "AssemblyVersionOverride" : "3.3",
            "Dependencies"            : {
                "Core" : "3.5.0.0"
=======
            "Version" : "3.3.106.26",
            "AssemblyVersionOverride" : null,
            "Dependencies"            : {
                "Core" : "3.3.107.8"
>>>>>>> 1327e649
            },
            "InPreview"               : false
        },
        "GlobalAccelerator"               : {
<<<<<<< HEAD
            "Version" : "3.5.0.0",
            "AssemblyVersionOverride" : "3.3",
            "Dependencies"            : {
                "Core" : "3.5.0.0"
=======
            "Version" : "3.3.104.40",
            "AssemblyVersionOverride" : null,
            "Dependencies"            : {
                "Core" : "3.3.107.8"
>>>>>>> 1327e649
            },
            "InPreview"               : false
        },
        "ComprehendMedical"               : {
<<<<<<< HEAD
            "Version" : "3.5.0.0",
            "AssemblyVersionOverride" : "3.3",
            "Dependencies"            : {
                "Core" : "3.5.0.0"
=======
            "Version" : "3.3.104.18",
            "AssemblyVersionOverride" : null,
            "Dependencies"            : {
                "Core" : "3.3.107.8"
>>>>>>> 1327e649
            },
            "InPreview"               : false
        },
        "KinesisAnalyticsV2"              : {
<<<<<<< HEAD
            "Version" : "3.5.0.0",
            "AssemblyVersionOverride" : "3.3",
            "Dependencies"            : {
                "Core" : "3.5.0.0"
=======
            "Version" : "3.3.103.78",
            "AssemblyVersionOverride" : null,
            "Dependencies"            : {
                "Core" : "3.3.107.8"
>>>>>>> 1327e649
            },
            "InPreview"               : false
        },
        "MediaConnect"                    : {
<<<<<<< HEAD
            "Version" : "3.5.0.0",
            "AssemblyVersionOverride" : "3.3",
            "Dependencies"            : {
                "Core" : "3.5.0.0"
=======
            "Version" : "3.3.108.33",
            "AssemblyVersionOverride" : null,
            "Dependencies"            : {
                "Core" : "3.3.107.8"
>>>>>>> 1327e649
            },
            "InPreview"               : false
        },
        "FSx"                             : {
<<<<<<< HEAD
            "Version" : "3.5.0.0",
            "AssemblyVersionOverride" : "3.3",
            "Dependencies"            : {
                "Core" : "3.5.0.0"
=======
            "Version" : "3.3.106.4",
            "AssemblyVersionOverride" : null,
            "Dependencies"            : {
                "Core" : "3.3.107.8"
>>>>>>> 1327e649
            },
            "InPreview"               : false
        },
        "SecurityHub"                     : {
<<<<<<< HEAD
            "Version" : "3.5.0.0",
            "AssemblyVersionOverride" : "3.3",
            "Dependencies"            : {
                "Core" : "3.5.0.0"
=======
            "Version" : "3.3.113.10",
            "AssemblyVersionOverride" : null,
            "Dependencies"            : {
                "Core" : "3.3.107.8"
>>>>>>> 1327e649
            },
            "InPreview"               : false
        },
        "LicenseManager"                  : {
<<<<<<< HEAD
            "Version" : "3.5.0.0",
            "AssemblyVersionOverride" : "3.3",
            "Dependencies"            : {
                "Core" : "3.5.0.0"
=======
            "Version" : "3.3.101.85",
            "AssemblyVersionOverride" : null,
            "Dependencies"            : {
                "Core" : "3.3.107.8"
>>>>>>> 1327e649
            },
            "InPreview"               : false
        },
        "AppMesh"                         : {
<<<<<<< HEAD
            "Version" : "3.5.0.0",
            "AssemblyVersionOverride" : "3.3",
            "Dependencies"            : {
                "Core" : "3.5.0.0"
=======
            "Version" : "3.3.109.10",
            "AssemblyVersionOverride" : null,
            "Dependencies"            : {
                "Core" : "3.3.107.8"
>>>>>>> 1327e649
            },
            "InPreview"               : false
        },
        "Kafka"                           : {
<<<<<<< HEAD
            "Version" : "3.5.0.0",
            "AssemblyVersionOverride" : "3.3",
            "Dependencies"            : {
                "Core" : "3.5.0.0"
=======
            "Version" : "3.3.108.5",
            "AssemblyVersionOverride" : null,
            "Dependencies"            : {
                "Core" : "3.3.107.8"
>>>>>>> 1327e649
            },
            "InPreview"               : false
        },
        "ApiGatewayManagementApi"         : {
<<<<<<< HEAD
            "Version" : "3.5.0.0",
            "AssemblyVersionOverride" : "3.3",
            "Dependencies"            : {
                "Core" : "3.5.0.0"
=======
            "Version" : "3.3.101.123",
            "AssemblyVersionOverride" : null,
            "Dependencies"            : {
                "Core" : "3.3.107.8"
>>>>>>> 1327e649
            },
            "InPreview"               : false
        },
        "ApiGatewayV2"                    : {
<<<<<<< HEAD
            "Version" : "3.5.0.0",
            "AssemblyVersionOverride" : "3.3",
            "Dependencies"            : {
                "Core" : "3.5.0.0"
=======
            "Version" : "3.3.107.29",
            "AssemblyVersionOverride" : null,
            "Dependencies"            : {
                "Core" : "3.3.107.8"
>>>>>>> 1327e649
            },
            "InPreview"               : false
        },
        "DocDB"                           : {
<<<<<<< HEAD
            "Version" : "3.5.0.0",
            "AssemblyVersionOverride" : "3.3",
            "Dependencies"            : {
                "Core" : "3.5.0.0"
=======
            "Version" : "3.3.102.111",
            "AssemblyVersionOverride" : null,
            "Dependencies"            : {
                "Core" : "3.3.107.8"
>>>>>>> 1327e649
            },
            "InPreview"               : false
        },
        "Backup"                          : {
<<<<<<< HEAD
            "Version" : "3.5.0.0",
            "AssemblyVersionOverride" : "3.3",
            "Dependencies"            : {
                "Core" : "3.5.0.0"
=======
            "Version" : "3.3.102.10",
            "AssemblyVersionOverride" : null,
            "Dependencies"            : {
                "Core" : "3.3.107.8"
>>>>>>> 1327e649
            },
            "InPreview"               : false
        },
        "WorkLink"                        : {
<<<<<<< HEAD
            "Version" : "3.5.0.0",
            "AssemblyVersionOverride" : "3.3",
            "Dependencies"            : {
                "Core" : "3.5.0.0"
=======
            "Version" : "3.3.103.4",
            "AssemblyVersionOverride" : null,
            "Dependencies"            : {
                "Core" : "3.3.107.8"
>>>>>>> 1327e649
            },
            "InPreview"               : false
        },
        "Textract"                        : {
<<<<<<< HEAD
            "Version" : "3.5.0.0",
            "AssemblyVersionOverride" : "3.3",
            "Dependencies"            : {
                "Core" : "3.5.0.0"
=======
            "Version" : "3.3.102.84",
            "AssemblyVersionOverride" : null,
            "Dependencies"            : {
                "Core" : "3.3.107.8"
>>>>>>> 1327e649
            },
            "InPreview"               : false
        },
        "ManagedBlockchain"               : {
<<<<<<< HEAD
            "Version" : "3.5.0.0",
            "AssemblyVersionOverride" : "3.3",
            "Dependencies"            : {
                "Core" : "3.5.0.0"
=======
            "Version" : "3.3.101.42",
            "AssemblyVersionOverride" : null,
            "Dependencies"            : {
                "Core" : "3.3.107.8"
>>>>>>> 1327e649
            },
            "InPreview"               : false
        },
        "MediaPackageVod"                 : {
<<<<<<< HEAD
            "Version" : "3.5.0.0",
            "AssemblyVersionOverride" : "3.3",
            "Dependencies"            : {
                "Core" : "3.5.0.0"
=======
            "Version" : "3.3.106.1",
            "AssemblyVersionOverride" : null,
            "Dependencies"            : {
                "Core" : "3.3.107.8"
>>>>>>> 1327e649
            },
            "InPreview"               : false
        },
        "GroundStation"                   : {
<<<<<<< HEAD
            "Version" : "3.5.0.0",
            "AssemblyVersionOverride" : "3.3",
            "Dependencies"            : {
                "Core" : "3.5.0.0"
=======
            "Version" : "3.3.101.62",
            "AssemblyVersionOverride" : null,
            "Dependencies"            : {
                "Core" : "3.3.107.8"
>>>>>>> 1327e649
            },
            "InPreview"               : false
        },
        "IoTThingsGraph"                  : {
<<<<<<< HEAD
            "Version" : "3.5.0.0",
            "AssemblyVersionOverride" : "3.3",
            "Dependencies"            : {
                "Core" : "3.5.0.0"
=======
            "Version" : "3.3.100.165",
            "AssemblyVersionOverride" : null,
            "Dependencies"            : {
                "Core" : "3.3.107.8"
>>>>>>> 1327e649
            },
            "InPreview"               : false
        },
        "IoTEvents"                       : {
<<<<<<< HEAD
            "Version" : "3.5.0.0",
            "AssemblyVersionOverride" : "3.3",
            "Dependencies"            : {
                "Core" : "3.5.0.0"
=======
            "Version" : "3.3.106.21",
            "AssemblyVersionOverride" : null,
            "Dependencies"            : {
                "Core" : "3.3.107.8"
>>>>>>> 1327e649
            },
            "InPreview"               : false
        },
        "IoTEventsData"                   : {
<<<<<<< HEAD
            "Version" : "3.5.0.0",
            "AssemblyVersionOverride" : "3.3",
            "Dependencies"            : {
                "Core" : "3.5.0.0"
=======
            "Version" : "3.3.101.156",
            "AssemblyVersionOverride" : null,
            "Dependencies"            : {
                "Core" : "3.3.107.8"
>>>>>>> 1327e649
            },
            "InPreview"               : false
        },
        "PersonalizeRuntime"              : {
<<<<<<< HEAD
            "Version" : "3.5.0.0",
            "AssemblyVersionOverride" : "3.3",
            "Dependencies"            : {
                "Core" : "3.5.0.0"
=======
            "Version" : "3.3.104.0",
            "AssemblyVersionOverride" : null,
            "Dependencies"            : {
                "Core" : "3.3.107.8"
>>>>>>> 1327e649
            },
            "InPreview"               : false
        },
        "Personalize"                     : {
<<<<<<< HEAD
            "Version" : "3.5.0.0",
            "AssemblyVersionOverride" : "3.3",
            "Dependencies"            : {
                "Core" : "3.5.0.0"
=======
            "Version" : "3.3.105.0",
            "AssemblyVersionOverride" : null,
            "Dependencies"            : {
                "Core" : "3.3.107.8"
>>>>>>> 1327e649
            },
            "InPreview"               : false
        },
        "PersonalizeEvents"               : {
<<<<<<< HEAD
            "Version" : "3.5.0.0",
            "AssemblyVersionOverride" : "3.3",
            "Dependencies"            : {
                "Core" : "3.5.0.0"
=======
            "Version" : "3.3.100.160",
            "AssemblyVersionOverride" : null,
            "Dependencies"            : {
                "Core" : "3.3.107.8"
>>>>>>> 1327e649
            },
            "InPreview"               : false
        },
        "ServiceQuotas"                   : {
<<<<<<< HEAD
            "Version" : "3.5.0.0",
            "AssemblyVersionOverride" : "3.3",
            "Dependencies"            : {
                "Core" : "3.5.0.0"
=======
            "Version" : "3.3.100.154",
            "AssemblyVersionOverride" : null,
            "Dependencies"            : {
                "Core" : "3.3.107.8"
>>>>>>> 1327e649
            },
            "InPreview"               : false
        },
        "ApplicationInsights"             : {
<<<<<<< HEAD
            "Version" : "3.5.0.0",
            "AssemblyVersionOverride" : "3.3",
            "Dependencies"            : {
                "Core" : "3.5.0.0"
=======
            "Version" : "3.3.104.42",
            "AssemblyVersionOverride" : null,
            "Dependencies"            : {
                "Core" : "3.3.107.8"
>>>>>>> 1327e649
            },
            "InPreview"               : false
        },
        "EC2InstanceConnect"              : {
<<<<<<< HEAD
            "Version" : "3.5.0.0",
            "AssemblyVersionOverride" : "3.3",
            "Dependencies"            : {
                "Core" : "3.5.0.0"
=======
            "Version" : "3.3.100.151",
            "AssemblyVersionOverride" : null,
            "Dependencies"            : {
                "Core" : "3.3.107.8"
>>>>>>> 1327e649
            },
            "InPreview"               : false
        },
        "EventBridge"                     : {
<<<<<<< HEAD
            "Version" : "3.5.0.0",
            "AssemblyVersionOverride" : "3.3",
            "Dependencies"            : {
                "Core" : "3.5.0.0"
=======
            "Version" : "3.3.101.57",
            "AssemblyVersionOverride" : null,
            "Dependencies"            : {
                "Core" : "3.3.107.8"
>>>>>>> 1327e649
            },
            "InPreview"               : false
        },
        "LakeFormation"                   : {
<<<<<<< HEAD
            "Version" : "3.5.0.0",
            "AssemblyVersionOverride" : "3.3",
            "Dependencies"            : {
                "Core" : "3.5.0.0"
=======
            "Version" : "3.3.100.132",
            "AssemblyVersionOverride" : null,
            "Dependencies"            : {
                "Core" : "3.3.107.8"
>>>>>>> 1327e649
            },
            "InPreview"               : false
        },
        "ForecastService"                 : {
<<<<<<< HEAD
            "Version" : "3.5.0.0",
            "AssemblyVersionOverride" : "3.3",
            "Dependencies"            : {
                "Core" : "3.5.0.0"
=======
            "Version" : "3.3.101.88",
            "AssemblyVersionOverride" : null,
            "Dependencies"            : {
                "Core" : "3.3.107.8"
>>>>>>> 1327e649
            },
            "InPreview"               : false
        },
        "ForecastQueryService"            : {
<<<<<<< HEAD
            "Version" : "3.5.0.0",
            "AssemblyVersionOverride" : "3.3",
            "Dependencies"            : {
                "Core" : "3.5.0.0"
=======
            "Version" : "3.3.100.127",
            "AssemblyVersionOverride" : null,
            "Dependencies"            : {
                "Core" : "3.3.107.8"
>>>>>>> 1327e649
            },
            "InPreview"               : false
        },
        "QLDB"                            : {
<<<<<<< HEAD
            "Version" : "3.5.0.0",
            "AssemblyVersionOverride" : "3.3",
            "Dependencies"            : {
                "Core" : "3.5.0.0"
=======
            "Version" : "3.3.101.11",
            "AssemblyVersionOverride" : null,
            "Dependencies"            : {
                "Core" : "3.3.107.8"
>>>>>>> 1327e649
            },
            "InPreview"               : false
        },
        "QLDBSession"                     : {
<<<<<<< HEAD
            "Version" : "3.5.0.0",
            "AssemblyVersionOverride" : "3.3",
            "Dependencies"            : {
                "Core" : "3.5.0.0"
=======
            "Version" : "3.3.100.120",
            "AssemblyVersionOverride" : null,
            "Dependencies"            : {
                "Core" : "3.3.107.8"
>>>>>>> 1327e649
            },
            "InPreview"               : false
        },
        "WorkMailMessageFlow"             : {
<<<<<<< HEAD
            "Version" : "3.5.0.0",
            "AssemblyVersionOverride" : "3.3",
            "Dependencies"            : {
                "Core" : "3.5.0.0"
=======
            "Version" : "3.3.100.118",
            "AssemblyVersionOverride" : null,
            "Dependencies"            : {
                "Core" : "3.3.107.8"
>>>>>>> 1327e649
            },
            "InPreview"               : false
        },
        "CodeStarNotifications"           : {
<<<<<<< HEAD
            "Version" : "3.5.0.0",
            "AssemblyVersionOverride" : "3.3",
            "Dependencies"            : {
                "Core" : "3.5.0.0"
=======
            "Version" : "3.3.100.97",
            "AssemblyVersionOverride" : null,
            "Dependencies"            : {
                "Core" : "3.3.107.8"
>>>>>>> 1327e649
            },
            "InPreview"               : false
        },
        "SavingsPlans"                    : {
<<<<<<< HEAD
            "Version" : "3.5.0.0",
            "AssemblyVersionOverride" : "3.3",
            "Dependencies"            : {
                "Core" : "3.5.0.0"
=======
            "Version" : "3.3.102.57",
            "AssemblyVersionOverride" : null,
            "Dependencies"            : {
                "Core" : "3.3.107.8"
>>>>>>> 1327e649
            },
            "InPreview"               : false
        },
        "SSO"                             : {
<<<<<<< HEAD
            "Version" : "3.5.0.0",
            "AssemblyVersionOverride" : "3.3",
            "Dependencies"            : {
                "Core" : "3.5.0.0"
=======
            "Version" : "3.3.100.95",
            "AssemblyVersionOverride" : null,
            "Dependencies"            : {
                "Core" : "3.3.107.8"
>>>>>>> 1327e649
            },
            "InPreview"               : false
        },
        "SSOOIDC"                         : {
<<<<<<< HEAD
            "Version" : "3.5.0.0",
            "AssemblyVersionOverride" : "3.3",
            "Dependencies"            : {
                "Core" : "3.5.0.0"
=======
            "Version" : "3.3.100.95",
            "AssemblyVersionOverride" : null,
            "Dependencies"            : {
                "Core" : "3.3.107.8"
>>>>>>> 1327e649
            },
            "InPreview"               : false
        },
        "MarketplaceCatalog"              : {
<<<<<<< HEAD
            "Version" : "3.5.0.0",
            "AssemblyVersionOverride" : "3.3",
            "Dependencies"            : {
                "Core" : "3.5.0.0"
=======
            "Version" : "3.3.101.5",
            "AssemblyVersionOverride" : null,
            "Dependencies"            : {
                "Core" : "3.3.107.8"
>>>>>>> 1327e649
            },
            "InPreview"               : false
        },
        "SimpleEmailV2"                   : {
<<<<<<< HEAD
            "Version" : "3.5.0.0",
            "AssemblyVersionOverride" : "3.3",
            "Dependencies"            : {
                "Core" : "3.5.0.0"
=======
            "Version" : "3.3.102.80",
            "AssemblyVersionOverride" : null,
            "Dependencies"            : {
                "Core" : "3.3.107.8"
>>>>>>> 1327e649
            },
            "InPreview"               : false
        },
        "DataExchange"                    : {
<<<<<<< HEAD
            "Version" : "3.5.0.0",
            "AssemblyVersionOverride" : "3.3",
            "Dependencies"            : {
                "Core" : "3.5.0.0"
=======
            "Version" : "3.3.101.24",
            "AssemblyVersionOverride" : null,
            "Dependencies"            : {
                "Core" : "3.3.107.8"
>>>>>>> 1327e649
            },
            "InPreview"               : false
        },
        "MigrationHubConfig"              : {
<<<<<<< HEAD
            "Version" : "3.5.0.0",
            "AssemblyVersionOverride" : "3.3",
            "Dependencies"            : {
                "Core" : "3.5.0.0"
=======
            "Version" : "3.3.101.32",
            "AssemblyVersionOverride" : null,
            "Dependencies"            : {
                "Core" : "3.3.107.8"
>>>>>>> 1327e649
            },
            "InPreview"               : false
        },
        "ConnectParticipant"              : {
<<<<<<< HEAD
            "Version" : "3.5.0.0",
            "AssemblyVersionOverride" : "3.3",
            "Dependencies"            : {
                "Core" : "3.5.0.0"
=======
            "Version" : "3.3.100.89",
            "AssemblyVersionOverride" : null,
            "Dependencies"            : {
                "Core" : "3.3.107.8"
>>>>>>> 1327e649
            },
            "InPreview"               : false
        },
        "WAFV2"                           : {
<<<<<<< HEAD
            "Version" : "3.5.0.0",
            "AssemblyVersionOverride" : "3.3",
            "Dependencies"            : {
                "Core" : "3.5.0.0"
=======
            "Version" : "3.3.101.38",
            "AssemblyVersionOverride" : null,
            "Dependencies"            : {
                "Core" : "3.3.107.8"
>>>>>>> 1327e649
            },
            "InPreview"               : false
        },
        "AppConfig"                       : {
<<<<<<< HEAD
            "Version" : "3.5.0.0",
            "AssemblyVersionOverride" : "3.3",
            "Dependencies"            : {
                "Core" : "3.5.0.0"
=======
            "Version" : "3.3.102.38",
            "AssemblyVersionOverride" : null,
            "Dependencies"            : {
                "Core" : "3.3.107.8"
>>>>>>> 1327e649
            },
            "InPreview"               : false
        },
        "IoTSecureTunneling"              : {
<<<<<<< HEAD
            "Version" : "3.5.0.0",
            "AssemblyVersionOverride" : "3.3",
            "Dependencies"            : {
                "Core" : "3.5.0.0"
=======
            "Version" : "3.3.100.87",
            "AssemblyVersionOverride" : null,
            "Dependencies"            : {
                "Core" : "3.3.107.8"
>>>>>>> 1327e649
            },
            "InPreview"               : false
        },
        "ElasticInference"                : {
<<<<<<< HEAD
            "Version" : "3.5.0.0",
            "AssemblyVersionOverride" : "3.3",
            "Dependencies"            : {
                "Core" : "3.5.0.0"
=======
            "Version" : "3.3.102.25",
            "AssemblyVersionOverride" : null,
            "Dependencies"            : {
                "Core" : "3.3.107.8"
>>>>>>> 1327e649
            },
            "InPreview"               : false
        },
        "Imagebuilder"                    : {
<<<<<<< HEAD
            "Version" : "3.5.0.0",
            "AssemblyVersionOverride" : "3.3",
            "Dependencies"            : {
                "Core" : "3.5.0.0"
=======
            "Version" : "3.3.104.13",
            "AssemblyVersionOverride" : null,
            "Dependencies"            : {
                "Core" : "3.3.107.8"
>>>>>>> 1327e649
            },
            "InPreview"               : false
        },
        "Schemas"                         : {
<<<<<<< HEAD
            "Version" : "3.5.0.0",
            "AssemblyVersionOverride" : "3.3",
            "Dependencies"            : {
                "Core" : "3.5.0.0"
=======
            "Version" : "3.3.101.21",
            "AssemblyVersionOverride" : null,
            "Dependencies"            : {
                "Core" : "3.3.107.8"
>>>>>>> 1327e649
            },
            "InPreview"               : false
        },
        "AccessAnalyzer"                  : {
<<<<<<< HEAD
            "Version" : "3.5.0.0",
            "AssemblyVersionOverride" : "3.3",
            "Dependencies"            : {
                "Core" : "3.5.0.0"
=======
            "Version" : "3.3.104.24",
            "AssemblyVersionOverride" : null,
            "Dependencies"            : {
                "Core" : "3.3.107.8"
>>>>>>> 1327e649
            },
            "InPreview"               : false
        },
        "ComputeOptimizer"                : {
<<<<<<< HEAD
            "Version" : "3.5.0.0",
            "AssemblyVersionOverride" : "3.3",
            "Dependencies"            : {
                "Core" : "3.5.0.0"
=======
            "Version" : "3.3.100.84",
            "AssemblyVersionOverride" : null,
            "Dependencies"            : {
                "Core" : "3.3.107.8"
>>>>>>> 1327e649
            },
            "InPreview"               : false
        },
        "NetworkManager"                  : {
<<<<<<< HEAD
            "Version" : "3.5.0.0",
            "AssemblyVersionOverride" : "3.3",
            "Dependencies"            : {
                "Core" : "3.5.0.0"
=======
            "Version" : "3.3.100.84",
            "AssemblyVersionOverride" : null,
            "Dependencies"            : {
                "Core" : "3.3.107.8"
>>>>>>> 1327e649
            },
            "InPreview"               : false
        },
        "Kendra"                          : {
<<<<<<< HEAD
            "Version" : "3.5.0.0",
            "AssemblyVersionOverride" : "3.3",
            "Dependencies"            : {
                "Core" : "3.5.0.0"
=======
            "Version" : "3.3.103.14",
            "AssemblyVersionOverride" : null,
            "Dependencies"            : {
                "Core" : "3.3.107.8"
>>>>>>> 1327e649
            },
            "InPreview"               : false
        },
        "FraudDetector"                   : {
<<<<<<< HEAD
            "Version" : "3.5.0.0",
            "AssemblyVersionOverride" : "3.3",
            "Dependencies"            : {
                "Core" : "3.5.0.0"
=======
            "Version" : "3.3.101.30",
            "AssemblyVersionOverride" : null,
            "Dependencies"            : {
                "Core" : "3.3.107.8"
>>>>>>> 1327e649
            },
            "InPreview"               : false
        },
        "CodeGuruReviewer"                : {
<<<<<<< HEAD
            "Version" : "3.5.0.0",
            "AssemblyVersionOverride" : "3.3",
            "Dependencies"            : {
                "Core" : "3.5.0.0"
=======
            "Version" : "3.3.103.14",
            "AssemblyVersionOverride" : null,
            "Dependencies"            : {
                "Core" : "3.3.107.8"
>>>>>>> 1327e649
            },
            "InPreview"               : false
        },
        "CodeGuruProfiler"                : {
<<<<<<< HEAD
            "Version" : "3.5.0.0",
            "AssemblyVersionOverride" : "3.3",
            "Dependencies"            : {
                "Core" : "3.5.0.0"
=======
            "Version" : "3.3.101.32",
            "AssemblyVersionOverride" : null,
            "Dependencies"            : {
                "Core" : "3.3.107.8"
>>>>>>> 1327e649
            },
            "InPreview"               : false
        },
        "Outposts"                        : {
<<<<<<< HEAD
            "Version" : "3.5.0.0",
            "AssemblyVersionOverride" : "3.3",
            "Dependencies"            : {
                "Core" : "3.5.0.0"
=======
            "Version" : "3.3.101.57",
            "AssemblyVersionOverride" : null,
            "Dependencies"            : {
                "Core" : "3.3.107.8"
>>>>>>> 1327e649
            },
            "InPreview"               : false
        },
        "AugmentedAIRuntime"              : {
<<<<<<< HEAD
            "Version" : "3.5.0.0",
            "AssemblyVersionOverride" : "3.3",
            "Dependencies"            : {
                "Core" : "3.5.0.0"
=======
            "Version" : "3.3.102.31",
            "AssemblyVersionOverride" : null,
            "Dependencies"            : {
                "Core" : "3.3.107.8"
>>>>>>> 1327e649
            },
            "InPreview"               : false
        },
        "EBS"                             : {
<<<<<<< HEAD
            "Version" : "3.5.0.0",
            "AssemblyVersionOverride" : "3.3",
            "Dependencies"            : {
                "Core" : "3.5.0.0"
=======
            "Version" : "3.3.100.85",
            "AssemblyVersionOverride" : null,
            "Dependencies"            : {
                "Core" : "3.3.107.8"
>>>>>>> 1327e649
            },
            "InPreview"               : false
        },
        "KinesisVideoSignalingChannels"   : {
<<<<<<< HEAD
            "Version" : "3.5.0.0",
            "AssemblyVersionOverride" : "3.3",
            "Dependencies"            : {
                "Core" : "3.5.0.0"
=======
            "Version" : "3.3.100.84",
            "AssemblyVersionOverride" : null,
            "Dependencies"            : {
                "Core" : "3.3.107.8"
>>>>>>> 1327e649
            },
            "InPreview"               : false
        },
        "Detective"                       : {
<<<<<<< HEAD
            "Version" : "3.5.0.0",
            "AssemblyVersionOverride" : "3.3",
            "Dependencies"            : {
                "Core" : "3.5.0.0"
=======
            "Version" : "3.3.101.42",
            "AssemblyVersionOverride" : null,
            "Dependencies"            : {
                "Core" : "3.3.107.8"
>>>>>>> 1327e649
            },
            "InPreview"               : false
        },
        "CodeStarconnections"             : {
<<<<<<< HEAD
            "Version" : "3.5.0.0",
            "AssemblyVersionOverride" : "3.3",
            "Dependencies"            : {
                "Core" : "3.5.0.0"
=======
            "Version" : "3.3.101.18",
            "AssemblyVersionOverride" : null,
            "Dependencies"            : {
                "Core" : "3.3.107.8"
            },
            "InPreview"               : false
        },
        "Synthetics"                      : {
            "Version" : "3.3.101.9",
            "AssemblyVersionOverride" : null,
            "Dependencies"            : {
                "Core" : "3.3.107.8"
            },
            "InPreview"               : false
        },
        "IoTSiteWise"                     : {
            "Version" : "3.3.101.7",
            "AssemblyVersionOverride" : null,
            "Dependencies"            : {
                "Core" : "3.3.107.8"
            },
            "InPreview"               : false
        },
        "Macie2"                          : {
            "Version" : "3.3.100.14",
            "AssemblyVersionOverride" : null,
            "Dependencies"            : {
                "Core" : "3.3.107.8"
>>>>>>> 1327e649
            },
            "InPreview"               : false
        }
    }
}<|MERGE_RESOLUTION|>--- conflicted
+++ resolved
@@ -1,6 +1,5 @@
 
 {
-<<<<<<< HEAD
     "ProductVersion" : "3.5.0.0",
     "CoreVersion"    : "3.5.0.0",
     "OverrideCoreVersion" : "3.3",
@@ -12,3319 +11,1778 @@
             "AssemblyVersionOverride" : "3.3",
             "Dependencies"            : {
                 "Core" : "3.5.0.0"
-=======
-    "ProductVersion" : "3.3.755.0",
-    "CoreVersion"    : "3.3.107.8",
-    "DefaultToPreview" : false,
-    "ServiceVersions"  : {
-        "CloudHSM" : {
-            "Version" : "3.3.100.191",
-            "AssemblyVersionOverride" : null,
-            "Dependencies"            : {
-                "Core" : "3.3.107.8"
->>>>>>> 1327e649
             },
             "InPreview"               : false
         },
         "AutoScaling" : {
-<<<<<<< HEAD
-            "Version" : "3.5.0.0",
-            "AssemblyVersionOverride" : "3.3",
-            "Dependencies"            : {
-                "Core" : "3.5.0.0"
-=======
-            "Version" : "3.3.102.58",
-            "AssemblyVersionOverride" : null,
-            "Dependencies"            : {
-                "Core" : "3.3.107.8"
->>>>>>> 1327e649
+            "Version" : "3.5.0.0",
+            "AssemblyVersionOverride" : "3.3",
+            "Dependencies"            : {
+                "Core" : "3.5.0.0"
             },
             "InPreview"               : false
         },
         "AWSSupport"  : {
-<<<<<<< HEAD
-            "Version" : "3.5.0.0",
-            "AssemblyVersionOverride" : "3.3",
-            "Dependencies"            : {
-                "Core" : "3.5.0.0"
-=======
-            "Version" : "3.3.100.192",
-            "AssemblyVersionOverride" : null,
-            "Dependencies"            : {
-                "Core" : "3.3.107.8"
->>>>>>> 1327e649
+            "Version" : "3.5.0.0",
+            "AssemblyVersionOverride" : "3.3",
+            "Dependencies"            : {
+                "Core" : "3.5.0.0"
             },
             "InPreview"               : false
         },
         "CloudFormation" : {
-<<<<<<< HEAD
-            "Version" : "3.5.0.0",
-            "AssemblyVersionOverride" : "3.3",
-            "Dependencies"            : {
-                "Core" : "3.5.0.0"
-=======
-            "Version" : "3.3.105.12",
-            "AssemblyVersionOverride" : null,
-            "Dependencies"            : {
-                "Core" : "3.3.107.8"
->>>>>>> 1327e649
+            "Version" : "3.5.0.0",
+            "AssemblyVersionOverride" : "3.3",
+            "Dependencies"            : {
+                "Core" : "3.5.0.0"
             },
             "InPreview"               : false
         },
         "CloudFront"     : {
-<<<<<<< HEAD
             "Version" : "3.5.0.0",
             "AssemblyVersionOverride" : "3.3.4.0",
             "Dependencies"            : {
                 "Core" : "3.5.0.0"
-=======
-            "Version" : "3.3.102.0",
-            "AssemblyVersionOverride" : "3.3.4.0",
-            "Dependencies"            : {
-                "Core" : "3.3.107.8"
->>>>>>> 1327e649
             },
             "InPreview"               : false
         },
         "CloudSearch"    : {
-<<<<<<< HEAD
-            "Version" : "3.5.0.0",
-            "AssemblyVersionOverride" : "3.3",
-            "Dependencies"            : {
-                "Core" : "3.5.0.0"
-=======
-            "Version" : "3.3.101.93",
-            "AssemblyVersionOverride" : null,
-            "Dependencies"            : {
-                "Core" : "3.3.107.8"
->>>>>>> 1327e649
+            "Version" : "3.5.0.0",
+            "AssemblyVersionOverride" : "3.3",
+            "Dependencies"            : {
+                "Core" : "3.5.0.0"
             },
             "InPreview"               : false
         },
         "CloudSearchDomain" : {
-<<<<<<< HEAD
-            "Version" : "3.5.0.0",
-            "AssemblyVersionOverride" : "3.3",
-            "Dependencies"            : {
-                "Core" : "3.5.0.0"
-=======
-            "Version" : "3.3.100.191",
-            "AssemblyVersionOverride" : null,
-            "Dependencies"            : {
-                "Core" : "3.3.107.8"
->>>>>>> 1327e649
+            "Version" : "3.5.0.0",
+            "AssemblyVersionOverride" : "3.3",
+            "Dependencies"            : {
+                "Core" : "3.5.0.0"
             },
             "InPreview"               : false
         },
         "CloudTrail"        : {
-<<<<<<< HEAD
-            "Version" : "3.5.0.0",
-            "AssemblyVersionOverride" : "3.3",
-            "Dependencies"            : {
-                "Core" : "3.5.0.0"
-=======
-            "Version" : "3.3.102.90",
-            "AssemblyVersionOverride" : null,
-            "Dependencies"            : {
-                "Core" : "3.3.107.8"
->>>>>>> 1327e649
+            "Version" : "3.5.0.0",
+            "AssemblyVersionOverride" : "3.3",
+            "Dependencies"            : {
+                "Core" : "3.5.0.0"
             },
             "InPreview"               : false
         },
         "ConfigService"     : {
-<<<<<<< HEAD
-            "Version" : "3.5.0.0",
-            "AssemblyVersionOverride" : "3.3",
-            "Dependencies"            : {
-                "Core" : "3.5.0.0"
-=======
-            "Version" : "3.3.108.53",
-            "AssemblyVersionOverride" : null,
-            "Dependencies"            : {
-                "Core" : "3.3.107.8"
->>>>>>> 1327e649
+            "Version" : "3.5.0.0",
+            "AssemblyVersionOverride" : "3.3",
+            "Dependencies"            : {
+                "Core" : "3.5.0.0"
             },
             "InPreview"               : false
         },
         "CloudWatch"        : {
-<<<<<<< HEAD
-            "Version" : "3.5.0.0",
-            "AssemblyVersionOverride" : "3.3",
-            "Dependencies"            : {
-                "Core" : "3.5.0.0"
-=======
-            "Version" : "3.3.107.36",
-            "AssemblyVersionOverride" : null,
-            "Dependencies"            : {
-                "Core" : "3.3.107.8"
->>>>>>> 1327e649
+            "Version" : "3.5.0.0",
+            "AssemblyVersionOverride" : "3.3",
+            "Dependencies"            : {
+                "Core" : "3.5.0.0"
             },
             "InPreview"               : false
         },
         "CloudWatchLogs"    : {
-<<<<<<< HEAD
-            "Version" : "3.5.0.0",
-            "AssemblyVersionOverride" : "3.3",
-            "Dependencies"            : {
-                "Core" : "3.5.0.0"
-=======
-            "Version" : "3.3.102.17",
-            "AssemblyVersionOverride" : null,
-            "Dependencies"            : {
-                "Core" : "3.3.107.8"
->>>>>>> 1327e649
+            "Version" : "3.5.0.0",
+            "AssemblyVersionOverride" : "3.3",
+            "Dependencies"            : {
+                "Core" : "3.5.0.0"
             },
             "InPreview"               : false
         },
         "CodeDeploy"        : {
-<<<<<<< HEAD
-            "Version" : "3.5.0.0",
-            "AssemblyVersionOverride" : "3.3",
-            "Dependencies"            : {
-                "Core" : "3.5.0.0"
-=======
-            "Version" : "3.3.102.10",
-            "AssemblyVersionOverride" : null,
-            "Dependencies"            : {
-                "Core" : "3.3.107.8"
->>>>>>> 1327e649
+            "Version" : "3.5.0.0",
+            "AssemblyVersionOverride" : "3.3",
+            "Dependencies"            : {
+                "Core" : "3.5.0.0"
             },
             "InPreview"               : false
         },
         "CognitoIdentity"   : {
-<<<<<<< HEAD
             "Version" : "3.5.0.0",
             "AssemblyVersionOverride" : "3.3",
             "Dependencies": {
                 "Core": "3.5.0.0",
                 "SecurityToken": "3.5.0.0"
-=======
-            "Version" : "3.3.101.94",
-            "AssemblyVersionOverride" : null,
-            "Dependencies"            : {
-                "Core" : "3.3.107.8",
-                "SecurityToken" : "3.3.105.12"
->>>>>>> 1327e649
             },
             "InPreview"               : false
         },
         "CognitoSync"       : {
-<<<<<<< HEAD
             "Version" : "3.5.0.0",
             "AssemblyVersionOverride" : "3.3",
             "Dependencies": {
                 "Core": "3.5.0.0",
                 "CognitoIdentity": "3.5.0.0"
-=======
-            "Version" : "3.3.100.191",
-            "AssemblyVersionOverride" : null,
-            "Dependencies"            : {
-                "Core" : "3.3.107.8",
-                "CognitoIdentity" : "3.3.101.94"
->>>>>>> 1327e649
             },
             "InPreview"               : false
         },
         "DataPipeline"      : {
-<<<<<<< HEAD
-            "Version" : "3.5.0.0",
-            "AssemblyVersionOverride" : "3.3",
-            "Dependencies"            : {
-                "Core" : "3.5.0.0"
-=======
-            "Version" : "3.3.100.191",
-            "AssemblyVersionOverride" : null,
-            "Dependencies"            : {
-                "Core" : "3.3.107.8"
->>>>>>> 1327e649
+            "Version" : "3.5.0.0",
+            "AssemblyVersionOverride" : "3.3",
+            "Dependencies"            : {
+                "Core" : "3.5.0.0"
             },
             "InPreview"               : false
         },
         "DeviceFarm"        : {
-<<<<<<< HEAD
-            "Version" : "3.5.0.0",
-            "AssemblyVersionOverride" : "3.3",
-            "Dependencies"            : {
-                "Core" : "3.5.0.0"
-=======
-            "Version" : "3.3.102.75",
-            "AssemblyVersionOverride" : null,
-            "Dependencies"            : {
-                "Core" : "3.3.107.8"
->>>>>>> 1327e649
+            "Version" : "3.5.0.0",
+            "AssemblyVersionOverride" : "3.3",
+            "Dependencies"            : {
+                "Core" : "3.5.0.0"
             },
             "InPreview"               : false
         },
         "DirectConnect"     : {
-<<<<<<< HEAD
-            "Version" : "3.5.0.0",
-            "AssemblyVersionOverride" : "3.3",
-            "Dependencies"            : {
-                "Core" : "3.5.0.0"
-=======
-            "Version" : "3.3.105.3",
-            "AssemblyVersionOverride" : null,
-            "Dependencies"            : {
-                "Core" : "3.3.107.8"
->>>>>>> 1327e649
+            "Version" : "3.5.0.0",
+            "AssemblyVersionOverride" : "3.3",
+            "Dependencies"            : {
+                "Core" : "3.5.0.0"
             },
             "InPreview"               : false
         },
         "DynamoDBv2"        : {
-<<<<<<< HEAD
-            "Version" : "3.5.0.0",
-            "AssemblyVersionOverride" : "3.3",
-            "Dependencies"            : {
-                "Core" : "3.5.0.0"
-=======
-            "Version" : "3.3.106.16",
-            "AssemblyVersionOverride" : null,
-            "Dependencies"            : {
-                "Core" : "3.3.107.8"
->>>>>>> 1327e649
+            "Version" : "3.5.0.0",
+            "AssemblyVersionOverride" : "3.3",
+            "Dependencies"            : {
+                "Core" : "3.5.0.0"
             },
             "InPreview"               : false
         },
         "EC2"               : {
-<<<<<<< HEAD
-            "Version" : "3.5.0.0",
-            "AssemblyVersionOverride" : "3.3",
-            "Dependencies"            : {
-                "Core" : "3.5.0.0"
-=======
-            "Version" : "3.3.180.1",
-            "AssemblyVersionOverride" : null,
-            "Dependencies"            : {
-                "Core" : "3.3.107.8"
->>>>>>> 1327e649
+            "Version" : "3.5.0.0",
+            "AssemblyVersionOverride" : "3.3",
+            "Dependencies"            : {
+                "Core" : "3.5.0.0"
             },
             "InPreview"               : false
         },
         "ECS"               : {
-<<<<<<< HEAD
-            "Version" : "3.5.0.0",
-            "AssemblyVersionOverride" : "3.3",
-            "Dependencies"            : {
-                "Core" : "3.5.0.0"
-=======
-            "Version" : "3.3.117.11",
-            "AssemblyVersionOverride" : null,
-            "Dependencies"            : {
-                "Core" : "3.3.107.8"
->>>>>>> 1327e649
+            "Version" : "3.5.0.0",
+            "AssemblyVersionOverride" : "3.3",
+            "Dependencies"            : {
+                "Core" : "3.5.0.0"
             },
             "InPreview"               : false
         },
         "ElastiCache"       : {
-<<<<<<< HEAD
-            "Version" : "3.5.0.0",
-            "AssemblyVersionOverride" : "3.3",
-            "Dependencies"            : {
-                "Core" : "3.5.0.0"
-=======
-            "Version" : "3.3.111.3",
-            "AssemblyVersionOverride" : null,
-            "Dependencies"            : {
-                "Core" : "3.3.107.8"
->>>>>>> 1327e649
+            "Version" : "3.5.0.0",
+            "AssemblyVersionOverride" : "3.3",
+            "Dependencies"            : {
+                "Core" : "3.5.0.0"
             },
             "InPreview"               : false
         },
         "ElasticBeanstalk"  : {
-<<<<<<< HEAD
-            "Version" : "3.5.0.0",
-            "AssemblyVersionOverride" : "3.3",
-            "Dependencies"            : {
-                "Core" : "3.5.0.0"
-=======
-            "Version" : "3.3.102.0",
-            "AssemblyVersionOverride" : null,
-            "Dependencies"            : {
-                "Core" : "3.3.107.8"
->>>>>>> 1327e649
+            "Version" : "3.5.0.0",
+            "AssemblyVersionOverride" : "3.3",
+            "Dependencies"            : {
+                "Core" : "3.5.0.0"
             },
             "InPreview"               : false
         },
         "ElasticLoadBalancing" : {
-<<<<<<< HEAD
-            "Version" : "3.5.0.0",
-            "AssemblyVersionOverride" : "3.3",
-            "Dependencies"            : {
-                "Core" : "3.5.0.0"
-=======
-            "Version" : "3.3.100.191",
-            "AssemblyVersionOverride" : null,
-            "Dependencies"            : {
-                "Core" : "3.3.107.8"
->>>>>>> 1327e649
+            "Version" : "3.5.0.0",
+            "AssemblyVersionOverride" : "3.3",
+            "Dependencies"            : {
+                "Core" : "3.5.0.0"
             },
             "InPreview"               : false
         },
         "ElasticMapReduce"     : {
-<<<<<<< HEAD
-            "Version" : "3.5.0.0",
-            "AssemblyVersionOverride" : "3.3",
-            "Dependencies"            : {
-                "Core" : "3.5.0.0"
-=======
-            "Version" : "3.3.106.4",
-            "AssemblyVersionOverride" : null,
-            "Dependencies"            : {
-                "Core" : "3.3.107.8"
->>>>>>> 1327e649
+            "Version" : "3.5.0.0",
+            "AssemblyVersionOverride" : "3.3",
+            "Dependencies"            : {
+                "Core" : "3.5.0.0"
             },
             "InPreview"               : false
         },
         "ElasticTranscoder"    : {
-<<<<<<< HEAD
-            "Version" : "3.5.0.0",
-            "AssemblyVersionOverride" : "3.3",
-            "Dependencies"            : {
-                "Core" : "3.5.0.0"
-=======
-            "Version" : "3.3.100.191",
-            "AssemblyVersionOverride" : null,
-            "Dependencies"            : {
-                "Core" : "3.3.107.8"
->>>>>>> 1327e649
+            "Version" : "3.5.0.0",
+            "AssemblyVersionOverride" : "3.3",
+            "Dependencies"            : {
+                "Core" : "3.5.0.0"
             },
             "InPreview"               : false
         },
         "Glacier"              : {
-<<<<<<< HEAD
             "Version" : "3.5.0.0",
             "AssemblyVersionOverride" : "3.3",
             "Dependencies": {
                 "Core": "3.5.0.0",
                 "SQS": "3.5.0.0",
                 "SimpleNotificationService": "3.5.0.0"
-=======
-            "Version" : "3.3.100.191",
-            "AssemblyVersionOverride" : null,
-            "Dependencies"            : {
-                "Core" : "3.3.107.8",
-                "SQS"  : "3.3.102.123",
-                "SimpleNotificationService" : "3.3.101.180"
->>>>>>> 1327e649
             },
             "InPreview"               : false
         },
         "IdentityManagement"   : {
-<<<<<<< HEAD
-            "Version" : "3.5.0.0",
-            "AssemblyVersionOverride" : "3.3",
-            "Dependencies"            : {
-                "Core" : "3.5.0.0"
-=======
-            "Version" : "3.3.106.3",
-            "AssemblyVersionOverride" : null,
-            "Dependencies"            : {
-                "Core" : "3.3.107.8"
->>>>>>> 1327e649
+            "Version" : "3.5.0.0",
+            "AssemblyVersionOverride" : "3.3",
+            "Dependencies"            : {
+                "Core" : "3.5.0.0"
             },
             "InPreview"               : false
         },
         "ImportExport"         : {
-<<<<<<< HEAD
-            "Version" : "3.5.0.0",
-            "AssemblyVersionOverride" : "3.3",
-            "Dependencies"            : {
-                "Core" : "3.5.0.0"
-=======
-            "Version" : "3.3.100.191",
-            "AssemblyVersionOverride" : null,
-            "Dependencies"            : {
-                "Core" : "3.3.107.8"
->>>>>>> 1327e649
+            "Version" : "3.5.0.0",
+            "AssemblyVersionOverride" : "3.3",
+            "Dependencies"            : {
+                "Core" : "3.5.0.0"
             },
             "InPreview"               : false
         },
         "Kinesis"              : {
-<<<<<<< HEAD
-            "Version" : "3.5.0.0",
-            "AssemblyVersionOverride" : "3.3",
-            "Dependencies"            : {
-                "Core" : "3.5.0.0"
-=======
-            "Version" : "3.3.100.191",
-            "AssemblyVersionOverride" : null,
-            "Dependencies"            : {
-                "Core" : "3.3.107.8"
->>>>>>> 1327e649
+            "Version" : "3.5.0.0",
+            "AssemblyVersionOverride" : "3.3",
+            "Dependencies"            : {
+                "Core" : "3.5.0.0"
             },
             "InPreview"               : false
         },
         "Lambda"               : {
-<<<<<<< HEAD
-            "Version" : "3.5.0.0",
-            "AssemblyVersionOverride" : "3.3",
-            "Dependencies"            : {
-                "Core" : "3.5.0.0"
-=======
-            "Version" : "3.3.109.38",
-            "AssemblyVersionOverride" : null,
-            "Dependencies"            : {
-                "Core" : "3.3.107.8"
->>>>>>> 1327e649
+            "Version" : "3.5.0.0",
+            "AssemblyVersionOverride" : "3.3",
+            "Dependencies"            : {
+                "Core" : "3.5.0.0"
             },
             "InPreview"               : false
         },
         "KeyManagementService" : {
-<<<<<<< HEAD
-            "Version" : "3.5.0.0",
-            "AssemblyVersionOverride" : "3.3",
-            "Dependencies"            : {
-                "Core" : "3.5.0.0"
-=======
-            "Version" : "3.3.106.4",
-            "AssemblyVersionOverride" : null,
-            "Dependencies"            : {
-                "Core" : "3.3.107.8"
->>>>>>> 1327e649
+            "Version" : "3.5.0.0",
+            "AssemblyVersionOverride" : "3.3",
+            "Dependencies"            : {
+                "Core" : "3.5.0.0"
             },
             "InPreview"               : false
         },
         "MachineLearning"      : {
-<<<<<<< HEAD
-            "Version" : "3.5.0.0",
-            "AssemblyVersionOverride" : "3.3",
-            "Dependencies"            : {
-                "Core" : "3.5.0.0"
-=======
-            "Version" : "3.3.100.191",
-            "AssemblyVersionOverride" : null,
-            "Dependencies"            : {
-                "Core" : "3.3.107.8"
->>>>>>> 1327e649
+            "Version" : "3.5.0.0",
+            "AssemblyVersionOverride" : "3.3",
+            "Dependencies"            : {
+                "Core" : "3.5.0.0"
             },
             "InPreview"               : false
         },
         "MobileAnalytics"      : {
-<<<<<<< HEAD
-            "Version" : "3.5.0.0",
-            "AssemblyVersionOverride" : "3.3",
-            "Dependencies"            : {
-                "Core" : "3.5.0.0"
-=======
-            "Version" : "3.3.100.191",
-            "AssemblyVersionOverride" : null,
-            "Dependencies"            : {
-                "Core" : "3.3.107.8"
->>>>>>> 1327e649
+            "Version" : "3.5.0.0",
+            "AssemblyVersionOverride" : "3.3",
+            "Dependencies"            : {
+                "Core" : "3.5.0.0"
             },
             "InPreview"               : false
         },
         "OpsWorks"             : {
-<<<<<<< HEAD
-            "Version" : "3.5.0.0",
-            "AssemblyVersionOverride" : "3.3",
-            "Dependencies"            : {
-                "Core" : "3.5.0.0"
-=======
-            "Version" : "3.3.100.191",
-            "AssemblyVersionOverride" : null,
-            "Dependencies"            : {
-                "Core" : "3.3.107.8"
->>>>>>> 1327e649
+            "Version" : "3.5.0.0",
+            "AssemblyVersionOverride" : "3.3",
+            "Dependencies"            : {
+                "Core" : "3.5.0.0"
             },
             "InPreview"               : false
         },
         "RDS"                  : {
-<<<<<<< HEAD
-            "Version" : "3.5.0.0",
-            "AssemblyVersionOverride" : "3.3",
-            "Dependencies"            : {
-                "Core" : "3.5.0.0"
-=======
-            "Version" : "3.3.121.26",
-            "AssemblyVersionOverride" : null,
-            "Dependencies"            : {
-                "Core" : "3.3.107.8"
->>>>>>> 1327e649
+            "Version" : "3.5.0.0",
+            "AssemblyVersionOverride" : "3.3",
+            "Dependencies"            : {
+                "Core" : "3.5.0.0"
             },
             "InPreview"               : false
         },
         "Redshift"             : {
-<<<<<<< HEAD
-            "Version" : "3.5.0.0",
-            "AssemblyVersionOverride" : "3.3",
-            "Dependencies"            : {
-                "Core" : "3.5.0.0"
-=======
-            "Version" : "3.3.108.27",
-            "AssemblyVersionOverride" : null,
-            "Dependencies"            : {
-                "Core" : "3.3.107.8"
->>>>>>> 1327e649
+            "Version" : "3.5.0.0",
+            "AssemblyVersionOverride" : "3.3",
+            "Dependencies"            : {
+                "Core" : "3.5.0.0"
             },
             "InPreview"               : false
         },
         "Route53"              : {
-<<<<<<< HEAD
-            "Version" : "3.5.0.0",
-            "AssemblyVersionOverride" : "3.3",
-            "Dependencies"            : {
-                "Core" : "3.5.0.0"
-=======
-            "Version" : "3.3.104.17",
-            "AssemblyVersionOverride" : null,
-            "Dependencies"            : {
-                "Core" : "3.3.107.8"
->>>>>>> 1327e649
+            "Version" : "3.5.0.0",
+            "AssemblyVersionOverride" : "3.3",
+            "Dependencies"            : {
+                "Core" : "3.5.0.0"
             },
             "InPreview"               : false
         },
         "Route53Domains"       : {
-<<<<<<< HEAD
-            "Version" : "3.5.0.0",
-            "AssemblyVersionOverride" : "3.3",
-            "Dependencies"            : {
-                "Core" : "3.5.0.0"
-=======
-            "Version" : "3.3.101.28",
-            "AssemblyVersionOverride" : null,
-            "Dependencies"            : {
-                "Core" : "3.3.107.8"
->>>>>>> 1327e649
+            "Version" : "3.5.0.0",
+            "AssemblyVersionOverride" : "3.3",
+            "Dependencies"            : {
+                "Core" : "3.5.0.0"
             },
             "InPreview"               : false
         },
         "S3"                   : {
-<<<<<<< HEAD
-            "Version" : "3.5.0.0",
-            "AssemblyVersionOverride" : "3.3",
-            "Dependencies"            : {
-                "Core" : "3.5.0.0"
-=======
-            "Version" : "3.3.111.9",
-            "AssemblyVersionOverride" : null,
-            "Dependencies"            : {
-                "Core" : "3.3.107.8"
->>>>>>> 1327e649
+            "Version" : "3.5.0.0",
+            "AssemblyVersionOverride" : "3.3",
+            "Dependencies"            : {
+                "Core" : "3.5.0.0"
             },
             "InPreview"               : false
         },
         "SecurityToken"        : {
-<<<<<<< HEAD
-            "Version" : "3.5.0.0",
-            "AssemblyVersionOverride" : "3.3",
-            "Dependencies"            : {
-                "Core" : "3.5.0.0"
-=======
-            "Version" : "3.3.105.12",
-            "AssemblyVersionOverride" : null,
-            "Dependencies"            : {
-                "Core" : "3.3.107.8"
->>>>>>> 1327e649
+            "Version" : "3.5.0.0",
+            "AssemblyVersionOverride" : "3.3",
+            "Dependencies"            : {
+                "Core" : "3.5.0.0"
             },
             "InPreview"               : false
         },
         "SimpleDB"             : {
-<<<<<<< HEAD
-            "Version" : "3.5.0.0",
-            "AssemblyVersionOverride" : "3.3",
-            "Dependencies"            : {
-                "Core" : "3.5.0.0"
-=======
-            "Version" : "3.3.100.191",
-            "AssemblyVersionOverride" : null,
-            "Dependencies"            : {
-                "Core" : "3.3.107.8"
->>>>>>> 1327e649
+            "Version" : "3.5.0.0",
+            "AssemblyVersionOverride" : "3.3",
+            "Dependencies"            : {
+                "Core" : "3.5.0.0"
             },
             "InPreview"               : false
         },
         "SimpleEmail"          : {
-<<<<<<< HEAD
-            "Version" : "3.5.0.0",
-            "AssemblyVersionOverride" : "3.3",
-            "Dependencies"            : {
-                "Core" : "3.5.0.0"
-=======
-            "Version" : "3.3.101.162",
-            "AssemblyVersionOverride" : null,
-            "Dependencies"            : {
-                "Core" : "3.3.107.8"
->>>>>>> 1327e649
+            "Version" : "3.5.0.0",
+            "AssemblyVersionOverride" : "3.3",
+            "Dependencies"            : {
+                "Core" : "3.5.0.0"
             },
             "InPreview"               : false
         },
         "SimpleNotificationService" : {
-<<<<<<< HEAD
-            "Version" : "3.5.0.0",
-            "AssemblyVersionOverride" : "3.3",
-            "Dependencies"            : {
-                "Core" : "3.5.0.0"
-=======
-            "Version" : "3.3.101.180",
-            "AssemblyVersionOverride" : null,
-            "Dependencies"            : {
-                "Core" : "3.3.107.8"
->>>>>>> 1327e649
+            "Version" : "3.5.0.0",
+            "AssemblyVersionOverride" : "3.3",
+            "Dependencies"            : {
+                "Core" : "3.5.0.0"
             },
             "InPreview"               : false
         },
         "SimpleWorkflow"            : {
-<<<<<<< HEAD
-            "Version" : "3.5.0.0",
-            "AssemblyVersionOverride" : "3.3",
-            "Dependencies"            : {
-                "Core" : "3.5.0.0"
-=======
-            "Version" : "3.3.101.148",
-            "AssemblyVersionOverride" : null,
-            "Dependencies"            : {
-                "Core" : "3.3.107.8"
->>>>>>> 1327e649
+            "Version" : "3.5.0.0",
+            "AssemblyVersionOverride" : "3.3",
+            "Dependencies"            : {
+                "Core" : "3.5.0.0"
             },
             "InPreview"               : false
         },
         "SQS"                       : {
-<<<<<<< HEAD
-            "Version" : "3.5.0.0",
-            "AssemblyVersionOverride" : "3.3",
-            "Dependencies"            : {
-                "Core" : "3.5.0.0"
-=======
-            "Version" : "3.3.102.123",
-            "AssemblyVersionOverride" : null,
-            "Dependencies"            : {
-                "Core" : "3.3.107.8"
->>>>>>> 1327e649
+            "Version" : "3.5.0.0",
+            "AssemblyVersionOverride" : "3.3",
+            "Dependencies"            : {
+                "Core" : "3.5.0.0"
             },
             "InPreview"               : false
         },
         "SimpleSystemsManagement"   : {
-<<<<<<< HEAD
-            "Version" : "3.5.0.0",
-            "AssemblyVersionOverride" : "3.3",
-            "Dependencies"            : {
-                "Core" : "3.5.0.0"
-=======
-            "Version" : "3.3.125.1",
-            "AssemblyVersionOverride" : null,
-            "Dependencies"            : {
-                "Core" : "3.3.107.8"
->>>>>>> 1327e649
+            "Version" : "3.5.0.0",
+            "AssemblyVersionOverride" : "3.3",
+            "Dependencies"            : {
+                "Core" : "3.5.0.0"
             },
             "InPreview"               : false
         },
         "StorageGateway"            : {
-<<<<<<< HEAD
-            "Version" : "3.5.0.0",
-            "AssemblyVersionOverride" : "3.3",
-            "Dependencies"            : {
-                "Core" : "3.5.0.0"
-=======
-            "Version" : "3.3.114.21",
-            "AssemblyVersionOverride" : null,
-            "Dependencies"            : {
-                "Core" : "3.3.107.8"
->>>>>>> 1327e649
+            "Version" : "3.5.0.0",
+            "AssemblyVersionOverride" : "3.3",
+            "Dependencies"            : {
+                "Core" : "3.5.0.0"
             },
             "InPreview"               : false
         },
         "WorkSpaces"                : {
-<<<<<<< HEAD
-            "Version" : "3.5.0.0",
-            "AssemblyVersionOverride" : "3.3",
-            "Dependencies"            : {
-                "Core" : "3.5.0.0"
-=======
-            "Version" : "3.3.108.69",
-            "AssemblyVersionOverride" : null,
-            "Dependencies"            : {
-                "Core" : "3.3.107.8"
->>>>>>> 1327e649
+            "Version" : "3.5.0.0",
+            "AssemblyVersionOverride" : "3.3",
+            "Dependencies"            : {
+                "Core" : "3.5.0.0"
             },
             "InPreview"               : false
         },
         "DirectoryService"          : {
-<<<<<<< HEAD
-            "Version" : "3.5.0.0",
-            "AssemblyVersionOverride" : "3.3",
-            "Dependencies"            : {
-                "Core" : "3.5.0.0"
-=======
-            "Version" : "3.3.103.60",
-            "AssemblyVersionOverride" : null,
-            "Dependencies"            : {
-                "Core" : "3.3.107.8"
->>>>>>> 1327e649
+            "Version" : "3.5.0.0",
+            "AssemblyVersionOverride" : "3.3",
+            "Dependencies"            : {
+                "Core" : "3.5.0.0"
             },
             "InPreview"               : false
         },
         "ElasticFileSystem"         : {
-<<<<<<< HEAD
-            "Version" : "3.5.0.0",
-            "AssemblyVersionOverride" : "3.3",
-            "Dependencies"            : {
-                "Core" : "3.5.0.0"
-=======
-            "Version" : "3.3.105.20",
-            "AssemblyVersionOverride" : null,
-            "Dependencies"            : {
-                "Core" : "3.3.107.8"
->>>>>>> 1327e649
+            "Version" : "3.5.0.0",
+            "AssemblyVersionOverride" : "3.3",
+            "Dependencies"            : {
+                "Core" : "3.5.0.0"
             },
             "InPreview"               : false
         },
         "CodeCommit"                : {
-<<<<<<< HEAD
-            "Version" : "3.5.0.0",
-            "AssemblyVersionOverride" : "3.3",
-            "Dependencies"            : {
-                "Core" : "3.5.0.0"
-=======
-            "Version" : "3.3.106.90",
-            "AssemblyVersionOverride" : null,
-            "Dependencies"            : {
-                "Core" : "3.3.107.8"
->>>>>>> 1327e649
+            "Version" : "3.5.0.0",
+            "AssemblyVersionOverride" : "3.3",
+            "Dependencies"            : {
+                "Core" : "3.5.0.0"
             },
             "InPreview"               : false
         },
         "CodePipeline"              : {
-<<<<<<< HEAD
-            "Version" : "3.5.0.0",
-            "AssemblyVersionOverride" : "3.3",
-            "Dependencies"            : {
-                "Core" : "3.5.0.0"
-=======
-            "Version" : "3.3.105.65",
-            "AssemblyVersionOverride" : null,
-            "Dependencies"            : {
-                "Core" : "3.3.107.8"
->>>>>>> 1327e649
+            "Version" : "3.5.0.0",
+            "AssemblyVersionOverride" : "3.3",
+            "Dependencies"            : {
+                "Core" : "3.5.0.0"
             },
             "InPreview"               : false
         },
         "Elasticsearch"             : {
-<<<<<<< HEAD
-            "Version" : "3.5.0.0",
-            "AssemblyVersionOverride" : "3.3",
-            "Dependencies"            : {
-                "Core" : "3.5.0.0"
-=======
-            "Version" : "3.3.107.3",
-            "AssemblyVersionOverride" : null,
-            "Dependencies"            : {
-                "Core" : "3.3.107.8"
->>>>>>> 1327e649
+            "Version" : "3.5.0.0",
+            "AssemblyVersionOverride" : "3.3",
+            "Dependencies"            : {
+                "Core" : "3.5.0.0"
             },
             "InPreview"               : false
         },
         "WAF"                       : {
-<<<<<<< HEAD
-            "Version" : "3.5.0.0",
-            "AssemblyVersionOverride" : "3.3",
-            "Dependencies"            : {
-                "Core" : "3.5.0.0"
-=======
-            "Version" : "3.3.103.22",
-            "AssemblyVersionOverride" : null,
-            "Dependencies"            : {
-                "Core" : "3.3.107.8"
->>>>>>> 1327e649
+            "Version" : "3.5.0.0",
+            "AssemblyVersionOverride" : "3.3",
+            "Dependencies"            : {
+                "Core" : "3.5.0.0"
             },
             "InPreview"               : false
         },
         "KinesisFirehose"           : {
-<<<<<<< HEAD
-            "Version" : "3.5.0.0",
-            "AssemblyVersionOverride" : "3.3",
-            "Dependencies"            : {
-                "Core" : "3.5.0.0"
-=======
-            "Version" : "3.3.104.26",
-            "AssemblyVersionOverride" : null,
-            "Dependencies"            : {
-                "Core" : "3.3.107.8"
->>>>>>> 1327e649
+            "Version" : "3.5.0.0",
+            "AssemblyVersionOverride" : "3.3",
+            "Dependencies"            : {
+                "Core" : "3.5.0.0"
             },
             "InPreview"               : false
         },
         "AWSMarketplaceCommerceAnalytics" : {
-<<<<<<< HEAD
-            "Version" : "3.5.0.0",
-            "AssemblyVersionOverride" : "3.3",
-            "Dependencies"            : {
-                "Core" : "3.5.0.0"
-=======
-            "Version" : "3.3.104.50",
-            "AssemblyVersionOverride" : null,
-            "Dependencies"            : {
-                "Core" : "3.3.107.8"
->>>>>>> 1327e649
+            "Version" : "3.5.0.0",
+            "AssemblyVersionOverride" : "3.3",
+            "Dependencies"            : {
+                "Core" : "3.5.0.0"
             },
             "InPreview"               : false
         },
         "Inspector"                       : {
-<<<<<<< HEAD
-            "Version" : "3.5.0.0",
-            "AssemblyVersionOverride" : "3.3",
-            "Dependencies"            : {
-                "Core" : "3.5.0.0"
-=======
-            "Version" : "3.3.101.181",
-            "AssemblyVersionOverride" : null,
-            "Dependencies"            : {
-                "Core" : "3.3.107.8"
->>>>>>> 1327e649
+            "Version" : "3.5.0.0",
+            "AssemblyVersionOverride" : "3.3",
+            "Dependencies"            : {
+                "Core" : "3.5.0.0"
             },
             "InPreview"               : false
         },
         "IoT"                             : {
-<<<<<<< HEAD
-            "Version" : "3.5.0.0",
-            "AssemblyVersionOverride" : "3.3",
-            "Dependencies"            : {
-                "Core" : "3.5.0.0"
-=======
-            "Version" : "3.3.110.21",
-            "AssemblyVersionOverride" : null,
-            "Dependencies"            : {
-                "Core" : "3.3.107.8"
->>>>>>> 1327e649
+            "Version" : "3.5.0.0",
+            "AssemblyVersionOverride" : "3.3",
+            "Dependencies"            : {
+                "Core" : "3.5.0.0"
             },
             "InPreview"               : false
         },
         "IotData"                         : {
-<<<<<<< HEAD
-            "Version" : "3.5.0.0",
-            "AssemblyVersionOverride" : "3.3",
-            "Dependencies"            : {
-                "Core" : "3.5.0.0"
-=======
-            "Version" : "3.3.100.191",
-            "AssemblyVersionOverride" : null,
-            "Dependencies"            : {
-                "Core" : "3.3.107.8"
->>>>>>> 1327e649
+            "Version" : "3.5.0.0",
+            "AssemblyVersionOverride" : "3.3",
+            "Dependencies"            : {
+                "Core" : "3.5.0.0"
             },
             "InPreview"               : false
         },
         "APIGateway"                      : {
-<<<<<<< HEAD
-            "Version" : "3.5.0.0",
-            "AssemblyVersionOverride" : "3.3",
-            "Dependencies"            : {
-                "Core" : "3.5.0.0"
-=======
-            "Version" : "3.3.104.0",
-            "AssemblyVersionOverride" : null,
-            "Dependencies"            : {
-                "Core" : "3.3.107.8"
->>>>>>> 1327e649
+            "Version" : "3.5.0.0",
+            "AssemblyVersionOverride" : "3.3",
+            "Dependencies"            : {
+                "Core" : "3.5.0.0"
             },
             "InPreview"               : false
         },
         "ECR"                             : {
-<<<<<<< HEAD
-            "Version" : "3.5.0.0",
-            "AssemblyVersionOverride" : "3.3",
-            "Dependencies"            : {
-                "Core" : "3.5.0.0"
-=======
-            "Version" : "3.3.105.12",
-            "AssemblyVersionOverride" : null,
-            "Dependencies"            : {
-                "Core" : "3.3.107.8"
->>>>>>> 1327e649
+            "Version" : "3.5.0.0",
+            "AssemblyVersionOverride" : "3.3",
+            "Dependencies"            : {
+                "Core" : "3.5.0.0"
             },
             "InPreview"               : false
         },
         "CloudWatchEvents"                : {
-<<<<<<< HEAD
-            "Version" : "3.5.0.0",
-            "AssemblyVersionOverride" : "3.3",
-            "Dependencies"            : {
-                "Core" : "3.5.0.0"
-=======
-            "Version" : "3.3.102.57",
-            "AssemblyVersionOverride" : null,
-            "Dependencies"            : {
-                "Core" : "3.3.107.8"
->>>>>>> 1327e649
+            "Version" : "3.5.0.0",
+            "AssemblyVersionOverride" : "3.3",
+            "Dependencies"            : {
+                "Core" : "3.5.0.0"
             },
             "InPreview"               : false
         },
         "CertificateManager"              : {
-<<<<<<< HEAD
-            "Version" : "3.5.0.0",
-            "AssemblyVersionOverride" : "3.3",
-            "Dependencies"            : {
-                "Core" : "3.5.0.0"
-=======
-            "Version" : "3.3.101.89",
-            "AssemblyVersionOverride" : null,
-            "Dependencies"            : {
-                "Core" : "3.3.107.8"
->>>>>>> 1327e649
+            "Version" : "3.5.0.0",
+            "AssemblyVersionOverride" : "3.3",
+            "Dependencies"            : {
+                "Core" : "3.5.0.0"
             },
             "InPreview"               : false
         },
         "GameLift"                        : {
-<<<<<<< HEAD
-            "Version" : "3.5.0.0",
-            "AssemblyVersionOverride" : "3.3",
-            "Dependencies"            : {
-                "Core" : "3.5.0.0"
-=======
-            "Version" : "3.3.106.36",
-            "AssemblyVersionOverride" : null,
-            "Dependencies"            : {
-                "Core" : "3.3.107.8"
->>>>>>> 1327e649
+            "Version" : "3.5.0.0",
+            "AssemblyVersionOverride" : "3.3",
+            "Dependencies"            : {
+                "Core" : "3.5.0.0"
             },
             "InPreview"               : false
         },
         "DatabaseMigrationService"        : {
-<<<<<<< HEAD
-            "Version" : "3.5.0.0",
-            "AssemblyVersionOverride" : "3.3",
-            "Dependencies"            : {
-                "Core" : "3.5.0.0"
-=======
-            "Version" : "3.3.105.24",
-            "AssemblyVersionOverride" : null,
-            "Dependencies"            : {
-                "Core" : "3.3.107.8"
->>>>>>> 1327e649
+            "Version" : "3.5.0.0",
+            "AssemblyVersionOverride" : "3.3",
+            "Dependencies"            : {
+                "Core" : "3.5.0.0"
             },
             "InPreview"               : false
         },
         "AWSMarketplaceMetering"          : {
-<<<<<<< HEAD
-            "Version" : "3.5.0.0",
-            "AssemblyVersionOverride" : "3.3",
-            "Dependencies"            : {
-                "Core" : "3.5.0.0"
-=======
-            "Version" : "3.3.101.92",
-            "AssemblyVersionOverride" : null,
-            "Dependencies"            : {
-                "Core" : "3.3.107.8"
->>>>>>> 1327e649
+            "Version" : "3.5.0.0",
+            "AssemblyVersionOverride" : "3.3",
+            "Dependencies"            : {
+                "Core" : "3.5.0.0"
             },
             "InPreview"               : false
         },
         "CognitoIdentityProvider"         : {
-<<<<<<< HEAD
-            "Version" : "3.5.0.0",
-            "AssemblyVersionOverride" : "3.3",
-            "Dependencies"            : {
-                "Core" : "3.5.0.0"
-=======
-            "Version" : "3.3.109.48",
-            "AssemblyVersionOverride" : null,
-            "Dependencies"            : {
-                "Core" : "3.3.107.8"
->>>>>>> 1327e649
+            "Version" : "3.5.0.0",
+            "AssemblyVersionOverride" : "3.3",
+            "Dependencies"            : {
+                "Core" : "3.5.0.0"
             },
             "InPreview"               : false
         },
         "ApplicationDiscoveryService"     : {
-<<<<<<< HEAD
-            "Version" : "3.5.0.0",
-            "AssemblyVersionOverride" : "3.3",
-            "Dependencies"            : {
-                "Core" : "3.5.0.0"
-=======
-            "Version" : "3.3.102.90",
-            "AssemblyVersionOverride" : null,
-            "Dependencies"            : {
-                "Core" : "3.3.107.8"
->>>>>>> 1327e649
+            "Version" : "3.5.0.0",
+            "AssemblyVersionOverride" : "3.3",
+            "Dependencies"            : {
+                "Core" : "3.5.0.0"
             },
             "InPreview"               : false
         },
         "ApplicationAutoScaling"          : {
-<<<<<<< HEAD
-            "Version" : "3.5.0.0",
-            "AssemblyVersionOverride" : "3.3",
-            "Dependencies"            : {
-                "Core" : "3.5.0.0"
-=======
-            "Version" : "3.3.105.27",
-            "AssemblyVersionOverride" : null,
-            "Dependencies"            : {
-                "Core" : "3.3.107.8"
->>>>>>> 1327e649
+            "Version" : "3.5.0.0",
+            "AssemblyVersionOverride" : "3.3",
+            "Dependencies"            : {
+                "Core" : "3.5.0.0"
             },
             "InPreview"               : false
         },
         "ServiceCatalog"                  : {
-<<<<<<< HEAD
-            "Version" : "3.5.0.0",
-            "AssemblyVersionOverride" : "3.3",
-            "Dependencies"            : {
-                "Core" : "3.5.0.0"
-=======
-            "Version" : "3.3.112.0",
-            "AssemblyVersionOverride" : null,
-            "Dependencies"            : {
-                "Core" : "3.3.107.8"
->>>>>>> 1327e649
+            "Version" : "3.5.0.0",
+            "AssemblyVersionOverride" : "3.3",
+            "Dependencies"            : {
+                "Core" : "3.5.0.0"
             },
             "InPreview"               : false
         },
         "ElasticLoadBalancingV2"          : {
-<<<<<<< HEAD
-            "Version" : "3.5.0.0",
-            "AssemblyVersionOverride" : "3.3",
-            "Dependencies"            : {
-                "Core" : "3.5.0.0"
-=======
-            "Version" : "3.3.105.5",
-            "AssemblyVersionOverride" : null,
-            "Dependencies"            : {
-                "Core" : "3.3.107.8"
->>>>>>> 1327e649
+            "Version" : "3.5.0.0",
+            "AssemblyVersionOverride" : "3.3",
+            "Dependencies"            : {
+                "Core" : "3.5.0.0"
             },
             "InPreview"               : false
         },
         "KinesisAnalytics"                : {
-<<<<<<< HEAD
-            "Version" : "3.5.0.0",
-            "AssemblyVersionOverride" : "3.3",
-            "Dependencies"            : {
-                "Core" : "3.5.0.0"
-=======
-            "Version" : "3.3.101.174",
-            "AssemblyVersionOverride" : null,
-            "Dependencies"            : {
-                "Core" : "3.3.107.8"
->>>>>>> 1327e649
+            "Version" : "3.5.0.0",
+            "AssemblyVersionOverride" : "3.3",
+            "Dependencies"            : {
+                "Core" : "3.5.0.0"
             },
             "InPreview"               : false
         },
         "Snowball"                        : {
-<<<<<<< HEAD
-            "Version" : "3.5.0.0",
-            "AssemblyVersionOverride" : "3.3",
-            "Dependencies"            : {
-                "Core" : "3.5.0.0"
-=======
-            "Version" : "3.3.103.31",
-            "AssemblyVersionOverride" : null,
-            "Dependencies"            : {
-                "Core" : "3.3.107.8"
->>>>>>> 1327e649
+            "Version" : "3.5.0.0",
+            "AssemblyVersionOverride" : "3.3",
+            "Dependencies"            : {
+                "Core" : "3.5.0.0"
             },
             "InPreview"               : false
         },
         "Budgets"                         : {
-<<<<<<< HEAD
-            "Version" : "3.5.0.0",
-            "AssemblyVersionOverride" : "3.3",
-            "Dependencies"            : {
-                "Core" : "3.5.0.0"
-=======
-            "Version" : "3.3.101.169",
-            "AssemblyVersionOverride" : null,
-            "Dependencies"            : {
-                "Core" : "3.3.107.8"
->>>>>>> 1327e649
+            "Version" : "3.5.0.0",
+            "AssemblyVersionOverride" : "3.3",
+            "Dependencies"            : {
+                "Core" : "3.5.0.0"
             },
             "InPreview"               : false
         },
         "ServerMigrationService"          : {
-<<<<<<< HEAD
-            "Version" : "3.5.0.0",
-            "AssemblyVersionOverride" : "3.3",
-            "Dependencies"            : {
-                "Core" : "3.5.0.0"
-=======
-            "Version" : "3.3.100.191",
-            "AssemblyVersionOverride" : null,
-            "Dependencies"            : {
-                "Core" : "3.3.107.8"
->>>>>>> 1327e649
+            "Version" : "3.5.0.0",
+            "AssemblyVersionOverride" : "3.3",
+            "Dependencies"            : {
+                "Core" : "3.5.0.0"
             },
             "InPreview"               : false
         },
         "Rekognition"                     : {
-<<<<<<< HEAD
-            "Version" : "3.5.0.0",
-            "AssemblyVersionOverride" : "3.3",
-            "Dependencies"            : {
-                "Core" : "3.5.0.0"
-=======
-            "Version" : "3.3.105.38",
-            "AssemblyVersionOverride" : null,
-            "Dependencies"            : {
-                "Core" : "3.3.107.8"
->>>>>>> 1327e649
+            "Version" : "3.5.0.0",
+            "AssemblyVersionOverride" : "3.3",
+            "Dependencies"            : {
+                "Core" : "3.5.0.0"
             },
             "InPreview"               : false
         },
         "Lightsail"                       : {
-<<<<<<< HEAD
-            "Version" : "3.5.0.0",
-            "AssemblyVersionOverride" : "3.3",
-            "Dependencies"            : {
-                "Core" : "3.5.0.0"
-=======
-            "Version" : "3.3.105.1",
-            "AssemblyVersionOverride" : null,
-            "Dependencies"            : {
-                "Core" : "3.3.107.8"
->>>>>>> 1327e649
+            "Version" : "3.5.0.0",
+            "AssemblyVersionOverride" : "3.3",
+            "Dependencies"            : {
+                "Core" : "3.5.0.0"
             },
             "InPreview"               : false
         },
         "Polly"                           : {
-<<<<<<< HEAD
-            "Version" : "3.5.0.0",
-            "AssemblyVersionOverride" : "3.3",
-            "Dependencies"            : {
-                "Core" : "3.5.0.0"
-=======
-            "Version" : "3.3.103.102",
-            "AssemblyVersionOverride" : null,
-            "Dependencies"            : {
-                "Core" : "3.3.107.8"
->>>>>>> 1327e649
+            "Version" : "3.5.0.0",
+            "AssemblyVersionOverride" : "3.3",
+            "Dependencies"            : {
+                "Core" : "3.5.0.0"
             },
             "InPreview"               : false
         },
         "StepFunctions"                   : {
-<<<<<<< HEAD
-            "Version" : "3.5.0.0",
-            "AssemblyVersionOverride" : "3.3",
-            "Dependencies"            : {
-                "Core" : "3.5.0.0"
-=======
-            "Version" : "3.3.104.56",
-            "AssemblyVersionOverride" : null,
-            "Dependencies"            : {
-                "Core" : "3.3.107.8"
->>>>>>> 1327e649
+            "Version" : "3.5.0.0",
+            "AssemblyVersionOverride" : "3.3",
+            "Dependencies"            : {
+                "Core" : "3.5.0.0"
             },
             "InPreview"               : false
         },
         "AppStream"                       : {
-<<<<<<< HEAD
-            "Version" : "3.5.0.0",
-            "AssemblyVersionOverride" : "3.3",
-            "Dependencies"            : {
-                "Core" : "3.5.0.0"
-=======
-            "Version" : "3.3.105.100",
-            "AssemblyVersionOverride" : null,
-            "Dependencies"            : {
-                "Core" : "3.3.107.8"
->>>>>>> 1327e649
+            "Version" : "3.5.0.0",
+            "AssemblyVersionOverride" : "3.3",
+            "Dependencies"            : {
+                "Core" : "3.5.0.0"
             },
             "InPreview"               : false
         },
         "OpsWorksCM"                      : {
-<<<<<<< HEAD
-            "Version" : "3.5.0.0",
-            "AssemblyVersionOverride" : "3.3",
-            "Dependencies"            : {
-                "Core" : "3.5.0.0"
-=======
-            "Version" : "3.3.105.51",
-            "AssemblyVersionOverride" : null,
-            "Dependencies"            : {
-                "Core" : "3.3.107.8"
->>>>>>> 1327e649
+            "Version" : "3.5.0.0",
+            "AssemblyVersionOverride" : "3.3",
+            "Dependencies"            : {
+                "Core" : "3.5.0.0"
             },
             "InPreview"               : false
         },
         "CodeBuild"                       : {
-<<<<<<< HEAD
-            "Version" : "3.5.0.0",
-            "AssemblyVersionOverride" : "3.3",
-            "Dependencies"            : {
-                "Core" : "3.5.0.0"
-=======
-            "Version" : "3.3.111.9",
-            "AssemblyVersionOverride" : null,
-            "Dependencies"            : {
-                "Core" : "3.3.107.8"
->>>>>>> 1327e649
+            "Version" : "3.5.0.0",
+            "AssemblyVersionOverride" : "3.3",
+            "Dependencies"            : {
+                "Core" : "3.5.0.0"
             },
             "InPreview"               : false
         },
         "Pinpoint"                        : {
-<<<<<<< HEAD
-            "Version" : "3.5.0.0",
-            "AssemblyVersionOverride" : "3.3",
-            "Dependencies"            : {
-                "Core" : "3.5.0.0"
-=======
-            "Version" : "3.3.110.0",
-            "AssemblyVersionOverride" : null,
-            "Dependencies"            : {
-                "Core" : "3.3.107.8"
->>>>>>> 1327e649
+            "Version" : "3.5.0.0",
+            "AssemblyVersionOverride" : "3.3",
+            "Dependencies"            : {
+                "Core" : "3.5.0.0"
             },
             "InPreview"               : false
         },
         "Shield"                          : {
-<<<<<<< HEAD
-            "Version" : "3.5.0.0",
-            "AssemblyVersionOverride" : "3.3",
-            "Dependencies"            : {
-                "Core" : "3.5.0.0"
-=======
-            "Version" : "3.3.102.59",
-            "AssemblyVersionOverride" : null,
-            "Dependencies"            : {
-                "Core" : "3.3.107.8"
->>>>>>> 1327e649
+            "Version" : "3.5.0.0",
+            "AssemblyVersionOverride" : "3.3",
+            "Dependencies"            : {
+                "Core" : "3.5.0.0"
             },
             "InPreview"               : false
         },
         "AWSHealth"                       : {
-<<<<<<< HEAD
-            "Version" : "3.5.0.0",
-            "AssemblyVersionOverride" : "3.3",
-            "Dependencies"            : {
-                "Core" : "3.5.0.0"
-=======
-            "Version" : "3.3.103.10",
-            "AssemblyVersionOverride" : null,
-            "Dependencies"            : {
-                "Core" : "3.3.107.8"
->>>>>>> 1327e649
+            "Version" : "3.5.0.0",
+            "AssemblyVersionOverride" : "3.3",
+            "Dependencies"            : {
+                "Core" : "3.5.0.0"
             },
             "InPreview"               : false
         },
         "XRay"                            : {
-<<<<<<< HEAD
-            "Version" : "3.5.0.0",
-            "AssemblyVersionOverride" : "3.3",
-            "Dependencies"            : {
-                "Core" : "3.5.0.0"
-=======
-            "Version" : "3.3.102.42",
-            "AssemblyVersionOverride" : null,
-            "Dependencies"            : {
-                "Core" : "3.3.107.8"
->>>>>>> 1327e649
+            "Version" : "3.5.0.0",
+            "AssemblyVersionOverride" : "3.3",
+            "Dependencies"            : {
+                "Core" : "3.5.0.0"
             },
             "InPreview"               : false
         },
         "WAFRegional"                     : {
-<<<<<<< HEAD
-            "Version" : "3.5.0.0",
-            "AssemblyVersionOverride" : "3.3",
-            "Dependencies"            : {
-                "Core" : "3.5.0.0"
-=======
-            "Version" : "3.3.103.22",
-            "AssemblyVersionOverride" : null,
-            "Dependencies"            : {
-                "Core" : "3.3.107.8"
->>>>>>> 1327e649
+            "Version" : "3.5.0.0",
+            "AssemblyVersionOverride" : "3.3",
+            "Dependencies"            : {
+                "Core" : "3.5.0.0"
             },
             "InPreview"               : false
         },
         "Batch"                           : {
-<<<<<<< HEAD
-            "Version" : "3.5.0.0",
-            "AssemblyVersionOverride" : "3.3",
-            "Dependencies"            : {
-                "Core" : "3.5.0.0"
-=======
-            "Version" : "3.3.104.66",
-            "AssemblyVersionOverride" : null,
-            "Dependencies"            : {
-                "Core" : "3.3.107.8"
->>>>>>> 1327e649
+            "Version" : "3.5.0.0",
+            "AssemblyVersionOverride" : "3.3",
+            "Dependencies"            : {
+                "Core" : "3.5.0.0"
             },
             "InPreview"               : false
         },
         "CostAndUsageReport"              : {
-<<<<<<< HEAD
-            "Version" : "3.5.0.0",
-            "AssemblyVersionOverride" : "3.3",
-            "Dependencies"            : {
-                "Core" : "3.5.0.0"
-=======
-            "Version" : "3.3.101.126",
-            "AssemblyVersionOverride" : null,
-            "Dependencies"            : {
-                "Core" : "3.3.107.8"
->>>>>>> 1327e649
+            "Version" : "3.5.0.0",
+            "AssemblyVersionOverride" : "3.3",
+            "Dependencies"            : {
+                "Core" : "3.5.0.0"
             },
             "InPreview"               : false
         },
         "CloudDirectory"                  : {
-<<<<<<< HEAD
-            "Version" : "3.5.0.0",
-            "AssemblyVersionOverride" : "3.3",
-            "Dependencies"            : {
-                "Core" : "3.5.0.0"
-=======
-            "Version" : "3.3.100.191",
-            "AssemblyVersionOverride" : null,
-            "Dependencies"            : {
-                "Core" : "3.3.107.8"
->>>>>>> 1327e649
+            "Version" : "3.5.0.0",
+            "AssemblyVersionOverride" : "3.3",
+            "Dependencies"            : {
+                "Core" : "3.5.0.0"
             },
             "InPreview"               : false
         },
         "Lex"                             : {
-<<<<<<< HEAD
-            "Version" : "3.5.0.0",
-            "AssemblyVersionOverride" : "3.3",
-            "Dependencies"            : {
-                "Core" : "3.5.0.0"
-=======
-            "Version" : "3.3.104.87",
-            "AssemblyVersionOverride" : null,
-            "Dependencies"            : {
-                "Core" : "3.3.107.8"
->>>>>>> 1327e649
+            "Version" : "3.5.0.0",
+            "AssemblyVersionOverride" : "3.3",
+            "Dependencies"            : {
+                "Core" : "3.5.0.0"
             },
             "InPreview"               : false
         },
         "MTurk"                           : {
-<<<<<<< HEAD
-            "Version" : "3.5.0.0",
-            "AssemblyVersionOverride" : "3.3",
-            "Dependencies"            : {
-                "Core" : "3.5.0.0"
-=======
-            "Version" : "3.3.100.191",
-            "AssemblyVersionOverride" : null,
-            "Dependencies"            : {
-                "Core" : "3.3.107.8"
->>>>>>> 1327e649
+            "Version" : "3.5.0.0",
+            "AssemblyVersionOverride" : "3.3",
+            "Dependencies"            : {
+                "Core" : "3.5.0.0"
             },
             "InPreview"               : false
         },
         "Organizations"                   : {
-<<<<<<< HEAD
-            "Version" : "3.5.0.0",
-            "AssemblyVersionOverride" : "3.3",
-            "Dependencies"            : {
-                "Core" : "3.5.0.0"
-=======
-            "Version" : "3.3.105.43",
-            "AssemblyVersionOverride" : null,
-            "Dependencies"            : {
-                "Core" : "3.3.107.8"
->>>>>>> 1327e649
+            "Version" : "3.5.0.0",
+            "AssemblyVersionOverride" : "3.3",
+            "Dependencies"            : {
+                "Core" : "3.5.0.0"
             },
             "InPreview"               : false
         },
         "WorkDocs"                        : {
-<<<<<<< HEAD
-            "Version" : "3.5.0.0",
-            "AssemblyVersionOverride" : "3.3",
-            "Dependencies"            : {
-                "Core" : "3.5.0.0"
-=======
-            "Version" : "3.3.100.192",
-            "AssemblyVersionOverride" : null,
-            "Dependencies"            : {
-                "Core" : "3.3.107.8"
->>>>>>> 1327e649
+            "Version" : "3.5.0.0",
+            "AssemblyVersionOverride" : "3.3",
+            "Dependencies"            : {
+                "Core" : "3.5.0.0"
             },
             "InPreview"               : false
         },
         "ResourceGroupsTaggingAPI"        : {
-<<<<<<< HEAD
-            "Version" : "3.5.0.0",
-            "AssemblyVersionOverride" : "3.3",
-            "Dependencies"            : {
-                "Core" : "3.5.0.0"
-=======
-            "Version" : "3.3.103.87",
-            "AssemblyVersionOverride" : null,
-            "Dependencies"            : {
-                "Core" : "3.3.107.8"
->>>>>>> 1327e649
+            "Version" : "3.5.0.0",
+            "AssemblyVersionOverride" : "3.3",
+            "Dependencies"            : {
+                "Core" : "3.5.0.0"
             },
             "InPreview"               : false
         },
         "CodeStar"                        : {
-<<<<<<< HEAD
-            "Version" : "3.5.0.0",
-            "AssemblyVersionOverride" : "3.3",
-            "Dependencies"            : {
-                "Core" : "3.5.0.0"
-=======
-            "Version" : "3.3.100.191",
-            "AssemblyVersionOverride" : null,
-            "Dependencies"            : {
-                "Core" : "3.3.107.8"
->>>>>>> 1327e649
+            "Version" : "3.5.0.0",
+            "AssemblyVersionOverride" : "3.3",
+            "Dependencies"            : {
+                "Core" : "3.5.0.0"
             },
             "InPreview"               : false
         },
         "LexModelBuildingService"         : {
-<<<<<<< HEAD
-            "Version" : "3.5.0.0",
-            "AssemblyVersionOverride" : "3.3",
-            "Dependencies"            : {
-                "Core" : "3.5.0.0"
-=======
-            "Version" : "3.3.104.49",
-            "AssemblyVersionOverride" : null,
-            "Dependencies"            : {
-                "Core" : "3.3.107.8"
->>>>>>> 1327e649
+            "Version" : "3.5.0.0",
+            "AssemblyVersionOverride" : "3.3",
+            "Dependencies"            : {
+                "Core" : "3.5.0.0"
             },
             "InPreview"               : false
         },
         "MarketplaceEntitlementService"   : {
-<<<<<<< HEAD
-            "Version" : "3.5.0.0",
-            "AssemblyVersionOverride" : "3.3",
-            "Dependencies"            : {
-                "Core" : "3.5.0.0"
-=======
-            "Version" : "3.3.100.191",
-            "AssemblyVersionOverride" : null,
-            "Dependencies"            : {
-                "Core" : "3.3.107.8"
->>>>>>> 1327e649
+            "Version" : "3.5.0.0",
+            "AssemblyVersionOverride" : "3.3",
+            "Dependencies"            : {
+                "Core" : "3.5.0.0"
             },
             "InPreview"               : false
         },
         "Athena"                          : {
-<<<<<<< HEAD
-            "Version" : "3.5.0.0",
-            "AssemblyVersionOverride" : "3.3",
-            "Dependencies"            : {
-                "Core" : "3.5.0.0"
-=======
-            "Version" : "3.3.104.4",
-            "AssemblyVersionOverride" : null,
-            "Dependencies"            : {
-                "Core" : "3.3.107.8"
->>>>>>> 1327e649
+            "Version" : "3.5.0.0",
+            "AssemblyVersionOverride" : "3.3",
+            "Dependencies"            : {
+                "Core" : "3.5.0.0"
             },
             "InPreview"               : false
         },
         "Greengrass"                      : {
-<<<<<<< HEAD
-            "Version" : "3.5.0.0",
-            "AssemblyVersionOverride" : "3.3",
-            "Dependencies"            : {
-                "Core" : "3.5.0.0"
-=======
-            "Version" : "3.3.105.87",
-            "AssemblyVersionOverride" : null,
-            "Dependencies"            : {
-                "Core" : "3.3.107.8"
->>>>>>> 1327e649
+            "Version" : "3.5.0.0",
+            "AssemblyVersionOverride" : "3.3",
+            "Dependencies"            : {
+                "Core" : "3.5.0.0"
             },
             "InPreview"               : false
         },
         "DAX"                             : {
-<<<<<<< HEAD
-            "Version" : "3.5.0.0",
-            "AssemblyVersionOverride" : "3.3",
-            "Dependencies"            : {
-                "Core" : "3.5.0.0"
-=======
-            "Version" : "3.3.100.192",
-            "AssemblyVersionOverride" : null,
-            "Dependencies"            : {
-                "Core" : "3.3.107.8"
->>>>>>> 1327e649
+            "Version" : "3.5.0.0",
+            "AssemblyVersionOverride" : "3.3",
+            "Dependencies"            : {
+                "Core" : "3.5.0.0"
             },
             "InPreview"               : false
         },
         "MigrationHub"                    : {
-<<<<<<< HEAD
-            "Version" : "3.5.0.0",
-            "AssemblyVersionOverride" : "3.3",
-            "Dependencies"            : {
-                "Core" : "3.5.0.0"
-=======
-            "Version" : "3.3.103.31",
-            "AssemblyVersionOverride" : null,
-            "Dependencies"            : {
-                "Core" : "3.3.107.8"
->>>>>>> 1327e649
+            "Version" : "3.5.0.0",
+            "AssemblyVersionOverride" : "3.3",
+            "Dependencies"            : {
+                "Core" : "3.5.0.0"
             },
             "InPreview"               : false
         },
         "Glue"                            : {
-<<<<<<< HEAD
-            "Version" : "3.5.0.0",
-            "AssemblyVersionOverride" : "3.3",
-            "Dependencies"            : {
-                "Core" : "3.5.0.0"
-=======
-            "Version" : "3.3.119.3",
-            "AssemblyVersionOverride" : null,
-            "Dependencies"            : {
-                "Core" : "3.3.107.8"
->>>>>>> 1327e649
+            "Version" : "3.5.0.0",
+            "AssemblyVersionOverride" : "3.3",
+            "Dependencies"            : {
+                "Core" : "3.5.0.0"
             },
             "InPreview"               : false
         },
         "CloudHSMV2"                      : {
-<<<<<<< HEAD
-            "Version" : "3.5.0.0",
-            "AssemblyVersionOverride" : "3.3",
-            "Dependencies"            : {
-                "Core" : "3.5.0.0"
-=======
-            "Version" : "3.3.101.66",
-            "AssemblyVersionOverride" : null,
-            "Dependencies"            : {
-                "Core" : "3.3.107.8"
->>>>>>> 1327e649
+            "Version" : "3.5.0.0",
+            "AssemblyVersionOverride" : "3.3",
+            "Dependencies"            : {
+                "Core" : "3.5.0.0"
             },
             "InPreview"               : false
         },
         "Mobile"                          : {
-<<<<<<< HEAD
-            "Version" : "3.5.0.0",
-            "AssemblyVersionOverride" : "3.3",
-            "Dependencies"            : {
-                "Core" : "3.5.0.0"
-=======
-            "Version" : "3.3.100.191",
-            "AssemblyVersionOverride" : null,
-            "Dependencies"            : {
-                "Core" : "3.3.107.8"
->>>>>>> 1327e649
+            "Version" : "3.5.0.0",
+            "AssemblyVersionOverride" : "3.3",
+            "Dependencies"            : {
+                "Core" : "3.5.0.0"
             },
             "InPreview"               : false
         },
         "Pricing"                         : {
-<<<<<<< HEAD
-            "Version" : "3.5.0.0",
-            "AssemblyVersionOverride" : "3.3",
-            "Dependencies"            : {
-                "Core" : "3.5.0.0"
-=======
-            "Version" : "3.3.100.191",
-            "AssemblyVersionOverride" : null,
-            "Dependencies"            : {
-                "Core" : "3.3.107.8"
->>>>>>> 1327e649
+            "Version" : "3.5.0.0",
+            "AssemblyVersionOverride" : "3.3",
+            "Dependencies"            : {
+                "Core" : "3.5.0.0"
             },
             "InPreview"               : false
         },
         "CostExplorer"                    : {
-<<<<<<< HEAD
-            "Version" : "3.5.0.0",
-            "AssemblyVersionOverride" : "3.3",
-            "Dependencies"            : {
-                "Core" : "3.5.0.0"
-=======
-            "Version" : "3.3.109.28",
-            "AssemblyVersionOverride" : null,
-            "Dependencies"            : {
-                "Core" : "3.3.107.8"
->>>>>>> 1327e649
+            "Version" : "3.5.0.0",
+            "AssemblyVersionOverride" : "3.3",
+            "Dependencies"            : {
+                "Core" : "3.5.0.0"
             },
             "InPreview"               : false
         },
         "MediaPackage"                    : {
-<<<<<<< HEAD
-            "Version" : "3.5.0.0",
-            "AssemblyVersionOverride" : "3.3",
-            "Dependencies"            : {
-                "Core" : "3.5.0.0"
-=======
-            "Version" : "3.3.104.71",
-            "AssemblyVersionOverride" : null,
-            "Dependencies"            : {
-                "Core" : "3.3.107.8"
->>>>>>> 1327e649
+            "Version" : "3.5.0.0",
+            "AssemblyVersionOverride" : "3.3",
+            "Dependencies"            : {
+                "Core" : "3.5.0.0"
             },
             "InPreview"               : false
         },
         "MediaLive"                       : {
-<<<<<<< HEAD
-            "Version" : "3.5.0.0",
-            "AssemblyVersionOverride" : "3.3",
-            "Dependencies"            : {
-                "Core" : "3.5.0.0"
-=======
-            "Version" : "3.3.111.10",
-            "AssemblyVersionOverride" : null,
-            "Dependencies"            : {
-                "Core" : "3.3.107.8"
->>>>>>> 1327e649
+            "Version" : "3.5.0.0",
+            "AssemblyVersionOverride" : "3.3",
+            "Dependencies"            : {
+                "Core" : "3.5.0.0"
             },
             "InPreview"               : false
         },
         "MediaStoreData"                  : {
-<<<<<<< HEAD
-            "Version" : "3.5.0.0",
-            "AssemblyVersionOverride" : "3.3",
-            "Dependencies"            : {
-                "Core" : "3.5.0.0"
-=======
-            "Version" : "3.3.101.167",
-            "AssemblyVersionOverride" : null,
-            "Dependencies"            : {
-                "Core" : "3.3.107.8"
->>>>>>> 1327e649
+            "Version" : "3.5.0.0",
+            "AssemblyVersionOverride" : "3.3",
+            "Dependencies"            : {
+                "Core" : "3.5.0.0"
             },
             "InPreview"               : false
         },
         "MediaStore"                      : {
-<<<<<<< HEAD
-            "Version" : "3.5.0.0",
-            "AssemblyVersionOverride" : "3.3",
-            "Dependencies"            : {
-                "Core" : "3.5.0.0"
-=======
-            "Version" : "3.3.103.38",
-            "AssemblyVersionOverride" : null,
-            "Dependencies"            : {
-                "Core" : "3.3.107.8"
->>>>>>> 1327e649
+            "Version" : "3.5.0.0",
+            "AssemblyVersionOverride" : "3.3",
+            "Dependencies"            : {
+                "Core" : "3.5.0.0"
             },
             "InPreview"               : false
         },
         "MediaConvert"                    : {
-<<<<<<< HEAD
-            "Version" : "3.5.0.0",
-            "AssemblyVersionOverride" : "3.3",
-            "Dependencies"            : {
-                "Core" : "3.5.0.0"
-=======
-            "Version" : "3.3.118.3",
-            "AssemblyVersionOverride" : null,
-            "Dependencies"            : {
-                "Core" : "3.3.107.8"
->>>>>>> 1327e649
+            "Version" : "3.5.0.0",
+            "AssemblyVersionOverride" : "3.3",
+            "Dependencies"            : {
+                "Core" : "3.5.0.0"
             },
             "InPreview"               : false
         },
         "MQ"                              : {
-<<<<<<< HEAD
-            "Version" : "3.5.0.0",
-            "AssemblyVersionOverride" : "3.3",
-            "Dependencies"            : {
-                "Core" : "3.5.0.0"
-=======
-            "Version" : "3.3.105.78",
-            "AssemblyVersionOverride" : null,
-            "Dependencies"            : {
-                "Core" : "3.3.107.8"
->>>>>>> 1327e649
+            "Version" : "3.5.0.0",
+            "AssemblyVersionOverride" : "3.3",
+            "Dependencies"            : {
+                "Core" : "3.5.0.0"
             },
             "InPreview"               : false
         },
         "GuardDuty"                       : {
-<<<<<<< HEAD
-            "Version" : "3.5.0.0",
-            "AssemblyVersionOverride" : "3.3",
-            "Dependencies"            : {
-                "Core" : "3.5.0.0"
-=======
-            "Version" : "3.3.108.4",
-            "AssemblyVersionOverride" : null,
-            "Dependencies"            : {
-                "Core" : "3.3.107.8"
->>>>>>> 1327e649
+            "Version" : "3.5.0.0",
+            "AssemblyVersionOverride" : "3.3",
+            "Dependencies"            : {
+                "Core" : "3.5.0.0"
             },
             "InPreview"               : false
         },
         "AppSync"                         : {
-<<<<<<< HEAD
-            "Version" : "3.5.0.0",
-            "AssemblyVersionOverride" : "3.3",
-            "Dependencies"            : {
-                "Core" : "3.5.0.0"
-=======
-            "Version" : "3.3.104.62",
-            "AssemblyVersionOverride" : null,
-            "Dependencies"            : {
-                "Core" : "3.3.107.8"
->>>>>>> 1327e649
+            "Version" : "3.5.0.0",
+            "AssemblyVersionOverride" : "3.3",
+            "Dependencies"            : {
+                "Core" : "3.5.0.0"
             },
             "InPreview"               : false
         },
         "SageMakerRuntime"                : {
-<<<<<<< HEAD
-            "Version" : "3.5.0.0",
-            "AssemblyVersionOverride" : "3.3",
-            "Dependencies"            : {
-                "Core" : "3.5.0.0"
-=======
-            "Version" : "3.3.102.0",
-            "AssemblyVersionOverride" : null,
-            "Dependencies"            : {
-                "Core" : "3.3.107.8"
->>>>>>> 1327e649
+            "Version" : "3.5.0.0",
+            "AssemblyVersionOverride" : "3.3",
+            "Dependencies"            : {
+                "Core" : "3.5.0.0"
             },
             "InPreview"               : false
         },
         "IoTJobsDataPlane"                : {
-<<<<<<< HEAD
-            "Version" : "3.5.0.0",
-            "AssemblyVersionOverride" : "3.3",
-            "Dependencies"            : {
-                "Core" : "3.5.0.0"
-=======
-            "Version" : "3.3.100.191",
-            "AssemblyVersionOverride" : null,
-            "Dependencies"            : {
-                "Core" : "3.3.107.8"
->>>>>>> 1327e649
+            "Version" : "3.5.0.0",
+            "AssemblyVersionOverride" : "3.3",
+            "Dependencies"            : {
+                "Core" : "3.5.0.0"
             },
             "InPreview"               : false
         },
         "SageMaker"                       : {
-<<<<<<< HEAD
-            "Version" : "3.5.0.0",
-            "AssemblyVersionOverride" : "3.3",
-            "Dependencies"            : {
-                "Core" : "3.5.0.0"
-=======
-            "Version" : "3.3.116.4",
-            "AssemblyVersionOverride" : null,
-            "Dependencies"            : {
-                "Core" : "3.3.107.8"
->>>>>>> 1327e649
+            "Version" : "3.5.0.0",
+            "AssemblyVersionOverride" : "3.3",
+            "Dependencies"            : {
+                "Core" : "3.5.0.0"
             },
             "InPreview"               : false
         },
         "Translate"                       : {
-<<<<<<< HEAD
-            "Version" : "3.5.0.0",
-            "AssemblyVersionOverride" : "3.3",
-            "Dependencies"            : {
-                "Core" : "3.5.0.0"
-=======
-            "Version" : "3.3.101.70",
-            "AssemblyVersionOverride" : null,
-            "Dependencies"            : {
-                "Core" : "3.3.107.8"
->>>>>>> 1327e649
+            "Version" : "3.5.0.0",
+            "AssemblyVersionOverride" : "3.3",
+            "Dependencies"            : {
+                "Core" : "3.5.0.0"
             },
             "InPreview"               : false
         },
         "Comprehend"                      : {
-<<<<<<< HEAD
-            "Version" : "3.5.0.0",
-            "AssemblyVersionOverride" : "3.3",
-            "Dependencies"            : {
-                "Core" : "3.5.0.0"
-=======
-            "Version" : "3.3.108.71",
-            "AssemblyVersionOverride" : null,
-            "Dependencies"            : {
-                "Core" : "3.3.107.8"
->>>>>>> 1327e649
+            "Version" : "3.5.0.0",
+            "AssemblyVersionOverride" : "3.3",
+            "Dependencies"            : {
+                "Core" : "3.5.0.0"
             },
             "InPreview"               : false
         },
         "KinesisVideo"                    : {
-<<<<<<< HEAD
-            "Version" : "3.5.0.0",
-            "AssemblyVersionOverride" : "3.3",
-            "Dependencies"            : {
-                "Core" : "3.5.0.0"
-=======
-            "Version" : "3.3.103.23",
-            "AssemblyVersionOverride" : null,
-            "Dependencies"            : {
-                "Core" : "3.3.107.8"
->>>>>>> 1327e649
+            "Version" : "3.5.0.0",
+            "AssemblyVersionOverride" : "3.3",
+            "Dependencies"            : {
+                "Core" : "3.5.0.0"
             },
             "InPreview"               : false
         },
         "KinesisVideoMedia"               : {
-<<<<<<< HEAD
-            "Version" : "3.5.0.0",
-            "AssemblyVersionOverride" : "3.3",
-            "Dependencies"            : {
-                "Core" : "3.5.0.0"
-=======
-            "Version" : "3.3.100.192",
-            "AssemblyVersionOverride" : null,
-            "Dependencies"            : {
-                "Core" : "3.3.107.8"
->>>>>>> 1327e649
+            "Version" : "3.5.0.0",
+            "AssemblyVersionOverride" : "3.3",
+            "Dependencies"            : {
+                "Core" : "3.5.0.0"
             },
             "InPreview"               : false
         },
         "KinesisVideoArchivedMedia"       : {
-<<<<<<< HEAD
-            "Version" : "3.5.0.0",
-            "AssemblyVersionOverride" : "3.3",
-            "Dependencies"            : {
-                "Core" : "3.5.0.0"
-=======
-            "Version" : "3.3.103.23",
-            "AssemblyVersionOverride" : null,
-            "Dependencies"            : {
-                "Core" : "3.3.107.8"
->>>>>>> 1327e649
+            "Version" : "3.5.0.0",
+            "AssemblyVersionOverride" : "3.3",
+            "Dependencies"            : {
+                "Core" : "3.5.0.0"
             },
             "InPreview"               : false
         },
         "ResourceGroups"                  : {
-<<<<<<< HEAD
-            "Version" : "3.5.0.0",
-            "AssemblyVersionOverride" : "3.3",
-            "Dependencies"            : {
-                "Core" : "3.5.0.0"
-=======
-            "Version" : "3.3.101.184",
-            "AssemblyVersionOverride" : null,
-            "Dependencies"            : {
-                "Core" : "3.3.107.8"
->>>>>>> 1327e649
+            "Version" : "3.5.0.0",
+            "AssemblyVersionOverride" : "3.3",
+            "Dependencies"            : {
+                "Core" : "3.5.0.0"
             },
             "InPreview"               : false
         },
         "AlexaForBusiness"                : {
-<<<<<<< HEAD
-            "Version" : "3.5.0.0",
-            "AssemblyVersionOverride" : "3.3",
-            "Dependencies"            : {
-                "Core" : "3.5.0.0"
-=======
-            "Version" : "3.3.108.66",
-            "AssemblyVersionOverride" : null,
-            "Dependencies"            : {
-                "Core" : "3.3.107.8"
->>>>>>> 1327e649
+            "Version" : "3.5.0.0",
+            "AssemblyVersionOverride" : "3.3",
+            "Dependencies"            : {
+                "Core" : "3.5.0.0"
             },
             "InPreview"               : false
         },
         "ServerlessApplicationRepository" : {
-<<<<<<< HEAD
-            "Version" : "3.5.0.0",
-            "AssemblyVersionOverride" : "3.3",
-            "Dependencies"            : {
-                "Core" : "3.5.0.0"
-=======
-            "Version" : "3.3.102.50",
-            "AssemblyVersionOverride" : null,
-            "Dependencies"            : {
-                "Core" : "3.3.107.8"
->>>>>>> 1327e649
+            "Version" : "3.5.0.0",
+            "AssemblyVersionOverride" : "3.3",
+            "Dependencies"            : {
+                "Core" : "3.5.0.0"
             },
             "InPreview"               : false
         },
         "Cloud9"                          : {
-<<<<<<< HEAD
-            "Version" : "3.5.0.0",
-            "AssemblyVersionOverride" : "3.3",
-            "Dependencies"            : {
-                "Core" : "3.5.0.0"
-=======
-            "Version" : "3.3.102.58",
-            "AssemblyVersionOverride" : null,
-            "Dependencies"            : {
-                "Core" : "3.3.107.8"
->>>>>>> 1327e649
+            "Version" : "3.5.0.0",
+            "AssemblyVersionOverride" : "3.3",
+            "Dependencies"            : {
+                "Core" : "3.5.0.0"
             },
             "InPreview"               : false
         },
         "ServiceDiscovery"                : {
-<<<<<<< HEAD
-            "Version" : "3.5.0.0",
-            "AssemblyVersionOverride" : "3.3",
-            "Dependencies"            : {
-                "Core" : "3.5.0.0"
-=======
-            "Version" : "3.3.100.191",
-            "AssemblyVersionOverride" : null,
-            "Dependencies"            : {
-                "Core" : "3.3.107.8"
->>>>>>> 1327e649
+            "Version" : "3.5.0.0",
+            "AssemblyVersionOverride" : "3.3",
+            "Dependencies"            : {
+                "Core" : "3.5.0.0"
             },
             "InPreview"               : false
         },
         "WorkMail"                        : {
-<<<<<<< HEAD
-            "Version" : "3.5.0.0",
-            "AssemblyVersionOverride" : "3.3",
-            "Dependencies"            : {
-                "Core" : "3.5.0.0"
-=======
-            "Version" : "3.3.105.5",
-            "AssemblyVersionOverride" : null,
-            "Dependencies"            : {
-                "Core" : "3.3.107.8"
->>>>>>> 1327e649
+            "Version" : "3.5.0.0",
+            "AssemblyVersionOverride" : "3.3",
+            "Dependencies"            : {
+                "Core" : "3.5.0.0"
             },
             "InPreview"               : false
         },
         "AutoScalingPlans"                : {
-<<<<<<< HEAD
-            "Version" : "3.5.0.0",
-            "AssemblyVersionOverride" : "3.3",
-            "Dependencies"            : {
-                "Core" : "3.5.0.0"
-=======
-            "Version" : "3.3.101.88",
-            "AssemblyVersionOverride" : null,
-            "Dependencies"            : {
-                "Core" : "3.3.107.8"
->>>>>>> 1327e649
+            "Version" : "3.5.0.0",
+            "AssemblyVersionOverride" : "3.3",
+            "Dependencies"            : {
+                "Core" : "3.5.0.0"
             },
             "InPreview"               : false
         },
         "TranscribeService"               : {
-<<<<<<< HEAD
-            "Version" : "3.5.0.0",
-            "AssemblyVersionOverride" : "3.3",
-            "Dependencies"            : {
-                "Core" : "3.5.0.0"
-=======
-            "Version" : "3.3.116.22",
-            "AssemblyVersionOverride" : null,
-            "Dependencies"            : {
-                "Core" : "3.3.107.8"
->>>>>>> 1327e649
+            "Version" : "3.5.0.0",
+            "AssemblyVersionOverride" : "3.3",
+            "Dependencies"            : {
+                "Core" : "3.5.0.0"
             },
             "InPreview"               : false
         },
         "Connect"                         : {
-<<<<<<< HEAD
-            "Version" : "3.5.0.0",
-            "AssemblyVersionOverride" : "3.3",
-            "Dependencies"            : {
-                "Core" : "3.5.0.0"
-=======
-            "Version" : "3.3.103.89",
-            "AssemblyVersionOverride" : null,
-            "Dependencies"            : {
-                "Core" : "3.3.107.8"
->>>>>>> 1327e649
+            "Version" : "3.5.0.0",
+            "AssemblyVersionOverride" : "3.3",
+            "Dependencies"            : {
+                "Core" : "3.5.0.0"
             },
             "InPreview"               : false
         },
         "FMS"                             : {
-<<<<<<< HEAD
-            "Version" : "3.5.0.0",
-            "AssemblyVersionOverride" : "3.3",
-            "Dependencies"            : {
-                "Core" : "3.5.0.0"
-=======
-            "Version" : "3.3.105.27",
-            "AssemblyVersionOverride" : null,
-            "Dependencies"            : {
-                "Core" : "3.3.107.8"
->>>>>>> 1327e649
+            "Version" : "3.5.0.0",
+            "AssemblyVersionOverride" : "3.3",
+            "Dependencies"            : {
+                "Core" : "3.5.0.0"
             },
             "InPreview"               : false
         },
         "SecretsManager"                  : {
-<<<<<<< HEAD
-            "Version" : "3.5.0.0",
-            "AssemblyVersionOverride" : "3.3",
-            "Dependencies"            : {
-                "Core" : "3.5.0.0"
-=======
-            "Version" : "3.3.102.56",
-            "AssemblyVersionOverride" : null,
-            "Dependencies"            : {
-                "Core" : "3.3.107.8"
->>>>>>> 1327e649
+            "Version" : "3.5.0.0",
+            "AssemblyVersionOverride" : "3.3",
+            "Dependencies"            : {
+                "Core" : "3.5.0.0"
             },
             "InPreview"               : false
         },
         "ACMPCA"                          : {
-<<<<<<< HEAD
-            "Version" : "3.5.0.0",
-            "AssemblyVersionOverride" : "3.3",
-            "Dependencies"            : {
-                "Core" : "3.5.0.0"
-=======
-            "Version" : "3.3.101.156",
-            "AssemblyVersionOverride" : null,
-            "Dependencies"            : {
-                "Core" : "3.3.107.8"
->>>>>>> 1327e649
+            "Version" : "3.5.0.0",
+            "AssemblyVersionOverride" : "3.3",
+            "Dependencies"            : {
+                "Core" : "3.5.0.0"
             },
             "InPreview"               : false
         },
         "IoTAnalytics"                    : {
-<<<<<<< HEAD
-            "Version" : "3.5.0.0",
-            "AssemblyVersionOverride" : "3.3",
-            "Dependencies"            : {
-                "Core" : "3.5.0.0"
-=======
-            "Version" : "3.3.104.108",
-            "AssemblyVersionOverride" : null,
-            "Dependencies"            : {
-                "Core" : "3.3.107.8"
->>>>>>> 1327e649
+            "Version" : "3.5.0.0",
+            "AssemblyVersionOverride" : "3.3",
+            "Dependencies"            : {
+                "Core" : "3.5.0.0"
             },
             "InPreview"               : false
         },
         "IoT1ClickDevicesService"         : {
-<<<<<<< HEAD
-            "Version" : "3.5.0.0",
-            "AssemblyVersionOverride" : "3.3",
-            "Dependencies"            : {
-                "Core" : "3.5.0.0"
-=======
-            "Version" : "3.3.101.191",
-            "AssemblyVersionOverride" : null,
-            "Dependencies"            : {
-                "Core" : "3.3.107.8"
->>>>>>> 1327e649
+            "Version" : "3.5.0.0",
+            "AssemblyVersionOverride" : "3.3",
+            "Dependencies"            : {
+                "Core" : "3.5.0.0"
             },
             "InPreview"               : false
         },
         "IoT1ClickProjects"               : {
-<<<<<<< HEAD
-            "Version" : "3.5.0.0",
-            "AssemblyVersionOverride" : "3.3",
-            "Dependencies"            : {
-                "Core" : "3.5.0.0"
-=======
-            "Version" : "3.3.101.190",
-            "AssemblyVersionOverride" : null,
-            "Dependencies"            : {
-                "Core" : "3.3.107.8"
->>>>>>> 1327e649
+            "Version" : "3.5.0.0",
+            "AssemblyVersionOverride" : "3.3",
+            "Dependencies"            : {
+                "Core" : "3.5.0.0"
             },
             "InPreview"               : false
         },
         "PI"                              : {
-<<<<<<< HEAD
-            "Version" : "3.5.0.0",
-            "AssemblyVersionOverride" : "3.3",
-            "Dependencies"            : {
-                "Core" : "3.5.0.0"
-=======
-            "Version" : "3.3.100.191",
-            "AssemblyVersionOverride" : null,
-            "Dependencies"            : {
-                "Core" : "3.3.107.8"
->>>>>>> 1327e649
+            "Version" : "3.5.0.0",
+            "AssemblyVersionOverride" : "3.3",
+            "Dependencies"            : {
+                "Core" : "3.5.0.0"
             },
             "InPreview"               : false
         },
         "Neptune"                         : {
-<<<<<<< HEAD
-            "Version" : "3.5.0.0",
-            "AssemblyVersionOverride" : "3.3",
-            "Dependencies"            : {
-                "Core" : "3.5.0.0"
-=======
-            "Version" : "3.3.103.60",
-            "AssemblyVersionOverride" : null,
-            "Dependencies"            : {
-                "Core" : "3.3.107.8"
->>>>>>> 1327e649
+            "Version" : "3.5.0.0",
+            "AssemblyVersionOverride" : "3.3",
+            "Dependencies"            : {
+                "Core" : "3.5.0.0"
             },
             "InPreview"               : false
         },
         "MediaTailor"                     : {
-<<<<<<< HEAD
-            "Version" : "3.5.0.0",
-            "AssemblyVersionOverride" : "3.3",
-            "Dependencies"            : {
-                "Core" : "3.5.0.0"
-=======
-            "Version" : "3.3.104.31",
-            "AssemblyVersionOverride" : null,
-            "Dependencies"            : {
-                "Core" : "3.3.107.8"
->>>>>>> 1327e649
+            "Version" : "3.5.0.0",
+            "AssemblyVersionOverride" : "3.3",
+            "Dependencies"            : {
+                "Core" : "3.5.0.0"
             },
             "InPreview"               : false
         },
         "EKS"                             : {
-<<<<<<< HEAD
-            "Version" : "3.5.0.0",
-            "AssemblyVersionOverride" : "3.3",
-            "Dependencies"            : {
-                "Core" : "3.5.0.0"
-=======
-            "Version" : "3.3.110.43",
-            "AssemblyVersionOverride" : null,
-            "Dependencies"            : {
-                "Core" : "3.3.107.8"
->>>>>>> 1327e649
+            "Version" : "3.5.0.0",
+            "AssemblyVersionOverride" : "3.3",
+            "Dependencies"            : {
+                "Core" : "3.5.0.0"
             },
             "InPreview"               : false
         },
         "Macie"                           : {
-<<<<<<< HEAD
-            "Version" : "3.5.0.0",
-            "AssemblyVersionOverride" : "3.3",
-            "Dependencies"            : {
-                "Core" : "3.5.0.0"
-=======
-            "Version" : "3.3.100.191",
-            "AssemblyVersionOverride" : null,
-            "Dependencies"            : {
-                "Core" : "3.3.107.8"
->>>>>>> 1327e649
+            "Version" : "3.5.0.0",
+            "AssemblyVersionOverride" : "3.3",
+            "Dependencies"            : {
+                "Core" : "3.5.0.0"
             },
             "InPreview"               : false
         },
         "DLM"                             : {
-<<<<<<< HEAD
-            "Version" : "3.5.0.0",
-            "AssemblyVersionOverride" : "3.3",
-            "Dependencies"            : {
-                "Core" : "3.5.0.0"
-=======
-            "Version" : "3.3.107.6",
-            "AssemblyVersionOverride" : null,
-            "Dependencies"            : {
-                "Core" : "3.3.107.8"
->>>>>>> 1327e649
+            "Version" : "3.5.0.0",
+            "AssemblyVersionOverride" : "3.3",
+            "Dependencies"            : {
+                "Core" : "3.5.0.0"
             },
             "InPreview"               : false
         },
         "Signer"                          : {
-<<<<<<< HEAD
-            "Version" : "3.5.0.0",
-            "AssemblyVersionOverride" : "3.3",
-            "Dependencies"            : {
-                "Core" : "3.5.0.0"
-=======
-            "Version" : "3.3.102.50",
-            "AssemblyVersionOverride" : null,
-            "Dependencies"            : {
-                "Core" : "3.3.107.8"
->>>>>>> 1327e649
+            "Version" : "3.5.0.0",
+            "AssemblyVersionOverride" : "3.3",
+            "Dependencies"            : {
+                "Core" : "3.5.0.0"
             },
             "InPreview"               : false
         },
         "Chime"                           : {
-<<<<<<< HEAD
-            "Version" : "3.5.0.0",
-            "AssemblyVersionOverride" : "3.3",
-            "Dependencies"            : {
-                "Core" : "3.5.0.0"
-=======
-            "Version" : "3.3.112.10",
-            "AssemblyVersionOverride" : null,
-            "Dependencies"            : {
-                "Core" : "3.3.107.8"
->>>>>>> 1327e649
+            "Version" : "3.5.0.0",
+            "AssemblyVersionOverride" : "3.3",
+            "Dependencies"            : {
+                "Core" : "3.5.0.0"
             },
             "InPreview"               : false
         },
         "PinpointEmail"                   : {
-<<<<<<< HEAD
-            "Version" : "3.5.0.0",
-            "AssemblyVersionOverride" : "3.3",
-            "Dependencies"            : {
-                "Core" : "3.5.0.0"
-=======
-            "Version" : "3.3.104.110",
-            "AssemblyVersionOverride" : null,
-            "Dependencies"            : {
-                "Core" : "3.3.107.8"
->>>>>>> 1327e649
+            "Version" : "3.5.0.0",
+            "AssemblyVersionOverride" : "3.3",
+            "Dependencies"            : {
+                "Core" : "3.5.0.0"
             },
             "InPreview"               : false
         },
         "PinpointSMSVoice"                : {
-<<<<<<< HEAD
-            "Version" : "3.5.0.0",
-            "AssemblyVersionOverride" : "3.3",
-            "Dependencies"            : {
-                "Core" : "3.5.0.0"
-=======
-            "Version" : "3.3.100.191",
-            "AssemblyVersionOverride" : null,
-            "Dependencies"            : {
-                "Core" : "3.3.107.8"
->>>>>>> 1327e649
+            "Version" : "3.5.0.0",
+            "AssemblyVersionOverride" : "3.3",
+            "Dependencies"            : {
+                "Core" : "3.5.0.0"
             },
             "InPreview"               : false
         },
         "S3Control"                       : {
-<<<<<<< HEAD
-            "Version" : "3.5.0.0",
-            "AssemblyVersionOverride" : "3.3",
-            "Dependencies"            : {
-                "Core" : "3.5.0.0"
-=======
-            "Version" : "3.3.104.19",
-            "AssemblyVersionOverride" : null,
-            "Dependencies"            : {
-                "Core" : "3.3.107.8"
->>>>>>> 1327e649
+            "Version" : "3.5.0.0",
+            "AssemblyVersionOverride" : "3.3",
+            "Dependencies"            : {
+                "Core" : "3.5.0.0"
             },
             "InPreview"               : false
         },
         "RAM"                             : {
-<<<<<<< HEAD
-            "Version" : "3.5.0.0",
-            "AssemblyVersionOverride" : "3.3",
-            "Dependencies"            : {
-                "Core" : "3.5.0.0"
-=======
-            "Version" : "3.3.103.26",
-            "AssemblyVersionOverride" : null,
-            "Dependencies"            : {
-                "Core" : "3.3.107.8"
->>>>>>> 1327e649
+            "Version" : "3.5.0.0",
+            "AssemblyVersionOverride" : "3.3",
+            "Dependencies"            : {
+                "Core" : "3.5.0.0"
             },
             "InPreview"               : false
         },
         "Route53Resolver"                 : {
-<<<<<<< HEAD
-            "Version" : "3.5.0.0",
-            "AssemblyVersionOverride" : "3.3",
-            "Dependencies"            : {
-                "Core" : "3.5.0.0"
-=======
-            "Version" : "3.3.100.191",
-            "AssemblyVersionOverride" : null,
-            "Dependencies"            : {
-                "Core" : "3.3.107.8"
->>>>>>> 1327e649
+            "Version" : "3.5.0.0",
+            "AssemblyVersionOverride" : "3.3",
+            "Dependencies"            : {
+                "Core" : "3.5.0.0"
             },
             "InPreview"               : false
         },
         "RDSDataService"                  : {
-<<<<<<< HEAD
-            "Version" : "3.5.0.0",
-            "AssemblyVersionOverride" : "3.3",
-            "Dependencies"            : {
-                "Core" : "3.5.0.0"
-=======
-            "Version" : "3.3.103.86",
-            "AssemblyVersionOverride" : null,
-            "Dependencies"            : {
-                "Core" : "3.3.107.8"
->>>>>>> 1327e649
+            "Version" : "3.5.0.0",
+            "AssemblyVersionOverride" : "3.3",
+            "Dependencies"            : {
+                "Core" : "3.5.0.0"
             },
             "InPreview"               : false
         },
         "QuickSight"                      : {
-<<<<<<< HEAD
-            "Version" : "3.5.0.0",
-            "AssemblyVersionOverride" : "3.3",
-            "Dependencies"            : {
-                "Core" : "3.5.0.0"
-=======
-            "Version" : "3.3.104.6",
-            "AssemblyVersionOverride" : null,
-            "Dependencies"            : {
-                "Core" : "3.3.107.8"
->>>>>>> 1327e649
+            "Version" : "3.5.0.0",
+            "AssemblyVersionOverride" : "3.3",
+            "Dependencies"            : {
+                "Core" : "3.5.0.0"
             },
             "InPreview"               : false
         },
         "Amplify"                         : {
-<<<<<<< HEAD
-            "Version" : "3.5.0.0",
-            "AssemblyVersionOverride" : "3.3",
-            "Dependencies"            : {
-                "Core" : "3.5.0.0"
-=======
-            "Version" : "3.3.104.89",
-            "AssemblyVersionOverride" : null,
-            "Dependencies"            : {
-                "Core" : "3.3.107.8"
->>>>>>> 1327e649
+            "Version" : "3.5.0.0",
+            "AssemblyVersionOverride" : "3.3",
+            "Dependencies"            : {
+                "Core" : "3.5.0.0"
             },
             "InPreview"               : false
         },
         "RoboMaker"                       : {
-<<<<<<< HEAD
-            "Version" : "3.5.0.0",
-            "AssemblyVersionOverride" : "3.3",
-            "Dependencies"            : {
-                "Core" : "3.5.0.0"
-=======
-            "Version" : "3.3.111.34",
-            "AssemblyVersionOverride" : null,
-            "Dependencies"            : {
-                "Core" : "3.3.107.8"
->>>>>>> 1327e649
+            "Version" : "3.5.0.0",
+            "AssemblyVersionOverride" : "3.3",
+            "Dependencies"            : {
+                "Core" : "3.5.0.0"
             },
             "InPreview"               : false
         },
         "DataSync"                        : {
-<<<<<<< HEAD
-            "Version" : "3.5.0.0",
-            "AssemblyVersionOverride" : "3.3",
-            "Dependencies"            : {
-                "Core" : "3.5.0.0"
-=======
-            "Version" : "3.3.108.63",
-            "AssemblyVersionOverride" : null,
-            "Dependencies"            : {
-                "Core" : "3.3.107.8"
->>>>>>> 1327e649
+            "Version" : "3.5.0.0",
+            "AssemblyVersionOverride" : "3.3",
+            "Dependencies"            : {
+                "Core" : "3.5.0.0"
             },
             "InPreview"               : false
         },
         "Transfer"                        : {
-<<<<<<< HEAD
-            "Version" : "3.5.0.0",
-            "AssemblyVersionOverride" : "3.3",
-            "Dependencies"            : {
-                "Core" : "3.5.0.0"
-=======
-            "Version" : "3.3.106.26",
-            "AssemblyVersionOverride" : null,
-            "Dependencies"            : {
-                "Core" : "3.3.107.8"
->>>>>>> 1327e649
+            "Version" : "3.5.0.0",
+            "AssemblyVersionOverride" : "3.3",
+            "Dependencies"            : {
+                "Core" : "3.5.0.0"
             },
             "InPreview"               : false
         },
         "GlobalAccelerator"               : {
-<<<<<<< HEAD
-            "Version" : "3.5.0.0",
-            "AssemblyVersionOverride" : "3.3",
-            "Dependencies"            : {
-                "Core" : "3.5.0.0"
-=======
-            "Version" : "3.3.104.40",
-            "AssemblyVersionOverride" : null,
-            "Dependencies"            : {
-                "Core" : "3.3.107.8"
->>>>>>> 1327e649
+            "Version" : "3.5.0.0",
+            "AssemblyVersionOverride" : "3.3",
+            "Dependencies"            : {
+                "Core" : "3.5.0.0"
             },
             "InPreview"               : false
         },
         "ComprehendMedical"               : {
-<<<<<<< HEAD
-            "Version" : "3.5.0.0",
-            "AssemblyVersionOverride" : "3.3",
-            "Dependencies"            : {
-                "Core" : "3.5.0.0"
-=======
-            "Version" : "3.3.104.18",
-            "AssemblyVersionOverride" : null,
-            "Dependencies"            : {
-                "Core" : "3.3.107.8"
->>>>>>> 1327e649
+            "Version" : "3.5.0.0",
+            "AssemblyVersionOverride" : "3.3",
+            "Dependencies"            : {
+                "Core" : "3.5.0.0"
             },
             "InPreview"               : false
         },
         "KinesisAnalyticsV2"              : {
-<<<<<<< HEAD
-            "Version" : "3.5.0.0",
-            "AssemblyVersionOverride" : "3.3",
-            "Dependencies"            : {
-                "Core" : "3.5.0.0"
-=======
-            "Version" : "3.3.103.78",
-            "AssemblyVersionOverride" : null,
-            "Dependencies"            : {
-                "Core" : "3.3.107.8"
->>>>>>> 1327e649
+            "Version" : "3.5.0.0",
+            "AssemblyVersionOverride" : "3.3",
+            "Dependencies"            : {
+                "Core" : "3.5.0.0"
             },
             "InPreview"               : false
         },
         "MediaConnect"                    : {
-<<<<<<< HEAD
-            "Version" : "3.5.0.0",
-            "AssemblyVersionOverride" : "3.3",
-            "Dependencies"            : {
-                "Core" : "3.5.0.0"
-=======
-            "Version" : "3.3.108.33",
-            "AssemblyVersionOverride" : null,
-            "Dependencies"            : {
-                "Core" : "3.3.107.8"
->>>>>>> 1327e649
+            "Version" : "3.5.0.0",
+            "AssemblyVersionOverride" : "3.3",
+            "Dependencies"            : {
+                "Core" : "3.5.0.0"
             },
             "InPreview"               : false
         },
         "FSx"                             : {
-<<<<<<< HEAD
-            "Version" : "3.5.0.0",
-            "AssemblyVersionOverride" : "3.3",
-            "Dependencies"            : {
-                "Core" : "3.5.0.0"
-=======
-            "Version" : "3.3.106.4",
-            "AssemblyVersionOverride" : null,
-            "Dependencies"            : {
-                "Core" : "3.3.107.8"
->>>>>>> 1327e649
+            "Version" : "3.5.0.0",
+            "AssemblyVersionOverride" : "3.3",
+            "Dependencies"            : {
+                "Core" : "3.5.0.0"
             },
             "InPreview"               : false
         },
         "SecurityHub"                     : {
-<<<<<<< HEAD
-            "Version" : "3.5.0.0",
-            "AssemblyVersionOverride" : "3.3",
-            "Dependencies"            : {
-                "Core" : "3.5.0.0"
-=======
-            "Version" : "3.3.113.10",
-            "AssemblyVersionOverride" : null,
-            "Dependencies"            : {
-                "Core" : "3.3.107.8"
->>>>>>> 1327e649
+            "Version" : "3.5.0.0",
+            "AssemblyVersionOverride" : "3.3",
+            "Dependencies"            : {
+                "Core" : "3.5.0.0"
             },
             "InPreview"               : false
         },
         "LicenseManager"                  : {
-<<<<<<< HEAD
-            "Version" : "3.5.0.0",
-            "AssemblyVersionOverride" : "3.3",
-            "Dependencies"            : {
-                "Core" : "3.5.0.0"
-=======
-            "Version" : "3.3.101.85",
-            "AssemblyVersionOverride" : null,
-            "Dependencies"            : {
-                "Core" : "3.3.107.8"
->>>>>>> 1327e649
+            "Version" : "3.5.0.0",
+            "AssemblyVersionOverride" : "3.3",
+            "Dependencies"            : {
+                "Core" : "3.5.0.0"
             },
             "InPreview"               : false
         },
         "AppMesh"                         : {
-<<<<<<< HEAD
-            "Version" : "3.5.0.0",
-            "AssemblyVersionOverride" : "3.3",
-            "Dependencies"            : {
-                "Core" : "3.5.0.0"
-=======
-            "Version" : "3.3.109.10",
-            "AssemblyVersionOverride" : null,
-            "Dependencies"            : {
-                "Core" : "3.3.107.8"
->>>>>>> 1327e649
+            "Version" : "3.5.0.0",
+            "AssemblyVersionOverride" : "3.3",
+            "Dependencies"            : {
+                "Core" : "3.5.0.0"
             },
             "InPreview"               : false
         },
         "Kafka"                           : {
-<<<<<<< HEAD
-            "Version" : "3.5.0.0",
-            "AssemblyVersionOverride" : "3.3",
-            "Dependencies"            : {
-                "Core" : "3.5.0.0"
-=======
-            "Version" : "3.3.108.5",
-            "AssemblyVersionOverride" : null,
-            "Dependencies"            : {
-                "Core" : "3.3.107.8"
->>>>>>> 1327e649
+            "Version" : "3.5.0.0",
+            "AssemblyVersionOverride" : "3.3",
+            "Dependencies"            : {
+                "Core" : "3.5.0.0"
             },
             "InPreview"               : false
         },
         "ApiGatewayManagementApi"         : {
-<<<<<<< HEAD
-            "Version" : "3.5.0.0",
-            "AssemblyVersionOverride" : "3.3",
-            "Dependencies"            : {
-                "Core" : "3.5.0.0"
-=======
-            "Version" : "3.3.101.123",
-            "AssemblyVersionOverride" : null,
-            "Dependencies"            : {
-                "Core" : "3.3.107.8"
->>>>>>> 1327e649
+            "Version" : "3.5.0.0",
+            "AssemblyVersionOverride" : "3.3",
+            "Dependencies"            : {
+                "Core" : "3.5.0.0"
             },
             "InPreview"               : false
         },
         "ApiGatewayV2"                    : {
-<<<<<<< HEAD
-            "Version" : "3.5.0.0",
-            "AssemblyVersionOverride" : "3.3",
-            "Dependencies"            : {
-                "Core" : "3.5.0.0"
-=======
-            "Version" : "3.3.107.29",
-            "AssemblyVersionOverride" : null,
-            "Dependencies"            : {
-                "Core" : "3.3.107.8"
->>>>>>> 1327e649
+            "Version" : "3.5.0.0",
+            "AssemblyVersionOverride" : "3.3",
+            "Dependencies"            : {
+                "Core" : "3.5.0.0"
             },
             "InPreview"               : false
         },
         "DocDB"                           : {
-<<<<<<< HEAD
-            "Version" : "3.5.0.0",
-            "AssemblyVersionOverride" : "3.3",
-            "Dependencies"            : {
-                "Core" : "3.5.0.0"
-=======
-            "Version" : "3.3.102.111",
-            "AssemblyVersionOverride" : null,
-            "Dependencies"            : {
-                "Core" : "3.3.107.8"
->>>>>>> 1327e649
+            "Version" : "3.5.0.0",
+            "AssemblyVersionOverride" : "3.3",
+            "Dependencies"            : {
+                "Core" : "3.5.0.0"
             },
             "InPreview"               : false
         },
         "Backup"                          : {
-<<<<<<< HEAD
-            "Version" : "3.5.0.0",
-            "AssemblyVersionOverride" : "3.3",
-            "Dependencies"            : {
-                "Core" : "3.5.0.0"
-=======
-            "Version" : "3.3.102.10",
-            "AssemblyVersionOverride" : null,
-            "Dependencies"            : {
-                "Core" : "3.3.107.8"
->>>>>>> 1327e649
+            "Version" : "3.5.0.0",
+            "AssemblyVersionOverride" : "3.3",
+            "Dependencies"            : {
+                "Core" : "3.5.0.0"
             },
             "InPreview"               : false
         },
         "WorkLink"                        : {
-<<<<<<< HEAD
-            "Version" : "3.5.0.0",
-            "AssemblyVersionOverride" : "3.3",
-            "Dependencies"            : {
-                "Core" : "3.5.0.0"
-=======
-            "Version" : "3.3.103.4",
-            "AssemblyVersionOverride" : null,
-            "Dependencies"            : {
-                "Core" : "3.3.107.8"
->>>>>>> 1327e649
+            "Version" : "3.5.0.0",
+            "AssemblyVersionOverride" : "3.3",
+            "Dependencies"            : {
+                "Core" : "3.5.0.0"
             },
             "InPreview"               : false
         },
         "Textract"                        : {
-<<<<<<< HEAD
-            "Version" : "3.5.0.0",
-            "AssemblyVersionOverride" : "3.3",
-            "Dependencies"            : {
-                "Core" : "3.5.0.0"
-=======
-            "Version" : "3.3.102.84",
-            "AssemblyVersionOverride" : null,
-            "Dependencies"            : {
-                "Core" : "3.3.107.8"
->>>>>>> 1327e649
+            "Version" : "3.5.0.0",
+            "AssemblyVersionOverride" : "3.3",
+            "Dependencies"            : {
+                "Core" : "3.5.0.0"
             },
             "InPreview"               : false
         },
         "ManagedBlockchain"               : {
-<<<<<<< HEAD
-            "Version" : "3.5.0.0",
-            "AssemblyVersionOverride" : "3.3",
-            "Dependencies"            : {
-                "Core" : "3.5.0.0"
-=======
-            "Version" : "3.3.101.42",
-            "AssemblyVersionOverride" : null,
-            "Dependencies"            : {
-                "Core" : "3.3.107.8"
->>>>>>> 1327e649
+            "Version" : "3.5.0.0",
+            "AssemblyVersionOverride" : "3.3",
+            "Dependencies"            : {
+                "Core" : "3.5.0.0"
             },
             "InPreview"               : false
         },
         "MediaPackageVod"                 : {
-<<<<<<< HEAD
-            "Version" : "3.5.0.0",
-            "AssemblyVersionOverride" : "3.3",
-            "Dependencies"            : {
-                "Core" : "3.5.0.0"
-=======
-            "Version" : "3.3.106.1",
-            "AssemblyVersionOverride" : null,
-            "Dependencies"            : {
-                "Core" : "3.3.107.8"
->>>>>>> 1327e649
+            "Version" : "3.5.0.0",
+            "AssemblyVersionOverride" : "3.3",
+            "Dependencies"            : {
+                "Core" : "3.5.0.0"
             },
             "InPreview"               : false
         },
         "GroundStation"                   : {
-<<<<<<< HEAD
-            "Version" : "3.5.0.0",
-            "AssemblyVersionOverride" : "3.3",
-            "Dependencies"            : {
-                "Core" : "3.5.0.0"
-=======
-            "Version" : "3.3.101.62",
-            "AssemblyVersionOverride" : null,
-            "Dependencies"            : {
-                "Core" : "3.3.107.8"
->>>>>>> 1327e649
+            "Version" : "3.5.0.0",
+            "AssemblyVersionOverride" : "3.3",
+            "Dependencies"            : {
+                "Core" : "3.5.0.0"
             },
             "InPreview"               : false
         },
         "IoTThingsGraph"                  : {
-<<<<<<< HEAD
-            "Version" : "3.5.0.0",
-            "AssemblyVersionOverride" : "3.3",
-            "Dependencies"            : {
-                "Core" : "3.5.0.0"
-=======
-            "Version" : "3.3.100.165",
-            "AssemblyVersionOverride" : null,
-            "Dependencies"            : {
-                "Core" : "3.3.107.8"
->>>>>>> 1327e649
+            "Version" : "3.5.0.0",
+            "AssemblyVersionOverride" : "3.3",
+            "Dependencies"            : {
+                "Core" : "3.5.0.0"
             },
             "InPreview"               : false
         },
         "IoTEvents"                       : {
-<<<<<<< HEAD
-            "Version" : "3.5.0.0",
-            "AssemblyVersionOverride" : "3.3",
-            "Dependencies"            : {
-                "Core" : "3.5.0.0"
-=======
-            "Version" : "3.3.106.21",
-            "AssemblyVersionOverride" : null,
-            "Dependencies"            : {
-                "Core" : "3.3.107.8"
->>>>>>> 1327e649
+            "Version" : "3.5.0.0",
+            "AssemblyVersionOverride" : "3.3",
+            "Dependencies"            : {
+                "Core" : "3.5.0.0"
             },
             "InPreview"               : false
         },
         "IoTEventsData"                   : {
-<<<<<<< HEAD
-            "Version" : "3.5.0.0",
-            "AssemblyVersionOverride" : "3.3",
-            "Dependencies"            : {
-                "Core" : "3.5.0.0"
-=======
-            "Version" : "3.3.101.156",
-            "AssemblyVersionOverride" : null,
-            "Dependencies"            : {
-                "Core" : "3.3.107.8"
->>>>>>> 1327e649
+            "Version" : "3.5.0.0",
+            "AssemblyVersionOverride" : "3.3",
+            "Dependencies"            : {
+                "Core" : "3.5.0.0"
             },
             "InPreview"               : false
         },
         "PersonalizeRuntime"              : {
-<<<<<<< HEAD
-            "Version" : "3.5.0.0",
-            "AssemblyVersionOverride" : "3.3",
-            "Dependencies"            : {
-                "Core" : "3.5.0.0"
-=======
-            "Version" : "3.3.104.0",
-            "AssemblyVersionOverride" : null,
-            "Dependencies"            : {
-                "Core" : "3.3.107.8"
->>>>>>> 1327e649
+            "Version" : "3.5.0.0",
+            "AssemblyVersionOverride" : "3.3",
+            "Dependencies"            : {
+                "Core" : "3.5.0.0"
             },
             "InPreview"               : false
         },
         "Personalize"                     : {
-<<<<<<< HEAD
-            "Version" : "3.5.0.0",
-            "AssemblyVersionOverride" : "3.3",
-            "Dependencies"            : {
-                "Core" : "3.5.0.0"
-=======
-            "Version" : "3.3.105.0",
-            "AssemblyVersionOverride" : null,
-            "Dependencies"            : {
-                "Core" : "3.3.107.8"
->>>>>>> 1327e649
+            "Version" : "3.5.0.0",
+            "AssemblyVersionOverride" : "3.3",
+            "Dependencies"            : {
+                "Core" : "3.5.0.0"
             },
             "InPreview"               : false
         },
         "PersonalizeEvents"               : {
-<<<<<<< HEAD
-            "Version" : "3.5.0.0",
-            "AssemblyVersionOverride" : "3.3",
-            "Dependencies"            : {
-                "Core" : "3.5.0.0"
-=======
-            "Version" : "3.3.100.160",
-            "AssemblyVersionOverride" : null,
-            "Dependencies"            : {
-                "Core" : "3.3.107.8"
->>>>>>> 1327e649
+            "Version" : "3.5.0.0",
+            "AssemblyVersionOverride" : "3.3",
+            "Dependencies"            : {
+                "Core" : "3.5.0.0"
             },
             "InPreview"               : false
         },
         "ServiceQuotas"                   : {
-<<<<<<< HEAD
-            "Version" : "3.5.0.0",
-            "AssemblyVersionOverride" : "3.3",
-            "Dependencies"            : {
-                "Core" : "3.5.0.0"
-=======
-            "Version" : "3.3.100.154",
-            "AssemblyVersionOverride" : null,
-            "Dependencies"            : {
-                "Core" : "3.3.107.8"
->>>>>>> 1327e649
+            "Version" : "3.5.0.0",
+            "AssemblyVersionOverride" : "3.3",
+            "Dependencies"            : {
+                "Core" : "3.5.0.0"
             },
             "InPreview"               : false
         },
         "ApplicationInsights"             : {
-<<<<<<< HEAD
-            "Version" : "3.5.0.0",
-            "AssemblyVersionOverride" : "3.3",
-            "Dependencies"            : {
-                "Core" : "3.5.0.0"
-=======
-            "Version" : "3.3.104.42",
-            "AssemblyVersionOverride" : null,
-            "Dependencies"            : {
-                "Core" : "3.3.107.8"
->>>>>>> 1327e649
+            "Version" : "3.5.0.0",
+            "AssemblyVersionOverride" : "3.3",
+            "Dependencies"            : {
+                "Core" : "3.5.0.0"
             },
             "InPreview"               : false
         },
         "EC2InstanceConnect"              : {
-<<<<<<< HEAD
-            "Version" : "3.5.0.0",
-            "AssemblyVersionOverride" : "3.3",
-            "Dependencies"            : {
-                "Core" : "3.5.0.0"
-=======
-            "Version" : "3.3.100.151",
-            "AssemblyVersionOverride" : null,
-            "Dependencies"            : {
-                "Core" : "3.3.107.8"
->>>>>>> 1327e649
+            "Version" : "3.5.0.0",
+            "AssemblyVersionOverride" : "3.3",
+            "Dependencies"            : {
+                "Core" : "3.5.0.0"
             },
             "InPreview"               : false
         },
         "EventBridge"                     : {
-<<<<<<< HEAD
-            "Version" : "3.5.0.0",
-            "AssemblyVersionOverride" : "3.3",
-            "Dependencies"            : {
-                "Core" : "3.5.0.0"
-=======
-            "Version" : "3.3.101.57",
-            "AssemblyVersionOverride" : null,
-            "Dependencies"            : {
-                "Core" : "3.3.107.8"
->>>>>>> 1327e649
+            "Version" : "3.5.0.0",
+            "AssemblyVersionOverride" : "3.3",
+            "Dependencies"            : {
+                "Core" : "3.5.0.0"
             },
             "InPreview"               : false
         },
         "LakeFormation"                   : {
-<<<<<<< HEAD
-            "Version" : "3.5.0.0",
-            "AssemblyVersionOverride" : "3.3",
-            "Dependencies"            : {
-                "Core" : "3.5.0.0"
-=======
-            "Version" : "3.3.100.132",
-            "AssemblyVersionOverride" : null,
-            "Dependencies"            : {
-                "Core" : "3.3.107.8"
->>>>>>> 1327e649
+            "Version" : "3.5.0.0",
+            "AssemblyVersionOverride" : "3.3",
+            "Dependencies"            : {
+                "Core" : "3.5.0.0"
             },
             "InPreview"               : false
         },
         "ForecastService"                 : {
-<<<<<<< HEAD
-            "Version" : "3.5.0.0",
-            "AssemblyVersionOverride" : "3.3",
-            "Dependencies"            : {
-                "Core" : "3.5.0.0"
-=======
-            "Version" : "3.3.101.88",
-            "AssemblyVersionOverride" : null,
-            "Dependencies"            : {
-                "Core" : "3.3.107.8"
->>>>>>> 1327e649
+            "Version" : "3.5.0.0",
+            "AssemblyVersionOverride" : "3.3",
+            "Dependencies"            : {
+                "Core" : "3.5.0.0"
             },
             "InPreview"               : false
         },
         "ForecastQueryService"            : {
-<<<<<<< HEAD
-            "Version" : "3.5.0.0",
-            "AssemblyVersionOverride" : "3.3",
-            "Dependencies"            : {
-                "Core" : "3.5.0.0"
-=======
-            "Version" : "3.3.100.127",
-            "AssemblyVersionOverride" : null,
-            "Dependencies"            : {
-                "Core" : "3.3.107.8"
->>>>>>> 1327e649
+            "Version" : "3.5.0.0",
+            "AssemblyVersionOverride" : "3.3",
+            "Dependencies"            : {
+                "Core" : "3.5.0.0"
             },
             "InPreview"               : false
         },
         "QLDB"                            : {
-<<<<<<< HEAD
-            "Version" : "3.5.0.0",
-            "AssemblyVersionOverride" : "3.3",
-            "Dependencies"            : {
-                "Core" : "3.5.0.0"
-=======
-            "Version" : "3.3.101.11",
-            "AssemblyVersionOverride" : null,
-            "Dependencies"            : {
-                "Core" : "3.3.107.8"
->>>>>>> 1327e649
+            "Version" : "3.5.0.0",
+            "AssemblyVersionOverride" : "3.3",
+            "Dependencies"            : {
+                "Core" : "3.5.0.0"
             },
             "InPreview"               : false
         },
         "QLDBSession"                     : {
-<<<<<<< HEAD
-            "Version" : "3.5.0.0",
-            "AssemblyVersionOverride" : "3.3",
-            "Dependencies"            : {
-                "Core" : "3.5.0.0"
-=======
-            "Version" : "3.3.100.120",
-            "AssemblyVersionOverride" : null,
-            "Dependencies"            : {
-                "Core" : "3.3.107.8"
->>>>>>> 1327e649
+            "Version" : "3.5.0.0",
+            "AssemblyVersionOverride" : "3.3",
+            "Dependencies"            : {
+                "Core" : "3.5.0.0"
             },
             "InPreview"               : false
         },
         "WorkMailMessageFlow"             : {
-<<<<<<< HEAD
-            "Version" : "3.5.0.0",
-            "AssemblyVersionOverride" : "3.3",
-            "Dependencies"            : {
-                "Core" : "3.5.0.0"
-=======
-            "Version" : "3.3.100.118",
-            "AssemblyVersionOverride" : null,
-            "Dependencies"            : {
-                "Core" : "3.3.107.8"
->>>>>>> 1327e649
+            "Version" : "3.5.0.0",
+            "AssemblyVersionOverride" : "3.3",
+            "Dependencies"            : {
+                "Core" : "3.5.0.0"
             },
             "InPreview"               : false
         },
         "CodeStarNotifications"           : {
-<<<<<<< HEAD
-            "Version" : "3.5.0.0",
-            "AssemblyVersionOverride" : "3.3",
-            "Dependencies"            : {
-                "Core" : "3.5.0.0"
-=======
-            "Version" : "3.3.100.97",
-            "AssemblyVersionOverride" : null,
-            "Dependencies"            : {
-                "Core" : "3.3.107.8"
->>>>>>> 1327e649
+            "Version" : "3.5.0.0",
+            "AssemblyVersionOverride" : "3.3",
+            "Dependencies"            : {
+                "Core" : "3.5.0.0"
             },
             "InPreview"               : false
         },
         "SavingsPlans"                    : {
-<<<<<<< HEAD
-            "Version" : "3.5.0.0",
-            "AssemblyVersionOverride" : "3.3",
-            "Dependencies"            : {
-                "Core" : "3.5.0.0"
-=======
-            "Version" : "3.3.102.57",
-            "AssemblyVersionOverride" : null,
-            "Dependencies"            : {
-                "Core" : "3.3.107.8"
->>>>>>> 1327e649
+            "Version" : "3.5.0.0",
+            "AssemblyVersionOverride" : "3.3",
+            "Dependencies"            : {
+                "Core" : "3.5.0.0"
             },
             "InPreview"               : false
         },
         "SSO"                             : {
-<<<<<<< HEAD
-            "Version" : "3.5.0.0",
-            "AssemblyVersionOverride" : "3.3",
-            "Dependencies"            : {
-                "Core" : "3.5.0.0"
-=======
-            "Version" : "3.3.100.95",
-            "AssemblyVersionOverride" : null,
-            "Dependencies"            : {
-                "Core" : "3.3.107.8"
->>>>>>> 1327e649
+            "Version" : "3.5.0.0",
+            "AssemblyVersionOverride" : "3.3",
+            "Dependencies"            : {
+                "Core" : "3.5.0.0"
             },
             "InPreview"               : false
         },
         "SSOOIDC"                         : {
-<<<<<<< HEAD
-            "Version" : "3.5.0.0",
-            "AssemblyVersionOverride" : "3.3",
-            "Dependencies"            : {
-                "Core" : "3.5.0.0"
-=======
-            "Version" : "3.3.100.95",
-            "AssemblyVersionOverride" : null,
-            "Dependencies"            : {
-                "Core" : "3.3.107.8"
->>>>>>> 1327e649
+            "Version" : "3.5.0.0",
+            "AssemblyVersionOverride" : "3.3",
+            "Dependencies"            : {
+                "Core" : "3.5.0.0"
             },
             "InPreview"               : false
         },
         "MarketplaceCatalog"              : {
-<<<<<<< HEAD
-            "Version" : "3.5.0.0",
-            "AssemblyVersionOverride" : "3.3",
-            "Dependencies"            : {
-                "Core" : "3.5.0.0"
-=======
-            "Version" : "3.3.101.5",
-            "AssemblyVersionOverride" : null,
-            "Dependencies"            : {
-                "Core" : "3.3.107.8"
->>>>>>> 1327e649
+            "Version" : "3.5.0.0",
+            "AssemblyVersionOverride" : "3.3",
+            "Dependencies"            : {
+                "Core" : "3.5.0.0"
             },
             "InPreview"               : false
         },
         "SimpleEmailV2"                   : {
-<<<<<<< HEAD
-            "Version" : "3.5.0.0",
-            "AssemblyVersionOverride" : "3.3",
-            "Dependencies"            : {
-                "Core" : "3.5.0.0"
-=======
-            "Version" : "3.3.102.80",
-            "AssemblyVersionOverride" : null,
-            "Dependencies"            : {
-                "Core" : "3.3.107.8"
->>>>>>> 1327e649
+            "Version" : "3.5.0.0",
+            "AssemblyVersionOverride" : "3.3",
+            "Dependencies"            : {
+                "Core" : "3.5.0.0"
             },
             "InPreview"               : false
         },
         "DataExchange"                    : {
-<<<<<<< HEAD
-            "Version" : "3.5.0.0",
-            "AssemblyVersionOverride" : "3.3",
-            "Dependencies"            : {
-                "Core" : "3.5.0.0"
-=======
-            "Version" : "3.3.101.24",
-            "AssemblyVersionOverride" : null,
-            "Dependencies"            : {
-                "Core" : "3.3.107.8"
->>>>>>> 1327e649
+            "Version" : "3.5.0.0",
+            "AssemblyVersionOverride" : "3.3",
+            "Dependencies"            : {
+                "Core" : "3.5.0.0"
             },
             "InPreview"               : false
         },
         "MigrationHubConfig"              : {
-<<<<<<< HEAD
-            "Version" : "3.5.0.0",
-            "AssemblyVersionOverride" : "3.3",
-            "Dependencies"            : {
-                "Core" : "3.5.0.0"
-=======
-            "Version" : "3.3.101.32",
-            "AssemblyVersionOverride" : null,
-            "Dependencies"            : {
-                "Core" : "3.3.107.8"
->>>>>>> 1327e649
+            "Version" : "3.5.0.0",
+            "AssemblyVersionOverride" : "3.3",
+            "Dependencies"            : {
+                "Core" : "3.5.0.0"
             },
             "InPreview"               : false
         },
         "ConnectParticipant"              : {
-<<<<<<< HEAD
-            "Version" : "3.5.0.0",
-            "AssemblyVersionOverride" : "3.3",
-            "Dependencies"            : {
-                "Core" : "3.5.0.0"
-=======
-            "Version" : "3.3.100.89",
-            "AssemblyVersionOverride" : null,
-            "Dependencies"            : {
-                "Core" : "3.3.107.8"
->>>>>>> 1327e649
+            "Version" : "3.5.0.0",
+            "AssemblyVersionOverride" : "3.3",
+            "Dependencies"            : {
+                "Core" : "3.5.0.0"
             },
             "InPreview"               : false
         },
         "WAFV2"                           : {
-<<<<<<< HEAD
-            "Version" : "3.5.0.0",
-            "AssemblyVersionOverride" : "3.3",
-            "Dependencies"            : {
-                "Core" : "3.5.0.0"
-=======
-            "Version" : "3.3.101.38",
-            "AssemblyVersionOverride" : null,
-            "Dependencies"            : {
-                "Core" : "3.3.107.8"
->>>>>>> 1327e649
+            "Version" : "3.5.0.0",
+            "AssemblyVersionOverride" : "3.3",
+            "Dependencies"            : {
+                "Core" : "3.5.0.0"
             },
             "InPreview"               : false
         },
         "AppConfig"                       : {
-<<<<<<< HEAD
-            "Version" : "3.5.0.0",
-            "AssemblyVersionOverride" : "3.3",
-            "Dependencies"            : {
-                "Core" : "3.5.0.0"
-=======
-            "Version" : "3.3.102.38",
-            "AssemblyVersionOverride" : null,
-            "Dependencies"            : {
-                "Core" : "3.3.107.8"
->>>>>>> 1327e649
+            "Version" : "3.5.0.0",
+            "AssemblyVersionOverride" : "3.3",
+            "Dependencies"            : {
+                "Core" : "3.5.0.0"
             },
             "InPreview"               : false
         },
         "IoTSecureTunneling"              : {
-<<<<<<< HEAD
-            "Version" : "3.5.0.0",
-            "AssemblyVersionOverride" : "3.3",
-            "Dependencies"            : {
-                "Core" : "3.5.0.0"
-=======
-            "Version" : "3.3.100.87",
-            "AssemblyVersionOverride" : null,
-            "Dependencies"            : {
-                "Core" : "3.3.107.8"
->>>>>>> 1327e649
+            "Version" : "3.5.0.0",
+            "AssemblyVersionOverride" : "3.3",
+            "Dependencies"            : {
+                "Core" : "3.5.0.0"
             },
             "InPreview"               : false
         },
         "ElasticInference"                : {
-<<<<<<< HEAD
-            "Version" : "3.5.0.0",
-            "AssemblyVersionOverride" : "3.3",
-            "Dependencies"            : {
-                "Core" : "3.5.0.0"
-=======
-            "Version" : "3.3.102.25",
-            "AssemblyVersionOverride" : null,
-            "Dependencies"            : {
-                "Core" : "3.3.107.8"
->>>>>>> 1327e649
+            "Version" : "3.5.0.0",
+            "AssemblyVersionOverride" : "3.3",
+            "Dependencies"            : {
+                "Core" : "3.5.0.0"
             },
             "InPreview"               : false
         },
         "Imagebuilder"                    : {
-<<<<<<< HEAD
-            "Version" : "3.5.0.0",
-            "AssemblyVersionOverride" : "3.3",
-            "Dependencies"            : {
-                "Core" : "3.5.0.0"
-=======
-            "Version" : "3.3.104.13",
-            "AssemblyVersionOverride" : null,
-            "Dependencies"            : {
-                "Core" : "3.3.107.8"
->>>>>>> 1327e649
+            "Version" : "3.5.0.0",
+            "AssemblyVersionOverride" : "3.3",
+            "Dependencies"            : {
+                "Core" : "3.5.0.0"
             },
             "InPreview"               : false
         },
         "Schemas"                         : {
-<<<<<<< HEAD
-            "Version" : "3.5.0.0",
-            "AssemblyVersionOverride" : "3.3",
-            "Dependencies"            : {
-                "Core" : "3.5.0.0"
-=======
-            "Version" : "3.3.101.21",
-            "AssemblyVersionOverride" : null,
-            "Dependencies"            : {
-                "Core" : "3.3.107.8"
->>>>>>> 1327e649
+            "Version" : "3.5.0.0",
+            "AssemblyVersionOverride" : "3.3",
+            "Dependencies"            : {
+                "Core" : "3.5.0.0"
             },
             "InPreview"               : false
         },
         "AccessAnalyzer"                  : {
-<<<<<<< HEAD
-            "Version" : "3.5.0.0",
-            "AssemblyVersionOverride" : "3.3",
-            "Dependencies"            : {
-                "Core" : "3.5.0.0"
-=======
-            "Version" : "3.3.104.24",
-            "AssemblyVersionOverride" : null,
-            "Dependencies"            : {
-                "Core" : "3.3.107.8"
->>>>>>> 1327e649
+            "Version" : "3.5.0.0",
+            "AssemblyVersionOverride" : "3.3",
+            "Dependencies"            : {
+                "Core" : "3.5.0.0"
             },
             "InPreview"               : false
         },
         "ComputeOptimizer"                : {
-<<<<<<< HEAD
-            "Version" : "3.5.0.0",
-            "AssemblyVersionOverride" : "3.3",
-            "Dependencies"            : {
-                "Core" : "3.5.0.0"
-=======
-            "Version" : "3.3.100.84",
-            "AssemblyVersionOverride" : null,
-            "Dependencies"            : {
-                "Core" : "3.3.107.8"
->>>>>>> 1327e649
+            "Version" : "3.5.0.0",
+            "AssemblyVersionOverride" : "3.3",
+            "Dependencies"            : {
+                "Core" : "3.5.0.0"
             },
             "InPreview"               : false
         },
         "NetworkManager"                  : {
-<<<<<<< HEAD
-            "Version" : "3.5.0.0",
-            "AssemblyVersionOverride" : "3.3",
-            "Dependencies"            : {
-                "Core" : "3.5.0.0"
-=======
-            "Version" : "3.3.100.84",
-            "AssemblyVersionOverride" : null,
-            "Dependencies"            : {
-                "Core" : "3.3.107.8"
->>>>>>> 1327e649
+            "Version" : "3.5.0.0",
+            "AssemblyVersionOverride" : "3.3",
+            "Dependencies"            : {
+                "Core" : "3.5.0.0"
             },
             "InPreview"               : false
         },
         "Kendra"                          : {
-<<<<<<< HEAD
-            "Version" : "3.5.0.0",
-            "AssemblyVersionOverride" : "3.3",
-            "Dependencies"            : {
-                "Core" : "3.5.0.0"
-=======
-            "Version" : "3.3.103.14",
-            "AssemblyVersionOverride" : null,
-            "Dependencies"            : {
-                "Core" : "3.3.107.8"
->>>>>>> 1327e649
+            "Version" : "3.5.0.0",
+            "AssemblyVersionOverride" : "3.3",
+            "Dependencies"            : {
+                "Core" : "3.5.0.0"
             },
             "InPreview"               : false
         },
         "FraudDetector"                   : {
-<<<<<<< HEAD
-            "Version" : "3.5.0.0",
-            "AssemblyVersionOverride" : "3.3",
-            "Dependencies"            : {
-                "Core" : "3.5.0.0"
-=======
-            "Version" : "3.3.101.30",
-            "AssemblyVersionOverride" : null,
-            "Dependencies"            : {
-                "Core" : "3.3.107.8"
->>>>>>> 1327e649
+            "Version" : "3.5.0.0",
+            "AssemblyVersionOverride" : "3.3",
+            "Dependencies"            : {
+                "Core" : "3.5.0.0"
             },
             "InPreview"               : false
         },
         "CodeGuruReviewer"                : {
-<<<<<<< HEAD
-            "Version" : "3.5.0.0",
-            "AssemblyVersionOverride" : "3.3",
-            "Dependencies"            : {
-                "Core" : "3.5.0.0"
-=======
-            "Version" : "3.3.103.14",
-            "AssemblyVersionOverride" : null,
-            "Dependencies"            : {
-                "Core" : "3.3.107.8"
->>>>>>> 1327e649
+            "Version" : "3.5.0.0",
+            "AssemblyVersionOverride" : "3.3",
+            "Dependencies"            : {
+                "Core" : "3.5.0.0"
             },
             "InPreview"               : false
         },
         "CodeGuruProfiler"                : {
-<<<<<<< HEAD
-            "Version" : "3.5.0.0",
-            "AssemblyVersionOverride" : "3.3",
-            "Dependencies"            : {
-                "Core" : "3.5.0.0"
-=======
-            "Version" : "3.3.101.32",
-            "AssemblyVersionOverride" : null,
-            "Dependencies"            : {
-                "Core" : "3.3.107.8"
->>>>>>> 1327e649
+            "Version" : "3.5.0.0",
+            "AssemblyVersionOverride" : "3.3",
+            "Dependencies"            : {
+                "Core" : "3.5.0.0"
             },
             "InPreview"               : false
         },
         "Outposts"                        : {
-<<<<<<< HEAD
-            "Version" : "3.5.0.0",
-            "AssemblyVersionOverride" : "3.3",
-            "Dependencies"            : {
-                "Core" : "3.5.0.0"
-=======
-            "Version" : "3.3.101.57",
-            "AssemblyVersionOverride" : null,
-            "Dependencies"            : {
-                "Core" : "3.3.107.8"
->>>>>>> 1327e649
+            "Version" : "3.5.0.0",
+            "AssemblyVersionOverride" : "3.3",
+            "Dependencies"            : {
+                "Core" : "3.5.0.0"
             },
             "InPreview"               : false
         },
         "AugmentedAIRuntime"              : {
-<<<<<<< HEAD
-            "Version" : "3.5.0.0",
-            "AssemblyVersionOverride" : "3.3",
-            "Dependencies"            : {
-                "Core" : "3.5.0.0"
-=======
-            "Version" : "3.3.102.31",
-            "AssemblyVersionOverride" : null,
-            "Dependencies"            : {
-                "Core" : "3.3.107.8"
->>>>>>> 1327e649
+            "Version" : "3.5.0.0",
+            "AssemblyVersionOverride" : "3.3",
+            "Dependencies"            : {
+                "Core" : "3.5.0.0"
             },
             "InPreview"               : false
         },
         "EBS"                             : {
-<<<<<<< HEAD
-            "Version" : "3.5.0.0",
-            "AssemblyVersionOverride" : "3.3",
-            "Dependencies"            : {
-                "Core" : "3.5.0.0"
-=======
-            "Version" : "3.3.100.85",
-            "AssemblyVersionOverride" : null,
-            "Dependencies"            : {
-                "Core" : "3.3.107.8"
->>>>>>> 1327e649
+            "Version" : "3.5.0.0",
+            "AssemblyVersionOverride" : "3.3",
+            "Dependencies"            : {
+                "Core" : "3.5.0.0"
             },
             "InPreview"               : false
         },
         "KinesisVideoSignalingChannels"   : {
-<<<<<<< HEAD
-            "Version" : "3.5.0.0",
-            "AssemblyVersionOverride" : "3.3",
-            "Dependencies"            : {
-                "Core" : "3.5.0.0"
-=======
-            "Version" : "3.3.100.84",
-            "AssemblyVersionOverride" : null,
-            "Dependencies"            : {
-                "Core" : "3.3.107.8"
->>>>>>> 1327e649
+            "Version" : "3.5.0.0",
+            "AssemblyVersionOverride" : "3.3",
+            "Dependencies"            : {
+                "Core" : "3.5.0.0"
             },
             "InPreview"               : false
         },
         "Detective"                       : {
-<<<<<<< HEAD
-            "Version" : "3.5.0.0",
-            "AssemblyVersionOverride" : "3.3",
-            "Dependencies"            : {
-                "Core" : "3.5.0.0"
-=======
-            "Version" : "3.3.101.42",
-            "AssemblyVersionOverride" : null,
-            "Dependencies"            : {
-                "Core" : "3.3.107.8"
->>>>>>> 1327e649
+            "Version" : "3.5.0.0",
+            "AssemblyVersionOverride" : "3.3",
+            "Dependencies"            : {
+                "Core" : "3.5.0.0"
             },
             "InPreview"               : false
         },
         "CodeStarconnections"             : {
-<<<<<<< HEAD
-            "Version" : "3.5.0.0",
-            "AssemblyVersionOverride" : "3.3",
-            "Dependencies"            : {
-                "Core" : "3.5.0.0"
-=======
-            "Version" : "3.3.101.18",
-            "AssemblyVersionOverride" : null,
-            "Dependencies"            : {
-                "Core" : "3.3.107.8"
+            "Version" : "3.5.0.0",
+            "AssemblyVersionOverride" : "3.3",
+            "Dependencies"            : {
+                "Core" : "3.5.0.0"
             },
             "InPreview"               : false
         },
         "Synthetics"                      : {
-            "Version" : "3.3.101.9",
-            "AssemblyVersionOverride" : null,
-            "Dependencies"            : {
-                "Core" : "3.3.107.8"
+            "Version" : "3.5.0.0",
+            "AssemblyVersionOverride" : "3.3",
+            "Dependencies"            : {
+                "Core" : "3.5.0.0"
             },
             "InPreview"               : false
         },
         "IoTSiteWise"                     : {
-            "Version" : "3.3.101.7",
-            "AssemblyVersionOverride" : null,
-            "Dependencies"            : {
-                "Core" : "3.3.107.8"
+            "Version" : "3.5.0.0",
+            "AssemblyVersionOverride" : "3.3",
+            "Dependencies"            : {
+                "Core" : "3.5.0.0"
             },
             "InPreview"               : false
         },
         "Macie2"                          : {
-            "Version" : "3.3.100.14",
-            "AssemblyVersionOverride" : null,
-            "Dependencies"            : {
-                "Core" : "3.3.107.8"
->>>>>>> 1327e649
+            "Version" : "3.5.0.0",
+            "AssemblyVersionOverride" : "3.3",
+            "Dependencies"            : {
+                "Core" : "3.5.0.0"
             },
             "InPreview"               : false
         }
