
{
<<<<<<< HEAD
    "ProductVersion" : "3.2.1.0",
    "CoreVersion"    : "3.2.1.0",
    "DefaultToPreview": true,
    "PreviewLabel" : "beta",
    "ServiceVersions"  : {
        "CloudHSM" : {
            "Version" : "3.2.1.0",
            "Dependencies" : {
                "Core" : "3.2.1.0"
            }
        },
        "AutoScaling" : {
            "Version" : "3.2.1.0",
            "Dependencies" : {
                "Core" : "3.2.1.0"
            }
        },
        "AWSSupport"  : {
            "Version" : "3.2.1.0",
            "Dependencies" : {
                "Core" : "3.2.1.0"
            }
        },
        "CloudFormation" : {
            "Version" : "3.2.1.0",
            "Dependencies" : {
                "Core" : "3.2.1.0"
            }
        },
        "CloudFront"     : {
            "Version" : "3.2.1.0",
            "Dependencies" : {
                "Core" : "3.2.1.0"
            }
        },
        "CloudSearch"    : {
            "Version" : "3.2.1.0",
            "Dependencies" : {
                "Core" : "3.2.1.0"
            }
        },
        "CloudSearchDomain" : {
            "Version" : "3.2.1.0",
            "Dependencies" : {
                "Core" : "3.2.1.0"
            }
        },
        "CloudTrail"        : {
            "Version" : "3.2.1.0",
            "Dependencies" : {
                "Core" : "3.2.1.0"
            }
        },
        "ConfigService"     : {
            "Version" : "3.2.1.0",
            "Dependencies" : {
                "Core" : "3.2.1.0"
            }
        },
        "CloudWatch"        : {
            "Version" : "3.2.1.0",
            "Dependencies" : {
                "Core" : "3.2.1.0"
            }
        },
        "CloudWatchLogs"    : {
            "Version" : "3.2.1.0",
            "Dependencies" : {
                "Core" : "3.2.1.0"
            }
        },
        "CodeDeploy"        : {
            "Version" : "3.2.1.0",
            "Dependencies" : {
                "Core" : "3.2.1.0"
            }
        },
        "CognitoIdentity"   : {
            "Version" : "3.2.1.0",
            "Dependencies" : {
                "Core" : "3.2.1.0",
                "SecurityToken" : "3.2.1.0"
            }
        },
        "CognitoSync"       : {
            "Version" : "3.2.1.0",
            "Dependencies" : {
                "Core" : "3.2.1.0",
                "CognitoIdentity" : "3.2.1.0"
            }
        },
        "DataPipeline"      : {
            "Version" : "3.2.1.0",
            "Dependencies" : {
                "Core" : "3.2.1.0"
            }
        },
        "DeviceFarm"        : {
            "Version" : "3.2.1.0",
            "Dependencies" : {
                "Core" : "3.2.1.0"
            }
        },
        "DirectConnect"     : {
            "Version" : "3.2.1.0",
            "Dependencies" : {
                "Core" : "3.2.1.0"
            }
        },
        "DynamoDBv2"        : {
            "Version" : "3.2.1.0",
            "Dependencies" : {
                "Core" : "3.2.1.0"
            }
        },
        "EC2"               : {
            "Version" : "3.2.1.0",
            "Dependencies" : {
                "Core" : "3.2.1.0"
            }
        },
        "ECS"               : {
            "Version" : "3.2.1.0",
            "Dependencies" : {
                "Core" : "3.2.1.0"
            }
        },
        "ElastiCache"       : {
            "Version" : "3.2.1.0",
            "Dependencies" : {
                "Core" : "3.2.1.0"
            }
        },
        "ElasticBeanstalk"  : {
            "Version" : "3.2.1.0",
            "Dependencies" : {
                "Core" : "3.2.1.0"
            }
        },
        "ElasticLoadBalancing" : {
            "Version" : "3.2.1.0",
            "Dependencies" : {
                "Core" : "3.2.1.0"
            }
        },
        "ElasticMapReduce"     : {
            "Version" : "3.2.1.0",
            "Dependencies" : {
                "Core" : "3.2.1.0"
            }
        },
        "ElasticTranscoder"    : {
            "Version" : "3.2.1.0",
            "Dependencies" : {
                "Core" : "3.2.1.0"
            }
        },
        "Glacier"              : {
            "Version" : "3.2.1.0",
            "Dependencies" : {
                "Core" : "3.2.1.0",
                "SQS"  : "3.2.1.0",
                "SimpleNotificationService" : "3.2.1.0"
            }
        },
        "IdentityManagement"   : {
            "Version" : "3.2.1.0",
            "Dependencies" : {
                "Core" : "3.2.1.0"
            }
        },
        "ImportExport"         : {
            "Version" : "3.2.1.0",
            "Dependencies" : {
                "Core" : "3.2.1.0"
            }
        },
        "Kinesis"              : {
            "Version" : "3.2.1.0",
            "Dependencies" : {
                "Core" : "3.2.1.0"
            }
        },
        "Lambda"               : {
            "Version" : "3.2.1.0",
            "Dependencies" : {
                "Core" : "3.2.1.0"
            }
        },
        "KeyManagementService" : {
            "Version" : "3.2.1.0",
            "Dependencies" : {
                "Core" : "3.2.1.0"
            }
        },
        "MachineLearning"      : {
            "Version" : "3.2.1.0",
            "Dependencies" : {
                "Core" : "3.2.1.0"
            }
        },
        "MobileAnalytics"      : {
            "Version" : "3.2.1.0",
            "Dependencies" : {
                "Core" : "3.2.1.0"
            }
        },
        "OpsWorks"             : {
            "Version" : "3.2.1.0",
            "Dependencies" : {
                "Core" : "3.2.1.0"
            }
        },
        "RDS"                  : {
            "Version" : "3.2.1.0",
            "Dependencies" : {
                "Core" : "3.2.1.0"
            }
        },
        "Redshift"             : {
            "Version" : "3.2.1.0",
            "Dependencies" : {
                "Core" : "3.2.1.0"
            }
=======
    "ProductVersion" : "3.1.36.1",
    "CoreVersion"    : "3.1.4.3",
    "DefaultToPreview" : false,
    "ServiceVersions"  : {
        "CloudHSM" : {
            "Version" : "3.1.0.4",
            "Dependencies" : {
                "Core" : "3.1.4.3"
            },
            "InPreview"    : false
        },
        "AutoScaling" : {
            "Version" : "3.1.2.1",
            "Dependencies" : {
                "Core" : "3.1.4.3"
            },
            "InPreview"    : false
        },
        "AWSSupport"  : {
            "Version" : "3.1.0.4",
            "Dependencies" : {
                "Core" : "3.1.4.3"
            },
            "InPreview"    : false
        },
        "CloudFormation" : {
            "Version" : "3.1.1.3",
            "Dependencies" : {
                "Core" : "3.1.4.3"
            },
            "InPreview"    : false
        },
        "CloudFront"     : {
            "Version" : "3.1.2.1",
            "Dependencies" : {
                "Core" : "3.1.4.3"
            },
            "InPreview"    : false
        },
        "CloudSearch"    : {
            "Version" : "3.1.0.4",
            "Dependencies" : {
                "Core" : "3.1.4.3"
            },
            "InPreview"    : false
        },
        "CloudSearchDomain" : {
            "Version" : "3.1.0.6",
            "Dependencies" : {
                "Core" : "3.1.4.3"
            },
            "InPreview"    : false
        },
        "CloudTrail"        : {
            "Version" : "3.1.2.1",
            "Dependencies" : {
                "Core" : "3.1.4.3"
            },
            "InPreview"    : false
        },
        "ConfigService"     : {
            "Version" : "3.1.3.1",
            "Dependencies" : {
                "Core" : "3.1.4.3"
            },
            "InPreview"    : false
        },
        "CloudWatch"        : {
            "Version" : "3.1.0.4",
            "Dependencies" : {
                "Core" : "3.1.4.3"
            },
            "InPreview"    : false
        },
        "CloudWatchLogs"    : {
            "Version" : "3.1.2.3",
            "Dependencies" : {
                "Core" : "3.1.4.3"
            },
            "InPreview"    : false
        },
        "CodeDeploy"        : {
            "Version" : "3.1.0.4",
            "Dependencies" : {
                "Core" : "3.1.4.3"
            },
            "InPreview"    : false
        },
        "CognitoIdentity"   : {
            "Version" : "3.1.0.6",
            "Dependencies" : {
                "Core" : "3.1.4.3",
                "SecurityToken" : "3.1.1.2"
            },
            "InPreview"    : false
        },
        "CognitoSync"       : {
            "Version" : "3.1.0.5",
            "Dependencies" : {
                "Core" : "3.1.4.3",
                "CognitoIdentity" : "3.1.0.6"
            },
            "InPreview"    : false
        },
        "DataPipeline"      : {
            "Version" : "3.1.0.4",
            "Dependencies" : {
                "Core" : "3.1.4.3"
            },
            "InPreview"    : false
        },
        "DeviceFarm"        : {
            "Version" : "3.1.3.2",
            "Dependencies" : {
                "Core" : "3.1.4.3"
            },
            "InPreview"    : false
        },
        "DirectConnect"     : {
            "Version" : "3.1.0.4",
            "Dependencies" : {
                "Core" : "3.1.4.3"
            },
            "InPreview"    : false
        },
        "DynamoDBv2"        : {
            "Version" : "3.1.1.4",
            "Dependencies" : {
                "Core" : "3.1.4.3"
            },
            "InPreview"    : false
        },
        "EC2"               : {
            "Version" : "3.1.7.1",
            "Dependencies" : {
                "Core" : "3.1.4.3"
            },
            "InPreview"    : false
        },
        "ECS"               : {
            "Version" : "3.1.3.1",
            "Dependencies" : {
                "Core" : "3.1.4.3"
            },
            "InPreview"    : false
        },
        "ElastiCache"       : {
            "Version" : "3.1.0.4",
            "Dependencies" : {
                "Core" : "3.1.4.3"
            },
            "InPreview"    : false
        },
        "ElasticBeanstalk"  : {
            "Version" : "3.1.2.2",
            "Dependencies" : {
                "Core" : "3.1.4.3"
            },
            "InPreview"    : false
        },
        "ElasticLoadBalancing" : {
            "Version" : "3.1.0.4",
            "Dependencies" : {
                "Core" : "3.1.4.3"
            },
            "InPreview"    : false
        },
        "ElasticMapReduce"     : {
            "Version" : "3.1.2.1",
            "Dependencies" : {
                "Core" : "3.1.4.3"
            },
            "InPreview"    : false
        },
        "ElasticTranscoder"    : {
            "Version" : "3.1.0.4",
            "Dependencies" : {
                "Core" : "3.1.4.3"
            },
            "InPreview"    : false
        },
        "Glacier"              : {
            "Version" : "3.1.0.5",
            "Dependencies" : {
                "Core" : "3.1.4.3",
                "SQS"  : "3.1.0.5",
                "SimpleNotificationService" : "3.1.0.4"
            },
            "InPreview"    : false
        },
        "IdentityManagement"   : {
            "Version" : "3.1.3.2",
            "Dependencies" : {
                "Core" : "3.1.4.3"
            },
            "InPreview"    : false
        },
        "ImportExport"         : {
            "Version" : "3.1.1.3",
            "Dependencies" : {
                "Core" : "3.1.4.3"
            },
            "InPreview"    : false
        },
        "Kinesis"              : {
            "Version" : "3.1.2.2",
            "Dependencies" : {
                "Core" : "3.1.4.3"
            },
            "InPreview"    : false
        },
        "Lambda"               : {
            "Version" : "3.1.2.5",
            "Dependencies" : {
                "Core" : "3.1.4.3"
            },
            "InPreview"    : false
        },
        "KeyManagementService" : {
            "Version" : "3.1.1.2",
            "Dependencies" : {
                "Core" : "3.1.4.3"
            },
            "InPreview"    : false
        },
        "MachineLearning"      : {
            "Version" : "3.1.1.3",
            "Dependencies" : {
                "Core" : "3.1.4.3"
            },
            "InPreview"    : false
        },
        "MobileAnalytics"      : {
            "Version" : "3.1.1.5",
            "Dependencies" : {
                "Core" : "3.1.4.3"
            },
            "InPreview"    : false
        },
        "OpsWorks"             : {
            "Version" : "3.1.1.4",
            "Dependencies" : {
                "Core" : "3.1.4.3"
            },
            "InPreview"    : false
        },
        "RDS"                  : {
            "Version" : "3.1.7.1",
            "Dependencies" : {
                "Core" : "3.1.4.3"
            },
            "InPreview"    : false
        },
        "Redshift"             : {
            "Version" : "3.1.0.4",
            "Dependencies" : {
                "Core" : "3.1.4.3"
            },
            "InPreview"    : false
>>>>>>> 20b0d1be
        },
        "Route53"              : {
            "Version" : "3.1.2.1",
            "Dependencies" : {
<<<<<<< HEAD
                "Core" : "3.2.1.0"
            }
        },
        "Route53Domains"       : {
            "Version" : "3.2.1.0",
            "Dependencies" : {
                "Core" : "3.2.1.0"
            }
        },
        "S3"                   : {
            "Version" : "3.2.1.0",
            "Dependencies" : {
                "Core" : "3.2.1.0"
            }
        },
        "SecurityToken"        : {
            "Version" : "3.2.1.0",
            "Dependencies" : {
                "Core" : "3.2.1.0"
            }
        },
        "SimpleDB"             : {
            "Version" : "3.2.1.0",
            "Dependencies" : {
                "Core" : "3.2.1.0"
            }
        },
        "SimpleEmail"          : {
            "Version" : "3.2.1.0",
            "Dependencies" : {
                "Core" : "3.2.1.0"
            }
        },
        "SimpleNotificationService" : {
            "Version" : "3.2.1.0",
            "Dependencies" : {
                "Core" : "3.2.1.0"
            }
        },
        "SimpleWorkflow"            : {
            "Version" : "3.2.1.0",
            "Dependencies" : {
                "Core" : "3.2.1.0"
            }
        },
        "SQS"                       : {
            "Version" : "3.2.1.0",
            "Dependencies" : {
                "Core" : "3.2.1.0"
            }
        },
        "SimpleSystemsManagement"   : {
            "Version" : "3.2.1.0",
            "Dependencies" : {
                "Core" : "3.2.1.0"
            }
        },
        "StorageGateway"            : {
            "Version" : "3.2.1.0",
            "Dependencies" : {
                "Core" : "3.2.1.0"
            }
        },
        "WorkSpaces"                : {
            "Version" : "3.2.1.0",
            "Dependencies" : {
                "Core" : "3.2.1.0"
            }
        },
        "DirectoryService"          : {
            "Version" : "3.2.1.0",
            "Dependencies" : {
                "Core" : "3.2.1.0"
            }
        },
        "ElasticFileSystem"         : {
            "Version" : "3.2.1.0",
            "Dependencies" : {
                "Core" : "3.2.1.0"
            }
        },
        "CodeCommit"                : {
            "Version" : "3.2.1.0",
            "Dependencies" : {
                "Core" : "3.2.1.0"
            }
        },
        "CodePipeline"              : {
            "Version" : "3.2.1.0",
            "Dependencies" : {
                "Core" : "3.2.1.0"
            }
        },
        "Elasticsearch"             : {
            "Version" : "3.2.1.0",
            "Dependencies" : {
                "Core" : "3.2.1.0"
            }
        },
        "WAF"                       : {
            "Version" : "3.2.1.0",
            "Dependencies" : {
                "Core" : "3.2.1.0"
            }
        },
        "KinesisFirehose"           : {
            "Version" : "3.2.1.0",
            "Dependencies" : {
                "Core" : "3.2.1.0"
            }
        },
        "AWSMarketplaceCommerceAnalytics" : {
            "Version" : "3.2.1.0",
            "Dependencies" : {
                "Core" : "3.2.1.0"
            }
        },
        "Inspector"                       : {
            "Version" : "3.2.1.0",
            "Dependencies" : {
                "Core" : "3.2.1.0"
            }
        },
        "IoT"                             : {
            "Version" : "3.2.1.0",
            "Dependencies" : {
                "Core" : "3.2.1.0"
            }
        },
        "IotData"                         : {
            "Version" : "3.2.1.0",
            "Dependencies" : {
                "Core" : "3.2.1.0"
            }
        },
        "APIGateway"                      : {
            "Version" : "3.2.1.0",
            "Dependencies" : {
                "Core" : "3.2.1.0"
            }
=======
                "Core" : "3.1.4.3"
            },
            "InPreview"    : false
        },
        "Route53Domains"       : {
            "Version" : "3.1.0.4",
            "Dependencies" : {
                "Core" : "3.1.4.3"
            },
            "InPreview"    : false
        },
        "S3"                   : {
            "Version" : "3.1.3.10",
            "Dependencies" : {
                "Core" : "3.1.4.3"
            },
            "InPreview"    : false
        },
        "SecurityToken"        : {
            "Version" : "3.1.1.2",
            "Dependencies" : {
                "Core" : "3.1.4.3"
            },
            "InPreview"    : false
        },
        "SimpleDB"             : {
            "Version" : "3.1.0.4",
            "Dependencies" : {
                "Core" : "3.1.4.3"
            },
            "InPreview"    : false
        },
        "SimpleEmail"          : {
            "Version" : "3.1.1.3",
            "Dependencies" : {
                "Core" : "3.1.4.3"
            },
            "InPreview"    : false
        },
        "SimpleNotificationService" : {
            "Version" : "3.1.0.4",
            "Dependencies" : {
                "Core" : "3.1.4.3"
            },
            "InPreview"    : false
        },
        "SimpleWorkflow"            : {
            "Version" : "3.1.1.4",
            "Dependencies" : {
                "Core" : "3.1.4.3"
            },
            "InPreview"    : false
        },
        "SQS"                       : {
            "Version" : "3.1.0.5",
            "Dependencies" : {
                "Core" : "3.1.4.3"
            },
            "InPreview"    : false
        },
        "SimpleSystemsManagement"   : {
            "Version" : "3.1.1.2",
            "Dependencies" : {
                "Core" : "3.1.4.3"
            },
            "InPreview"    : false
        },
        "StorageGateway"            : {
            "Version" : "3.1.1.3",
            "Dependencies" : {
                "Core" : "3.1.4.3"
            },
            "InPreview"    : false
        },
        "WorkSpaces"                : {
            "Version" : "3.1.1.3",
            "Dependencies" : {
                "Core" : "3.1.4.3"
            },
            "InPreview"    : false
        },
        "DirectoryService"          : {
            "Version" : "3.1.1.1",
            "Dependencies" : {
                "Core" : "3.1.4.3"
            },
            "InPreview"    : false
        },
        "ElasticFileSystem"         : {
            "Version" : "3.1.1.3",
            "Dependencies" : {
                "Core" : "3.1.4.3"
            },
            "InPreview"    : false
        },
        "CodeCommit"                : {
            "Version" : "3.1.0.4",
            "Dependencies" : {
                "Core" : "3.1.4.3"
            },
            "InPreview"    : false
        },
        "CodePipeline"              : {
            "Version" : "3.1.1.4",
            "Dependencies" : {
                "Core" : "3.1.4.3"
            },
            "InPreview"    : false
        },
        "Elasticsearch"             : {
            "Version" : "3.1.0.3",
            "Dependencies" : {
                "Core" : "3.1.4.3"
            },
            "InPreview"    : false
        },
        "WAF"                       : {
            "Version" : "3.1.0.3",
            "Dependencies" : {
                "Core" : "3.1.4.3"
            },
            "InPreview"    : false
        },
        "KinesisFirehose"           : {
            "Version" : "3.1.0.2",
            "Dependencies" : {
                "Core" : "3.1.4.3"
            },
            "InPreview"    : false
        },
        "AWSMarketplaceCommerceAnalytics" : {
            "Version" : "3.1.0.2",
            "Dependencies" : {
                "Core" : "3.1.4.3"
            },
            "InPreview"    : false
        },
        "Inspector"                       : {
            "Version" : "3.1.0.3",
            "Dependencies" : {
                "Core" : "3.1.4.3"
            },
            "InPreview"    : false
        },
        "IoT"                             : {
            "Version" : "3.1.0.5",
            "Dependencies" : {
                "Core" : "3.1.4.3"
            },
            "InPreview"    : false
        },
        "IotData"                         : {
            "Version" : "3.1.0.3",
            "Dependencies" : {
                "Core" : "3.1.4.3"
            },
            "InPreview"    : false
        },
        "APIGateway"                      : {
            "Version" : "3.1.1.2",
            "Dependencies" : {
                "Core" : "3.1.4.3"
            },
            "InPreview"    : false
        },
        "ECR"                             : {
            "Version" : "3.1.0.1",
            "Dependencies" : {
                "Core" : "3.1.4.3"
            },
            "InPreview"    : false
>>>>>>> 20b0d1be
        }
    }
}<|MERGE_RESOLUTION|>--- conflicted
+++ resolved
@@ -1,809 +1,373 @@
 
 {
-<<<<<<< HEAD
-    "ProductVersion" : "3.2.1.0",
-    "CoreVersion"    : "3.2.1.0",
+    "ProductVersion" : "3.2.2.0",
+    "CoreVersion"    : "3.2.2.0",
     "DefaultToPreview": true,
     "PreviewLabel" : "beta",
     "ServiceVersions"  : {
         "CloudHSM" : {
-            "Version" : "3.2.1.0",
-            "Dependencies" : {
-                "Core" : "3.2.1.0"
+            "Version" : "3.2.2.0",
+            "Dependencies" : {
+                "Core" : "3.2.2.0"
             }
         },
         "AutoScaling" : {
-            "Version" : "3.2.1.0",
-            "Dependencies" : {
-                "Core" : "3.2.1.0"
+            "Version" : "3.2.2.0",
+            "Dependencies" : {
+                "Core" : "3.2.2.0"
             }
         },
         "AWSSupport"  : {
-            "Version" : "3.2.1.0",
-            "Dependencies" : {
-                "Core" : "3.2.1.0"
+            "Version" : "3.2.2.0",
+            "Dependencies" : {
+                "Core" : "3.2.2.0"
             }
         },
         "CloudFormation" : {
-            "Version" : "3.2.1.0",
-            "Dependencies" : {
-                "Core" : "3.2.1.0"
+            "Version" : "3.2.2.0",
+            "Dependencies" : {
+                "Core" : "3.2.2.0"
             }
         },
         "CloudFront"     : {
-            "Version" : "3.2.1.0",
-            "Dependencies" : {
-                "Core" : "3.2.1.0"
+            "Version" : "3.2.2.0",
+            "Dependencies" : {
+                "Core" : "3.2.2.0"
             }
         },
         "CloudSearch"    : {
-            "Version" : "3.2.1.0",
-            "Dependencies" : {
-                "Core" : "3.2.1.0"
+            "Version" : "3.2.2.0",
+            "Dependencies" : {
+                "Core" : "3.2.2.0"
             }
         },
         "CloudSearchDomain" : {
-            "Version" : "3.2.1.0",
-            "Dependencies" : {
-                "Core" : "3.2.1.0"
+            "Version" : "3.2.2.0",
+            "Dependencies" : {
+                "Core" : "3.2.2.0"
             }
         },
         "CloudTrail"        : {
-            "Version" : "3.2.1.0",
-            "Dependencies" : {
-                "Core" : "3.2.1.0"
+            "Version" : "3.2.2.0",
+            "Dependencies" : {
+                "Core" : "3.2.2.0"
             }
         },
         "ConfigService"     : {
-            "Version" : "3.2.1.0",
-            "Dependencies" : {
-                "Core" : "3.2.1.0"
+            "Version" : "3.2.2.0",
+            "Dependencies" : {
+                "Core" : "3.2.2.0"
             }
         },
         "CloudWatch"        : {
-            "Version" : "3.2.1.0",
-            "Dependencies" : {
-                "Core" : "3.2.1.0"
+            "Version" : "3.2.2.0",
+            "Dependencies" : {
+                "Core" : "3.2.2.0"
             }
         },
         "CloudWatchLogs"    : {
-            "Version" : "3.2.1.0",
-            "Dependencies" : {
-                "Core" : "3.2.1.0"
+            "Version" : "3.2.2.0",
+            "Dependencies" : {
+                "Core" : "3.2.2.0"
             }
         },
         "CodeDeploy"        : {
-            "Version" : "3.2.1.0",
-            "Dependencies" : {
-                "Core" : "3.2.1.0"
+            "Version" : "3.2.2.0",
+            "Dependencies" : {
+                "Core" : "3.2.2.0"
             }
         },
         "CognitoIdentity"   : {
-            "Version" : "3.2.1.0",
-            "Dependencies" : {
-                "Core" : "3.2.1.0",
-                "SecurityToken" : "3.2.1.0"
+            "Version" : "3.2.2.0",
+            "Dependencies" : {
+                "Core" : "3.2.2.0",
+                "SecurityToken" : "3.2.2.0"
             }
         },
         "CognitoSync"       : {
-            "Version" : "3.2.1.0",
-            "Dependencies" : {
-                "Core" : "3.2.1.0",
-                "CognitoIdentity" : "3.2.1.0"
+            "Version" : "3.2.2.0",
+            "Dependencies" : {
+                "Core" : "3.2.2.0",
+                "CognitoIdentity" : "3.2.2.0"
             }
         },
         "DataPipeline"      : {
-            "Version" : "3.2.1.0",
-            "Dependencies" : {
-                "Core" : "3.2.1.0"
+            "Version" : "3.2.2.0",
+            "Dependencies" : {
+                "Core" : "3.2.2.0"
             }
         },
         "DeviceFarm"        : {
-            "Version" : "3.2.1.0",
-            "Dependencies" : {
-                "Core" : "3.2.1.0"
+            "Version" : "3.2.2.0",
+            "Dependencies" : {
+                "Core" : "3.2.2.0"
             }
         },
         "DirectConnect"     : {
-            "Version" : "3.2.1.0",
-            "Dependencies" : {
-                "Core" : "3.2.1.0"
+            "Version" : "3.2.2.0",
+            "Dependencies" : {
+                "Core" : "3.2.2.0"
             }
         },
         "DynamoDBv2"        : {
-            "Version" : "3.2.1.0",
-            "Dependencies" : {
-                "Core" : "3.2.1.0"
+            "Version" : "3.2.2.0",
+            "Dependencies" : {
+                "Core" : "3.2.2.0"
             }
         },
         "EC2"               : {
-            "Version" : "3.2.1.0",
-            "Dependencies" : {
-                "Core" : "3.2.1.0"
+            "Version" : "3.2.2.0",
+            "Dependencies" : {
+                "Core" : "3.2.2.0"
             }
         },
         "ECS"               : {
-            "Version" : "3.2.1.0",
-            "Dependencies" : {
-                "Core" : "3.2.1.0"
+            "Version" : "3.2.2.0",
+            "Dependencies" : {
+                "Core" : "3.2.2.0"
             }
         },
         "ElastiCache"       : {
-            "Version" : "3.2.1.0",
-            "Dependencies" : {
-                "Core" : "3.2.1.0"
+            "Version" : "3.2.2.0",
+            "Dependencies" : {
+                "Core" : "3.2.2.0"
             }
         },
         "ElasticBeanstalk"  : {
-            "Version" : "3.2.1.0",
-            "Dependencies" : {
-                "Core" : "3.2.1.0"
+            "Version" : "3.2.2.0",
+            "Dependencies" : {
+                "Core" : "3.2.2.0"
             }
         },
         "ElasticLoadBalancing" : {
-            "Version" : "3.2.1.0",
-            "Dependencies" : {
-                "Core" : "3.2.1.0"
+            "Version" : "3.2.2.0",
+            "Dependencies" : {
+                "Core" : "3.2.2.0"
             }
         },
         "ElasticMapReduce"     : {
-            "Version" : "3.2.1.0",
-            "Dependencies" : {
-                "Core" : "3.2.1.0"
+            "Version" : "3.2.2.0",
+            "Dependencies" : {
+                "Core" : "3.2.2.0"
             }
         },
         "ElasticTranscoder"    : {
-            "Version" : "3.2.1.0",
-            "Dependencies" : {
-                "Core" : "3.2.1.0"
+            "Version" : "3.2.2.0",
+            "Dependencies" : {
+                "Core" : "3.2.2.0"
             }
         },
         "Glacier"              : {
-            "Version" : "3.2.1.0",
-            "Dependencies" : {
-                "Core" : "3.2.1.0",
-                "SQS"  : "3.2.1.0",
-                "SimpleNotificationService" : "3.2.1.0"
+            "Version" : "3.2.2.0",
+            "Dependencies" : {
+                "Core" : "3.2.2.0",
+                "SQS"  : "3.2.2.0",
+                "SimpleNotificationService" : "3.2.2.0"
             }
         },
         "IdentityManagement"   : {
-            "Version" : "3.2.1.0",
-            "Dependencies" : {
-                "Core" : "3.2.1.0"
+            "Version" : "3.2.2.0",
+            "Dependencies" : {
+                "Core" : "3.2.2.0"
             }
         },
         "ImportExport"         : {
-            "Version" : "3.2.1.0",
-            "Dependencies" : {
-                "Core" : "3.2.1.0"
+            "Version" : "3.2.2.0",
+            "Dependencies" : {
+                "Core" : "3.2.2.0"
             }
         },
         "Kinesis"              : {
-            "Version" : "3.2.1.0",
-            "Dependencies" : {
-                "Core" : "3.2.1.0"
+            "Version" : "3.2.2.0",
+            "Dependencies" : {
+                "Core" : "3.2.2.0"
             }
         },
         "Lambda"               : {
-            "Version" : "3.2.1.0",
-            "Dependencies" : {
-                "Core" : "3.2.1.0"
+            "Version" : "3.2.2.0",
+            "Dependencies" : {
+                "Core" : "3.2.2.0"
             }
         },
         "KeyManagementService" : {
-            "Version" : "3.2.1.0",
-            "Dependencies" : {
-                "Core" : "3.2.1.0"
+            "Version" : "3.2.2.0",
+            "Dependencies" : {
+                "Core" : "3.2.2.0"
             }
         },
         "MachineLearning"      : {
-            "Version" : "3.2.1.0",
-            "Dependencies" : {
-                "Core" : "3.2.1.0"
+            "Version" : "3.2.2.0",
+            "Dependencies" : {
+                "Core" : "3.2.2.0"
             }
         },
         "MobileAnalytics"      : {
-            "Version" : "3.2.1.0",
-            "Dependencies" : {
-                "Core" : "3.2.1.0"
+            "Version" : "3.2.2.0",
+            "Dependencies" : {
+                "Core" : "3.2.2.0"
             }
         },
         "OpsWorks"             : {
-            "Version" : "3.2.1.0",
-            "Dependencies" : {
-                "Core" : "3.2.1.0"
+            "Version" : "3.2.2.0",
+            "Dependencies" : {
+                "Core" : "3.2.2.0"
             }
         },
         "RDS"                  : {
-            "Version" : "3.2.1.0",
-            "Dependencies" : {
-                "Core" : "3.2.1.0"
+            "Version" : "3.2.2.0",
+            "Dependencies" : {
+                "Core" : "3.2.2.0"
             }
         },
         "Redshift"             : {
-            "Version" : "3.2.1.0",
-            "Dependencies" : {
-                "Core" : "3.2.1.0"
-            }
-=======
-    "ProductVersion" : "3.1.36.1",
-    "CoreVersion"    : "3.1.4.3",
-    "DefaultToPreview" : false,
-    "ServiceVersions"  : {
-        "CloudHSM" : {
-            "Version" : "3.1.0.4",
-            "Dependencies" : {
-                "Core" : "3.1.4.3"
-            },
-            "InPreview"    : false
-        },
-        "AutoScaling" : {
-            "Version" : "3.1.2.1",
-            "Dependencies" : {
-                "Core" : "3.1.4.3"
-            },
-            "InPreview"    : false
-        },
-        "AWSSupport"  : {
-            "Version" : "3.1.0.4",
-            "Dependencies" : {
-                "Core" : "3.1.4.3"
-            },
-            "InPreview"    : false
-        },
-        "CloudFormation" : {
-            "Version" : "3.1.1.3",
-            "Dependencies" : {
-                "Core" : "3.1.4.3"
-            },
-            "InPreview"    : false
-        },
-        "CloudFront"     : {
-            "Version" : "3.1.2.1",
-            "Dependencies" : {
-                "Core" : "3.1.4.3"
-            },
-            "InPreview"    : false
-        },
-        "CloudSearch"    : {
-            "Version" : "3.1.0.4",
-            "Dependencies" : {
-                "Core" : "3.1.4.3"
-            },
-            "InPreview"    : false
-        },
-        "CloudSearchDomain" : {
-            "Version" : "3.1.0.6",
-            "Dependencies" : {
-                "Core" : "3.1.4.3"
-            },
-            "InPreview"    : false
-        },
-        "CloudTrail"        : {
-            "Version" : "3.1.2.1",
-            "Dependencies" : {
-                "Core" : "3.1.4.3"
-            },
-            "InPreview"    : false
-        },
-        "ConfigService"     : {
-            "Version" : "3.1.3.1",
-            "Dependencies" : {
-                "Core" : "3.1.4.3"
-            },
-            "InPreview"    : false
-        },
-        "CloudWatch"        : {
-            "Version" : "3.1.0.4",
-            "Dependencies" : {
-                "Core" : "3.1.4.3"
-            },
-            "InPreview"    : false
-        },
-        "CloudWatchLogs"    : {
-            "Version" : "3.1.2.3",
-            "Dependencies" : {
-                "Core" : "3.1.4.3"
-            },
-            "InPreview"    : false
-        },
-        "CodeDeploy"        : {
-            "Version" : "3.1.0.4",
-            "Dependencies" : {
-                "Core" : "3.1.4.3"
-            },
-            "InPreview"    : false
-        },
-        "CognitoIdentity"   : {
-            "Version" : "3.1.0.6",
-            "Dependencies" : {
-                "Core" : "3.1.4.3",
-                "SecurityToken" : "3.1.1.2"
-            },
-            "InPreview"    : false
-        },
-        "CognitoSync"       : {
-            "Version" : "3.1.0.5",
-            "Dependencies" : {
-                "Core" : "3.1.4.3",
-                "CognitoIdentity" : "3.1.0.6"
-            },
-            "InPreview"    : false
-        },
-        "DataPipeline"      : {
-            "Version" : "3.1.0.4",
-            "Dependencies" : {
-                "Core" : "3.1.4.3"
-            },
-            "InPreview"    : false
-        },
-        "DeviceFarm"        : {
-            "Version" : "3.1.3.2",
-            "Dependencies" : {
-                "Core" : "3.1.4.3"
-            },
-            "InPreview"    : false
-        },
-        "DirectConnect"     : {
-            "Version" : "3.1.0.4",
-            "Dependencies" : {
-                "Core" : "3.1.4.3"
-            },
-            "InPreview"    : false
-        },
-        "DynamoDBv2"        : {
-            "Version" : "3.1.1.4",
-            "Dependencies" : {
-                "Core" : "3.1.4.3"
-            },
-            "InPreview"    : false
-        },
-        "EC2"               : {
-            "Version" : "3.1.7.1",
-            "Dependencies" : {
-                "Core" : "3.1.4.3"
-            },
-            "InPreview"    : false
-        },
-        "ECS"               : {
-            "Version" : "3.1.3.1",
-            "Dependencies" : {
-                "Core" : "3.1.4.3"
-            },
-            "InPreview"    : false
-        },
-        "ElastiCache"       : {
-            "Version" : "3.1.0.4",
-            "Dependencies" : {
-                "Core" : "3.1.4.3"
-            },
-            "InPreview"    : false
-        },
-        "ElasticBeanstalk"  : {
-            "Version" : "3.1.2.2",
-            "Dependencies" : {
-                "Core" : "3.1.4.3"
-            },
-            "InPreview"    : false
-        },
-        "ElasticLoadBalancing" : {
-            "Version" : "3.1.0.4",
-            "Dependencies" : {
-                "Core" : "3.1.4.3"
-            },
-            "InPreview"    : false
-        },
-        "ElasticMapReduce"     : {
-            "Version" : "3.1.2.1",
-            "Dependencies" : {
-                "Core" : "3.1.4.3"
-            },
-            "InPreview"    : false
-        },
-        "ElasticTranscoder"    : {
-            "Version" : "3.1.0.4",
-            "Dependencies" : {
-                "Core" : "3.1.4.3"
-            },
-            "InPreview"    : false
-        },
-        "Glacier"              : {
-            "Version" : "3.1.0.5",
-            "Dependencies" : {
-                "Core" : "3.1.4.3",
-                "SQS"  : "3.1.0.5",
-                "SimpleNotificationService" : "3.1.0.4"
-            },
-            "InPreview"    : false
-        },
-        "IdentityManagement"   : {
-            "Version" : "3.1.3.2",
-            "Dependencies" : {
-                "Core" : "3.1.4.3"
-            },
-            "InPreview"    : false
-        },
-        "ImportExport"         : {
-            "Version" : "3.1.1.3",
-            "Dependencies" : {
-                "Core" : "3.1.4.3"
-            },
-            "InPreview"    : false
-        },
-        "Kinesis"              : {
-            "Version" : "3.1.2.2",
-            "Dependencies" : {
-                "Core" : "3.1.4.3"
-            },
-            "InPreview"    : false
-        },
-        "Lambda"               : {
-            "Version" : "3.1.2.5",
-            "Dependencies" : {
-                "Core" : "3.1.4.3"
-            },
-            "InPreview"    : false
-        },
-        "KeyManagementService" : {
-            "Version" : "3.1.1.2",
-            "Dependencies" : {
-                "Core" : "3.1.4.3"
-            },
-            "InPreview"    : false
-        },
-        "MachineLearning"      : {
-            "Version" : "3.1.1.3",
-            "Dependencies" : {
-                "Core" : "3.1.4.3"
-            },
-            "InPreview"    : false
-        },
-        "MobileAnalytics"      : {
-            "Version" : "3.1.1.5",
-            "Dependencies" : {
-                "Core" : "3.1.4.3"
-            },
-            "InPreview"    : false
-        },
-        "OpsWorks"             : {
-            "Version" : "3.1.1.4",
-            "Dependencies" : {
-                "Core" : "3.1.4.3"
-            },
-            "InPreview"    : false
-        },
-        "RDS"                  : {
-            "Version" : "3.1.7.1",
-            "Dependencies" : {
-                "Core" : "3.1.4.3"
-            },
-            "InPreview"    : false
-        },
-        "Redshift"             : {
-            "Version" : "3.1.0.4",
-            "Dependencies" : {
-                "Core" : "3.1.4.3"
-            },
-            "InPreview"    : false
->>>>>>> 20b0d1be
+            "Version" : "3.2.2.0",
+            "Dependencies" : {
+                "Core" : "3.2.2.0"
+            }
         },
         "Route53"              : {
-            "Version" : "3.1.2.1",
-            "Dependencies" : {
-<<<<<<< HEAD
-                "Core" : "3.2.1.0"
+            "Version" : "3.2.2.0",
+            "Dependencies" : {
+                "Core" : "3.2.2.0"
             }
         },
         "Route53Domains"       : {
-            "Version" : "3.2.1.0",
-            "Dependencies" : {
-                "Core" : "3.2.1.0"
+            "Version" : "3.2.2.0",
+            "Dependencies" : {
+                "Core" : "3.2.2.0"
             }
         },
         "S3"                   : {
-            "Version" : "3.2.1.0",
-            "Dependencies" : {
-                "Core" : "3.2.1.0"
+            "Version" : "3.2.2.0",
+            "Dependencies" : {
+                "Core" : "3.2.2.0"
             }
         },
         "SecurityToken"        : {
-            "Version" : "3.2.1.0",
-            "Dependencies" : {
-                "Core" : "3.2.1.0"
+            "Version" : "3.2.2.0",
+            "Dependencies" : {
+                "Core" : "3.2.2.0"
             }
         },
         "SimpleDB"             : {
-            "Version" : "3.2.1.0",
-            "Dependencies" : {
-                "Core" : "3.2.1.0"
+            "Version" : "3.2.2.0",
+            "Dependencies" : {
+                "Core" : "3.2.2.0"
             }
         },
         "SimpleEmail"          : {
-            "Version" : "3.2.1.0",
-            "Dependencies" : {
-                "Core" : "3.2.1.0"
+            "Version" : "3.2.2.0",
+            "Dependencies" : {
+                "Core" : "3.2.2.0"
             }
         },
         "SimpleNotificationService" : {
-            "Version" : "3.2.1.0",
-            "Dependencies" : {
-                "Core" : "3.2.1.0"
+            "Version" : "3.2.2.0",
+            "Dependencies" : {
+                "Core" : "3.2.2.0"
             }
         },
         "SimpleWorkflow"            : {
-            "Version" : "3.2.1.0",
-            "Dependencies" : {
-                "Core" : "3.2.1.0"
+            "Version" : "3.2.2.0",
+            "Dependencies" : {
+                "Core" : "3.2.2.0"
             }
         },
         "SQS"                       : {
-            "Version" : "3.2.1.0",
-            "Dependencies" : {
-                "Core" : "3.2.1.0"
+            "Version" : "3.2.2.0",
+            "Dependencies" : {
+                "Core" : "3.2.2.0"
             }
         },
         "SimpleSystemsManagement"   : {
-            "Version" : "3.2.1.0",
-            "Dependencies" : {
-                "Core" : "3.2.1.0"
+            "Version" : "3.2.2.0",
+            "Dependencies" : {
+                "Core" : "3.2.2.0"
             }
         },
         "StorageGateway"            : {
-            "Version" : "3.2.1.0",
-            "Dependencies" : {
-                "Core" : "3.2.1.0"
+            "Version" : "3.2.2.0",
+            "Dependencies" : {
+                "Core" : "3.2.2.0"
             }
         },
         "WorkSpaces"                : {
-            "Version" : "3.2.1.0",
-            "Dependencies" : {
-                "Core" : "3.2.1.0"
+            "Version" : "3.2.2.0",
+            "Dependencies" : {
+                "Core" : "3.2.2.0"
             }
         },
         "DirectoryService"          : {
-            "Version" : "3.2.1.0",
-            "Dependencies" : {
-                "Core" : "3.2.1.0"
+            "Version" : "3.2.2.0",
+            "Dependencies" : {
+                "Core" : "3.2.2.0"
             }
         },
         "ElasticFileSystem"         : {
-            "Version" : "3.2.1.0",
-            "Dependencies" : {
-                "Core" : "3.2.1.0"
+            "Version" : "3.2.2.0",
+            "Dependencies" : {
+                "Core" : "3.2.2.0"
             }
         },
         "CodeCommit"                : {
-            "Version" : "3.2.1.0",
-            "Dependencies" : {
-                "Core" : "3.2.1.0"
+            "Version" : "3.2.2.0",
+            "Dependencies" : {
+                "Core" : "3.2.2.0"
             }
         },
         "CodePipeline"              : {
-            "Version" : "3.2.1.0",
-            "Dependencies" : {
-                "Core" : "3.2.1.0"
+            "Version" : "3.2.2.0",
+            "Dependencies" : {
+                "Core" : "3.2.2.0"
             }
         },
         "Elasticsearch"             : {
-            "Version" : "3.2.1.0",
-            "Dependencies" : {
-                "Core" : "3.2.1.0"
+            "Version" : "3.2.2.0",
+            "Dependencies" : {
+                "Core" : "3.2.2.0"
             }
         },
         "WAF"                       : {
-            "Version" : "3.2.1.0",
-            "Dependencies" : {
-                "Core" : "3.2.1.0"
+            "Version" : "3.2.2.0",
+            "Dependencies" : {
+                "Core" : "3.2.2.0"
             }
         },
         "KinesisFirehose"           : {
-            "Version" : "3.2.1.0",
-            "Dependencies" : {
-                "Core" : "3.2.1.0"
+            "Version" : "3.2.2.0",
+            "Dependencies" : {
+                "Core" : "3.2.2.0"
             }
         },
         "AWSMarketplaceCommerceAnalytics" : {
-            "Version" : "3.2.1.0",
-            "Dependencies" : {
-                "Core" : "3.2.1.0"
+            "Version" : "3.2.2.0",
+            "Dependencies" : {
+                "Core" : "3.2.2.0"
             }
         },
         "Inspector"                       : {
-            "Version" : "3.2.1.0",
-            "Dependencies" : {
-                "Core" : "3.2.1.0"
+            "Version" : "3.2.2.0",
+            "Dependencies" : {
+                "Core" : "3.2.2.0"
             }
         },
         "IoT"                             : {
-            "Version" : "3.2.1.0",
-            "Dependencies" : {
-                "Core" : "3.2.1.0"
+            "Version" : "3.2.2.0",
+            "Dependencies" : {
+                "Core" : "3.2.2.0"
             }
         },
         "IotData"                         : {
-            "Version" : "3.2.1.0",
-            "Dependencies" : {
-                "Core" : "3.2.1.0"
+            "Version" : "3.2.2.0",
+            "Dependencies" : {
+                "Core" : "3.2.2.0"
             }
         },
         "APIGateway"                      : {
-            "Version" : "3.2.1.0",
-            "Dependencies" : {
-                "Core" : "3.2.1.0"
-            }
-=======
-                "Core" : "3.1.4.3"
-            },
-            "InPreview"    : false
-        },
-        "Route53Domains"       : {
-            "Version" : "3.1.0.4",
-            "Dependencies" : {
-                "Core" : "3.1.4.3"
-            },
-            "InPreview"    : false
-        },
-        "S3"                   : {
-            "Version" : "3.1.3.10",
-            "Dependencies" : {
-                "Core" : "3.1.4.3"
-            },
-            "InPreview"    : false
-        },
-        "SecurityToken"        : {
-            "Version" : "3.1.1.2",
-            "Dependencies" : {
-                "Core" : "3.1.4.3"
-            },
-            "InPreview"    : false
-        },
-        "SimpleDB"             : {
-            "Version" : "3.1.0.4",
-            "Dependencies" : {
-                "Core" : "3.1.4.3"
-            },
-            "InPreview"    : false
-        },
-        "SimpleEmail"          : {
-            "Version" : "3.1.1.3",
-            "Dependencies" : {
-                "Core" : "3.1.4.3"
-            },
-            "InPreview"    : false
-        },
-        "SimpleNotificationService" : {
-            "Version" : "3.1.0.4",
-            "Dependencies" : {
-                "Core" : "3.1.4.3"
-            },
-            "InPreview"    : false
-        },
-        "SimpleWorkflow"            : {
-            "Version" : "3.1.1.4",
-            "Dependencies" : {
-                "Core" : "3.1.4.3"
-            },
-            "InPreview"    : false
-        },
-        "SQS"                       : {
-            "Version" : "3.1.0.5",
-            "Dependencies" : {
-                "Core" : "3.1.4.3"
-            },
-            "InPreview"    : false
-        },
-        "SimpleSystemsManagement"   : {
-            "Version" : "3.1.1.2",
-            "Dependencies" : {
-                "Core" : "3.1.4.3"
-            },
-            "InPreview"    : false
-        },
-        "StorageGateway"            : {
-            "Version" : "3.1.1.3",
-            "Dependencies" : {
-                "Core" : "3.1.4.3"
-            },
-            "InPreview"    : false
-        },
-        "WorkSpaces"                : {
-            "Version" : "3.1.1.3",
-            "Dependencies" : {
-                "Core" : "3.1.4.3"
-            },
-            "InPreview"    : false
-        },
-        "DirectoryService"          : {
-            "Version" : "3.1.1.1",
-            "Dependencies" : {
-                "Core" : "3.1.4.3"
-            },
-            "InPreview"    : false
-        },
-        "ElasticFileSystem"         : {
-            "Version" : "3.1.1.3",
-            "Dependencies" : {
-                "Core" : "3.1.4.3"
-            },
-            "InPreview"    : false
-        },
-        "CodeCommit"                : {
-            "Version" : "3.1.0.4",
-            "Dependencies" : {
-                "Core" : "3.1.4.3"
-            },
-            "InPreview"    : false
-        },
-        "CodePipeline"              : {
-            "Version" : "3.1.1.4",
-            "Dependencies" : {
-                "Core" : "3.1.4.3"
-            },
-            "InPreview"    : false
-        },
-        "Elasticsearch"             : {
-            "Version" : "3.1.0.3",
-            "Dependencies" : {
-                "Core" : "3.1.4.3"
-            },
-            "InPreview"    : false
-        },
-        "WAF"                       : {
-            "Version" : "3.1.0.3",
-            "Dependencies" : {
-                "Core" : "3.1.4.3"
-            },
-            "InPreview"    : false
-        },
-        "KinesisFirehose"           : {
-            "Version" : "3.1.0.2",
-            "Dependencies" : {
-                "Core" : "3.1.4.3"
-            },
-            "InPreview"    : false
-        },
-        "AWSMarketplaceCommerceAnalytics" : {
-            "Version" : "3.1.0.2",
-            "Dependencies" : {
-                "Core" : "3.1.4.3"
-            },
-            "InPreview"    : false
-        },
-        "Inspector"                       : {
-            "Version" : "3.1.0.3",
-            "Dependencies" : {
-                "Core" : "3.1.4.3"
-            },
-            "InPreview"    : false
-        },
-        "IoT"                             : {
-            "Version" : "3.1.0.5",
-            "Dependencies" : {
-                "Core" : "3.1.4.3"
-            },
-            "InPreview"    : false
-        },
-        "IotData"                         : {
-            "Version" : "3.1.0.3",
-            "Dependencies" : {
-                "Core" : "3.1.4.3"
-            },
-            "InPreview"    : false
-        },
-        "APIGateway"                      : {
-            "Version" : "3.1.1.2",
-            "Dependencies" : {
-                "Core" : "3.1.4.3"
-            },
-            "InPreview"    : false
-        },
-        "ECR"                             : {
-            "Version" : "3.1.0.1",
-            "Dependencies" : {
-                "Core" : "3.1.4.3"
-            },
-            "InPreview"    : false
->>>>>>> 20b0d1be
+            "Version" : "3.2.2.0",
+            "Dependencies" : {
+                "Core" : "3.2.2.0"
+            }
         }
     }
 }