--- conflicted
+++ resolved
@@ -1135,11 +1135,7 @@
         },
         "upstreamRegistryUrl":{
           "shape":"Url",
-<<<<<<< HEAD
-          "documentation":"<p>The registry URL of the upstream public registry to use as the source for the pull through cache rule. The following is the syntax to use for each supported upstream registry.</p> <ul> <li> <p>Amazon ECR (<code>ecr</code>) – <code>dkr.ecr.&lt;region&gt;.amazonaws.com</code> </p> </li> <li> <p>Amazon ECR Public (<code>ecr-public</code>) – <code>public.ecr.aws</code> </p> </li> <li> <p>Docker Hub (<code>docker-hub</code>) – <code>registry-1.docker.io</code> </p> </li> <li> <p>GitHub Container Registry (<code>github-container-registry</code>) – <code>ghcr.io</code> </p> </li> <li> <p>GitLab Container Registry (<code>gitlab-container-registry</code>) – <code>registry.gitlab.com</code> </p> </li> <li> <p>Kubernetes (<code>k8s</code>) – <code>registry.k8s.io</code> </p> </li> <li> <p>Microsoft Azure Container Registry (<code>azure-container-registry</code>) – <code>&lt;custom&gt;.azurecr.io</code> </p> </li> <li> <p>Quay (<code>quay</code>) – <code>quay.io</code> </p> </li> </ul>"
-=======
           "documentation":"<p>The registry URL of the upstream public registry to use as the source for the pull through cache rule. The following is the syntax to use for each supported upstream registry.</p> <ul> <li> <p>Amazon ECR (<code>ecr</code>) – <code>&lt;accountId&gt;.dkr.ecr.&lt;region&gt;.amazonaws.com</code> </p> </li> <li> <p>Amazon ECR Public (<code>ecr-public</code>) – <code>public.ecr.aws</code> </p> </li> <li> <p>Docker Hub (<code>docker-hub</code>) – <code>registry-1.docker.io</code> </p> </li> <li> <p>GitHub Container Registry (<code>github-container-registry</code>) – <code>ghcr.io</code> </p> </li> <li> <p>GitLab Container Registry (<code>gitlab-container-registry</code>) – <code>registry.gitlab.com</code> </p> </li> <li> <p>Kubernetes (<code>k8s</code>) – <code>registry.k8s.io</code> </p> </li> <li> <p>Microsoft Azure Container Registry (<code>azure-container-registry</code>) – <code>&lt;custom&gt;.azurecr.io</code> </p> </li> <li> <p>Quay (<code>quay</code>) – <code>quay.io</code> </p> </li> </ul>"
->>>>>>> b6da6ace
         },
         "registryId":{
           "shape":"RegistryId",
@@ -2286,11 +2282,7 @@
         },
         "imageSizeInBytes":{
           "shape":"ImageSizeInBytes",
-<<<<<<< HEAD
-          "documentation":"<p>The size, in bytes, of the image in the repository.</p> <p>If the image is a manifest list, this will be the max size of all manifests in the list.</p> <note> <p>Starting with Docker version 1.9, the Docker client compresses image layers before pushing them to a V2 Docker registry. The output of the <code>docker images</code> command shows the uncompressed image size. Therefore, Docker might return a larger image than the image sizes returned by <a>DescribeImages</a>.</p> </note>"
-=======
           "documentation":"<p>The size, in bytes, of the image in the repository.</p> <p>If the image is a manifest list, this will be the max size of all manifests in the list.</p> <note> <p>Starting with Docker version 1.9, the Docker client compresses image layers before pushing them to a V2 Docker registry. The output of the <code>docker images</code> command shows the uncompressed image size. Therefore, Docker might return a larger image than the image shown in the Amazon Web Services Management Console.</p> </note>"
->>>>>>> b6da6ace
         },
         "imagePushedAt":{
           "shape":"PushTimestamp",
