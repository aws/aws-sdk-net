{
    "projects": [
        {
            "name": "Net35",
            "configurations": [ "Debug|Any CPU", "Release|Any CPU" ],
            "targetFramework": "v3.5",
            "defineConstants": ";BCL;BCL35;AWS_APM_API;CODE_ANALYSIS;LOCAL_FILE",
            "binSubFolder": "net35",
            "template": "BclProjectFile",
            "platformCodeFolders": [ "_bcl", "_bcl35", "_bcl+sl" ],
            "nugetTargetPlatform": "net35"
        },
        {
            "name": "Net45",
            "configurations": [ "Debug|Any CPU", "Release|Any CPU" ],
            "targetFramework": "v4.5",
            "defineConstants": ";BCL;BCL45;AWS_ASYNC_API;CODE_ANALYSIS;LOCAL_FILE",
            "binSubFolder": "net45",
            "template": "BclProjectFile",
            "platformCodeFolders": [ "_bcl", "_bcl45", "_async", "_bcl+sl" ],
            "nugetTargetPlatform": "net45"
        },
        {
            "name": "PCL",
            "configurations": [ "Debug|Any CPU", "Release|Any CPU" ],
            "targetFramework": "v4.5",
            "defineConstants": ";PCL;AWS_ASYNC_API;LOCAL_FILE;ADD_SUPPORT_ICLONEABLE",
            "binSubFolder": "pcl",
            "template": "PCLProjectFile",
            "platformCodeFolders": [ "_pcl", "_async", "_mobile", "_pclReference", "_pcl-sl" ],
            "nugetTargetPlatform": "portable-net45+netcore45+wpa81+wp8+MonoAndroid10+xamarinios10+MonoTouch10",
            
            "extraTestProjects": [
                "test\\CrossPlatformTests\\CommonTests\\CommonTests.csproj",
                "test\\CrossPlatformTests\\AndroidApp\\AndroidApp.csproj",
                "test\\CrossPlatformTests\\iOSTests\\iOSTests.csproj",
                "test\\CrossPlatformTests\\WindowsConsoleApp\\WindowsConsoleApp.csproj",
                "test\\CrossPlatformTests\\WindowsApp\\WindowsApp.csproj",
                "test\\CrossPlatformTests\\WindowsPhoneApp\\WindowsPhoneApp.csproj",
                "test\\CrossPlatformTests\\WindowsPhoneSilverlightApp\\WindowsPhoneSilverlightApp.csproj",

                "test\\CrossPlatformTests\\XFormsPortableTests\\XFormsPortableTests\\XFormsPortableTests.csproj",
                "test\\CrossPlatformTests\\XFormsPortableTests\\XFormsPortableTests.Droid\\XFormsPortableTests.Droid.csproj",
                "test\\CrossPlatformTests\\XFormsPortableTests\\XFormsPortableTests.iOS\\XFormsPortableTests.iOS.csproj",
                "test\\CrossPlatformTests\\XFormsPortableTests\\XFormsPortableTests.WinPhone\\XFormsPortableTests.WinPhone.csproj"
            ]
        },
        {
            "name": "Android",
            "configurations": [ "Debug|Any CPU", "Release|Any CPU" ],
            "targetFramework": "v4.5",
            "defineConstants": ";PCL;AWS_ASYNC_API;LOCAL_FILE;ADD_SUPPORT_ICLONEABLE",
            "binSubFolder": "monoandroid",
            "template": "AndroidProjectFile",
            "platformCodeFolders": [ "_pcl", "_async", "_mobile", "_android", "_pcl-sl" ],
            "parentProfile": "PCL",
            "nugetTargetPlatform": "MonoAndroid10"
        },
        {
            "name": "iOS",
            "configurations": [ "Debug|Any CPU", "Release|Any CPU" ],
            "targetFramework": "v4.5",
            "defineConstants": ";PCL;AWS_ASYNC_API;LOCAL_FILE;ADD_SUPPORT_ICLONEABLE",
            "binSubFolder": "Xamarin.iOS10",
            "template": "IOSProjectFile",
            "platformCodeFolders": [ "_pcl", "_async", "_mobile", "_ios", "_pcl-sl" ],
            "parentProfile": "PCL",
            "nugetTargetPlatform": "xamarinios10"
        },
        {
            "name": "Win8",
            "configurations": [ "Debug|Any CPU", "Release|Any CPU" ],
            "targetFramework": "v4.5",
            "defineConstants": ";PCL;AWS_ASYNC_API;LOCAL_FILE;ADD_SUPPORT_ICLONEABLE",
            "binSubFolder": "windows8",
            "template": "Win8ProjectFile",
            "platformCodeFolders": [ "_pcl", "_async", "_mobile", "_win8", "_pcl-sl" ],
            "parentProfile": "PCL",
            "nugetTargetPlatform": "netcore45"
        },
        {
            "name": "WinPhone81",
            "configurations": [ "Debug|Any CPU", "Release|Any CPU" ],
            "targetFramework": "v4.5",
            "defineConstants": ";PCL;AWS_ASYNC_API;LOCAL_FILE;ADD_SUPPORT_ICLONEABLE",
            "binSubFolder": "wpa81",
            "template": "WinPhone81ProjectFile",
            "platformCodeFolders": [ "_pcl", "_async", "_mobile", "_winPhone81", "_pcl-sl" ],
            "parentProfile": "PCL",
            "nugetTargetPlatform": "wpa81"
        },
        {
            "name": "WinPhoneSilverlight8",
            "configurations": [ "Debug|Any CPU", "Release|Any CPU" ],
            "targetFramework": "v4.5",
            "defineConstants": ";PCL;AWS_ASYNC_API;LOCAL_FILE;WP_SL;ADD_SUPPORT_ICLONEABLE",
            "binSubFolder": "wp8",
            "template": "WinPhoneSilverlight8ProjectFile",
            "platformCodeFolders": [ "_pcl", "_async", "_mobile", "_winPhoneSilverlight8", "_bcl+sl" ],
            "parentProfile": "PCL",
            "nugetTargetPlatform": "wp8"
        }
    ],
    "models": [
        {
            "active": true,

            "model": "cloudhsm",
            "base-name": "CloudHSM",
            "region-lookup-name": "cloudhsm",
            "authentication-service-name": "cloudhsm",
            "synopsis": "The AWS CloudHSM service helps you meet corporate, contractual and regulatory compliance requirements for data security by using dedicated Hardware Security Module (HSM) appliances within the AWS cloud. With CloudHSM, you control the encryption keys and cryptographic operations performed by the HSM."
        },
        {
            "active": true,

            "model": "autoscaling",
            "base-name": "AutoScaling",
            "region-lookup-name": "autoscaling",
            "authentication-service-name": "autoscaling",
            "service-url": "https://autoscaling.us-east-1.amazonaws.com",
            "synopsis": "Auto Scaling helps you maintain application availability and allows you to scale your capacity up or down automatically according to conditions you define."
        },
        {
            "active": true,

            "model": "support",
            "base-name": "AWSSupport",
            "region-lookup-name": "support",
            "authentication-service-name": "support",
            "service-url": "https://support.us-east-1.amazonaws.com",
            "synopsis": "The AWS Support API provides access to some of the AWS services that underlie the features of the AWS Support Center."
        },
        {
            "active": true,
            "comment": "Turn off till we move to the latest version of the model.",

            "model": "cloudformation",
            "base-name": "CloudFormation",
            "region-lookup-name": "cloudformation",
            "authentication-service-name": "cloudformation",
            "service-url": "https://cloudformation.us-east-1.amazonaws.com",
            "synopsis": "AWS CloudFormation gives developers and systems administrators an easy way to create and manage a collection of related AWS resources, provisioning and updating them in an orderly and predictable fashion."
        },
        {
            "active": true,

            "model": "cloudfront",
            "base-name": "CloudFront",
            "region-lookup-name": "cloudfront",
            "authentication-service-name": "cloudfront",
            "service-url": "https://cloudfront.amazonaws.com",
            "synopsis": "Amazon CloudFront is a content delivery web service. It integrates with other Amazon Web Services products to give developers and businesses an easy way to distribute content to end users with low latency, high data transfer speeds, and no minimum usage commitments."
        },
        {
            "active": true,

            "comment": "This has the extra hyphen in the prefix to make sure we don't pick up cloudsearchdomain model",
            "model": "cloudsearch-",

            "base-name": "CloudSearch",
            "region-lookup-name": "cloudsearch",
            "authentication-service-name": "cloudsearch",
            "service-url": "https://cloudsearch.us-east-1.amazonaws.com/",
            "synopsis": "Amazon CloudSearch is a managed service in the AWS Cloud that makes it simple and cost-effective to set up, manage, and scale a search solution for your website or application."
        },
        {
            "active": true,

            "model": "cloudsearchdomain",
            "base-name": "CloudSearchDomain",
            "region-lookup-name": "cloudsearchdomain",
            "authentication-service-name": "cloudsearch",
            "generate-client-constructors": false,
            "synopsis": "Amazon CloudSearch is a managed service in the AWS Cloud that makes it simple and cost-effective to set up, manage, and scale a search solution for your website or application."
        },
        {
            "active": true,

            "model": "cloudtrail",
            "base-name": "CloudTrail",
            "region-lookup-name": "cloudtrail",
            "authentication-service-name": "cloudtrail",
            "service-url": "https://cloudtrail.us-east-1.amazonaws.com",
            "synopsis": "AWS CloudTrail is a web service that records AWS API calls for your account and delivers log files to you. The recorded information includes the identity of the API caller, the time of the API call, the source IP address of the API caller, the request parameters, and the response elements returned by the AWS service."
        },
        {
            "active": true,

            "model": "config",
            "base-name": "ConfigService",
            "region-lookup-name": "config",
            "authentication-service-name": "config",
            "service-url": "https://config.us-east-1.amazonaws.com",
            "synopsis": "AWS Config is a fully managed service that provides you with an AWS resource inventory, configuration history, and configuration change notifications to enable security and governance."
        },
        {
            "active": true,

            "model": "monitoring",
            "base-name": "CloudWatch",
            "region-lookup-name": "monitoring",
            "authentication-service-name": "monitoring",
            "service-url": "https://monitoring.us-east-1.amazonaws.com",
            "synopsis": "Amazon CloudWatch is a monitoring service for AWS cloud resources and the applications you run on AWS. You can use Amazon CloudWatch to collect and track metrics, collect and monitor log files, and set alarms."
        },
        {
            "active": true,

            "model": "logs",
            "base-name": "CloudWatchLogs",
            "region-lookup-name": "logs",
            "authentication-service-name": "logs",
            "service-url": "https://logs.us-east-1.amazonaws.com",
            "synopsis": "Amazon CloudWatch is a monitoring service for AWS cloud resources and the applications you run on AWS. You can use Amazon CloudWatch to collect and track metrics, collect and monitor log files, and set alarms."
        },
        {
            "active" : true,
            
            "model" : "codecommit",
            "base-name" : "CodeCommit",
            "region-lookup-name" : "codecommit",
            "authentication-service-name" : "codecommit",
            "service-url": "http://codecommit.us-east-1.amazonaws.com",
            "synopsis" : "AWS CodeCommit is a fully-managed source control service that makes it easy for companies to host secure and highly scalable private Git repositories."
        },
        {
            "active": true,

            "model": "codedeploy",
            "base-name": "CodeDeploy",
            "region-lookup-name": "codedeploy",
            "authentication-service-name": "codedeploy",
            "service-url": "http://codedeploy.us-east-1.amazonaws.com",
            "synopsis": "AWS CodeDeploy is a service that automates code deployments. AWS CodeDeploy makes it easier for you to rapidly release new features, helps you avoid downtime during deployment, and handles the complexity of updating your applications."
        },
        {
            "active": true,

            "model": "codepipeline",
            "base-name": "CodePipeline",
            "region-lookup-name": "codepipeline",
            "authentication-service-name": "codepipeline",
            "service-url": "http://codepipeline.us-east-1.amazonaws.com",
            "synopsis": "AWS CodePipeline is a continuous delivery service for fast and reliable application updates."
        },
        {
            "active": true,

            "model": "cognito-identity",
            "base-name": "CognitoIdentity",
            "region-lookup-name": "cognito-identity",
            "authentication-service-name": "cognito-identity",
            "service-url": "http://cognito-identity.us-east-1.amazonaws.com",
            "synopsis": "Amazon Cognito is a service that makes it easy to save user data, such as app preferences or game state, in the AWS Cloud without writing any backend code or managing any infrastructure. With Amazon Cognito, you can focus on creating great app experiences instead of having to worry about building and managing a backend solution to handle identity management, network state, storage, and sync.",
            "dependencies": [ "SecurityToken" ],
            "enable-xamarin-component": true
        },
        {
            "active": true,

            "model": "cognito-sync",
            "base-name": "CognitoSync",
            "nuget-package-title-suffix" : "(Low Level Service Client)",
            "region-lookup-name": "cognito-sync",
            "authentication-service-name": "cognito-sync",
            "service-url": "http://cognito-sync.us-east-1.amazonaws.com",
            "synopsis": "This is the low level service client for Amazon Cognito Sync. Most users of Amazon Cognito Sync should use the high level abstraction AWSSDK.SyncManager to interact with this service.",
            "dependencies": [ "CognitoIdentity" ]
        },
        {
            "active": true,

            "model": "datapipeline",
            "base-name": "DataPipeline",
            "region-lookup-name": "datapipeline",
            "authentication-service-name": "datapipeline",
            "service-url": "https://datapipeline.us-east-1.amazonaws.com",
            "synopsis": "AWS Data Pipeline is a managed extract-transform-load (ETL) service that helps you reliably and cost-effectively move and process data across your on-premise data stores and AWS services."
        },
        {
            "active": true,

            "model": "devicefarm",
            "base-name": "DeviceFarm",
            "region-lookup-name": "devicefarm",
            "authentication-service-name": "devicefarm",
            "synopsis": "AWS Device Farm is an app testing service that enables you to test your Android and Fire OS apps on real, physical phones and tablets that are hosted by AWS. The service allows you to upload your own tests or use built-in, script-free compatibility tests."
        },
        {
            "active": true,

            "model": "directconnect",
            "base-name": "DirectConnect",
            "region-lookup-name": "directconnect",
            "authentication-service-name": "directconnect",
            "service-url": "https://directconnect.us-east-1.amazonaws.com",
            "synopsis": "AWS Direct Connect makes it easy to establish a dedicated network connection from your premises to AWS. Using AWS Direct Connect, you can establish private connectivity between AWS and your datacenter, office, or colocation environment, which in many cases can reduce your network costs, increase bandwidth throughput, and provide a more consistent network experience than Internet-based connections."
        },
        {
            "active": true,

            "model": "ds",
            "base-name": "DirectoryService",
            "region-lookup-name": "ds",
            "authentication-service-name": "ds",
            "service-url": "https://ds.us-east-1.amazonaws.com",
            "synopsis": "AWS Directory Service is a managed service that allows you to connect your AWS resources with an existing on-premises Microsoft Active Directory or to set up a new, stand-alone directory in the AWS Cloud."
        },        
        {
            "active": true,

            "model": "dynamodb-",
            "namespace": "Amazon.DynamoDBv2",
            "base-name": "DynamoDB",
            "region-lookup-name": "dynamodb",
            "authentication-service-name": "dynamodb",
            "service-url": "https://dynamodb.us-east-1.amazonaws.com/",
            "max-retries": 10,
            "synopsis": "Amazon DynamoDB is a fast and flexible NoSQL database service for all applications that need consistent, single-digit millisecond latency at any scale.",
            "enable-xamarin-component": true
        
        },
        {
            "active": true,

            "model": "dynamodbstreams",
            "namespace": "Amazon.DynamoDBv2",
            "base-name": "DynamoDBStreams",
            "region-lookup-name": "streams.dynamodb",
            "authentication-service-name": "dynamodb",
            "service-url": "https://streams.dynamodb.us-east-1.amazonaws.com/",
            "max-retries": 10,
            "parent-base-name": "DynamoDB"
        },
        {
            "active": true,

            "model": "ec2",
            "base-name": "EC2",
            "region-lookup-name": "ec2",
            "authentication-service-name": "ec2",
            "service-url": "https://ec2.us-east-1.amazonaws.com",
            "synopsis": "Amazon Elastic Compute Cloud (Amazon EC2) is a web service that provides resizable compute capacity in the cloud. It is designed to make web-scale cloud computing easier for developers."
        },
        {
            "active": true,

            "model": "ecs",
            "base-name": "ECS",
            "region-lookup-name": "ecs",
            "authentication-service-name": "ecs",
            "service-url": "https://ecs.us-east-1.amazonaws.com",
            "synopsis": "Amazon EC2 Container Service is a highly scalable, high performance container management service that supports Docker containers and allows you to easily run distributed applications on a managed cluster of Amazon EC2 instances."
        },
        {
            "active": true,

            "model": "efs",
            "base-name": "ElasticFileSystem",
            "region-lookup-name": "elasticfilesystem",
            "authentication-service-name": "elasticfilesystem",
            "service-url": "https://elasticfilesystem.us-west-2.amazonaws.com",
            "synopsis": "Amazon Elastic File System (Amazon EFS) is a file storage service for Amazon Elastic Compute Cloud (Amazon EC2) instances."
        },
        {
            "active": true,

            "model": "elasticache",
            "base-name": "ElastiCache",
            "region-lookup-name": "elasticache",
            "authentication-service-name": "elasticache",
            "service-url": "https://elasticache.us-east-1.amazonaws.com",
            "synopsis": "ElastiCache is a web service that makes it easy to deploy, operate, and scale an in-memory cache in the cloud. The service improves the performance of web applications by allowing you to retrieve information from fast, managed, in-memory caches, instead of relying entirely on slower disk-based databases."
        },
        {
            "active": true,

            "model": "elasticbeanstalk",
            "base-name": "ElasticBeanstalk",
            "region-lookup-name": "elasticbeanstalk",
            "authentication-service-name": "elasticbeanstalk",
            "service-url": "https://elasticbeanstalk.us-east-1.amazonaws.com",
            "synopsis": "AWS Elastic Beanstalk is an easy-to-use service for deploying and scaling web applications and services developed with Java, .NET, PHP, Node.js, Python, Ruby, Go, and Docker on familiar servers such as Apache, Nginx, Passenger, and IIS."
        },
        {
            "active": true,

            "model": "elasticloadbalancing",
            "base-name": "ElasticLoadBalancing",
            "region-lookup-name": "elasticloadbalancing",
            "authentication-service-name": "elasticloadbalancing",
            "service-url": "https://elasticloadbalancing.us-east-1.amazonaws.com",
            "synopsis": "Elastic Load Balancing automatically distributes incoming application traffic across multiple compute instances in the cloud."
        },
        {
            "active": true,

            "model": "elasticmapreduce",
            "base-name": "ElasticMapReduce",
            "region-lookup-name": "elasticmapreduce",
            "authentication-service-name": "elasticmapreduce",
            "service-url": "https://elasticmapreduce.amazonaws.com",
            "synopsis": "Amazon Elastic MapReduce (Amazon EMR) is a web service that makes it easy to quickly and cost-effectively process vast amounts of data.",
            "tags":  [ "EMR" ]
        },
        {
            "active": true,

            "model": "elastictranscoder",
            "base-name": "ElasticTranscoder",
            "region-lookup-name": "elastictranscoder",
            "authentication-service-name": "elastictranscoder",
            "service-url": "https://elastictranscoder.us-east-1.amazonaws.com",
            "synopsis": "Amazon Elastic Transcoder is media transcoding in the cloud. It is designed to be a highly scalable, easy to use and a cost effective way for developers and businesses to convert (or 'transcode') media files from their source format into versions that will playback on devices like smartphones, tablets and PCs."
        },
        {
            "active": true,

            "model": "glacier",
            "base-name": "Glacier",
            "region-lookup-name": "glacier",
            "authentication-service-name": "glacier",
            "service-url": "https://glacier.us-east-1.amazonaws.com",
            "synopsis": "Amazon Glacier is a secure, durable, and extremely low-cost storage service for data archiving and online backup.",
            "dependencies": [ "SQS", "SimpleNotificationService" ]
        },
        {
            "active": true,

            "model": "iam",
            "base-name": "IdentityManagement",
            "namespace": "Amazon.IdentityManagement",
            "region-lookup-name": "iam",
            "service-url": "https://iam.amazonaws.com",
            "append-service": true,
            "authentication-service-name": "iam",
            "default-region": "USEast1",
            "synopsis": "AWS Identity and Access Management (IAM) enables you to securely control access to AWS services and resources for your users. Using IAM, you can create and manage AWS users and groups, and use permissions to allow and deny their access to AWS resources.",
            "tags":  [ "IAM" ]
        },
        {
            "active": true,

            "model": "importexport",
            "base-name": "ImportExport",
            "region-lookup-name": "importexport",
            "service-url": "https://importexport.amazonaws.com/",
            "synopsis": "AWS Import/Export accelerates moving large amounts of data into and out of the AWS cloud using portable storage devices for transport."
        },
        {
            "active": true,

            "model": "kinesis",
            "base-name": "Kinesis",
            "region-lookup-name": "kinesis",
            "authentication-service-name": "kinesis",
            "service-url": "https://kinesis.us-east-1.amazonaws.com/",
            "synopsis": "Amazon Kinesis is a fully managed, cloud-based service for real-time processing of large, distributed data streams."
        },
        {
            "active": true,

            "model": "lambda",
            "base-name": "Lambda",
            "region-lookup-name": "lambda",
            "authentication-service-name": "lambda",
            "synopsis": "AWS Lambda is a compute service that runs your code in response to events and automatically manages the compute resources for you, making it easy to build applications that respond quickly to new information."
        },
        {
            "active": true,

            "model": "kms",
            "base-name": "KeyManagementService",
            "region-lookup-name": "kms",
            "authentication-service-name": "kms",
            "synopsis": "AWS Key Management Service (KMS) is a managed service that makes it easy for you to create and control the encryption keys used to encrypt your data, and uses Hardware Security Modules (HSMs) to protect the security of your keys."
        },
        {
            "active": true,

            "model": "machinelearning",
            "base-name" : "MachineLearning",
            "region-lookup-name" : "machinelearning",
            "authentication-service-name" : "machinelearning",
            "synopsis": "Amazon Machine Learning is a service that makes it easy for developers of all skill levels to use machine learning technology."
<<<<<<< HEAD
		},
=======
        },
>>>>>>> 67d09ab6
        {
            "active": true,
            "enable-xamarin-component": true,
            "dnx-support" :  false,
            "model": "mobileanalytics",
            "base-name": "MobileAnalytics",
            "service-url": "https://mobileanalytics.us-east-1.amazonaws.com",
            "authentication-service-name": "mobileanalytics",
            "region-lookup-name": "mobileanalytics",
            "synopsis": "Amazon Mobile Analytics is a service that lets you simply and cost effectively collect and analyze your application usage data. In addition to providing usage summary charts that are available for quick reference, Amazon Mobile Analytics enables you to set up automatic export of your data to Amazon S3 for use with other data analytics tools such as Amazon Redshift, Amazon Elastic MapReduce (EMR), Extract, Transform and Load (ETL) software, or your own data warehouse.",
            "pcl-variants": [ "iOS" ],
            "reference-dependencies": {
                "Net35": [
                    { "name": "System.Data.SQLite.Core", "version": "1.0.97.0", "hint-path": "System.Data.SQLite.Core.1.0.97.0\\lib\\net20\\System.Data.SQLite.dll" },
                    { "name": "System.Data.SQLite.Linq", "version": "1.0.97.0", "hint-path": "System.Data.SQLite.Linq.1.0.97.0\\lib\\net20\\System.Data.SQLite.Linq.dll" }
                ],
                "Net45": [
                    { "name": "System.Data.SQLite.Core", "version": "1.0.97.0", "hint-path": "System.Data.SQLite.Core.1.0.97.0\\lib\\net45\\System.Data.SQLite.dll" },
                    { "name": "System.Data.SQLite.EF6", "version": "1.0.97.0", "hint-path": "System.Data.SQLite.EF6.1.0.97.0\\lib\\net45\\System.Data.SQLite.EF6.dll" }
                ],
                "PCL": [ { "name": "SQLitePCL", "version": "3.8.7.2", "hint-path": "SQLitePCL.3.8.7.2\\lib\\Xamarin.iOS10\\SQLitePCL.dll" } ],
                "iOS": [
                    { "name": "SQLitePCL", "version": "3.8.7.2", "hint-path": "SQLitePCL.3.8.7.2\\lib\\Xamarin.iOS10\\SQLitePCL.dll" },
                    { "name": "SQLitePCL.Ext", "version": "3.8.7.2", "hint-path": "SQLitePCL.3.8.7.2\\lib\\Xamarin.iOS10\\SQLitePCL.Ext.dll" }
                ]
            },
            "nuget-dependencies": {
                "Net35": [
                    { "name": "System.Data.SQLite.Core", "version": "1.0.97.0" },
                    { "name": "System.Data.SQLite.Linq", "version": "1.0.97.0" }
                ],
                "Net45": [
                    { "name": "System.Data.SQLite.Core", "version": "1.0.97.0" },
                    { "name": "System.Data.SQLite.EF6", "version": "1.0.97.0" }
                ],
                "PCL": [ { "name": "SQLitePCL", "version": "3.8.7.2" } ],
                "iOS": [ { "name": "SQLitePCL", "version": "3.8.7.2" } ]
            }
        },
        {
            "active": true,

            "model": "opsworks",
            "base-name": "OpsWorks",
            "region-lookup-name": "opsworks",
            "authentication-service-name": "opsworks",
            "service-url": "https://opsworks.us-east-1.amazonaws.com/",
            "synopsis": "AWS OpsWorks is an application management service that makes it easy to deploy and operate applications of all shapes and sizes. You can define the application's architecture and the specification of each component including package installation, software configuration and resources such as storage."
        },
        {
            "active": true,

            "model": "rds",
            "base-name": "RDS",
            "region-lookup-name": "rds",
            "authentication-service-name": "rds",
            "service-url": "https://rds.us-east-1.amazonaws.com/",
            "synopsis": "Amazon Relational Database Service (Amazon RDS) is a web service that makes it easy to set up, operate, and scale a relational database in the cloud. It provides cost-efficient and resizable capacity while managing time-consuming database management tasks, freeing you up to focus on your applications and business."
        },
        {
            "active": true,

            "model": "redshift",
            "base-name": "Redshift",
            "region-lookup-name": "redshift",
            "authentication-service-name": "redshift",
            "service-url": "https://redshift.us-east-1.amazonaws.com/",
            "synopsis": "Amazon Redshift is a fast, fully managed, petabyte-scale data warehouse solution that makes it simple and cost-effective to efficiently analyze all your data using your existing business intelligence tools."
        },
        {
            "active": true,

            "model": "route53-",
            "base-name": "Route53",
            "region-lookup-name": "route53",
            "service-url": "https://route53.amazonaws.com",
            "synopsis": "Amazon Route 53 is a highly available and scalable cloud Domain Name System (DNS) web service."
        },
        {
            "active": true,

            "model": "route53domains",
            "base-name": "Route53Domains",
            "region-lookup-name": "route53domains",
            "authentication-service-name": "route53domains",
            "synopsis": "Amazon Route 53 is a highly available and scalable cloud Domain Name System (DNS) web service."
        },
        {
            "active": true,
            "enable-xamarin-component": true,
            "model": "s3",
            "base-name": "S3",
            "region-lookup-name": "s3",
            "service-url": "https://s3.amazonaws.com/",
            "authentication-service-name": "s3",
            "synopsis": "Amazon Simple Storage Service (Amazon S3), provides developers and IT teams with secure, durable, highly-scalable object storage."
        },
        {
            "active": true,
            "model": "sts",
            "namespace": "Amazon.SecurityToken",
            "base-name": "SecurityTokenService",
            "region-lookup-name": "sts",
            "service-url": "https://sts.amazonaws.com",
            "authentication-service-name": "sts",
            "default-region": "USEast1",
            "synopsis": "The AWS Security Token Service (AWS STS) enables you to provide trusted users with temporary credentials that provide controlled access to your AWS resources.",
            "tags":  [ "STS" ]
        },
        {
            "active": true,

            "model": "sdb",
            "base-name": "SimpleDB",
            "region-lookup-name": "sdb",
            "service-url": "https://sdb.amazonaws.com/",
            "synopsis": "Amazon SimpleDB is a highly available, scalable, and flexible non-relational data store that enables you to store and query data items using web services requests."
        },
        {
            "active": true,

            "model": "email",
            "namespace": "Amazon.SimpleEmail",
            "base-name": "SimpleEmailService",
            "region-lookup-name": "email",
            "service-url": "https://email.us-east-1.amazonaws.com/",
            "synopsis": "Amazon SES is an outbound-only email-sending service that provides an easy, cost-effective way for you to send email.",
            "tags":  [ "SES" ]
        },
        {
            "active": true,
            "enable-xamarin-component": true,
            "model": "sns",
            "base-name": "SimpleNotificationService",
            "region-lookup-name": "sns",
            "authentication-service-name": "sns",
            "synopsis": "Amazon Simple Notification Service (Amazon SNS) is a fast, flexible, fully managed push messaging service. Amazon SNS makes it simple and cost-effective to push notifications to Apple, Google, Fire OS, and Windows devices, as well as Android devices in China with Baidu Cloud Push.  You can also use SNS to push notifications to internet connected smart devices, as well as other distributed services.",
            "tags":  [ "SNS" ]
        },
        {
            "active": true,

            "model": "swf",
            "base-name": "SimpleWorkflow",
            "region-lookup-name": "swf",
            "synopsis": "Amazon SWF helps developers build, run, and scale background jobs that have parallel or sequential steps. You can think of Amazon SWF as a fully-managed state tracker and task coordinator in the Cloud."
        },
        {
            "active": true,

            "model": "sqs",
            "base-name": "SQS",
            "region-lookup-name": "sqs",
            "authentication-service-name": "sqs",
            "synopsis": "Amazon Simple Queue Service (SQS) is a fast, reliable, scalable, fully managed message queuing service. SQS makes it simple and cost-effective to decouple the components of a cloud application."
        },
        {
            "active": true,

            "model": "ssm",
            "base-name": "SimpleSystemsManagement",
            "region-lookup-name": "ssm",
            "authentication-service-name": "ssm",
            "service-url": "https://ssm.us-east-1.amazonaws.com",
            "synopsis": "Amazon EC2 Simple Systems Manager (SSM) enables you to manage a number of administrative and configuration tasks on your instances."
        },
        {
            "active": true,

            "model": "storagegateway",
            "base-name": "StorageGateway",
            "region-lookup-name": "storagegateway",
            "service-url": "https://storagegateway.us-east-1.amazonaws.com",
            "synopsis": "The AWS Storage Gateway is a service connecting an on-premises software appliance with cloud-based storage to provide seamless and secure integration between an organization's on-premises IT environment and AWS's storage infrastructure."
        },
        {
            "active" : true,
            
            "model": "workspaces",
            "base-name": "WorkSpaces",
            "region-lookup-name": "workspaces",
            "service-url": "https://workspaces.us-east-1.amazonaws.com",
            "synopsis": "Amazon WorkSpaces is a managed desktop computing service in the cloud."
        }
    ]
}<|MERGE_RESOLUTION|>--- conflicted
+++ resolved
@@ -484,11 +484,7 @@
             "region-lookup-name" : "machinelearning",
             "authentication-service-name" : "machinelearning",
             "synopsis": "Amazon Machine Learning is a service that makes it easy for developers of all skill levels to use machine learning technology."
-<<<<<<< HEAD
-		},
-=======
-        },
->>>>>>> 67d09ab6
+        },
         {
             "active": true,
             "enable-xamarin-component": true,
