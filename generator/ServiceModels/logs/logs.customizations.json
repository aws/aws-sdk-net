{
  "noArgOverloads": [
	"DescribeLogGroups"
  ],
<<<<<<< HEAD
=======
  "useNullableType" : {
    "LogGroup" : [
	  "retentionInDays"
	]
  },
	"operationModifiers": {
		"GetLogEvents": {
			"stopPaginationOnSameToken": true
		}
	},
>>>>>>> 875eb2d7
  "dataTypeSwap" : {
    "InputLogEvent" : {
	  "timestamp" : {
	    "Type" : "DateTime?",
		"Marshaller" : "Amazon.Runtime.Internal.Transform.CustomMarshallTransformations.ConvertDateTimeToEpochMilliseconds",
		"Unmarshaller" : "NullableDateTimeEpochLongMillisecondsUnmarshaller"
	  }
	},
    "OutputLogEvent" : {
	  "timestamp" : {
	    "Type" : "DateTime?",
		"Marshaller" : "Amazon.Runtime.Internal.Transform.CustomMarshallTransformations.ConvertDateTimeToEpochMilliseconds",
		"Unmarshaller" : "NullableDateTimeEpochLongMillisecondsUnmarshaller"
	  },
	  "ingestionTime" : {
	    "Type" : "DateTime?",
		"Marshaller" : "Amazon.Runtime.Internal.Transform.CustomMarshallTransformations.ConvertDateTimeToEpochMilliseconds",
		"Unmarshaller" : "NullableDateTimeEpochLongMillisecondsUnmarshaller"
	  }	
	},
    "GetLogEventsRequest" : {
	  "startTime" : {
	    "Type" : "DateTime?",
		"Marshaller" : "Amazon.Runtime.Internal.Transform.CustomMarshallTransformations.ConvertDateTimeToEpochMilliseconds",
		"Unmarshaller" : "NullableDateTimeEpochLongMillisecondsUnmarshaller"
	  },
	  "endTime" : {
	    "Type" : "DateTime?",
		"Marshaller" : "Amazon.Runtime.Internal.Transform.CustomMarshallTransformations.ConvertDateTimeToEpochMilliseconds",
		"Unmarshaller" : "NullableDateTimeEpochLongMillisecondsUnmarshaller"
	  }
	},
    "LogGroup" : {
	  "creationTime" : {
	    "Type" : "DateTime?",
		"Marshaller" : "Amazon.Runtime.Internal.Transform.CustomMarshallTransformations.ConvertDateTimeToEpochMilliseconds",
		"Unmarshaller" : "NullableDateTimeEpochLongMillisecondsUnmarshaller"
	  }
	},
    "LogStream" : {
	  "creationTime" : {
	    "Type" : "DateTime?",
		"Marshaller" : "Amazon.Runtime.Internal.Transform.CustomMarshallTransformations.ConvertDateTimeToEpochMilliseconds",
		"Unmarshaller" : "NullableDateTimeEpochLongMillisecondsUnmarshaller"
	  },
	  "firstEventTimestamp" : {
	    "Type" : "DateTime?",
		"Marshaller" : "Amazon.Runtime.Internal.Transform.CustomMarshallTransformations.ConvertDateTimeToEpochMilliseconds",
		"Unmarshaller" : "NullableDateTimeEpochLongMillisecondsUnmarshaller"
	  },
	  "lastEventTimestamp" : {
	    "Type" : "DateTime?",
		"Marshaller" : "Amazon.Runtime.Internal.Transform.CustomMarshallTransformations.ConvertDateTimeToEpochMilliseconds",
		"Unmarshaller" : "NullableDateTimeEpochLongMillisecondsUnmarshaller"
	  },
	  "lastIngestionTime" : {
	    "Type" : "DateTime?",
		"Marshaller" : "Amazon.Runtime.Internal.Transform.CustomMarshallTransformations.ConvertDateTimeToEpochMilliseconds",
		"Unmarshaller" : "NullableDateTimeEpochLongMillisecondsUnmarshaller"
	  }	  
	},
    "MetricFilter" : {
	  "creationTime" : {
	    "Type" : "DateTime?",
		"Marshaller" : "Amazon.Runtime.Internal.Transform.CustomMarshallTransformations.ConvertDateTimeToEpochMilliseconds",
		"Unmarshaller" : "NullableDateTimeEpochLongMillisecondsUnmarshaller"
	  },
    }
  }
}<|MERGE_RESOLUTION|>--- conflicted
+++ resolved
@@ -2,19 +2,11 @@
   "noArgOverloads": [
 	"DescribeLogGroups"
   ],
-<<<<<<< HEAD
-=======
-  "useNullableType" : {
-    "LogGroup" : [
-	  "retentionInDays"
-	]
-  },
 	"operationModifiers": {
 		"GetLogEvents": {
 			"stopPaginationOnSameToken": true
 		}
 	},
->>>>>>> 875eb2d7
   "dataTypeSwap" : {
     "InputLogEvent" : {
 	  "timestamp" : {
