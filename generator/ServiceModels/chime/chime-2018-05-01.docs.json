--- conflicted
+++ resolved
@@ -53,16 +53,9 @@
     "GetPhoneNumber": "<p>Retrieves details for the specified phone number ID, such as associations, capabilities, and product type.</p>",
     "GetPhoneNumberOrder": "<p>Retrieves details for the specified phone number order, such as order creation timestamp, phone numbers in E.164 format, product type, and order status.</p>",
     "GetPhoneNumberSettings": "<p>Retrieves the phone number settings for the administrator's AWS account, such as the default outbound calling name.</p>",
-<<<<<<< HEAD
-<<<<<<< HEAD
-=======
     "GetProxySession": "<p>Gets the specified proxy session details for the specified Amazon Chime Voice Connector.</p>",
     "GetRetentionSettings": "<p>Gets the retention settings for the specified Amazon Chime Enterprise account. For more information about retention settings, see <a href=\"https://docs.aws.amazon.com/chime/latest/ag/chat-retention.html\">Managing Chat Retention Policies</a> in the <i>Amazon Chime Administration Guide</i>.</p>",
->>>>>>> 1327e649
     "GetRoom": "<p>Retrieves room details, such as the room name, for a room in an Amazon Chime Enterprise account.</p>",
-=======
-    "GetRoom": "<p>Retrieves room details, such as the room name.</p>",
->>>>>>> Merge SDK release 3.3.663.0 into v3.5 branch.
     "GetUser": "<p>Retrieves details for the specified user ID, such as primary email address, license type, and personal meeting PIN.</p> <p>To retrieve user details with an email address instead of a user ID, use the <a>ListUsers</a> action, and then filter by email address.</p>",
     "GetUserSettings": "<p>Retrieves settings for the specified user ID, such as any associated phone number settings.</p>",
     "GetVoiceConnector": "<p>Retrieves details for the specified Amazon Chime Voice Connector, such as timestamps, name, outbound host, and encryption requirements.</p>",
@@ -82,20 +75,10 @@
     "ListMeetings": "<p>Lists up to 100 active Amazon Chime SDK meetings. For more information about the Amazon Chime SDK, see <a href=\"https://docs.aws.amazon.com/chime/latest/dg/meetings-sdk.html\">Using the Amazon Chime SDK</a> in the <i>Amazon Chime Developer Guide</i>.</p>",
     "ListPhoneNumberOrders": "<p>Lists the phone number orders for the administrator's Amazon Chime account.</p>",
     "ListPhoneNumbers": "<p>Lists the phone numbers for the specified Amazon Chime account, Amazon Chime user, Amazon Chime Voice Connector, or Amazon Chime Voice Connector group.</p>",
-<<<<<<< HEAD
-<<<<<<< HEAD
-    "ListRoomMemberships": "<p>Lists the membership details for the specified room in an Amazon Chime Enterprise account, such as the members' IDs, email addresses, and names.</p>",
-    "ListRooms": "<p>Lists the room details for the specified Amazon Chime Enterprise account. Optionally, filter the results by a member ID (user ID or bot ID) to see a list of rooms that the member belongs to.</p>",
-=======
-    "ListRoomMemberships": "<p>Lists the membership details for the specified room, such as the members' IDs, email addresses, and names.</p>",
-    "ListRooms": "<p>Lists the room details for the specified Amazon Chime account. Optionally, filter the results by a member ID (user ID or bot ID) to see a list of rooms that the member belongs to.</p>",
->>>>>>> Merge SDK release 3.3.663.0 into v3.5 branch.
-=======
     "ListProxySessions": "<p>Lists the proxy sessions for the specified Amazon Chime Voice Connector.</p>",
     "ListRoomMemberships": "<p>Lists the membership details for the specified room in an Amazon Chime Enterprise account, such as the members' IDs, email addresses, and names.</p>",
     "ListRooms": "<p>Lists the room details for the specified Amazon Chime Enterprise account. Optionally, filter the results by a member ID (user ID or bot ID) to see a list of rooms that the member belongs to.</p>",
     "ListTagsForResource": "<p>Lists the tags applied to an Amazon Chime SDK meeting resource.</p>",
->>>>>>> 1327e649
     "ListUsers": "<p>Lists the users that belong to the specified Amazon Chime account. You can specify an email address to list only the user that the email address belongs to.</p>",
     "ListVoiceConnectorGroups": "<p>Lists the Amazon Chime Voice Connector groups for the administrator's AWS account.</p>",
     "ListVoiceConnectorTerminationCredentials": "<p>Lists the SIP credentials for the specified Amazon Chime Voice Connector.</p>",
@@ -127,17 +110,9 @@
     "UpdateGlobalSettings": "<p>Updates global settings for the administrator's AWS account, such as Amazon Chime Business Calling and Amazon Chime Voice Connector settings.</p>",
     "UpdatePhoneNumber": "<p>Updates phone number details, such as product type or calling name, for the specified phone number ID. You can update one phone number detail at a time. For example, you can update either the product type or the calling name in one action.</p> <p>For toll-free numbers, you must use the Amazon Chime Voice Connector product type.</p> <p>Updates to outbound calling names can take up to 72 hours to complete. Pending updates to outbound calling names must be complete before you can request another update.</p>",
     "UpdatePhoneNumberSettings": "<p>Updates the phone number settings for the administrator's AWS account, such as the default outbound calling name. You can update the default outbound calling name once every seven days. Outbound calling names can take up to 72 hours to update.</p>",
-<<<<<<< HEAD
-<<<<<<< HEAD
-=======
     "UpdateProxySession": "<p>Updates the specified proxy session details, such as voice or SMS capabilities.</p>",
->>>>>>> 1327e649
     "UpdateRoom": "<p>Updates room details, such as the room name, for a room in an Amazon Chime Enterprise account.</p>",
     "UpdateRoomMembership": "<p>Updates room membership details, such as the member role, for a room in an Amazon Chime Enterprise account. The member role designates whether the member is a chat room administrator or a general chat room member. The member role can be updated only for user IDs.</p>",
-=======
-    "UpdateRoom": "<p>Updates room details, such as the room name.</p>",
-    "UpdateRoomMembership": "<p>Updates room membership details, such as the member role. The member role designates whether the member is a chat room administrator or a general chat room member. The member role can be updated only for user IDs.</p>",
->>>>>>> Merge SDK release 3.3.663.0 into v3.5 branch.
     "UpdateUser": "<p>Updates user details for a specified user ID. Currently, only <code>LicenseType</code> updates are supported for this action.</p>",
     "UpdateUserSettings": "<p>Updates the settings for the specified user, such as phone number settings.</p>",
     "UpdateVoiceConnector": "<p>Updates details for the specified Amazon Chime Voice Connector.</p>",
