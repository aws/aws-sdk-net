{
  "version":"2.0",
  "metadata":{
    "apiVersion":"2023-06-05",
    "endpointPrefix":"bedrock-agent",
    "jsonVersion":"1.1",
    "protocol":"rest-json",
    "protocols":["rest-json"],
    "serviceFullName":"Agents for Amazon Bedrock",
    "serviceId":"Bedrock Agent",
    "signatureVersion":"v4",
    "signingName":"bedrock",
    "uid":"bedrock-agent-2023-06-05",
    "auth":["aws.auth#sigv4"]
  },
  "operations":{
    "AssociateAgentCollaborator":{
      "name":"AssociateAgentCollaborator",
      "http":{
        "method":"PUT",
        "requestUri":"/agents/{agentId}/agentversions/{agentVersion}/agentcollaborators/",
        "responseCode":200
      },
      "input":{"shape":"AssociateAgentCollaboratorRequest"},
      "output":{"shape":"AssociateAgentCollaboratorResponse"},
      "errors":[
        {"shape":"ThrottlingException"},
        {"shape":"AccessDeniedException"},
        {"shape":"ValidationException"},
        {"shape":"InternalServerException"},
        {"shape":"ResourceNotFoundException"},
        {"shape":"ConflictException"},
        {"shape":"ServiceQuotaExceededException"}
      ],
      "documentation":"<p>Makes an agent a collaborator for another agent.</p>",
      "idempotent":true
    },
    "AssociateAgentKnowledgeBase":{
      "name":"AssociateAgentKnowledgeBase",
      "http":{
        "method":"PUT",
        "requestUri":"/agents/{agentId}/agentversions/{agentVersion}/knowledgebases/",
        "responseCode":200
      },
      "input":{"shape":"AssociateAgentKnowledgeBaseRequest"},
      "output":{"shape":"AssociateAgentKnowledgeBaseResponse"},
      "errors":[
        {"shape":"ThrottlingException"},
        {"shape":"AccessDeniedException"},
        {"shape":"ValidationException"},
        {"shape":"InternalServerException"},
        {"shape":"ResourceNotFoundException"},
        {"shape":"ConflictException"},
        {"shape":"ServiceQuotaExceededException"}
      ],
      "documentation":"<p>Associates a knowledge base with an agent. If a knowledge base is associated and its <code>indexState</code> is set to <code>Enabled</code>, the agent queries the knowledge base for information to augment its response to the user.</p>",
      "idempotent":true
    },
    "CreateAgent":{
      "name":"CreateAgent",
      "http":{
        "method":"PUT",
        "requestUri":"/agents/",
        "responseCode":202
      },
      "input":{"shape":"CreateAgentRequest"},
      "output":{"shape":"CreateAgentResponse"},
      "errors":[
        {"shape":"ThrottlingException"},
        {"shape":"AccessDeniedException"},
        {"shape":"ValidationException"},
        {"shape":"InternalServerException"},
        {"shape":"ConflictException"},
        {"shape":"ServiceQuotaExceededException"}
      ],
      "documentation":"<p>Creates an agent that orchestrates interactions between foundation models, data sources, software applications, user conversations, and APIs to carry out tasks to help customers.</p> <ul> <li> <p>Specify the following fields for security purposes.</p> <ul> <li> <p> <code>agentResourceRoleArn</code> – The Amazon Resource Name (ARN) of the role with permissions to invoke API operations on an agent.</p> </li> <li> <p>(Optional) <code>customerEncryptionKeyArn</code> – The Amazon Resource Name (ARN) of a KMS key to encrypt the creation of the agent.</p> </li> <li> <p>(Optional) <code>idleSessionTTLinSeconds</code> – Specify the number of seconds for which the agent should maintain session information. After this time expires, the subsequent <code>InvokeAgent</code> request begins a new session.</p> </li> </ul> </li> <li> <p>To enable your agent to retain conversational context across multiple sessions, include a <code>memoryConfiguration</code> object. For more information, see <a href=\"https://docs.aws.amazon.com/bedrock/latest/userguide/agents-configure-memory.html\">Configure memory</a>.</p> </li> <li> <p>To override the default prompt behavior for agent orchestration and to use advanced prompts, include a <code>promptOverrideConfiguration</code> object. For more information, see <a href=\"https://docs.aws.amazon.com/bedrock/latest/userguide/advanced-prompts.html\">Advanced prompts</a>.</p> </li> <li> <p>If your agent fails to be created, the response returns a list of <code>failureReasons</code> alongside a list of <code>recommendedActions</code> for you to troubleshoot.</p> </li> <li> <p>The agent instructions will not be honored if your agent has only one knowledge base, uses default prompts, has no action group, and user input is disabled.</p> </li> </ul>",
      "idempotent":true
    },
    "CreateAgentActionGroup":{
      "name":"CreateAgentActionGroup",
      "http":{
        "method":"PUT",
        "requestUri":"/agents/{agentId}/agentversions/{agentVersion}/actiongroups/",
        "responseCode":200
      },
      "input":{"shape":"CreateAgentActionGroupRequest"},
      "output":{"shape":"CreateAgentActionGroupResponse"},
      "errors":[
        {"shape":"ThrottlingException"},
        {"shape":"AccessDeniedException"},
        {"shape":"ValidationException"},
        {"shape":"InternalServerException"},
        {"shape":"ResourceNotFoundException"},
        {"shape":"ConflictException"},
        {"shape":"ServiceQuotaExceededException"}
      ],
      "documentation":"<p>Creates an action group for an agent. An action group represents the actions that an agent can carry out for the customer by defining the APIs that an agent can call and the logic for calling them.</p> <p>To allow your agent to request the user for additional information when trying to complete a task, add an action group with the <code>parentActionGroupSignature</code> field set to <code>AMAZON.UserInput</code>. </p> <p>To allow your agent to generate, run, and troubleshoot code when trying to complete a task, add an action group with the <code>parentActionGroupSignature</code> field set to <code>AMAZON.CodeInterpreter</code>. </p> <p>You must leave the <code>description</code>, <code>apiSchema</code>, and <code>actionGroupExecutor</code> fields blank for this action group. During orchestration, if your agent determines that it needs to invoke an API in an action group, but doesn't have enough information to complete the API request, it will invoke this action group instead and return an <a href=\"https://docs.aws.amazon.com/bedrock/latest/APIReference/API_agent-runtime_Observation.html\">Observation</a> reprompting the user for more information.</p>",
      "idempotent":true
    },
    "CreateAgentAlias":{
      "name":"CreateAgentAlias",
      "http":{
        "method":"PUT",
        "requestUri":"/agents/{agentId}/agentaliases/",
        "responseCode":202
      },
      "input":{"shape":"CreateAgentAliasRequest"},
      "output":{"shape":"CreateAgentAliasResponse"},
      "errors":[
        {"shape":"ThrottlingException"},
        {"shape":"AccessDeniedException"},
        {"shape":"ValidationException"},
        {"shape":"InternalServerException"},
        {"shape":"ResourceNotFoundException"},
        {"shape":"ConflictException"},
        {"shape":"ServiceQuotaExceededException"}
      ],
      "documentation":"<p>Creates an alias of an agent that can be used to deploy the agent.</p>",
      "idempotent":true
    },
    "CreateDataSource":{
      "name":"CreateDataSource",
      "http":{
        "method":"PUT",
        "requestUri":"/knowledgebases/{knowledgeBaseId}/datasources/",
        "responseCode":200
      },
      "input":{"shape":"CreateDataSourceRequest"},
      "output":{"shape":"CreateDataSourceResponse"},
      "errors":[
        {"shape":"ThrottlingException"},
        {"shape":"AccessDeniedException"},
        {"shape":"ValidationException"},
        {"shape":"InternalServerException"},
        {"shape":"ResourceNotFoundException"},
        {"shape":"ConflictException"},
        {"shape":"ServiceQuotaExceededException"}
      ],
      "documentation":"<p>Connects a knowledge base to a data source. You specify the configuration for the specific data source service in the <code>dataSourceConfiguration</code> field.</p> <important> <p>You can't change the <code>chunkingConfiguration</code> after you create the data source connector.</p> </important>",
      "idempotent":true
    },
    "CreateFlow":{
      "name":"CreateFlow",
      "http":{
        "method":"POST",
        "requestUri":"/flows/",
        "responseCode":201
      },
      "input":{"shape":"CreateFlowRequest"},
      "output":{"shape":"CreateFlowResponse"},
      "errors":[
        {"shape":"ThrottlingException"},
        {"shape":"AccessDeniedException"},
        {"shape":"ValidationException"},
        {"shape":"InternalServerException"},
        {"shape":"ConflictException"},
        {"shape":"ServiceQuotaExceededException"}
      ],
      "documentation":"<p>Creates a prompt flow that you can use to send an input through various steps to yield an output. Configure nodes, each of which corresponds to a step of the flow, and create connections between the nodes to create paths to different outputs. For more information, see <a href=\"https://docs.aws.amazon.com/bedrock/latest/userguide/flows-how-it-works.html\">How it works</a> and <a href=\"https://docs.aws.amazon.com/bedrock/latest/userguide/flows-create.html\">Create a flow in Amazon Bedrock</a> in the Amazon Bedrock User Guide.</p>",
      "idempotent":true
    },
    "CreateFlowAlias":{
      "name":"CreateFlowAlias",
      "http":{
        "method":"POST",
        "requestUri":"/flows/{flowIdentifier}/aliases",
        "responseCode":201
      },
      "input":{"shape":"CreateFlowAliasRequest"},
      "output":{"shape":"CreateFlowAliasResponse"},
      "errors":[
        {"shape":"ThrottlingException"},
        {"shape":"AccessDeniedException"},
        {"shape":"ValidationException"},
        {"shape":"InternalServerException"},
        {"shape":"ResourceNotFoundException"},
        {"shape":"ConflictException"},
        {"shape":"ServiceQuotaExceededException"}
      ],
      "documentation":"<p>Creates an alias of a flow for deployment. For more information, see <a href=\"https://docs.aws.amazon.com/bedrock/latest/userguide/flows-deploy.html\">Deploy a flow in Amazon Bedrock</a> in the Amazon Bedrock User Guide.</p>",
      "idempotent":true
    },
    "CreateFlowVersion":{
      "name":"CreateFlowVersion",
      "http":{
        "method":"POST",
        "requestUri":"/flows/{flowIdentifier}/versions",
        "responseCode":201
      },
      "input":{"shape":"CreateFlowVersionRequest"},
      "output":{"shape":"CreateFlowVersionResponse"},
      "errors":[
        {"shape":"ThrottlingException"},
        {"shape":"AccessDeniedException"},
        {"shape":"ValidationException"},
        {"shape":"InternalServerException"},
        {"shape":"ResourceNotFoundException"},
        {"shape":"ConflictException"},
        {"shape":"ServiceQuotaExceededException"}
      ],
      "documentation":"<p>Creates a version of the flow that you can deploy. For more information, see <a href=\"https://docs.aws.amazon.com/bedrock/latest/userguide/flows-deploy.html\">Deploy a flow in Amazon Bedrock</a> in the Amazon Bedrock User Guide.</p>",
      "idempotent":true
    },
    "CreateKnowledgeBase":{
      "name":"CreateKnowledgeBase",
      "http":{
        "method":"PUT",
        "requestUri":"/knowledgebases/",
        "responseCode":202
      },
      "input":{"shape":"CreateKnowledgeBaseRequest"},
      "output":{"shape":"CreateKnowledgeBaseResponse"},
      "errors":[
        {"shape":"ThrottlingException"},
        {"shape":"AccessDeniedException"},
        {"shape":"ValidationException"},
        {"shape":"InternalServerException"},
        {"shape":"ConflictException"},
        {"shape":"ServiceQuotaExceededException"}
      ],
      "documentation":"<p>Creates a knowledge base. A knowledge base contains your data sources so that Large Language Models (LLMs) can use your data. To create a knowledge base, you must first set up your data sources and configure a supported vector store. For more information, see <a href=\"https://docs.aws.amazon.com/bedrock/latest/userguide/knowlege-base-prereq.html\">Set up a knowledge base</a>.</p> <note> <p>If you prefer to let Amazon Bedrock create and manage a vector store for you in Amazon OpenSearch Service, use the console. For more information, see <a href=\"https://docs.aws.amazon.com/bedrock/latest/userguide/knowledge-base-create\">Create a knowledge base</a>.</p> </note> <ul> <li> <p>Provide the <code>name</code> and an optional <code>description</code>.</p> </li> <li> <p>Provide the Amazon Resource Name (ARN) with permissions to create a knowledge base in the <code>roleArn</code> field.</p> </li> <li> <p>Provide the embedding model to use in the <code>embeddingModelArn</code> field in the <code>knowledgeBaseConfiguration</code> object.</p> </li> <li> <p>Provide the configuration for your vector store in the <code>storageConfiguration</code> object.</p> <ul> <li> <p>For an Amazon OpenSearch Service database, use the <code>opensearchServerlessConfiguration</code> object. For more information, see <a href=\"https://docs.aws.amazon.com/bedrock/latest/userguide/knowledge-base-setup-oss.html\">Create a vector store in Amazon OpenSearch Service</a>.</p> </li> <li> <p>For an Amazon Aurora database, use the <code>RdsConfiguration</code> object. For more information, see <a href=\"https://docs.aws.amazon.com/bedrock/latest/userguide/knowledge-base-setup-rds.html\">Create a vector store in Amazon Aurora</a>.</p> </li> <li> <p>For a Pinecone database, use the <code>pineconeConfiguration</code> object. For more information, see <a href=\"https://docs.aws.amazon.com/bedrock/latest/userguide/knowledge-base-setup-pinecone.html\">Create a vector store in Pinecone</a>.</p> </li> <li> <p>For a Redis Enterprise Cloud database, use the <code>redisEnterpriseCloudConfiguration</code> object. For more information, see <a href=\"https://docs.aws.amazon.com/bedrock/latest/userguide/knowledge-base-setup-redis.html\">Create a vector store in Redis Enterprise Cloud</a>.</p> </li> </ul> </li> </ul>",
      "idempotent":true
    },
    "CreatePrompt":{
      "name":"CreatePrompt",
      "http":{
        "method":"POST",
        "requestUri":"/prompts/",
        "responseCode":201
      },
      "input":{"shape":"CreatePromptRequest"},
      "output":{"shape":"CreatePromptResponse"},
      "errors":[
        {"shape":"ThrottlingException"},
        {"shape":"AccessDeniedException"},
        {"shape":"ValidationException"},
        {"shape":"InternalServerException"},
        {"shape":"ConflictException"},
        {"shape":"ServiceQuotaExceededException"}
      ],
      "documentation":"<p>Creates a prompt in your prompt library that you can add to a flow. For more information, see <a href=\"https://docs.aws.amazon.com/bedrock/latest/userguide/prompt-management.html\">Prompt management in Amazon Bedrock</a>, <a href=\"https://docs.aws.amazon.com/bedrock/latest/userguide/prompt-management-create.html\">Create a prompt using Prompt management</a> and <a href=\"https://docs.aws.amazon.com/bedrock/latest/userguide/flows.html\">Prompt flows in Amazon Bedrock</a> in the Amazon Bedrock User Guide.</p>",
      "idempotent":true
    },
    "CreatePromptVersion":{
      "name":"CreatePromptVersion",
      "http":{
        "method":"POST",
        "requestUri":"/prompts/{promptIdentifier}/versions",
        "responseCode":201
      },
      "input":{"shape":"CreatePromptVersionRequest"},
      "output":{"shape":"CreatePromptVersionResponse"},
      "errors":[
        {"shape":"ThrottlingException"},
        {"shape":"AccessDeniedException"},
        {"shape":"ValidationException"},
        {"shape":"InternalServerException"},
        {"shape":"ResourceNotFoundException"},
        {"shape":"ConflictException"},
        {"shape":"ServiceQuotaExceededException"}
      ],
      "documentation":"<p>Creates a static snapshot of your prompt that can be deployed to production. For more information, see <a href=\"https://docs.aws.amazon.com/bedrock/latest/userguide/prompt-management-deploy.html\">Deploy prompts using Prompt management by creating versions</a> in the Amazon Bedrock User Guide.</p>",
      "idempotent":true
    },
    "DeleteAgent":{
      "name":"DeleteAgent",
      "http":{
        "method":"DELETE",
        "requestUri":"/agents/{agentId}/",
        "responseCode":202
      },
      "input":{"shape":"DeleteAgentRequest"},
      "output":{"shape":"DeleteAgentResponse"},
      "errors":[
        {"shape":"ThrottlingException"},
        {"shape":"AccessDeniedException"},
        {"shape":"ValidationException"},
        {"shape":"InternalServerException"},
        {"shape":"ResourceNotFoundException"},
        {"shape":"ConflictException"}
      ],
      "documentation":"<p>Deletes an agent.</p>",
      "idempotent":true
    },
    "DeleteAgentActionGroup":{
      "name":"DeleteAgentActionGroup",
      "http":{
        "method":"DELETE",
        "requestUri":"/agents/{agentId}/agentversions/{agentVersion}/actiongroups/{actionGroupId}/",
        "responseCode":204
      },
      "input":{"shape":"DeleteAgentActionGroupRequest"},
      "output":{"shape":"DeleteAgentActionGroupResponse"},
      "errors":[
        {"shape":"ThrottlingException"},
        {"shape":"AccessDeniedException"},
        {"shape":"ValidationException"},
        {"shape":"InternalServerException"},
        {"shape":"ResourceNotFoundException"},
        {"shape":"ConflictException"}
      ],
      "documentation":"<p>Deletes an action group in an agent.</p>",
      "idempotent":true
    },
    "DeleteAgentAlias":{
      "name":"DeleteAgentAlias",
      "http":{
        "method":"DELETE",
        "requestUri":"/agents/{agentId}/agentaliases/{agentAliasId}/",
        "responseCode":202
      },
      "input":{"shape":"DeleteAgentAliasRequest"},
      "output":{"shape":"DeleteAgentAliasResponse"},
      "errors":[
        {"shape":"ThrottlingException"},
        {"shape":"AccessDeniedException"},
        {"shape":"ValidationException"},
        {"shape":"InternalServerException"},
        {"shape":"ResourceNotFoundException"}
      ],
      "documentation":"<p>Deletes an alias of an agent.</p>",
      "idempotent":true
    },
    "DeleteAgentVersion":{
      "name":"DeleteAgentVersion",
      "http":{
        "method":"DELETE",
        "requestUri":"/agents/{agentId}/agentversions/{agentVersion}/",
        "responseCode":202
      },
      "input":{"shape":"DeleteAgentVersionRequest"},
      "output":{"shape":"DeleteAgentVersionResponse"},
      "errors":[
        {"shape":"ThrottlingException"},
        {"shape":"AccessDeniedException"},
        {"shape":"ValidationException"},
        {"shape":"InternalServerException"},
        {"shape":"ResourceNotFoundException"},
        {"shape":"ConflictException"}
      ],
      "documentation":"<p>Deletes a version of an agent.</p>",
      "idempotent":true
    },
    "DeleteDataSource":{
      "name":"DeleteDataSource",
      "http":{
        "method":"DELETE",
        "requestUri":"/knowledgebases/{knowledgeBaseId}/datasources/{dataSourceId}",
        "responseCode":202
      },
      "input":{"shape":"DeleteDataSourceRequest"},
      "output":{"shape":"DeleteDataSourceResponse"},
      "errors":[
        {"shape":"ThrottlingException"},
        {"shape":"AccessDeniedException"},
        {"shape":"ValidationException"},
        {"shape":"InternalServerException"},
        {"shape":"ResourceNotFoundException"},
        {"shape":"ConflictException"}
      ],
      "documentation":"<p>Deletes a data source from a knowledge base.</p>",
      "idempotent":true
    },
    "DeleteFlow":{
      "name":"DeleteFlow",
      "http":{
        "method":"DELETE",
        "requestUri":"/flows/{flowIdentifier}/",
        "responseCode":200
      },
      "input":{"shape":"DeleteFlowRequest"},
      "output":{"shape":"DeleteFlowResponse"},
      "errors":[
        {"shape":"ThrottlingException"},
        {"shape":"AccessDeniedException"},
        {"shape":"ValidationException"},
        {"shape":"InternalServerException"},
        {"shape":"ResourceNotFoundException"},
        {"shape":"ConflictException"}
      ],
      "documentation":"<p>Deletes a flow.</p>",
      "idempotent":true
    },
    "DeleteFlowAlias":{
      "name":"DeleteFlowAlias",
      "http":{
        "method":"DELETE",
        "requestUri":"/flows/{flowIdentifier}/aliases/{aliasIdentifier}",
        "responseCode":200
      },
      "input":{"shape":"DeleteFlowAliasRequest"},
      "output":{"shape":"DeleteFlowAliasResponse"},
      "errors":[
        {"shape":"ThrottlingException"},
        {"shape":"AccessDeniedException"},
        {"shape":"ValidationException"},
        {"shape":"InternalServerException"},
        {"shape":"ResourceNotFoundException"},
        {"shape":"ConflictException"}
      ],
      "documentation":"<p>Deletes an alias of a flow.</p>",
      "idempotent":true
    },
    "DeleteFlowVersion":{
      "name":"DeleteFlowVersion",
      "http":{
        "method":"DELETE",
        "requestUri":"/flows/{flowIdentifier}/versions/{flowVersion}/",
        "responseCode":200
      },
      "input":{"shape":"DeleteFlowVersionRequest"},
      "output":{"shape":"DeleteFlowVersionResponse"},
      "errors":[
        {"shape":"ThrottlingException"},
        {"shape":"AccessDeniedException"},
        {"shape":"ValidationException"},
        {"shape":"InternalServerException"},
        {"shape":"ResourceNotFoundException"},
        {"shape":"ConflictException"}
      ],
      "documentation":"<p>Deletes a version of a flow.</p>",
      "idempotent":true
    },
    "DeleteKnowledgeBase":{
      "name":"DeleteKnowledgeBase",
      "http":{
        "method":"DELETE",
        "requestUri":"/knowledgebases/{knowledgeBaseId}",
        "responseCode":202
      },
      "input":{"shape":"DeleteKnowledgeBaseRequest"},
      "output":{"shape":"DeleteKnowledgeBaseResponse"},
      "errors":[
        {"shape":"ThrottlingException"},
        {"shape":"AccessDeniedException"},
        {"shape":"ValidationException"},
        {"shape":"InternalServerException"},
        {"shape":"ResourceNotFoundException"},
        {"shape":"ConflictException"}
      ],
      "documentation":"<p>Deletes a knowledge base. Before deleting a knowledge base, you should disassociate the knowledge base from any agents that it is associated with by making a <a href=\"https://docs.aws.amazon.com/bedrock/latest/APIReference/API_agent_DisassociateAgentKnowledgeBase.html\">DisassociateAgentKnowledgeBase</a> request.</p>",
      "idempotent":true
    },
    "DeleteKnowledgeBaseDocuments":{
      "name":"DeleteKnowledgeBaseDocuments",
      "http":{
        "method":"POST",
        "requestUri":"/knowledgebases/{knowledgeBaseId}/datasources/{dataSourceId}/documents/deleteDocuments",
        "responseCode":202
      },
      "input":{"shape":"DeleteKnowledgeBaseDocumentsRequest"},
      "output":{"shape":"DeleteKnowledgeBaseDocumentsResponse"},
      "errors":[
        {"shape":"ThrottlingException"},
        {"shape":"AccessDeniedException"},
        {"shape":"ValidationException"},
        {"shape":"InternalServerException"},
        {"shape":"ResourceNotFoundException"},
        {"shape":"ServiceQuotaExceededException"}
      ],
      "documentation":"<p>Deletes documents from a data source and syncs the changes to the knowledge base that is connected to it. For more information, see <a href=\"https://docs.aws.amazon.com/bedrock/latest/userguide/kb-direct-ingestion.html\">Ingest changes directly into a knowledge base</a> in the Amazon Bedrock User Guide.</p>",
      "idempotent":true
    },
    "DeletePrompt":{
      "name":"DeletePrompt",
      "http":{
        "method":"DELETE",
        "requestUri":"/prompts/{promptIdentifier}/",
        "responseCode":200
      },
      "input":{"shape":"DeletePromptRequest"},
      "output":{"shape":"DeletePromptResponse"},
      "errors":[
        {"shape":"ThrottlingException"},
        {"shape":"AccessDeniedException"},
        {"shape":"ValidationException"},
        {"shape":"InternalServerException"},
        {"shape":"ResourceNotFoundException"},
        {"shape":"ConflictException"}
      ],
      "documentation":"<p>Deletes a prompt or a version of it, depending on whether you include the <code>promptVersion</code> field or not. For more information, see <a href=\"https://docs.aws.amazon.com/bedrock/latest/userguide/prompt-management-manage.html#prompt-management-delete.html\">Delete prompts from the Prompt management tool</a> and <a href=\"https://docs.aws.amazon.com/bedrock/latest/userguide/prompt-management-deploy.html#prompt-management-versions-delete.html\">Delete a version of a prompt from the Prompt management tool</a> in the Amazon Bedrock User Guide.</p>",
      "idempotent":true
    },
    "DisassociateAgentCollaborator":{
      "name":"DisassociateAgentCollaborator",
      "http":{
        "method":"DELETE",
        "requestUri":"/agents/{agentId}/agentversions/{agentVersion}/agentcollaborators/{collaboratorId}/",
        "responseCode":204
      },
      "input":{"shape":"DisassociateAgentCollaboratorRequest"},
      "output":{"shape":"DisassociateAgentCollaboratorResponse"},
      "errors":[
        {"shape":"ThrottlingException"},
        {"shape":"AccessDeniedException"},
        {"shape":"ValidationException"},
        {"shape":"InternalServerException"},
        {"shape":"ResourceNotFoundException"},
        {"shape":"ConflictException"}
      ],
      "documentation":"<p>Disassociates an agent collaborator.</p>",
      "idempotent":true
    },
    "DisassociateAgentKnowledgeBase":{
      "name":"DisassociateAgentKnowledgeBase",
      "http":{
        "method":"DELETE",
        "requestUri":"/agents/{agentId}/agentversions/{agentVersion}/knowledgebases/{knowledgeBaseId}/",
        "responseCode":204
      },
      "input":{"shape":"DisassociateAgentKnowledgeBaseRequest"},
      "output":{"shape":"DisassociateAgentKnowledgeBaseResponse"},
      "errors":[
        {"shape":"ThrottlingException"},
        {"shape":"AccessDeniedException"},
        {"shape":"ValidationException"},
        {"shape":"InternalServerException"},
        {"shape":"ResourceNotFoundException"},
        {"shape":"ConflictException"}
      ],
      "documentation":"<p>Disassociates a knowledge base from an agent.</p>",
      "idempotent":true
    },
    "GetAgent":{
      "name":"GetAgent",
      "http":{
        "method":"GET",
        "requestUri":"/agents/{agentId}/",
        "responseCode":200
      },
      "input":{"shape":"GetAgentRequest"},
      "output":{"shape":"GetAgentResponse"},
      "errors":[
        {"shape":"ThrottlingException"},
        {"shape":"AccessDeniedException"},
        {"shape":"ValidationException"},
        {"shape":"InternalServerException"},
        {"shape":"ResourceNotFoundException"}
      ],
      "documentation":"<p>Gets information about an agent.</p>"
    },
    "GetAgentActionGroup":{
      "name":"GetAgentActionGroup",
      "http":{
        "method":"GET",
        "requestUri":"/agents/{agentId}/agentversions/{agentVersion}/actiongroups/{actionGroupId}/",
        "responseCode":200
      },
      "input":{"shape":"GetAgentActionGroupRequest"},
      "output":{"shape":"GetAgentActionGroupResponse"},
      "errors":[
        {"shape":"ThrottlingException"},
        {"shape":"AccessDeniedException"},
        {"shape":"ValidationException"},
        {"shape":"InternalServerException"},
        {"shape":"ResourceNotFoundException"}
      ],
      "documentation":"<p>Gets information about an action group for an agent.</p>"
    },
    "GetAgentAlias":{
      "name":"GetAgentAlias",
      "http":{
        "method":"GET",
        "requestUri":"/agents/{agentId}/agentaliases/{agentAliasId}/",
        "responseCode":200
      },
      "input":{"shape":"GetAgentAliasRequest"},
      "output":{"shape":"GetAgentAliasResponse"},
      "errors":[
        {"shape":"ThrottlingException"},
        {"shape":"AccessDeniedException"},
        {"shape":"ValidationException"},
        {"shape":"InternalServerException"},
        {"shape":"ResourceNotFoundException"}
      ],
      "documentation":"<p>Gets information about an alias of an agent.</p>"
    },
    "GetAgentCollaborator":{
      "name":"GetAgentCollaborator",
      "http":{
        "method":"GET",
        "requestUri":"/agents/{agentId}/agentversions/{agentVersion}/agentcollaborators/{collaboratorId}/",
        "responseCode":200
      },
      "input":{"shape":"GetAgentCollaboratorRequest"},
      "output":{"shape":"GetAgentCollaboratorResponse"},
      "errors":[
        {"shape":"ThrottlingException"},
        {"shape":"AccessDeniedException"},
        {"shape":"ValidationException"},
        {"shape":"InternalServerException"},
        {"shape":"ResourceNotFoundException"}
      ],
      "documentation":"<p>Retrieves information about an agent's collaborator.</p>"
    },
    "GetAgentKnowledgeBase":{
      "name":"GetAgentKnowledgeBase",
      "http":{
        "method":"GET",
        "requestUri":"/agents/{agentId}/agentversions/{agentVersion}/knowledgebases/{knowledgeBaseId}/",
        "responseCode":200
      },
      "input":{"shape":"GetAgentKnowledgeBaseRequest"},
      "output":{"shape":"GetAgentKnowledgeBaseResponse"},
      "errors":[
        {"shape":"ThrottlingException"},
        {"shape":"AccessDeniedException"},
        {"shape":"ValidationException"},
        {"shape":"InternalServerException"},
        {"shape":"ResourceNotFoundException"}
      ],
      "documentation":"<p>Gets information about a knowledge base associated with an agent.</p>"
    },
    "GetAgentVersion":{
      "name":"GetAgentVersion",
      "http":{
        "method":"GET",
        "requestUri":"/agents/{agentId}/agentversions/{agentVersion}/",
        "responseCode":200
      },
      "input":{"shape":"GetAgentVersionRequest"},
      "output":{"shape":"GetAgentVersionResponse"},
      "errors":[
        {"shape":"ThrottlingException"},
        {"shape":"AccessDeniedException"},
        {"shape":"ValidationException"},
        {"shape":"InternalServerException"},
        {"shape":"ResourceNotFoundException"}
      ],
      "documentation":"<p>Gets details about a version of an agent.</p>"
    },
    "GetDataSource":{
      "name":"GetDataSource",
      "http":{
        "method":"GET",
        "requestUri":"/knowledgebases/{knowledgeBaseId}/datasources/{dataSourceId}",
        "responseCode":200
      },
      "input":{"shape":"GetDataSourceRequest"},
      "output":{"shape":"GetDataSourceResponse"},
      "errors":[
        {"shape":"ThrottlingException"},
        {"shape":"AccessDeniedException"},
        {"shape":"ValidationException"},
        {"shape":"InternalServerException"},
        {"shape":"ResourceNotFoundException"}
      ],
      "documentation":"<p>Gets information about a data source.</p>"
    },
    "GetFlow":{
      "name":"GetFlow",
      "http":{
        "method":"GET",
        "requestUri":"/flows/{flowIdentifier}/",
        "responseCode":200
      },
      "input":{"shape":"GetFlowRequest"},
      "output":{"shape":"GetFlowResponse"},
      "errors":[
        {"shape":"ThrottlingException"},
        {"shape":"AccessDeniedException"},
        {"shape":"ValidationException"},
        {"shape":"InternalServerException"},
        {"shape":"ResourceNotFoundException"}
      ],
      "documentation":"<p>Retrieves information about a flow. For more information, see <a href=\"https://docs.aws.amazon.com/bedrock/latest/userguide/flows-manage.html\">Manage a flow in Amazon Bedrock</a> in the Amazon Bedrock User Guide.</p>"
    },
    "GetFlowAlias":{
      "name":"GetFlowAlias",
      "http":{
        "method":"GET",
        "requestUri":"/flows/{flowIdentifier}/aliases/{aliasIdentifier}",
        "responseCode":200
      },
      "input":{"shape":"GetFlowAliasRequest"},
      "output":{"shape":"GetFlowAliasResponse"},
      "errors":[
        {"shape":"ThrottlingException"},
        {"shape":"AccessDeniedException"},
        {"shape":"ValidationException"},
        {"shape":"InternalServerException"},
        {"shape":"ResourceNotFoundException"}
      ],
      "documentation":"<p>Retrieves information about a flow. For more information, see <a href=\"https://docs.aws.amazon.com/bedrock/latest/userguide/flows-deploy.html\">Deploy a flow in Amazon Bedrock</a> in the Amazon Bedrock User Guide.</p>"
    },
    "GetFlowVersion":{
      "name":"GetFlowVersion",
      "http":{
        "method":"GET",
        "requestUri":"/flows/{flowIdentifier}/versions/{flowVersion}/",
        "responseCode":200
      },
      "input":{"shape":"GetFlowVersionRequest"},
      "output":{"shape":"GetFlowVersionResponse"},
      "errors":[
        {"shape":"ThrottlingException"},
        {"shape":"AccessDeniedException"},
        {"shape":"ValidationException"},
        {"shape":"InternalServerException"},
        {"shape":"ResourceNotFoundException"}
      ],
      "documentation":"<p>Retrieves information about a version of a flow. For more information, see <a href=\"https://docs.aws.amazon.com/bedrock/latest/userguide/flows-deploy.html\">Deploy a flow in Amazon Bedrock</a> in the Amazon Bedrock User Guide.</p>"
    },
    "GetIngestionJob":{
      "name":"GetIngestionJob",
      "http":{
        "method":"GET",
        "requestUri":"/knowledgebases/{knowledgeBaseId}/datasources/{dataSourceId}/ingestionjobs/{ingestionJobId}",
        "responseCode":200
      },
      "input":{"shape":"GetIngestionJobRequest"},
      "output":{"shape":"GetIngestionJobResponse"},
      "errors":[
        {"shape":"ThrottlingException"},
        {"shape":"AccessDeniedException"},
        {"shape":"ValidationException"},
        {"shape":"InternalServerException"},
        {"shape":"ResourceNotFoundException"}
      ],
      "documentation":"<p>Gets information about a data ingestion job. Data sources are ingested into your knowledge base so that Large Language Models (LLMs) can use your data.</p>"
    },
    "GetKnowledgeBase":{
      "name":"GetKnowledgeBase",
      "http":{
        "method":"GET",
        "requestUri":"/knowledgebases/{knowledgeBaseId}",
        "responseCode":200
      },
      "input":{"shape":"GetKnowledgeBaseRequest"},
      "output":{"shape":"GetKnowledgeBaseResponse"},
      "errors":[
        {"shape":"ThrottlingException"},
        {"shape":"AccessDeniedException"},
        {"shape":"ValidationException"},
        {"shape":"InternalServerException"},
        {"shape":"ResourceNotFoundException"}
      ],
      "documentation":"<p>Gets information about a knoweldge base.</p>"
    },
    "GetKnowledgeBaseDocuments":{
      "name":"GetKnowledgeBaseDocuments",
      "http":{
        "method":"POST",
        "requestUri":"/knowledgebases/{knowledgeBaseId}/datasources/{dataSourceId}/documents/getDocuments",
        "responseCode":200
      },
      "input":{"shape":"GetKnowledgeBaseDocumentsRequest"},
      "output":{"shape":"GetKnowledgeBaseDocumentsResponse"},
      "errors":[
        {"shape":"ThrottlingException"},
        {"shape":"AccessDeniedException"},
        {"shape":"ValidationException"},
        {"shape":"InternalServerException"},
        {"shape":"ResourceNotFoundException"},
        {"shape":"ServiceQuotaExceededException"}
      ],
      "documentation":"<p>Retrieves specific documents from a data source that is connected to a knowledge base. For more information, see <a href=\"https://docs.aws.amazon.com/bedrock/latest/userguide/kb-direct-ingestion.html\">Ingest changes directly into a knowledge base</a> in the Amazon Bedrock User Guide.</p>"
    },
    "GetPrompt":{
      "name":"GetPrompt",
      "http":{
        "method":"GET",
        "requestUri":"/prompts/{promptIdentifier}/",
        "responseCode":200
      },
      "input":{"shape":"GetPromptRequest"},
      "output":{"shape":"GetPromptResponse"},
      "errors":[
        {"shape":"ThrottlingException"},
        {"shape":"AccessDeniedException"},
        {"shape":"ValidationException"},
        {"shape":"InternalServerException"},
        {"shape":"ResourceNotFoundException"}
      ],
      "documentation":"<p>Retrieves information about the working draft (<code>DRAFT</code> version) of a prompt or a version of it, depending on whether you include the <code>promptVersion</code> field or not. For more information, see <a href=\"https://docs.aws.amazon.com/bedrock/latest/userguide/prompt-management-manage.html#prompt-management-view.html\">View information about prompts using Prompt management</a> and <a href=\"https://docs.aws.amazon.com/bedrock/latest/userguide/prompt-management-deploy.html#prompt-management-versions-view.html\">View information about a version of your prompt</a> in the Amazon Bedrock User Guide.</p>"
    },
    "IngestKnowledgeBaseDocuments":{
      "name":"IngestKnowledgeBaseDocuments",
      "http":{
        "method":"PUT",
        "requestUri":"/knowledgebases/{knowledgeBaseId}/datasources/{dataSourceId}/documents",
        "responseCode":202
      },
      "input":{"shape":"IngestKnowledgeBaseDocumentsRequest"},
      "output":{"shape":"IngestKnowledgeBaseDocumentsResponse"},
      "errors":[
        {"shape":"ThrottlingException"},
        {"shape":"AccessDeniedException"},
        {"shape":"ValidationException"},
        {"shape":"InternalServerException"},
        {"shape":"ResourceNotFoundException"},
        {"shape":"ServiceQuotaExceededException"}
      ],
      "documentation":"<p>Ingests documents directly into the knowledge base that is connected to the data source. The <code>dataSourceType</code> specified in the content for each document must match the type of the data source that you specify in the header. For more information, see <a href=\"https://docs.aws.amazon.com/bedrock/latest/userguide/kb-direct-ingestion.html\">Ingest changes directly into a knowledge base</a> in the Amazon Bedrock User Guide.</p>",
      "idempotent":true
    },
    "ListAgentActionGroups":{
      "name":"ListAgentActionGroups",
      "http":{
        "method":"POST",
        "requestUri":"/agents/{agentId}/agentversions/{agentVersion}/actiongroups/",
        "responseCode":200
      },
      "input":{"shape":"ListAgentActionGroupsRequest"},
      "output":{"shape":"ListAgentActionGroupsResponse"},
      "errors":[
        {"shape":"ThrottlingException"},
        {"shape":"AccessDeniedException"},
        {"shape":"ValidationException"},
        {"shape":"InternalServerException"},
        {"shape":"ResourceNotFoundException"}
      ],
      "documentation":"<p>Lists the action groups for an agent and information about each one.</p>"
    },
    "ListAgentAliases":{
      "name":"ListAgentAliases",
      "http":{
        "method":"POST",
        "requestUri":"/agents/{agentId}/agentaliases/",
        "responseCode":200
      },
      "input":{"shape":"ListAgentAliasesRequest"},
      "output":{"shape":"ListAgentAliasesResponse"},
      "errors":[
        {"shape":"ThrottlingException"},
        {"shape":"AccessDeniedException"},
        {"shape":"ValidationException"},
        {"shape":"InternalServerException"},
        {"shape":"ResourceNotFoundException"}
      ],
      "documentation":"<p>Lists the aliases of an agent and information about each one.</p>"
    },
    "ListAgentCollaborators":{
      "name":"ListAgentCollaborators",
      "http":{
        "method":"POST",
        "requestUri":"/agents/{agentId}/agentversions/{agentVersion}/agentcollaborators/",
        "responseCode":200
      },
      "input":{"shape":"ListAgentCollaboratorsRequest"},
      "output":{"shape":"ListAgentCollaboratorsResponse"},
      "errors":[
        {"shape":"ThrottlingException"},
        {"shape":"AccessDeniedException"},
        {"shape":"ValidationException"},
        {"shape":"InternalServerException"},
        {"shape":"ResourceNotFoundException"}
      ],
      "documentation":"<p>Retrieve a list of an agent's collaborators.</p>"
    },
    "ListAgentKnowledgeBases":{
      "name":"ListAgentKnowledgeBases",
      "http":{
        "method":"POST",
        "requestUri":"/agents/{agentId}/agentversions/{agentVersion}/knowledgebases/",
        "responseCode":200
      },
      "input":{"shape":"ListAgentKnowledgeBasesRequest"},
      "output":{"shape":"ListAgentKnowledgeBasesResponse"},
      "errors":[
        {"shape":"ThrottlingException"},
        {"shape":"AccessDeniedException"},
        {"shape":"ValidationException"},
        {"shape":"InternalServerException"},
        {"shape":"ResourceNotFoundException"}
      ],
      "documentation":"<p>Lists knowledge bases associated with an agent and information about each one.</p>"
    },
    "ListAgentVersions":{
      "name":"ListAgentVersions",
      "http":{
        "method":"POST",
        "requestUri":"/agents/{agentId}/agentversions/",
        "responseCode":200
      },
      "input":{"shape":"ListAgentVersionsRequest"},
      "output":{"shape":"ListAgentVersionsResponse"},
      "errors":[
        {"shape":"ThrottlingException"},
        {"shape":"AccessDeniedException"},
        {"shape":"ValidationException"},
        {"shape":"InternalServerException"},
        {"shape":"ResourceNotFoundException"}
      ],
      "documentation":"<p>Lists the versions of an agent and information about each version.</p>"
    },
    "ListAgents":{
      "name":"ListAgents",
      "http":{
        "method":"POST",
        "requestUri":"/agents/",
        "responseCode":200
      },
      "input":{"shape":"ListAgentsRequest"},
      "output":{"shape":"ListAgentsResponse"},
      "errors":[
        {"shape":"ThrottlingException"},
        {"shape":"AccessDeniedException"},
        {"shape":"ValidationException"},
        {"shape":"InternalServerException"}
      ],
      "documentation":"<p>Lists the agents belonging to an account and information about each agent.</p>"
    },
    "ListDataSources":{
      "name":"ListDataSources",
      "http":{
        "method":"POST",
        "requestUri":"/knowledgebases/{knowledgeBaseId}/datasources/",
        "responseCode":200
      },
      "input":{"shape":"ListDataSourcesRequest"},
      "output":{"shape":"ListDataSourcesResponse"},
      "errors":[
        {"shape":"ThrottlingException"},
        {"shape":"AccessDeniedException"},
        {"shape":"ValidationException"},
        {"shape":"InternalServerException"},
        {"shape":"ResourceNotFoundException"}
      ],
      "documentation":"<p>Lists the data sources in a knowledge base and information about each one.</p>"
    },
    "ListFlowAliases":{
      "name":"ListFlowAliases",
      "http":{
        "method":"GET",
        "requestUri":"/flows/{flowIdentifier}/aliases",
        "responseCode":200
      },
      "input":{"shape":"ListFlowAliasesRequest"},
      "output":{"shape":"ListFlowAliasesResponse"},
      "errors":[
        {"shape":"ThrottlingException"},
        {"shape":"AccessDeniedException"},
        {"shape":"ValidationException"},
        {"shape":"InternalServerException"},
        {"shape":"ResourceNotFoundException"}
      ],
      "documentation":"<p>Returns a list of aliases for a flow.</p>"
    },
    "ListFlowVersions":{
      "name":"ListFlowVersions",
      "http":{
        "method":"GET",
        "requestUri":"/flows/{flowIdentifier}/versions",
        "responseCode":200
      },
      "input":{"shape":"ListFlowVersionsRequest"},
      "output":{"shape":"ListFlowVersionsResponse"},
      "errors":[
        {"shape":"ThrottlingException"},
        {"shape":"AccessDeniedException"},
        {"shape":"ValidationException"},
        {"shape":"InternalServerException"},
        {"shape":"ResourceNotFoundException"}
      ],
      "documentation":"<p>Returns a list of information about each flow. For more information, see <a href=\"https://docs.aws.amazon.com/bedrock/latest/userguide/flows-deploy.html\">Deploy a flow in Amazon Bedrock</a> in the Amazon Bedrock User Guide.</p>"
    },
    "ListFlows":{
      "name":"ListFlows",
      "http":{
        "method":"GET",
        "requestUri":"/flows/",
        "responseCode":200
      },
      "input":{"shape":"ListFlowsRequest"},
      "output":{"shape":"ListFlowsResponse"},
      "errors":[
        {"shape":"ThrottlingException"},
        {"shape":"AccessDeniedException"},
        {"shape":"ValidationException"},
        {"shape":"InternalServerException"}
      ],
      "documentation":"<p>Returns a list of flows and information about each flow. For more information, see <a href=\"https://docs.aws.amazon.com/bedrock/latest/userguide/flows-manage.html\">Manage a flow in Amazon Bedrock</a> in the Amazon Bedrock User Guide.</p>"
    },
    "ListIngestionJobs":{
      "name":"ListIngestionJobs",
      "http":{
        "method":"POST",
        "requestUri":"/knowledgebases/{knowledgeBaseId}/datasources/{dataSourceId}/ingestionjobs/",
        "responseCode":200
      },
      "input":{"shape":"ListIngestionJobsRequest"},
      "output":{"shape":"ListIngestionJobsResponse"},
      "errors":[
        {"shape":"ThrottlingException"},
        {"shape":"AccessDeniedException"},
        {"shape":"ValidationException"},
        {"shape":"InternalServerException"},
        {"shape":"ResourceNotFoundException"}
      ],
      "documentation":"<p>Lists the data ingestion jobs for a data source. The list also includes information about each job.</p>"
    },
    "ListKnowledgeBaseDocuments":{
      "name":"ListKnowledgeBaseDocuments",
      "http":{
        "method":"POST",
        "requestUri":"/knowledgebases/{knowledgeBaseId}/datasources/{dataSourceId}/documents",
        "responseCode":200
      },
      "input":{"shape":"ListKnowledgeBaseDocumentsRequest"},
      "output":{"shape":"ListKnowledgeBaseDocumentsResponse"},
      "errors":[
        {"shape":"ThrottlingException"},
        {"shape":"AccessDeniedException"},
        {"shape":"ValidationException"},
        {"shape":"InternalServerException"},
        {"shape":"ResourceNotFoundException"},
        {"shape":"ServiceQuotaExceededException"}
      ],
      "documentation":"<p>Retrieves all the documents contained in a data source that is connected to a knowledge base. For more information, see <a href=\"https://docs.aws.amazon.com/bedrock/latest/userguide/kb-direct-ingestion.html\">Ingest changes directly into a knowledge base</a> in the Amazon Bedrock User Guide.</p>"
    },
    "ListKnowledgeBases":{
      "name":"ListKnowledgeBases",
      "http":{
        "method":"POST",
        "requestUri":"/knowledgebases/",
        "responseCode":200
      },
      "input":{"shape":"ListKnowledgeBasesRequest"},
      "output":{"shape":"ListKnowledgeBasesResponse"},
      "errors":[
        {"shape":"ThrottlingException"},
        {"shape":"AccessDeniedException"},
        {"shape":"ValidationException"},
        {"shape":"InternalServerException"}
      ],
      "documentation":"<p>Lists the knowledge bases in an account. The list also includesinformation about each knowledge base.</p>"
    },
    "ListPrompts":{
      "name":"ListPrompts",
      "http":{
        "method":"GET",
        "requestUri":"/prompts/",
        "responseCode":200
      },
      "input":{"shape":"ListPromptsRequest"},
      "output":{"shape":"ListPromptsResponse"},
      "errors":[
        {"shape":"ThrottlingException"},
        {"shape":"AccessDeniedException"},
        {"shape":"ValidationException"},
        {"shape":"InternalServerException"},
        {"shape":"ResourceNotFoundException"}
      ],
      "documentation":"<p>Returns either information about the working draft (<code>DRAFT</code> version) of each prompt in an account, or information about of all versions of a prompt, depending on whether you include the <code>promptIdentifier</code> field or not. For more information, see <a href=\"https://docs.aws.amazon.com/bedrock/latest/userguide/prompt-management-manage.html#prompt-management-view.html\">View information about prompts using Prompt management</a> in the Amazon Bedrock User Guide.</p>"
    },
    "ListTagsForResource":{
      "name":"ListTagsForResource",
      "http":{
        "method":"GET",
        "requestUri":"/tags/{resourceArn}",
        "responseCode":200
      },
      "input":{"shape":"ListTagsForResourceRequest"},
      "output":{"shape":"ListTagsForResourceResponse"},
      "errors":[
        {"shape":"ThrottlingException"},
        {"shape":"AccessDeniedException"},
        {"shape":"ValidationException"},
        {"shape":"InternalServerException"},
        {"shape":"ResourceNotFoundException"}
      ],
      "documentation":"<p>List all the tags for the resource you specify.</p>"
    },
    "PrepareAgent":{
      "name":"PrepareAgent",
      "http":{
        "method":"POST",
        "requestUri":"/agents/{agentId}/",
        "responseCode":202
      },
      "input":{"shape":"PrepareAgentRequest"},
      "output":{"shape":"PrepareAgentResponse"},
      "errors":[
        {"shape":"ThrottlingException"},
        {"shape":"AccessDeniedException"},
        {"shape":"ValidationException"},
        {"shape":"InternalServerException"},
        {"shape":"ResourceNotFoundException"},
        {"shape":"ConflictException"},
        {"shape":"ServiceQuotaExceededException"}
      ],
      "documentation":"<p>Creates a <code>DRAFT</code> version of the agent that can be used for internal testing.</p>"
    },
    "PrepareFlow":{
      "name":"PrepareFlow",
      "http":{
        "method":"POST",
        "requestUri":"/flows/{flowIdentifier}/",
        "responseCode":202
      },
      "input":{"shape":"PrepareFlowRequest"},
      "output":{"shape":"PrepareFlowResponse"},
      "errors":[
        {"shape":"ThrottlingException"},
        {"shape":"AccessDeniedException"},
        {"shape":"ValidationException"},
        {"shape":"InternalServerException"},
        {"shape":"ResourceNotFoundException"},
        {"shape":"ConflictException"},
        {"shape":"ServiceQuotaExceededException"}
      ],
      "documentation":"<p>Prepares the <code>DRAFT</code> version of a flow so that it can be invoked. For more information, see <a href=\"https://docs.aws.amazon.com/bedrock/latest/userguide/flows-test.html\">Test a flow in Amazon Bedrock</a> in the Amazon Bedrock User Guide.</p>"
    },
    "StartIngestionJob":{
      "name":"StartIngestionJob",
      "http":{
        "method":"PUT",
        "requestUri":"/knowledgebases/{knowledgeBaseId}/datasources/{dataSourceId}/ingestionjobs/",
        "responseCode":202
      },
      "input":{"shape":"StartIngestionJobRequest"},
      "output":{"shape":"StartIngestionJobResponse"},
      "errors":[
        {"shape":"ThrottlingException"},
        {"shape":"AccessDeniedException"},
        {"shape":"ValidationException"},
        {"shape":"InternalServerException"},
        {"shape":"ResourceNotFoundException"},
        {"shape":"ConflictException"},
        {"shape":"ServiceQuotaExceededException"}
      ],
      "documentation":"<p>Begins a data ingestion job. Data sources are ingested into your knowledge base so that Large Language Models (LLMs) can use your data.</p>",
      "idempotent":true
    },
    "StopIngestionJob":{
      "name":"StopIngestionJob",
      "http":{
        "method":"POST",
        "requestUri":"/knowledgebases/{knowledgeBaseId}/datasources/{dataSourceId}/ingestionjobs/{ingestionJobId}/stop",
        "responseCode":202
      },
      "input":{"shape":"StopIngestionJobRequest"},
      "output":{"shape":"StopIngestionJobResponse"},
      "errors":[
        {"shape":"ThrottlingException"},
        {"shape":"AccessDeniedException"},
        {"shape":"ValidationException"},
        {"shape":"InternalServerException"},
        {"shape":"ResourceNotFoundException"},
        {"shape":"ConflictException"}
      ],
      "documentation":"<p>Stops a currently running data ingestion job. You can send a <code>StartIngestionJob</code> request again to ingest the rest of your data when you are ready.</p>",
      "idempotent":true
    },
    "TagResource":{
      "name":"TagResource",
      "http":{
        "method":"POST",
        "requestUri":"/tags/{resourceArn}",
        "responseCode":200
      },
      "input":{"shape":"TagResourceRequest"},
      "output":{"shape":"TagResourceResponse"},
      "errors":[
        {"shape":"ThrottlingException"},
        {"shape":"AccessDeniedException"},
        {"shape":"ValidationException"},
        {"shape":"InternalServerException"},
        {"shape":"ResourceNotFoundException"},
        {"shape":"ServiceQuotaExceededException"}
      ],
      "documentation":"<p>Associate tags with a resource. For more information, see <a href=\"https://docs.aws.amazon.com/bedrock/latest/userguide/what-is-service.html\">Tagging resources</a> in the Amazon Bedrock User Guide.</p>"
    },
    "UntagResource":{
      "name":"UntagResource",
      "http":{
        "method":"DELETE",
        "requestUri":"/tags/{resourceArn}",
        "responseCode":200
      },
      "input":{"shape":"UntagResourceRequest"},
      "output":{"shape":"UntagResourceResponse"},
      "errors":[
        {"shape":"ThrottlingException"},
        {"shape":"AccessDeniedException"},
        {"shape":"ValidationException"},
        {"shape":"InternalServerException"},
        {"shape":"ResourceNotFoundException"}
      ],
      "documentation":"<p>Remove tags from a resource.</p>",
      "idempotent":true
    },
    "UpdateAgent":{
      "name":"UpdateAgent",
      "http":{
        "method":"PUT",
        "requestUri":"/agents/{agentId}/",
        "responseCode":202
      },
      "input":{"shape":"UpdateAgentRequest"},
      "output":{"shape":"UpdateAgentResponse"},
      "errors":[
        {"shape":"ThrottlingException"},
        {"shape":"AccessDeniedException"},
        {"shape":"ValidationException"},
        {"shape":"InternalServerException"},
        {"shape":"ResourceNotFoundException"},
        {"shape":"ConflictException"},
        {"shape":"ServiceQuotaExceededException"}
      ],
      "documentation":"<p>Updates the configuration of an agent.</p>",
      "idempotent":true
    },
    "UpdateAgentActionGroup":{
      "name":"UpdateAgentActionGroup",
      "http":{
        "method":"PUT",
        "requestUri":"/agents/{agentId}/agentversions/{agentVersion}/actiongroups/{actionGroupId}/",
        "responseCode":200
      },
      "input":{"shape":"UpdateAgentActionGroupRequest"},
      "output":{"shape":"UpdateAgentActionGroupResponse"},
      "errors":[
        {"shape":"ThrottlingException"},
        {"shape":"AccessDeniedException"},
        {"shape":"ValidationException"},
        {"shape":"InternalServerException"},
        {"shape":"ResourceNotFoundException"},
        {"shape":"ConflictException"},
        {"shape":"ServiceQuotaExceededException"}
      ],
      "documentation":"<p>Updates the configuration for an action group for an agent.</p>",
      "idempotent":true
    },
    "UpdateAgentAlias":{
      "name":"UpdateAgentAlias",
      "http":{
        "method":"PUT",
        "requestUri":"/agents/{agentId}/agentaliases/{agentAliasId}/",
        "responseCode":202
      },
      "input":{"shape":"UpdateAgentAliasRequest"},
      "output":{"shape":"UpdateAgentAliasResponse"},
      "errors":[
        {"shape":"ThrottlingException"},
        {"shape":"AccessDeniedException"},
        {"shape":"ValidationException"},
        {"shape":"InternalServerException"},
        {"shape":"ResourceNotFoundException"},
        {"shape":"ConflictException"},
        {"shape":"ServiceQuotaExceededException"}
      ],
      "documentation":"<p>Updates configurations for an alias of an agent.</p>",
      "idempotent":true
    },
    "UpdateAgentCollaborator":{
      "name":"UpdateAgentCollaborator",
      "http":{
        "method":"PUT",
        "requestUri":"/agents/{agentId}/agentversions/{agentVersion}/agentcollaborators/{collaboratorId}/",
        "responseCode":200
      },
      "input":{"shape":"UpdateAgentCollaboratorRequest"},
      "output":{"shape":"UpdateAgentCollaboratorResponse"},
      "errors":[
        {"shape":"ThrottlingException"},
        {"shape":"AccessDeniedException"},
        {"shape":"ValidationException"},
        {"shape":"InternalServerException"},
        {"shape":"ResourceNotFoundException"},
        {"shape":"ConflictException"},
        {"shape":"ServiceQuotaExceededException"}
      ],
      "documentation":"<p>Updates an agent's collaborator.</p>",
      "idempotent":true
    },
    "UpdateAgentKnowledgeBase":{
      "name":"UpdateAgentKnowledgeBase",
      "http":{
        "method":"PUT",
        "requestUri":"/agents/{agentId}/agentversions/{agentVersion}/knowledgebases/{knowledgeBaseId}/",
        "responseCode":200
      },
      "input":{"shape":"UpdateAgentKnowledgeBaseRequest"},
      "output":{"shape":"UpdateAgentKnowledgeBaseResponse"},
      "errors":[
        {"shape":"ThrottlingException"},
        {"shape":"AccessDeniedException"},
        {"shape":"ValidationException"},
        {"shape":"InternalServerException"},
        {"shape":"ResourceNotFoundException"},
        {"shape":"ConflictException"}
      ],
      "documentation":"<p>Updates the configuration for a knowledge base that has been associated with an agent.</p>",
      "idempotent":true
    },
    "UpdateDataSource":{
      "name":"UpdateDataSource",
      "http":{
        "method":"PUT",
        "requestUri":"/knowledgebases/{knowledgeBaseId}/datasources/{dataSourceId}",
        "responseCode":200
      },
      "input":{"shape":"UpdateDataSourceRequest"},
      "output":{"shape":"UpdateDataSourceResponse"},
      "errors":[
        {"shape":"ThrottlingException"},
        {"shape":"AccessDeniedException"},
        {"shape":"ValidationException"},
        {"shape":"InternalServerException"},
        {"shape":"ResourceNotFoundException"},
        {"shape":"ConflictException"}
      ],
      "documentation":"<p>Updates the configurations for a data source connector.</p> <important> <p>You can't change the <code>chunkingConfiguration</code> after you create the data source connector. Specify the existing <code>chunkingConfiguration</code>.</p> </important>",
      "idempotent":true
    },
    "UpdateFlow":{
      "name":"UpdateFlow",
      "http":{
        "method":"PUT",
        "requestUri":"/flows/{flowIdentifier}/",
        "responseCode":200
      },
      "input":{"shape":"UpdateFlowRequest"},
      "output":{"shape":"UpdateFlowResponse"},
      "errors":[
        {"shape":"ThrottlingException"},
        {"shape":"AccessDeniedException"},
        {"shape":"ValidationException"},
        {"shape":"InternalServerException"},
        {"shape":"ResourceNotFoundException"},
        {"shape":"ConflictException"},
        {"shape":"ServiceQuotaExceededException"}
      ],
      "documentation":"<p>Modifies a flow. Include both fields that you want to keep and fields that you want to change. For more information, see <a href=\"https://docs.aws.amazon.com/bedrock/latest/userguide/flows-how-it-works.html\">How it works</a> and <a href=\"https://docs.aws.amazon.com/bedrock/latest/userguide/flows-create.html\">Create a flow in Amazon Bedrock</a> in the Amazon Bedrock User Guide.</p>",
      "idempotent":true
    },
    "UpdateFlowAlias":{
      "name":"UpdateFlowAlias",
      "http":{
        "method":"PUT",
        "requestUri":"/flows/{flowIdentifier}/aliases/{aliasIdentifier}",
        "responseCode":200
      },
      "input":{"shape":"UpdateFlowAliasRequest"},
      "output":{"shape":"UpdateFlowAliasResponse"},
      "errors":[
        {"shape":"ThrottlingException"},
        {"shape":"AccessDeniedException"},
        {"shape":"ValidationException"},
        {"shape":"InternalServerException"},
        {"shape":"ResourceNotFoundException"},
        {"shape":"ConflictException"},
        {"shape":"ServiceQuotaExceededException"}
      ],
      "documentation":"<p>Modifies the alias of a flow. Include both fields that you want to keep and ones that you want to change. For more information, see <a href=\"https://docs.aws.amazon.com/bedrock/latest/userguide/flows-deploy.html\">Deploy a flow in Amazon Bedrock</a> in the Amazon Bedrock User Guide.</p>",
      "idempotent":true
    },
    "UpdateKnowledgeBase":{
      "name":"UpdateKnowledgeBase",
      "http":{
        "method":"PUT",
        "requestUri":"/knowledgebases/{knowledgeBaseId}",
        "responseCode":202
      },
      "input":{"shape":"UpdateKnowledgeBaseRequest"},
      "output":{"shape":"UpdateKnowledgeBaseResponse"},
      "errors":[
        {"shape":"ThrottlingException"},
        {"shape":"AccessDeniedException"},
        {"shape":"ValidationException"},
        {"shape":"InternalServerException"},
        {"shape":"ResourceNotFoundException"},
        {"shape":"ConflictException"}
      ],
      "documentation":"<p>Updates the configuration of a knowledge base with the fields that you specify. Because all fields will be overwritten, you must include the same values for fields that you want to keep the same.</p> <p>You can change the following fields:</p> <ul> <li> <p> <code>name</code> </p> </li> <li> <p> <code>description</code> </p> </li> <li> <p> <code>roleArn</code> </p> </li> </ul> <p>You can't change the <code>knowledgeBaseConfiguration</code> or <code>storageConfiguration</code> fields, so you must specify the same configurations as when you created the knowledge base. You can send a <a href=\"https://docs.aws.amazon.com/bedrock/latest/APIReference/API_agent_GetKnowledgeBase.html\">GetKnowledgeBase</a> request and copy the same configurations.</p>",
      "idempotent":true
    },
    "UpdatePrompt":{
      "name":"UpdatePrompt",
      "http":{
        "method":"PUT",
        "requestUri":"/prompts/{promptIdentifier}/",
        "responseCode":200
      },
      "input":{"shape":"UpdatePromptRequest"},
      "output":{"shape":"UpdatePromptResponse"},
      "errors":[
        {"shape":"ThrottlingException"},
        {"shape":"AccessDeniedException"},
        {"shape":"ValidationException"},
        {"shape":"InternalServerException"},
        {"shape":"ResourceNotFoundException"},
        {"shape":"ConflictException"},
        {"shape":"ServiceQuotaExceededException"}
      ],
      "documentation":"<p>Modifies a prompt in your prompt library. Include both fields that you want to keep and fields that you want to replace. For more information, see <a href=\"https://docs.aws.amazon.com/bedrock/latest/userguide/prompt-management.html\">Prompt management in Amazon Bedrock</a> and <a href=\"https://docs.aws.amazon.com/bedrock/latest/userguide/prompt-management-manage.html#prompt-management-edit\">Edit prompts in your prompt library</a> in the Amazon Bedrock User Guide.</p>",
      "idempotent":true
    },
    "ValidateFlowDefinition":{
      "name":"ValidateFlowDefinition",
      "http":{
        "method":"POST",
        "requestUri":"/flows/validate-definition",
        "responseCode":200
      },
      "input":{"shape":"ValidateFlowDefinitionRequest"},
      "output":{"shape":"ValidateFlowDefinitionResponse"},
      "errors":[
        {"shape":"ThrottlingException"},
        {"shape":"AccessDeniedException"},
        {"shape":"ValidationException"},
        {"shape":"InternalServerException"}
      ],
      "documentation":"<p>Validates the definition of a flow.</p>"
    }
  },
  "shapes":{
    "APISchema":{
      "type":"structure",
      "members":{
        "payload":{
          "shape":"Payload",
          "documentation":"<p>The JSON or YAML-formatted payload defining the OpenAPI schema for the action group. For more information, see <a href=\"https://docs.aws.amazon.com/bedrock/latest/userguide/agents-api-schema.html\">Action group OpenAPI schemas</a>.</p>"
        },
        "s3":{
          "shape":"S3Identifier",
          "documentation":"<p>Contains details about the S3 object containing the OpenAPI schema for the action group. For more information, see <a href=\"https://docs.aws.amazon.com/bedrock/latest/userguide/agents-api-schema.html\">Action group OpenAPI schemas</a>.</p>"
        }
      },
      "documentation":"<p>Contains details about the OpenAPI schema for the action group. For more information, see <a href=\"https://docs.aws.amazon.com/bedrock/latest/userguide/agents-api-schema.html\">Action group OpenAPI schemas</a>. You can either include the schema directly in the <code>payload</code> field or you can upload it to an S3 bucket and specify the S3 bucket location in the <code>s3</code> field.</p>",
      "union":true
    },
    "AccessDeniedException":{
      "type":"structure",
      "members":{
        "message":{"shape":"NonBlankString"}
      },
      "documentation":"<p>The request is denied because of missing access permissions.</p>",
      "error":{
        "httpStatusCode":403,
        "senderFault":true
      },
      "exception":true
    },
    "ActionGroupExecutor":{
      "type":"structure",
      "members":{
        "customControl":{
          "shape":"CustomControlMethod",
          "documentation":"<p>To return the action group invocation results directly in the <code>InvokeAgent</code> response, specify <code>RETURN_CONTROL</code>.</p>"
        },
        "lambda":{
          "shape":"LambdaArn",
          "documentation":"<p>The Amazon Resource Name (ARN) of the Lambda function containing the business logic that is carried out upon invoking the action.</p>"
        }
      },
      "documentation":"<p>Contains details about the Lambda function containing the business logic that is carried out upon invoking the action or the custom control method for handling the information elicited from the user.</p>",
      "union":true
    },
    "ActionGroupSignature":{
      "type":"string",
      "enum":[
        "AMAZON.UserInput",
        "AMAZON.CodeInterpreter",
        "ANTHROPIC.Computer",
        "ANTHROPIC.Bash",
        "ANTHROPIC.TextEditor"
      ]
    },
    "ActionGroupSignatureParams":{
      "type":"map",
      "key":{"shape":"ActionGroupSignatureParamsKeyString"},
      "value":{"shape":"ActionGroupSignatureParamsValueString"}
    },
    "ActionGroupSignatureParamsKeyString":{
      "type":"string",
      "max":100,
      "min":0
    },
    "ActionGroupSignatureParamsValueString":{
      "type":"string",
      "max":100,
      "min":0
    },
    "ActionGroupState":{
      "type":"string",
      "enum":[
        "ENABLED",
        "DISABLED"
      ]
    },
    "ActionGroupSummaries":{
      "type":"list",
      "member":{"shape":"ActionGroupSummary"},
      "max":10,
      "min":0
    },
    "ActionGroupSummary":{
      "type":"structure",
      "required":[
        "actionGroupId",
        "actionGroupName",
        "actionGroupState",
        "updatedAt"
      ],
      "members":{
        "actionGroupId":{
          "shape":"Id",
          "documentation":"<p>The unique identifier of the action group.</p>"
        },
        "actionGroupName":{
          "shape":"Name",
          "documentation":"<p>The name of the action group.</p>"
        },
        "actionGroupState":{
          "shape":"ActionGroupState",
          "documentation":"<p>Specifies whether the action group is available for the agent to invoke or not when sending an <a href=\"https://docs.aws.amazon.com/bedrock/latest/APIReference/API_agent-runtime_InvokeAgent.html\">InvokeAgent</a> request.</p>"
        },
        "description":{
          "shape":"Description",
          "documentation":"<p>The description of the action group.</p>"
        },
        "updatedAt":{
          "shape":"DateTimestamp",
          "documentation":"<p>The time at which the action group was last updated.</p>"
        }
      },
      "documentation":"<p>Contains details about an action group.</p>"
    },
    "Agent":{
      "type":"structure",
      "required":[
        "agentArn",
        "agentId",
        "agentName",
        "agentResourceRoleArn",
        "agentStatus",
        "agentVersion",
        "createdAt",
        "idleSessionTTLInSeconds",
        "updatedAt"
      ],
      "members":{
        "agentArn":{
          "shape":"AgentArn",
          "documentation":"<p>The Amazon Resource Name (ARN) of the agent.</p>"
        },
        "agentCollaboration":{
          "shape":"AgentCollaboration",
          "documentation":"<p>The agent's collaboration settings.</p>"
        },
        "agentId":{
          "shape":"Id",
          "documentation":"<p>The unique identifier of the agent.</p>"
        },
        "agentName":{
          "shape":"Name",
          "documentation":"<p>The name of the agent.</p>"
        },
        "agentResourceRoleArn":{
          "shape":"AgentRoleArn",
          "documentation":"<p>The Amazon Resource Name (ARN) of the IAM role with permissions to invoke API operations on the agent.</p>"
        },
        "agentStatus":{
          "shape":"AgentStatus",
          "documentation":"<p>The status of the agent and whether it is ready for use. The following statuses are possible:</p> <ul> <li> <p>CREATING – The agent is being created.</p> </li> <li> <p>PREPARING – The agent is being prepared.</p> </li> <li> <p>PREPARED – The agent is prepared and ready to be invoked.</p> </li> <li> <p>NOT_PREPARED – The agent has been created but not yet prepared.</p> </li> <li> <p>FAILED – The agent API operation failed.</p> </li> <li> <p>UPDATING – The agent is being updated.</p> </li> <li> <p>DELETING – The agent is being deleted.</p> </li> </ul>"
        },
        "agentVersion":{
          "shape":"DraftVersion",
          "documentation":"<p>The version of the agent.</p>"
        },
        "clientToken":{
          "shape":"ClientToken",
          "documentation":"<p>A unique, case-sensitive identifier to ensure that the API request completes no more than one time. If this token matches a previous request, Amazon Bedrock ignores the request, but does not return an error. For more information, see <a href=\"https://docs.aws.amazon.com/AWSEC2/latest/APIReference/Run_Instance_Idempotency.html\">Ensuring idempotency</a>.</p>"
        },
        "createdAt":{
          "shape":"DateTimestamp",
          "documentation":"<p>The time at which the agent was created.</p>"
        },
        "customOrchestration":{
          "shape":"CustomOrchestration",
          "documentation":"<p> Contains custom orchestration configurations for the agent. </p>"
        },
        "customerEncryptionKeyArn":{
          "shape":"KmsKeyArn",
          "documentation":"<p>The Amazon Resource Name (ARN) of the KMS key that encrypts the agent.</p>"
        },
        "description":{
          "shape":"Description",
          "documentation":"<p>The description of the agent.</p>"
        },
        "failureReasons":{
          "shape":"FailureReasons",
          "documentation":"<p>Contains reasons that the agent-related API that you invoked failed.</p>"
        },
        "foundationModel":{
          "shape":"ModelIdentifier",
          "documentation":"<p>The foundation model used for orchestration by the agent.</p>"
        },
        "guardrailConfiguration":{
          "shape":"GuardrailConfiguration",
          "documentation":"<p>Details about the guardrail associated with the agent.</p>"
        },
        "idleSessionTTLInSeconds":{
          "shape":"SessionTTL",
          "documentation":"<p>The number of seconds for which Amazon Bedrock keeps information about a user's conversation with the agent.</p> <p>A user interaction remains active for the amount of time specified. If no conversation occurs during this time, the session expires and Amazon Bedrock deletes any data provided before the timeout.</p>"
        },
        "instruction":{
          "shape":"Instruction",
          "documentation":"<p>Instructions that tell the agent what it should do and how it should interact with users.</p>"
        },
        "memoryConfiguration":{
          "shape":"MemoryConfiguration",
          "documentation":"<p>Contains memory configuration for the agent.</p>"
        },
        "orchestrationType":{
          "shape":"OrchestrationType",
          "documentation":"<p> Specifies the orchestration strategy for the agent. </p>"
        },
        "preparedAt":{
          "shape":"DateTimestamp",
          "documentation":"<p>The time at which the agent was last prepared.</p>"
        },
        "promptOverrideConfiguration":{
          "shape":"PromptOverrideConfiguration",
          "documentation":"<p>Contains configurations to override prompt templates in different parts of an agent sequence. For more information, see <a href=\"https://docs.aws.amazon.com/bedrock/latest/userguide/advanced-prompts.html\">Advanced prompts</a>.</p>"
        },
        "recommendedActions":{
          "shape":"RecommendedActions",
          "documentation":"<p>Contains recommended actions to take for the agent-related API that you invoked to succeed.</p>"
        },
        "updatedAt":{
          "shape":"DateTimestamp",
          "documentation":"<p>The time at which the agent was last updated.</p>"
        }
      },
      "documentation":"<p>Contains details about an agent.</p>"
    },
    "AgentActionGroup":{
      "type":"structure",
      "required":[
        "actionGroupId",
        "actionGroupName",
        "actionGroupState",
        "agentId",
        "agentVersion",
        "createdAt",
        "updatedAt"
      ],
      "members":{
        "actionGroupExecutor":{
          "shape":"ActionGroupExecutor",
          "documentation":"<p>The Amazon Resource Name (ARN) of the Lambda function containing the business logic that is carried out upon invoking the action or the custom control method for handling the information elicited from the user.</p>"
        },
        "actionGroupId":{
          "shape":"Id",
          "documentation":"<p>The unique identifier of the action group.</p>"
        },
        "actionGroupName":{
          "shape":"Name",
          "documentation":"<p>The name of the action group.</p>"
        },
        "actionGroupState":{
          "shape":"ActionGroupState",
          "documentation":"<p>Specifies whether the action group is available for the agent to invoke or not when sending an <a href=\"https://docs.aws.amazon.com/bedrock/latest/APIReference/API_agent-runtime_InvokeAgent.html\">InvokeAgent</a> request.</p>"
        },
        "agentId":{
          "shape":"Id",
          "documentation":"<p>The unique identifier of the agent to which the action group belongs.</p>"
        },
        "agentVersion":{
          "shape":"Version",
          "documentation":"<p>The version of the agent to which the action group belongs.</p>"
        },
        "apiSchema":{
          "shape":"APISchema",
          "documentation":"<p>Contains either details about the S3 object containing the OpenAPI schema for the action group or the JSON or YAML-formatted payload defining the schema. For more information, see <a href=\"https://docs.aws.amazon.com/bedrock/latest/userguide/agents-api-schema.html\">Action group OpenAPI schemas</a>.</p>"
        },
        "clientToken":{
          "shape":"ClientToken",
          "documentation":"<p>A unique, case-sensitive identifier to ensure that the API request completes no more than one time. If this token matches a previous request, Amazon Bedrock ignores the request, but does not return an error. For more information, see <a href=\"https://docs.aws.amazon.com/AWSEC2/latest/APIReference/Run_Instance_Idempotency.html\">Ensuring idempotency</a>.</p>"
        },
        "createdAt":{
          "shape":"DateTimestamp",
          "documentation":"<p>The time at which the action group was created.</p>"
        },
        "description":{
          "shape":"Description",
          "documentation":"<p>The description of the action group.</p>"
        },
        "functionSchema":{
          "shape":"FunctionSchema",
          "documentation":"<p>Defines functions that each define parameters that the agent needs to invoke from the user. Each function represents an action in an action group.</p>"
        },
        "parentActionGroupSignatureParams":{
          "shape":"ActionGroupSignatureParams",
          "documentation":"<p>The configuration settings for a computer use action.</p> <important> <p> Computer use is a new Anthropic Claude model capability (in beta) available with Claude 3.7 Sonnet and Claude 3.5 Sonnet v2 only. For more information, see <a href=\"https://docs.aws.amazon.com/bedrock/latest/userguide/agent-computer-use.html\">Configure an Amazon Bedrock Agent to complete tasks with computer use tools</a>. </p> </important>"
        },
        "parentActionSignature":{
          "shape":"ActionGroupSignature",
          "documentation":"<p>If this field is set as <code>AMAZON.UserInput</code>, the agent can request the user for additional information when trying to complete a task. The <code>description</code>, <code>apiSchema</code>, and <code>actionGroupExecutor</code> fields must be blank for this action group.</p> <p>During orchestration, if the agent determines that it needs to invoke an API in an action group, but doesn't have enough information to complete the API request, it will invoke this action group instead and return an <a href=\"https://docs.aws.amazon.com/bedrock/latest/APIReference/API_agent-runtime_Observation.html\">Observation</a> reprompting the user for more information.</p>"
        },
        "updatedAt":{
          "shape":"DateTimestamp",
          "documentation":"<p>The time at which the action group was last updated.</p>"
        }
      },
      "documentation":"<p>Contains details about an action group.</p>"
    },
    "AgentAlias":{
      "type":"structure",
      "required":[
        "agentAliasArn",
        "agentAliasId",
        "agentAliasName",
        "agentAliasStatus",
        "agentId",
        "createdAt",
        "routingConfiguration",
        "updatedAt"
      ],
      "members":{
        "agentAliasArn":{
          "shape":"AgentAliasArn",
          "documentation":"<p>The Amazon Resource Name (ARN) of the alias of the agent.</p>"
        },
        "agentAliasHistoryEvents":{
          "shape":"AgentAliasHistoryEvents",
          "documentation":"<p>Contains details about the history of the alias.</p>"
        },
        "agentAliasId":{
          "shape":"AgentAliasId",
          "documentation":"<p>The unique identifier of the alias of the agent.</p>"
        },
        "agentAliasName":{
          "shape":"Name",
          "documentation":"<p>The name of the alias of the agent.</p>"
        },
        "agentAliasStatus":{
          "shape":"AgentAliasStatus",
          "documentation":"<p>The status of the alias of the agent and whether it is ready for use. The following statuses are possible:</p> <ul> <li> <p>CREATING – The agent alias is being created.</p> </li> <li> <p>PREPARED – The agent alias is finished being created or updated and is ready to be invoked.</p> </li> <li> <p>FAILED – The agent alias API operation failed.</p> </li> <li> <p>UPDATING – The agent alias is being updated.</p> </li> <li> <p>DELETING – The agent alias is being deleted.</p> </li> <li> <p>DISSOCIATED - The agent alias has no version associated with it.</p> </li> </ul>"
        },
        "agentId":{
          "shape":"Id",
          "documentation":"<p>The unique identifier of the agent.</p>"
        },
        "clientToken":{
          "shape":"ClientToken",
          "documentation":"<p>A unique, case-sensitive identifier to ensure that the API request completes no more than one time. If this token matches a previous request, Amazon Bedrock ignores the request, but does not return an error. For more information, see <a href=\"https://docs.aws.amazon.com/AWSEC2/latest/APIReference/Run_Instance_Idempotency.html\">Ensuring idempotency</a>.</p>"
        },
        "createdAt":{
          "shape":"DateTimestamp",
          "documentation":"<p>The time at which the alias of the agent was created.</p>"
        },
        "description":{
          "shape":"Description",
          "documentation":"<p>The description of the alias of the agent.</p>"
        },
        "failureReasons":{
          "shape":"FailureReasons",
          "documentation":"<p>Information on the failure of Provisioned Throughput assigned to an agent alias.</p>"
        },
        "routingConfiguration":{
          "shape":"AgentAliasRoutingConfiguration",
          "documentation":"<p>Contains details about the routing configuration of the alias.</p>"
        },
        "updatedAt":{
          "shape":"DateTimestamp",
          "documentation":"<p>The time at which the alias was last updated.</p>"
        }
      },
      "documentation":"<p>Contains details about an alias of an agent.</p>"
    },
    "AgentAliasArn":{
      "type":"string",
      "max":2048,
      "min":0,
      "pattern":"^arn:aws:bedrock:[a-z0-9-]{1,20}:[0-9]{12}:agent-alias/[0-9a-zA-Z]{10}/[0-9a-zA-Z]{10}$"
    },
    "AgentAliasHistoryEvent":{
      "type":"structure",
      "members":{
        "endDate":{
          "shape":"DateTimestamp",
          "documentation":"<p>The date that the alias stopped being associated to the version in the <code>routingConfiguration</code> object</p>"
        },
        "routingConfiguration":{
          "shape":"AgentAliasRoutingConfiguration",
          "documentation":"<p>Contains details about the version of the agent with which the alias is associated.</p>"
        },
        "startDate":{
          "shape":"DateTimestamp",
          "documentation":"<p>The date that the alias began being associated to the version in the <code>routingConfiguration</code> object.</p>"
        }
      },
      "documentation":"<p>Contains details about the history of the alias.</p>"
    },
    "AgentAliasHistoryEvents":{
      "type":"list",
      "member":{"shape":"AgentAliasHistoryEvent"},
      "max":10,
      "min":0
    },
    "AgentAliasId":{
      "type":"string",
      "max":10,
      "min":10,
      "pattern":"^(\\bTSTALIASID\\b|[0-9a-zA-Z]+)$"
    },
    "AgentAliasRoutingConfiguration":{
      "type":"list",
      "member":{"shape":"AgentAliasRoutingConfigurationListItem"},
      "max":1,
      "min":0
    },
    "AgentAliasRoutingConfigurationListItem":{
      "type":"structure",
      "members":{
        "agentVersion":{
          "shape":"Version",
          "documentation":"<p>The version of the agent with which the alias is associated.</p>"
        },
        "provisionedThroughput":{
          "shape":"ProvisionedModelIdentifier",
          "documentation":"<p>Information on the Provisioned Throughput assigned to an agent alias.</p>"
        }
      },
      "documentation":"<p>Contains details about the routing configuration of the alias.</p>"
    },
    "AgentAliasStatus":{
      "type":"string",
      "enum":[
        "CREATING",
        "PREPARED",
        "FAILED",
        "UPDATING",
        "DELETING",
        "DISSOCIATED"
      ]
    },
    "AgentAliasSummaries":{
      "type":"list",
      "member":{"shape":"AgentAliasSummary"},
      "max":10,
      "min":0
    },
    "AgentAliasSummary":{
      "type":"structure",
      "required":[
        "agentAliasId",
        "agentAliasName",
        "agentAliasStatus",
        "createdAt",
        "updatedAt"
      ],
      "members":{
        "agentAliasId":{
          "shape":"AgentAliasId",
          "documentation":"<p>Contains details about </p>"
        },
        "agentAliasName":{
          "shape":"Name",
          "documentation":"<p>The name of the alias.</p>"
        },
        "agentAliasStatus":{
          "shape":"AgentAliasStatus",
          "documentation":"<p>The status of the alias.</p>"
        },
        "createdAt":{
          "shape":"DateTimestamp",
          "documentation":"<p>The time at which the alias of the agent was created.</p>"
        },
        "description":{
          "shape":"Description",
          "documentation":"<p>The description of the alias.</p>"
        },
        "routingConfiguration":{
          "shape":"AgentAliasRoutingConfiguration",
          "documentation":"<p>Contains details about the version of the agent with which the alias is associated.</p>"
        },
        "updatedAt":{
          "shape":"DateTimestamp",
          "documentation":"<p>The time at which the alias was last updated.</p>"
        }
      },
      "documentation":"<p>Contains details about an alias of an agent.</p>"
    },
    "AgentArn":{
      "type":"string",
      "max":2048,
      "min":0,
      "pattern":"^arn:aws:bedrock:[a-z0-9-]{1,20}:[0-9]{12}:agent/[0-9a-zA-Z]{10}$"
    },
    "AgentCollaboration":{
      "type":"string",
      "enum":[
        "SUPERVISOR",
        "SUPERVISOR_ROUTER",
        "DISABLED"
      ]
    },
    "AgentCollaborator":{
      "type":"structure",
      "required":[
        "agentDescriptor",
        "agentId",
        "agentVersion",
        "collaborationInstruction",
        "collaboratorId",
        "collaboratorName",
        "createdAt",
        "lastUpdatedAt"
      ],
      "members":{
        "agentDescriptor":{
          "shape":"AgentDescriptor",
          "documentation":"<p>The collaborator's agent descriptor.</p>"
        },
        "agentId":{
          "shape":"Id",
          "documentation":"<p>The collaborator's agent ID.</p>"
        },
        "agentVersion":{
          "shape":"Version",
          "documentation":"<p>The collaborator's agent version.</p>"
        },
        "clientToken":{
          "shape":"ClientToken",
          "documentation":"<p>The collaborator's client token.</p>"
        },
        "collaborationInstruction":{
          "shape":"CollaborationInstruction",
          "documentation":"<p>The collaborator's instructions.</p>"
        },
        "collaboratorId":{
          "shape":"Id",
          "documentation":"<p>The collaborator's collaborator ID.</p>"
        },
        "collaboratorName":{
          "shape":"Name",
          "documentation":"<p>The collaborator's collaborator name.</p>"
        },
        "createdAt":{
          "shape":"DateTimestamp",
          "documentation":"<p>When the collaborator was created.</p>"
        },
        "lastUpdatedAt":{
          "shape":"DateTimestamp",
          "documentation":"<p>When the collaborator was updated.</p>"
        },
        "relayConversationHistory":{
          "shape":"RelayConversationHistory",
          "documentation":"<p>The collaborator's relay conversation history.</p>"
        }
      },
      "documentation":"<p>An agent collaborator.</p>"
    },
    "AgentCollaboratorSummaries":{
      "type":"list",
      "member":{"shape":"AgentCollaboratorSummary"},
      "max":10,
      "min":0
    },
    "AgentCollaboratorSummary":{
      "type":"structure",
      "required":[
        "agentDescriptor",
        "agentId",
        "agentVersion",
        "collaborationInstruction",
        "collaboratorId",
        "collaboratorName",
        "createdAt",
        "lastUpdatedAt",
        "relayConversationHistory"
      ],
      "members":{
        "agentDescriptor":{
          "shape":"AgentDescriptor",
          "documentation":"<p>The collaborator's agent descriptor.</p>"
        },
        "agentId":{
          "shape":"Id",
          "documentation":"<p>The collaborator's agent ID.</p>"
        },
        "agentVersion":{
          "shape":"Version",
          "documentation":"<p>The collaborator's agent version.</p>"
        },
        "collaborationInstruction":{
          "shape":"CollaborationInstruction",
          "documentation":"<p>The collaborator's collaboration instruction.</p>"
        },
        "collaboratorId":{
          "shape":"Id",
          "documentation":"<p>The collaborator's ID.</p>"
        },
        "collaboratorName":{
          "shape":"Name",
          "documentation":"<p>The collaborator's name.</p>"
        },
        "createdAt":{
          "shape":"DateTimestamp",
          "documentation":"<p>When the collaborator was created.</p>"
        },
        "lastUpdatedAt":{
          "shape":"DateTimestamp",
          "documentation":"<p>When the collaborator was last updated.</p>"
        },
        "relayConversationHistory":{
          "shape":"RelayConversationHistory",
          "documentation":"<p>The collaborator's relay conversation history.</p>"
        }
      },
      "documentation":"<p>An agent collaborator summary.</p>"
    },
    "AgentDescriptor":{
      "type":"structure",
      "members":{
        "aliasArn":{
          "shape":"AgentAliasArn",
          "documentation":"<p>The agent's alias ARN.</p>"
        }
      },
      "documentation":"<p>An agent descriptor.</p>"
    },
    "AgentFlowNodeConfiguration":{
      "type":"structure",
      "required":["agentAliasArn"],
      "members":{
        "agentAliasArn":{
          "shape":"AgentAliasArn",
          "documentation":"<p>The Amazon Resource Name (ARN) of the alias of the agent to invoke.</p>"
        }
      },
      "documentation":"<p>Defines an agent node in your flow. You specify the agent to invoke at this point in the flow. For more information, see <a href=\"https://docs.aws.amazon.com/bedrock/latest/userguide/flows-nodes.html\">Node types in Amazon Bedrock works</a> in the Amazon Bedrock User Guide.</p>"
    },
    "AgentKnowledgeBase":{
      "type":"structure",
      "required":[
        "agentId",
        "agentVersion",
        "createdAt",
        "description",
        "knowledgeBaseId",
        "knowledgeBaseState",
        "updatedAt"
      ],
      "members":{
        "agentId":{
          "shape":"Id",
          "documentation":"<p>The unique identifier of the agent with which the knowledge base is associated.</p>"
        },
        "agentVersion":{
          "shape":"Version",
          "documentation":"<p>The version of the agent with which the knowledge base is associated.</p>"
        },
        "createdAt":{
          "shape":"DateTimestamp",
          "documentation":"<p>The time at which the association between the agent and the knowledge base was created.</p>"
        },
        "description":{
          "shape":"Description",
          "documentation":"<p>The description of the association between the agent and the knowledge base.</p>"
        },
        "knowledgeBaseId":{
          "shape":"Id",
          "documentation":"<p>The unique identifier of the association between the agent and the knowledge base.</p>"
        },
        "knowledgeBaseState":{
          "shape":"KnowledgeBaseState",
          "documentation":"<p>Specifies whether to use the knowledge base or not when sending an <a href=\"https://docs.aws.amazon.com/bedrock/latest/APIReference/API_agent-runtime_InvokeAgent.html\">InvokeAgent</a> request.</p>"
        },
        "updatedAt":{
          "shape":"DateTimestamp",
          "documentation":"<p>The time at which the association between the agent and the knowledge base was last updated.</p>"
        }
      },
      "documentation":"<p>Contains details about a knowledge base that is associated with an agent.</p>"
    },
    "AgentKnowledgeBaseSummaries":{
      "type":"list",
      "member":{"shape":"AgentKnowledgeBaseSummary"},
      "max":10,
      "min":0
    },
    "AgentKnowledgeBaseSummary":{
      "type":"structure",
      "required":[
        "knowledgeBaseId",
        "knowledgeBaseState",
        "updatedAt"
      ],
      "members":{
        "description":{
          "shape":"Description",
          "documentation":"<p>The description of the knowledge base associated with an agent.</p>"
        },
        "knowledgeBaseId":{
          "shape":"Id",
          "documentation":"<p>The unique identifier of the knowledge base associated with an agent.</p>"
        },
        "knowledgeBaseState":{
          "shape":"KnowledgeBaseState",
          "documentation":"<p>Specifies whether the agent uses the knowledge base or not when sending an <a href=\"https://docs.aws.amazon.com/bedrock/latest/APIReference/API_agent-runtime_InvokeAgent.html\">InvokeAgent</a> request.</p>"
        },
        "updatedAt":{
          "shape":"DateTimestamp",
          "documentation":"<p>The time at which the knowledge base associated with an agent was last updated.</p>"
        }
      },
      "documentation":"<p>Contains details about a knowledge base associated with an agent.</p>"
    },
    "AgentRoleArn":{
      "type":"string",
      "max":2048,
      "min":0,
      "pattern":"^arn:aws(-[^:]+)?:iam::([0-9]{12})?:role/.+$"
    },
    "AgentStatus":{
      "type":"string",
      "enum":[
        "CREATING",
        "PREPARING",
        "PREPARED",
        "NOT_PREPARED",
        "DELETING",
        "FAILED",
        "VERSIONING",
        "UPDATING"
      ]
    },
    "AgentSummaries":{
      "type":"list",
      "member":{"shape":"AgentSummary"},
      "max":10,
      "min":0
    },
    "AgentSummary":{
      "type":"structure",
      "required":[
        "agentId",
        "agentName",
        "agentStatus",
        "updatedAt"
      ],
      "members":{
        "agentId":{
          "shape":"Id",
          "documentation":"<p>The unique identifier of the agent.</p>"
        },
        "agentName":{
          "shape":"Name",
          "documentation":"<p>The name of the agent.</p>"
        },
        "agentStatus":{
          "shape":"AgentStatus",
          "documentation":"<p>The status of the agent.</p>"
        },
        "description":{
          "shape":"Description",
          "documentation":"<p>The description of the agent.</p>"
        },
        "guardrailConfiguration":{
          "shape":"GuardrailConfiguration",
          "documentation":"<p>Details about the guardrail associated with the agent.</p>"
        },
        "latestAgentVersion":{
          "shape":"Version",
          "documentation":"<p>The latest version of the agent.</p>"
        },
        "updatedAt":{
          "shape":"DateTimestamp",
          "documentation":"<p>The time at which the agent was last updated.</p>"
        }
      },
      "documentation":"<p>Contains details about an agent.</p>"
    },
    "AgentVersion":{
      "type":"structure",
      "required":[
        "agentArn",
        "agentId",
        "agentName",
        "agentResourceRoleArn",
        "agentStatus",
        "createdAt",
        "idleSessionTTLInSeconds",
        "updatedAt",
        "version"
      ],
      "members":{
        "agentArn":{
          "shape":"AgentArn",
          "documentation":"<p>The Amazon Resource Name (ARN) of the agent that the version belongs to.</p>"
        },
        "agentCollaboration":{
          "shape":"AgentCollaboration",
          "documentation":"<p>The agent's collaboration settings.</p>"
        },
        "agentId":{
          "shape":"Id",
          "documentation":"<p>The unique identifier of the agent that the version belongs to.</p>"
        },
        "agentName":{
          "shape":"Name",
          "documentation":"<p>The name of the agent that the version belongs to.</p>"
        },
        "agentResourceRoleArn":{
          "shape":"AgentRoleArn",
          "documentation":"<p>The Amazon Resource Name (ARN) of the IAM role with permissions to invoke API operations on the agent.</p>"
        },
        "agentStatus":{
          "shape":"AgentStatus",
          "documentation":"<p>The status of the agent that the version belongs to.</p>"
        },
        "createdAt":{
          "shape":"DateTimestamp",
          "documentation":"<p>The time at which the version was created.</p>"
        },
        "customerEncryptionKeyArn":{
          "shape":"KmsKeyArn",
          "documentation":"<p>The Amazon Resource Name (ARN) of the KMS key that encrypts the agent.</p>"
        },
        "description":{
          "shape":"Description",
          "documentation":"<p>The description of the version.</p>"
        },
        "failureReasons":{
          "shape":"FailureReasons",
          "documentation":"<p>A list of reasons that the API operation on the version failed.</p>"
        },
        "foundationModel":{
          "shape":"ModelIdentifier",
          "documentation":"<p>The foundation model that the version invokes.</p>"
        },
        "guardrailConfiguration":{
          "shape":"GuardrailConfiguration",
          "documentation":"<p>Details about the guardrail associated with the agent.</p>"
        },
        "idleSessionTTLInSeconds":{
          "shape":"SessionTTL",
          "documentation":"<p>The number of seconds for which Amazon Bedrock keeps information about a user's conversation with the agent.</p> <p>A user interaction remains active for the amount of time specified. If no conversation occurs during this time, the session expires and Amazon Bedrock deletes any data provided before the timeout.</p>"
        },
        "instruction":{
          "shape":"Instruction",
          "documentation":"<p>The instructions provided to the agent.</p>"
        },
        "memoryConfiguration":{
          "shape":"MemoryConfiguration",
          "documentation":"<p> Contains details of the memory configuration on the version of the agent. </p>"
        },
        "promptOverrideConfiguration":{
          "shape":"PromptOverrideConfiguration",
          "documentation":"<p>Contains configurations to override prompt templates in different parts of an agent sequence. For more information, see <a href=\"https://docs.aws.amazon.com/bedrock/latest/userguide/advanced-prompts.html\">Advanced prompts</a>.</p>"
        },
        "recommendedActions":{
          "shape":"RecommendedActions",
          "documentation":"<p>A list of recommended actions to take for the failed API operation on the version to succeed.</p>"
        },
        "updatedAt":{
          "shape":"DateTimestamp",
          "documentation":"<p>The time at which the version was last updated.</p>"
        },
        "version":{
          "shape":"NumericalVersion",
          "documentation":"<p>The version number.</p>"
        }
      },
      "documentation":"<p>Contains details about a version of an agent.</p>"
    },
    "AgentVersionSummaries":{
      "type":"list",
      "member":{"shape":"AgentVersionSummary"},
      "max":10,
      "min":0
    },
    "AgentVersionSummary":{
      "type":"structure",
      "required":[
        "agentName",
        "agentStatus",
        "agentVersion",
        "createdAt",
        "updatedAt"
      ],
      "members":{
        "agentName":{
          "shape":"Name",
          "documentation":"<p>The name of the agent to which the version belongs.</p>"
        },
        "agentStatus":{
          "shape":"AgentStatus",
          "documentation":"<p>The status of the agent to which the version belongs.</p>"
        },
        "agentVersion":{
          "shape":"Version",
          "documentation":"<p>The version of the agent.</p>"
        },
        "createdAt":{
          "shape":"DateTimestamp",
          "documentation":"<p>The time at which the version was created.</p>"
        },
        "description":{
          "shape":"Description",
          "documentation":"<p>The description of the version of the agent.</p>"
        },
        "guardrailConfiguration":{
          "shape":"GuardrailConfiguration",
          "documentation":"<p>Details about the guardrail associated with the agent.</p>"
        },
        "updatedAt":{
          "shape":"DateTimestamp",
          "documentation":"<p>The time at which the version was last updated.</p>"
        }
      },
      "documentation":"<p>Contains details about a version of an agent.</p>"
    },
    "AnyToolChoice":{
      "type":"structure",
      "members":{
      },
      "documentation":"<p>Defines tools, at least one of which must be requested by the model. No text is generated but the results of tool use are sent back to the model to help generate a response. For more information, see <a href=\"https://docs.aws.amazon.com/bedrock/latest/userguide/tool-use.html\">Use a tool to complete an Amazon Bedrock model response</a>.</p>"
    },
    "AssociateAgentCollaboratorRequest":{
      "type":"structure",
      "required":[
        "agentDescriptor",
        "agentId",
        "agentVersion",
        "collaborationInstruction",
        "collaboratorName"
      ],
      "members":{
        "agentDescriptor":{
          "shape":"AgentDescriptor",
          "documentation":"<p>The alias of the collaborator agent.</p>"
        },
        "agentId":{
          "shape":"Id",
          "documentation":"<p>The agent's ID.</p>",
          "location":"uri",
          "locationName":"agentId"
        },
        "agentVersion":{
          "shape":"DraftVersion",
          "documentation":"<p>An agent version.</p>",
          "location":"uri",
          "locationName":"agentVersion"
        },
        "clientToken":{
          "shape":"ClientToken",
          "documentation":"<p>A client token.</p>",
          "idempotencyToken":true
        },
        "collaborationInstruction":{
          "shape":"CollaborationInstruction",
          "documentation":"<p>Instruction for the collaborator.</p>"
        },
        "collaboratorName":{
          "shape":"Name",
          "documentation":"<p>A name for the collaborator.</p>"
        },
        "relayConversationHistory":{
          "shape":"RelayConversationHistory",
          "documentation":"<p>A relay conversation history for the collaborator.</p>"
        }
      }
    },
    "AssociateAgentCollaboratorResponse":{
      "type":"structure",
      "required":["agentCollaborator"],
      "members":{
        "agentCollaborator":{
          "shape":"AgentCollaborator",
          "documentation":"<p>Details about the collaborator.</p>"
        }
      }
    },
    "AssociateAgentKnowledgeBaseRequest":{
      "type":"structure",
      "required":[
        "agentId",
        "agentVersion",
        "description",
        "knowledgeBaseId"
      ],
      "members":{
        "agentId":{
          "shape":"Id",
          "documentation":"<p>The unique identifier of the agent with which you want to associate the knowledge base.</p>",
          "location":"uri",
          "locationName":"agentId"
        },
        "agentVersion":{
          "shape":"DraftVersion",
          "documentation":"<p>The version of the agent with which you want to associate the knowledge base.</p>",
          "location":"uri",
          "locationName":"agentVersion"
        },
        "description":{
          "shape":"Description",
          "documentation":"<p>A description of what the agent should use the knowledge base for.</p>"
        },
        "knowledgeBaseId":{
          "shape":"Id",
          "documentation":"<p>The unique identifier of the knowledge base to associate with the agent.</p>"
        },
        "knowledgeBaseState":{
          "shape":"KnowledgeBaseState",
          "documentation":"<p>Specifies whether to use the knowledge base or not when sending an <a href=\"https://docs.aws.amazon.com/bedrock/latest/APIReference/API_agent-runtime_InvokeAgent.html\">InvokeAgent</a> request.</p>"
        }
      }
    },
    "AssociateAgentKnowledgeBaseResponse":{
      "type":"structure",
      "required":["agentKnowledgeBase"],
      "members":{
        "agentKnowledgeBase":{
          "shape":"AgentKnowledgeBase",
          "documentation":"<p>Contains details about the knowledge base that has been associated with the agent.</p>"
        }
      }
    },
    "AutoToolChoice":{
      "type":"structure",
      "members":{
      },
      "documentation":"<p>Defines tools. The model automatically decides whether to call a tool or to generate text instead. For more information, see <a href=\"https://docs.aws.amazon.com/bedrock/latest/userguide/tool-use.html\">Use a tool to complete an Amazon Bedrock model response</a>.</p>"
    },
    "AwsDataCatalogTableName":{
      "type":"string",
      "max":200,
      "min":1,
      "pattern":"^.*\\.*$"
    },
    "AwsDataCatalogTableNames":{
      "type":"list",
      "member":{"shape":"AwsDataCatalogTableName"},
      "max":1000,
      "min":1
    },
    "BasePromptTemplate":{
      "type":"string",
      "max":100000,
      "min":1,
      "sensitive":true
    },
    "BedrockDataAutomationConfiguration":{
      "type":"structure",
      "members":{
        "parsingModality":{
          "shape":"ParsingModality",
          "documentation":"<p>Specifies whether to enable parsing of multimodal data, including both text and/or images.</p>"
        }
      },
      "documentation":"<p>Contains configurations for using Amazon Bedrock Data Automation as the parser for ingesting your data sources.</p>"
    },
    "BedrockEmbeddingModelArn":{
      "type":"string",
      "max":2048,
      "min":20,
      "pattern":"^(arn:aws(-[^:]{1,12})?:(bedrock|sagemaker):[a-z0-9-]{1,20}:([0-9]{12})?:([a-z-]+/)?)?([a-zA-Z0-9.-]{1,63}){0,2}(([:][a-z0-9-]{1,63}){0,2})?(/[a-z0-9]{1,12})?$"
    },
    "BedrockEmbeddingModelConfiguration":{
      "type":"structure",
      "members":{
        "dimensions":{
          "shape":"Dimensions",
          "documentation":"<p>The dimensions details for the vector configuration used on the Bedrock embeddings model.</p>"
        },
        "embeddingDataType":{
          "shape":"EmbeddingDataType",
          "documentation":"<p>The data type for the vectors when using a model to convert text into vector embeddings. The model must support the specified data type for vector embeddings. Floating-point (float32) is the default data type, and is supported by most models for vector embeddings. See <a href=\"https://docs.aws.amazon.com/bedrock/latest/userguide/knowledge-base-supported.html\">Supported embeddings models</a> for information on the available models and their vector data types.</p>"
        }
      },
      "documentation":"<p>The vector configuration details for the Bedrock embeddings model.</p>"
    },
    "BedrockFoundationModelConfiguration":{
      "type":"structure",
      "required":["modelArn"],
      "members":{
        "modelArn":{
          "shape":"BedrockModelArn",
          "documentation":"<p>The ARN of the foundation model to use for parsing.</p>"
        },
        "parsingModality":{
          "shape":"ParsingModality",
          "documentation":"<p>Specifies whether to enable parsing of multimodal data, including both text and/or images.</p>"
        },
        "parsingPrompt":{
          "shape":"ParsingPrompt",
          "documentation":"<p>Instructions for interpreting the contents of a document.</p>"
        }
      },
      "documentation":"<p>Settings for a foundation model used to parse documents for a data source.</p>"
    },
    "BedrockFoundationModelContextEnrichmentConfiguration":{
      "type":"structure",
      "required":[
        "enrichmentStrategyConfiguration",
        "modelArn"
      ],
      "members":{
        "enrichmentStrategyConfiguration":{
          "shape":"EnrichmentStrategyConfiguration",
          "documentation":"<p>The enrichment stategy used to provide additional context. For example, Neptune GraphRAG uses Amazon Bedrock foundation models to perform chunk entity extraction.</p>"
        },
        "modelArn":{
          "shape":"BedrockModelArn",
<<<<<<< HEAD
          "documentation":"<p>The Amazon Resource Name (ARN) of the foundation model used for context enrichment.</p>"
=======
          "documentation":"<p>The Amazon Resource Name (ARN) of the model used to create vector embeddings for the knowledge base.</p>"
>>>>>>> b6da6ace
        }
      },
      "documentation":"<p>Context enrichment configuration is used to provide additional context to the RAG application using Amazon Bedrock foundation models.</p>"
    },
    "BedrockModelArn":{
      "type":"string",
      "max":2048,
      "min":1,
      "pattern":"^(arn:aws(-[^:]{1,12})?:(bedrock):[a-z0-9-]{1,20}:([0-9]{12})?:([a-z-]+/)?)?([a-zA-Z0-9.-]{1,63}){0,2}(([:][a-z0-9-]{1,63}){0,2})?(/[a-z0-9]{1,12})?$"
    },
    "Boolean":{
      "type":"boolean",
      "box":true
    },
    "BucketOwnerAccountId":{
      "type":"string",
      "max":12,
      "min":12,
      "pattern":"^[0-9]{12}$"
    },
    "ByteContentBlob":{
      "type":"blob",
      "max":5242880,
      "min":1,
      "sensitive":true
    },
    "ByteContentDoc":{
      "type":"structure",
      "required":[
        "data",
        "mimeType"
      ],
      "members":{
        "data":{
          "shape":"ByteContentBlob",
          "documentation":"<p>The base64-encoded string of the content.</p>"
        },
        "mimeType":{
          "shape":"ByteContentDocMimeTypeString",
          "documentation":"<p>The MIME type of the content. For a list of MIME types, see <a href=\"https://www.iana.org/assignments/media-types/media-types.xhtml\">Media Types</a>. The following MIME types are supported:</p> <ul> <li> <p>text/plain</p> </li> <li> <p>text/html</p> </li> <li> <p>text/csv</p> </li> <li> <p>text/vtt</p> </li> <li> <p>message/rfc822</p> </li> <li> <p>application/xhtml+xml</p> </li> <li> <p>application/pdf</p> </li> <li> <p>application/msword</p> </li> <li> <p>application/vnd.ms-word.document.macroenabled.12</p> </li> <li> <p>application/vnd.ms-word.template.macroenabled.12</p> </li> <li> <p>application/vnd.ms-excel</p> </li> <li> <p>application/vnd.ms-excel.addin.macroenabled.12</p> </li> <li> <p>application/vnd.ms-excel.sheet.macroenabled.12</p> </li> <li> <p>application/vnd.ms-excel.template.macroenabled.12</p> </li> <li> <p>application/vnd.ms-excel.sheet.binary.macroenabled.12</p> </li> <li> <p>application/vnd.ms-spreadsheetml</p> </li> <li> <p>application/vnd.openxmlformats-officedocument.spreadsheetml.sheet</p> </li> <li> <p>application/vnd.openxmlformats-officedocument.spreadsheetml.template</p> </li> <li> <p>application/vnd.openxmlformats-officedocument.wordprocessingml.document</p> </li> <li> <p>application/vnd.openxmlformats-officedocument.wordprocessingml.template</p> </li> </ul>"
        }
      },
      "documentation":"<p>Contains information about content defined inline in bytes.</p>"
    },
    "ByteContentDocMimeTypeString":{
      "type":"string",
      "pattern":"[a-z]{1,20}/.{1,20}"
    },
    "CachePointBlock":{
      "type":"structure",
      "required":["type"],
      "members":{
        "type":{
          "shape":"CachePointType",
          "documentation":"<p>Indicates that the CachePointBlock is of the default type</p>"
        }
      },
      "documentation":"<p>Indicates where a cache checkpoint is located. All information before this checkpoint is cached to be accessed on subsequent requests.</p>"
    },
    "CachePointType":{
      "type":"string",
      "enum":["default"]
    },
    "ChatPromptTemplateConfiguration":{
      "type":"structure",
      "required":["messages"],
      "members":{
        "inputVariables":{
          "shape":"PromptInputVariablesList",
          "documentation":"<p>An array of the variables in the prompt template.</p>"
        },
        "messages":{
          "shape":"Messages",
          "documentation":"<p>Contains messages in the chat for the prompt.</p>"
        },
        "system":{
          "shape":"SystemContentBlocks",
          "documentation":"<p>Contains system prompts to provide context to the model or to describe how it should behave.</p>"
        },
        "toolConfiguration":{
          "shape":"ToolConfiguration",
          "documentation":"<p>Configuration information for the tools that the model can use when generating a response.</p>"
        }
      },
      "documentation":"<p>Contains configurations to use a prompt in a conversational format. For more information, see <a href=\"https://docs.aws.amazon.com/bedrock/latest/userguide/prompt-management-create.html\">Create a prompt using Prompt management</a>.</p>",
      "sensitive":true
    },
    "ChunkingConfiguration":{
      "type":"structure",
      "required":["chunkingStrategy"],
      "members":{
        "chunkingStrategy":{
          "shape":"ChunkingStrategy",
          "documentation":"<p>Knowledge base can split your source data into chunks. A <i>chunk</i> refers to an excerpt from a data source that is returned when the knowledge base that it belongs to is queried. You have the following options for chunking your data. If you opt for <code>NONE</code>, then you may want to pre-process your files by splitting them up such that each file corresponds to a chunk.</p> <ul> <li> <p> <code>FIXED_SIZE</code> – Amazon Bedrock splits your source data into chunks of the approximate size that you set in the <code>fixedSizeChunkingConfiguration</code>.</p> </li> <li> <p> <code>HIERARCHICAL</code> – Split documents into layers of chunks where the first layer contains large chunks, and the second layer contains smaller chunks derived from the first layer.</p> </li> <li> <p> <code>SEMANTIC</code> – Split documents into chunks based on groups of similar content derived with natural language processing.</p> </li> <li> <p> <code>NONE</code> – Amazon Bedrock treats each file as one chunk. If you choose this option, you may want to pre-process your documents by splitting them into separate files.</p> </li> </ul>"
        },
        "fixedSizeChunkingConfiguration":{
          "shape":"FixedSizeChunkingConfiguration",
          "documentation":"<p>Configurations for when you choose fixed-size chunking. If you set the <code>chunkingStrategy</code> as <code>NONE</code>, exclude this field.</p>"
        },
        "hierarchicalChunkingConfiguration":{
          "shape":"HierarchicalChunkingConfiguration",
          "documentation":"<p>Settings for hierarchical document chunking for a data source. Hierarchical chunking splits documents into layers of chunks where the first layer contains large chunks, and the second layer contains smaller chunks derived from the first layer.</p>"
        },
        "semanticChunkingConfiguration":{
          "shape":"SemanticChunkingConfiguration",
          "documentation":"<p>Settings for semantic document chunking for a data source. Semantic chunking splits a document into into smaller documents based on groups of similar content derived from the text with natural language processing.</p>"
        }
      },
      "documentation":"<p>Details about how to chunk the documents in the data source. A <i>chunk</i> refers to an excerpt from a data source that is returned when the knowledge base that it belongs to is queried.</p>"
    },
    "ChunkingStrategy":{
      "type":"string",
      "enum":[
        "FIXED_SIZE",
        "NONE",
        "HIERARCHICAL",
        "SEMANTIC"
      ]
    },
    "ClientToken":{
      "type":"string",
      "max":256,
      "min":33,
      "pattern":"^[a-zA-Z0-9](-*[a-zA-Z0-9]){0,256}$"
    },
    "CollaborationInstruction":{
      "type":"string",
      "max":4000,
      "min":1,
      "sensitive":true
    },
    "CollectorFlowNodeConfiguration":{
      "type":"structure",
      "members":{
      },
      "documentation":"<p>Defines a collector node in your flow. This node takes an iteration of inputs and consolidates them into an array in the output. For more information, see <a href=\"https://docs.aws.amazon.com/bedrock/latest/userguide/flows-nodes.html\">Node types in Amazon Bedrock works</a> in the Amazon Bedrock User Guide.</p>"
    },
    "ColumnName":{
      "type":"string",
      "max":63,
      "min":0,
      "pattern":"^[a-zA-Z0-9_\\-]+$"
    },
    "ConditionFlowNodeConfiguration":{
      "type":"structure",
      "required":["conditions"],
      "members":{
        "conditions":{
          "shape":"FlowConditions",
          "documentation":"<p>An array of conditions. Each member contains the name of a condition and an expression that defines the condition.</p>"
        }
      },
      "documentation":"<p>Defines a condition node in your flow. You can specify conditions that determine which node comes next in the flow. For more information, see <a href=\"https://docs.aws.amazon.com/bedrock/latest/userguide/flows-nodes.html\">Node types in Amazon Bedrock works</a> in the Amazon Bedrock User Guide.</p>"
    },
    "ConflictException":{
      "type":"structure",
      "members":{
        "message":{"shape":"NonBlankString"}
      },
      "documentation":"<p>There was a conflict performing an operation.</p>",
      "error":{
        "httpStatusCode":409,
        "senderFault":true
      },
      "exception":true
    },
    "ConfluenceAuthType":{
      "type":"string",
      "enum":[
        "BASIC",
        "OAUTH2_CLIENT_CREDENTIALS"
      ]
    },
    "ConfluenceCrawlerConfiguration":{
      "type":"structure",
      "members":{
        "filterConfiguration":{
          "shape":"CrawlFilterConfiguration",
          "documentation":"<p>The configuration of filtering the Confluence content. For example, configuring regular expression patterns to include or exclude certain content.</p>"
        }
      },
      "documentation":"<p>The configuration of the Confluence content. For example, configuring specific types of Confluence content.</p>"
    },
    "ConfluenceDataSourceConfiguration":{
      "type":"structure",
      "required":["sourceConfiguration"],
      "members":{
        "crawlerConfiguration":{
          "shape":"ConfluenceCrawlerConfiguration",
          "documentation":"<p>The configuration of the Confluence content. For example, configuring specific types of Confluence content.</p>"
        },
        "sourceConfiguration":{
          "shape":"ConfluenceSourceConfiguration",
          "documentation":"<p>The endpoint information to connect to your Confluence data source.</p>"
        }
      },
      "documentation":"<p>The configuration information to connect to Confluence as your data source.</p>"
    },
    "ConfluenceHostType":{
      "type":"string",
      "enum":["SAAS"]
    },
    "ConfluenceSourceConfiguration":{
      "type":"structure",
      "required":[
        "authType",
        "credentialsSecretArn",
        "hostType",
        "hostUrl"
      ],
      "members":{
        "authType":{
          "shape":"ConfluenceAuthType",
          "documentation":"<p>The supported authentication type to authenticate and connect to your Confluence instance.</p>"
        },
        "credentialsSecretArn":{
          "shape":"SecretArn",
          "documentation":"<p>The Amazon Resource Name of an Secrets Manager secret that stores your authentication credentials for your Confluence instance URL. For more information on the key-value pairs that must be included in your secret, depending on your authentication type, see <a href=\"https://docs.aws.amazon.com/bedrock/latest/userguide/confluence-data-source-connector.html#configuration-confluence-connector\">Confluence connection configuration</a>.</p>"
        },
        "hostType":{
          "shape":"ConfluenceHostType",
          "documentation":"<p>The supported host type, whether online/cloud or server/on-premises.</p>"
        },
        "hostUrl":{
          "shape":"HttpsUrl",
          "documentation":"<p>The Confluence host URL or instance URL.</p>"
        }
      },
      "documentation":"<p>The endpoint information to connect to your Confluence data source.</p>"
    },
    "ContentBlock":{
      "type":"structure",
      "members":{
        "cachePoint":{
          "shape":"CachePointBlock",
          "documentation":"<p>Creates a cache checkpoint within a message.</p>"
        },
        "text":{
          "shape":"String",
          "documentation":"<p>The text in the message.</p>"
        }
      },
      "documentation":"<p>Contains the content for the message you pass to, or receive from a model. For more information, see <a href=\"https://docs.aws.amazon.com/bedrock/latest/userguide/prompt-management-create.html\">Create a prompt using Prompt management</a>.</p>",
      "sensitive":true,
      "union":true
    },
    "ContentBlocks":{
      "type":"list",
      "member":{"shape":"ContentBlock"}
    },
    "ContentDataSourceType":{
      "type":"string",
      "enum":[
        "CUSTOM",
        "S3"
      ]
    },
    "ContextEnrichmentConfiguration":{
      "type":"structure",
      "required":["type"],
      "members":{
        "bedrockFoundationModelConfiguration":{
          "shape":"BedrockFoundationModelContextEnrichmentConfiguration",
          "documentation":"<p>The configuration of the Amazon Bedrock foundation model used for context enrichment.</p>"
        },
        "type":{
          "shape":"ContextEnrichmentType",
          "documentation":"<p>The method used for context enrichment. It must be Amazon Bedrock foundation models.</p>"
        }
      },
      "documentation":"<p>Context enrichment configuration is used to provide additional context to the RAG application.</p>"
    },
    "ContextEnrichmentType":{
      "type":"string",
      "enum":["BEDROCK_FOUNDATION_MODEL"]
    },
    "ConversationRole":{
      "type":"string",
      "enum":[
        "user",
        "assistant"
      ]
    },
    "CrawlFilterConfiguration":{
      "type":"structure",
      "required":["type"],
      "members":{
        "patternObjectFilter":{
          "shape":"PatternObjectFilterConfiguration",
          "documentation":"<p>The configuration of filtering certain objects or content types of the data source.</p>"
        },
        "type":{
          "shape":"CrawlFilterConfigurationType",
          "documentation":"<p>The type of filtering that you want to apply to certain objects or content of the data source. For example, the <code>PATTERN</code> type is regular expression patterns you can apply to filter your content.</p>"
        }
      },
      "documentation":"<p>The configuration of filtering the data source content. For example, configuring regular expression patterns to include or exclude certain content.</p>"
    },
    "CrawlFilterConfigurationType":{
      "type":"string",
      "enum":["PATTERN"]
    },
    "CreateAgentActionGroupRequest":{
      "type":"structure",
      "required":[
        "actionGroupName",
        "agentId",
        "agentVersion"
      ],
      "members":{
        "actionGroupExecutor":{
          "shape":"ActionGroupExecutor",
          "documentation":"<p>The Amazon Resource Name (ARN) of the Lambda function containing the business logic that is carried out upon invoking the action or the custom control method for handling the information elicited from the user.</p>"
        },
        "actionGroupName":{
          "shape":"Name",
          "documentation":"<p>The name to give the action group.</p>"
        },
        "actionGroupState":{
          "shape":"ActionGroupState",
          "documentation":"<p>Specifies whether the action group is available for the agent to invoke or not when sending an <a href=\"https://docs.aws.amazon.com/bedrock/latest/APIReference/API_agent-runtime_InvokeAgent.html\">InvokeAgent</a> request.</p>"
        },
        "agentId":{
          "shape":"Id",
          "documentation":"<p>The unique identifier of the agent for which to create the action group.</p>",
          "location":"uri",
          "locationName":"agentId"
        },
        "agentVersion":{
          "shape":"DraftVersion",
          "documentation":"<p>The version of the agent for which to create the action group.</p>",
          "location":"uri",
          "locationName":"agentVersion"
        },
        "apiSchema":{
          "shape":"APISchema",
          "documentation":"<p>Contains either details about the S3 object containing the OpenAPI schema for the action group or the JSON or YAML-formatted payload defining the schema. For more information, see <a href=\"https://docs.aws.amazon.com/bedrock/latest/userguide/agents-api-schema.html\">Action group OpenAPI schemas</a>.</p>"
        },
        "clientToken":{
          "shape":"ClientToken",
          "documentation":"<p>A unique, case-sensitive identifier to ensure that the API request completes no more than one time. If this token matches a previous request, Amazon Bedrock ignores the request, but does not return an error. For more information, see <a href=\"https://docs.aws.amazon.com/AWSEC2/latest/APIReference/Run_Instance_Idempotency.html\">Ensuring idempotency</a>.</p>",
          "idempotencyToken":true
        },
        "description":{
          "shape":"Description",
          "documentation":"<p>A description of the action group.</p>"
        },
        "functionSchema":{
          "shape":"FunctionSchema",
          "documentation":"<p>Contains details about the function schema for the action group or the JSON or YAML-formatted payload defining the schema.</p>"
        },
        "parentActionGroupSignature":{
          "shape":"ActionGroupSignature",
          "documentation":"<p>Specify a built-in or computer use action for this action group. If you specify a value, you must leave the <code>description</code>, <code>apiSchema</code>, and <code>actionGroupExecutor</code> fields empty for this action group. </p> <ul> <li> <p>To allow your agent to request the user for additional information when trying to complete a task, set this field to <code>AMAZON.UserInput</code>. </p> </li> <li> <p>To allow your agent to generate, run, and troubleshoot code when trying to complete a task, set this field to <code>AMAZON.CodeInterpreter</code>.</p> </li> <li> <p>To allow your agent to use an Anthropic computer use tool, specify one of the following values. </p> <important> <p> Computer use is a new Anthropic Claude model capability (in beta) available with Anthropic Claude 3.7 Sonnet and Claude 3.5 Sonnet v2 only. When operating computer use functionality, we recommend taking additional security precautions, such as executing computer actions in virtual environments with restricted data access and limited internet connectivity. For more information, see <a href=\"https://docs.aws.amazon.com/bedrock/latest/userguide/agent-computer-use.html\">Configure an Amazon Bedrock Agent to complete tasks with computer use tools</a>. </p> </important> <ul> <li> <p> <code>ANTHROPIC.Computer</code> - Gives the agent permission to use the mouse and keyboard and take screenshots.</p> </li> <li> <p> <code>ANTHROPIC.TextEditor</code> - Gives the agent permission to view, create and edit files.</p> </li> <li> <p> <code>ANTHROPIC.Bash</code> - Gives the agent permission to run commands in a bash shell.</p> </li> </ul> </li> </ul>"
        },
        "parentActionGroupSignatureParams":{
          "shape":"ActionGroupSignatureParams",
          "documentation":"<p>The configuration settings for a computer use action.</p> <important> <p> Computer use is a new Anthropic Claude model capability (in beta) available with Anthropic Claude 3.7 Sonnet and Claude 3.5 Sonnet v2 only. For more information, see <a href=\"https://docs.aws.amazon.com/bedrock/latest/userguide/agent-computer-use.html\">Configure an Amazon Bedrock Agent to complete tasks with computer use tools</a>. </p> </important>"
        }
      }
    },
    "CreateAgentActionGroupResponse":{
      "type":"structure",
      "required":["agentActionGroup"],
      "members":{
        "agentActionGroup":{
          "shape":"AgentActionGroup",
          "documentation":"<p>Contains details about the action group that was created.</p>"
        }
      }
    },
    "CreateAgentAliasRequest":{
      "type":"structure",
      "required":[
        "agentAliasName",
        "agentId"
      ],
      "members":{
        "agentAliasName":{
          "shape":"Name",
          "documentation":"<p>The name of the alias.</p>"
        },
        "agentId":{
          "shape":"Id",
          "documentation":"<p>The unique identifier of the agent.</p>",
          "location":"uri",
          "locationName":"agentId"
        },
        "clientToken":{
          "shape":"ClientToken",
          "documentation":"<p>A unique, case-sensitive identifier to ensure that the API request completes no more than one time. If this token matches a previous request, Amazon Bedrock ignores the request, but does not return an error. For more information, see <a href=\"https://docs.aws.amazon.com/AWSEC2/latest/APIReference/Run_Instance_Idempotency.html\">Ensuring idempotency</a>.</p>",
          "idempotencyToken":true
        },
        "description":{
          "shape":"Description",
          "documentation":"<p>A description of the alias of the agent.</p>"
        },
        "routingConfiguration":{
          "shape":"AgentAliasRoutingConfiguration",
          "documentation":"<p>Contains details about the routing configuration of the alias.</p>"
        },
        "tags":{
          "shape":"TagsMap",
          "documentation":"<p>Any tags that you want to attach to the alias of the agent.</p>"
        }
      }
    },
    "CreateAgentAliasResponse":{
      "type":"structure",
      "required":["agentAlias"],
      "members":{
        "agentAlias":{
          "shape":"AgentAlias",
          "documentation":"<p>Contains details about the alias that was created.</p>"
        }
      }
    },
    "CreateAgentRequest":{
      "type":"structure",
      "required":["agentName"],
      "members":{
        "agentCollaboration":{
          "shape":"AgentCollaboration",
          "documentation":"<p>The agent's collaboration role.</p>"
        },
        "agentName":{
          "shape":"Name",
          "documentation":"<p>A name for the agent that you create.</p>"
        },
        "agentResourceRoleArn":{
          "shape":"AgentRoleArn",
          "documentation":"<p>The Amazon Resource Name (ARN) of the IAM role with permissions to invoke API operations on the agent.</p>"
        },
        "clientToken":{
          "shape":"ClientToken",
          "documentation":"<p>A unique, case-sensitive identifier to ensure that the API request completes no more than one time. If this token matches a previous request, Amazon Bedrock ignores the request, but does not return an error. For more information, see <a href=\"https://docs.aws.amazon.com/AWSEC2/latest/APIReference/Run_Instance_Idempotency.html\">Ensuring idempotency</a>.</p>",
          "idempotencyToken":true
        },
        "customOrchestration":{
          "shape":"CustomOrchestration",
          "documentation":"<p> Contains details of the custom orchestration configured for the agent. </p>"
        },
        "customerEncryptionKeyArn":{
          "shape":"KmsKeyArn",
          "documentation":"<p>The Amazon Resource Name (ARN) of the KMS key with which to encrypt the agent.</p>"
        },
        "description":{
          "shape":"Description",
          "documentation":"<p>A description of the agent.</p>"
        },
        "foundationModel":{
          "shape":"ModelIdentifier",
          "documentation":"<p>The identifier for the model that you want to be used for orchestration by the agent you create.</p> <p>The <code>modelId</code> to provide depends on the type of model or throughput that you use:</p> <ul> <li> <p>If you use a base model, specify the model ID or its ARN. For a list of model IDs for base models, see <a href=\"https://docs.aws.amazon.com/bedrock/latest/userguide/model-ids.html#model-ids-arns\">Amazon Bedrock base model IDs (on-demand throughput)</a> in the Amazon Bedrock User Guide.</p> </li> <li> <p>If you use an inference profile, specify the inference profile ID or its ARN. For a list of inference profile IDs, see <a href=\"https://docs.aws.amazon.com/bedrock/latest/userguide/cross-region-inference-support.html\">Supported Regions and models for cross-region inference</a> in the Amazon Bedrock User Guide.</p> </li> <li> <p>If you use a provisioned model, specify the ARN of the Provisioned Throughput. For more information, see <a href=\"https://docs.aws.amazon.com/bedrock/latest/userguide/prov-thru-use.html\">Run inference using a Provisioned Throughput</a> in the Amazon Bedrock User Guide.</p> </li> <li> <p>If you use a custom model, first purchase Provisioned Throughput for it. Then specify the ARN of the resulting provisioned model. For more information, see <a href=\"https://docs.aws.amazon.com/bedrock/latest/userguide/model-customization-use.html\">Use a custom model in Amazon Bedrock</a> in the Amazon Bedrock User Guide.</p> </li> <li> <p>If you use an <a href=\"https://docs.aws.amazon.com/bedrock/latest/userguide/model-customization-import-model.html\">imported model</a>, specify the ARN of the imported model. You can get the model ARN from a successful call to <a href=\"https://docs.aws.amazon.com/bedrock/latest/APIReference/API_CreateModelImportJob.html\">CreateModelImportJob</a> or from the Imported models page in the Amazon Bedrock console.</p> </li> </ul>"
        },
        "guardrailConfiguration":{
          "shape":"GuardrailConfiguration",
          "documentation":"<p>The unique Guardrail configuration assigned to the agent when it is created.</p>"
        },
        "idleSessionTTLInSeconds":{
          "shape":"SessionTTL",
          "documentation":"<p>The number of seconds for which Amazon Bedrock keeps information about a user's conversation with the agent.</p> <p>A user interaction remains active for the amount of time specified. If no conversation occurs during this time, the session expires and Amazon Bedrock deletes any data provided before the timeout.</p>"
        },
        "instruction":{
          "shape":"Instruction",
          "documentation":"<p>Instructions that tell the agent what it should do and how it should interact with users.</p>"
        },
        "memoryConfiguration":{
          "shape":"MemoryConfiguration",
          "documentation":"<p> Contains the details of the memory configured for the agent.</p>"
        },
        "orchestrationType":{
          "shape":"OrchestrationType",
          "documentation":"<p> Specifies the type of orchestration strategy for the agent. This is set to <code>DEFAULT</code> orchestration type, by default. </p>"
        },
        "promptOverrideConfiguration":{
          "shape":"PromptOverrideConfiguration",
          "documentation":"<p>Contains configurations to override prompts in different parts of an agent sequence. For more information, see <a href=\"https://docs.aws.amazon.com/bedrock/latest/userguide/advanced-prompts.html\">Advanced prompts</a>.</p>"
        },
        "tags":{
          "shape":"TagsMap",
          "documentation":"<p>Any tags that you want to attach to the agent.</p>"
        }
      }
    },
    "CreateAgentResponse":{
      "type":"structure",
      "required":["agent"],
      "members":{
        "agent":{
          "shape":"Agent",
          "documentation":"<p>Contains details about the agent created.</p>"
        }
      }
    },
    "CreateDataSourceRequest":{
      "type":"structure",
      "required":[
        "dataSourceConfiguration",
        "knowledgeBaseId",
        "name"
      ],
      "members":{
        "clientToken":{
          "shape":"ClientToken",
          "documentation":"<p>A unique, case-sensitive identifier to ensure that the API request completes no more than one time. If this token matches a previous request, Amazon Bedrock ignores the request, but does not return an error. For more information, see <a href=\"https://docs.aws.amazon.com/AWSEC2/latest/APIReference/Run_Instance_Idempotency.html\">Ensuring idempotency</a>.</p>",
          "idempotencyToken":true
        },
        "dataDeletionPolicy":{
          "shape":"DataDeletionPolicy",
          "documentation":"<p>The data deletion policy for the data source.</p> <p>You can set the data deletion policy to:</p> <ul> <li> <p>DELETE: Deletes all data from your data source that’s converted into vector embeddings upon deletion of a knowledge base or data source resource. Note that the <b>vector store itself is not deleted</b>, only the data. This flag is ignored if an Amazon Web Services account is deleted.</p> </li> <li> <p>RETAIN: Retains all data from your data source that’s converted into vector embeddings upon deletion of a knowledge base or data source resource. Note that the <b>vector store itself is not deleted</b> if you delete a knowledge base or data source resource.</p> </li> </ul>"
        },
        "dataSourceConfiguration":{
          "shape":"DataSourceConfiguration",
          "documentation":"<p>The connection configuration for the data source.</p>"
        },
        "description":{
          "shape":"Description",
          "documentation":"<p>A description of the data source.</p>"
        },
        "knowledgeBaseId":{
          "shape":"Id",
          "documentation":"<p>The unique identifier of the knowledge base to which to add the data source.</p>",
          "location":"uri",
          "locationName":"knowledgeBaseId"
        },
        "name":{
          "shape":"Name",
          "documentation":"<p>The name of the data source.</p>"
        },
        "serverSideEncryptionConfiguration":{
          "shape":"ServerSideEncryptionConfiguration",
          "documentation":"<p>Contains details about the server-side encryption for the data source.</p>"
        },
        "vectorIngestionConfiguration":{
          "shape":"VectorIngestionConfiguration",
          "documentation":"<p>Contains details about how to ingest the documents in the data source.</p>"
        }
      }
    },
    "CreateDataSourceResponse":{
      "type":"structure",
      "required":["dataSource"],
      "members":{
        "dataSource":{
          "shape":"DataSource",
          "documentation":"<p>Contains details about the data source.</p>"
        }
      }
    },
    "CreateFlowAliasRequest":{
      "type":"structure",
      "required":[
        "flowIdentifier",
        "name",
        "routingConfiguration"
      ],
      "members":{
        "clientToken":{
          "shape":"ClientToken",
          "documentation":"<p>A unique, case-sensitive identifier to ensure that the API request completes no more than one time. If this token matches a previous request, Amazon Bedrock ignores the request, but does not return an error. For more information, see <a href=\"https://docs.aws.amazon.com/AWSEC2/latest/APIReference/Run_Instance_Idempotency.html\">Ensuring idempotency</a>.</p>",
          "idempotencyToken":true
        },
        "description":{
          "shape":"Description",
          "documentation":"<p>A description for the alias.</p>"
        },
        "flowIdentifier":{
          "shape":"FlowIdentifier",
          "documentation":"<p>The unique identifier of the flow for which to create an alias.</p>",
          "location":"uri",
          "locationName":"flowIdentifier"
        },
        "name":{
          "shape":"Name",
          "documentation":"<p>A name for the alias.</p>"
        },
        "routingConfiguration":{
          "shape":"FlowAliasRoutingConfiguration",
          "documentation":"<p>Contains information about the version to which to map the alias.</p>"
        },
        "tags":{
          "shape":"TagsMap",
          "documentation":"<p>Any tags that you want to attach to the alias of the flow. For more information, see <a href=\"https://docs.aws.amazon.com/bedrock/latest/userguide/tagging.html\">Tagging resources in Amazon Bedrock</a>.</p>"
        }
      }
    },
    "CreateFlowAliasResponse":{
      "type":"structure",
      "required":[
        "arn",
        "createdAt",
        "flowId",
        "id",
        "name",
        "routingConfiguration",
        "updatedAt"
      ],
      "members":{
        "arn":{
          "shape":"FlowAliasArn",
          "documentation":"<p>The Amazon Resource Name (ARN) of the alias.</p>"
        },
        "createdAt":{
          "shape":"DateTimestamp",
          "documentation":"<p>The time at which the alias was created.</p>"
        },
        "description":{
          "shape":"Description",
          "documentation":"<p>The description of the alias.</p>"
        },
        "flowId":{
          "shape":"FlowId",
          "documentation":"<p>The unique identifier of the flow that the alias belongs to.</p>"
        },
        "id":{
          "shape":"FlowAliasId",
          "documentation":"<p>The unique identifier of the alias.</p>"
        },
        "name":{
          "shape":"Name",
          "documentation":"<p>The name of the alias.</p>"
        },
        "routingConfiguration":{
          "shape":"FlowAliasRoutingConfiguration",
          "documentation":"<p>Contains information about the version that the alias is mapped to.</p>"
        },
        "updatedAt":{
          "shape":"DateTimestamp",
          "documentation":"<p>The time at which the alias of the flow was last updated.</p>"
        }
      }
    },
    "CreateFlowRequest":{
      "type":"structure",
      "required":[
        "executionRoleArn",
        "name"
      ],
      "members":{
        "clientToken":{
          "shape":"ClientToken",
          "documentation":"<p>A unique, case-sensitive identifier to ensure that the API request completes no more than one time. If this token matches a previous request, Amazon Bedrock ignores the request, but does not return an error. For more information, see <a href=\"https://docs.aws.amazon.com/AWSEC2/latest/APIReference/Run_Instance_Idempotency.html\">Ensuring idempotency</a>.</p>",
          "idempotencyToken":true
        },
        "customerEncryptionKeyArn":{
          "shape":"KmsKeyArn",
          "documentation":"<p>The Amazon Resource Name (ARN) of the KMS key to encrypt the flow.</p>"
        },
        "definition":{
          "shape":"FlowDefinition",
          "documentation":"<p>A definition of the nodes and connections between nodes in the flow.</p>"
        },
        "description":{
          "shape":"FlowDescription",
          "documentation":"<p>A description for the flow.</p>"
        },
        "executionRoleArn":{
          "shape":"FlowExecutionRoleArn",
          "documentation":"<p>The Amazon Resource Name (ARN) of the service role with permissions to create and manage a flow. For more information, see <a href=\"https://docs.aws.amazon.com/bedrock/latest/userguide/flows-permissions.html\">Create a service role for flows in Amazon Bedrock</a> in the Amazon Bedrock User Guide.</p>"
        },
        "name":{
          "shape":"FlowName",
          "documentation":"<p>A name for the flow.</p>"
        },
        "tags":{
          "shape":"TagsMap",
          "documentation":"<p>Any tags that you want to attach to the flow. For more information, see <a href=\"https://docs.aws.amazon.com/bedrock/latest/userguide/tagging.html\">Tagging resources in Amazon Bedrock</a>.</p>"
        }
      }
    },
    "CreateFlowResponse":{
      "type":"structure",
      "required":[
        "arn",
        "createdAt",
        "executionRoleArn",
        "id",
        "name",
        "status",
        "updatedAt",
        "version"
      ],
      "members":{
        "arn":{
          "shape":"FlowArn",
          "documentation":"<p>The Amazon Resource Name (ARN) of the flow.</p>"
        },
        "createdAt":{
          "shape":"DateTimestamp",
          "documentation":"<p>The time at which the flow was created.</p>"
        },
        "customerEncryptionKeyArn":{
          "shape":"KmsKeyArn",
          "documentation":"<p>The Amazon Resource Name (ARN) of the KMS key that you encrypted the flow with.</p>"
        },
        "definition":{
          "shape":"FlowDefinition",
          "documentation":"<p>A definition of the nodes and connections between nodes in the flow.</p>"
        },
        "description":{
          "shape":"FlowDescription",
          "documentation":"<p>The description of the flow.</p>"
        },
        "executionRoleArn":{
          "shape":"FlowExecutionRoleArn",
          "documentation":"<p>The Amazon Resource Name (ARN) of the service role with permissions to create a flow. For more information, see <a href=\"https://docs.aws.amazon.com/bedrock/latest/userguide/flows-permissions.html\">Create a service role for flows in Amazon Bedrock</a> in the Amazon Bedrock User Guide.</p>"
        },
        "id":{
          "shape":"FlowId",
          "documentation":"<p>The unique identifier of the flow.</p>"
        },
        "name":{
          "shape":"FlowName",
          "documentation":"<p>The name of the flow.</p>"
        },
        "status":{
          "shape":"FlowStatus",
          "documentation":"<p>The status of the flow. When you submit this request, the status will be <code>NotPrepared</code>. If creation fails, the status becomes <code>Failed</code>.</p>"
        },
        "updatedAt":{
          "shape":"DateTimestamp",
          "documentation":"<p>The time at which the flow was last updated.</p>"
        },
        "version":{
          "shape":"DraftVersion",
          "documentation":"<p>The version of the flow. When you create a flow, the version created is the <code>DRAFT</code> version.</p>"
        }
      }
    },
    "CreateFlowVersionRequest":{
      "type":"structure",
      "required":["flowIdentifier"],
      "members":{
        "clientToken":{
          "shape":"ClientToken",
          "documentation":"<p>A unique, case-sensitive identifier to ensure that the API request completes no more than one time. If this token matches a previous request, Amazon Bedrock ignores the request, but does not return an error. For more information, see <a href=\"https://docs.aws.amazon.com/AWSEC2/latest/APIReference/Run_Instance_Idempotency.html\">Ensuring idempotency</a>.</p>",
          "idempotencyToken":true
        },
        "description":{
          "shape":"FlowDescription",
          "documentation":"<p>A description of the version of the flow.</p>"
        },
        "flowIdentifier":{
          "shape":"FlowIdentifier",
          "documentation":"<p>The unique identifier of the flow that you want to create a version of.</p>",
          "location":"uri",
          "locationName":"flowIdentifier"
        }
      }
    },
    "CreateFlowVersionResponse":{
      "type":"structure",
      "required":[
        "arn",
        "createdAt",
        "executionRoleArn",
        "id",
        "name",
        "status",
        "version"
      ],
      "members":{
        "arn":{
          "shape":"FlowArn",
          "documentation":"<p>The Amazon Resource Name (ARN) of the flow.</p>"
        },
        "createdAt":{
          "shape":"DateTimestamp",
          "documentation":"<p>The time at which the flow was created.</p>"
        },
        "customerEncryptionKeyArn":{
          "shape":"KmsKeyArn",
          "documentation":"<p>The KMS key that the flow is encrypted with.</p>"
        },
        "definition":{
          "shape":"FlowDefinition",
          "documentation":"<p>A definition of the nodes and connections in the flow.</p>"
        },
        "description":{
          "shape":"FlowDescription",
          "documentation":"<p>The description of the version.</p>"
        },
        "executionRoleArn":{
          "shape":"FlowExecutionRoleArn",
          "documentation":"<p>The Amazon Resource Name (ARN) of the service role with permissions to create a flow. For more information, see <a href=\"https://docs.aws.amazon.com/bedrock/latest/userguide/flows-permissions.html\">Create a service role for flows in Amazon Bedrock</a> in the Amazon Bedrock User Guide.</p>"
        },
        "id":{
          "shape":"FlowId",
          "documentation":"<p>The unique identifier of the flow.</p>"
        },
        "name":{
          "shape":"FlowName",
          "documentation":"<p>The name of the version.</p>"
        },
        "status":{
          "shape":"FlowStatus",
          "documentation":"<p>The status of the flow.</p>"
        },
        "version":{
          "shape":"NumericalVersion",
          "documentation":"<p>The version of the flow that was created. Versions are numbered incrementally, starting from 1.</p>"
        }
      }
    },
    "CreateKnowledgeBaseRequest":{
      "type":"structure",
      "required":[
        "knowledgeBaseConfiguration",
        "name",
        "roleArn"
      ],
      "members":{
        "clientToken":{
          "shape":"ClientToken",
          "documentation":"<p>A unique, case-sensitive identifier to ensure that the API request completes no more than one time. If this token matches a previous request, Amazon Bedrock ignores the request, but does not return an error. For more information, see <a href=\"https://docs.aws.amazon.com/AWSEC2/latest/APIReference/Run_Instance_Idempotency.html\">Ensuring idempotency</a>.</p>",
          "idempotencyToken":true
        },
        "description":{
          "shape":"Description",
          "documentation":"<p>A description of the knowledge base.</p>"
        },
        "knowledgeBaseConfiguration":{
          "shape":"KnowledgeBaseConfiguration",
          "documentation":"<p>Contains details about the embeddings model used for the knowledge base.</p>"
        },
        "name":{
          "shape":"Name",
          "documentation":"<p>A name for the knowledge base.</p>"
        },
        "roleArn":{
          "shape":"KnowledgeBaseRoleArn",
          "documentation":"<p>The Amazon Resource Name (ARN) of the IAM role with permissions to invoke API operations on the knowledge base.</p>"
        },
        "storageConfiguration":{
          "shape":"StorageConfiguration",
          "documentation":"<p>Contains details about the configuration of the vector database used for the knowledge base.</p>"
        },
        "tags":{
          "shape":"TagsMap",
          "documentation":"<p>Specify the key-value pairs for the tags that you want to attach to your knowledge base in this object.</p>"
        }
      }
    },
    "CreateKnowledgeBaseResponse":{
      "type":"structure",
      "required":["knowledgeBase"],
      "members":{
        "knowledgeBase":{
          "shape":"KnowledgeBase",
          "documentation":"<p>Contains details about the knowledge base.</p>"
        }
      }
    },
    "CreatePromptRequest":{
      "type":"structure",
      "required":["name"],
      "members":{
        "clientToken":{
          "shape":"ClientToken",
          "documentation":"<p>A unique, case-sensitive identifier to ensure that the API request completes no more than one time. If this token matches a previous request, Amazon Bedrock ignores the request, but does not return an error. For more information, see <a href=\"https://docs.aws.amazon.com/AWSEC2/latest/APIReference/Run_Instance_Idempotency.html\">Ensuring idempotency</a>.</p>",
          "idempotencyToken":true
        },
        "customerEncryptionKeyArn":{
          "shape":"KmsKeyArn",
          "documentation":"<p>The Amazon Resource Name (ARN) of the KMS key to encrypt the prompt.</p>"
        },
        "defaultVariant":{
          "shape":"PromptVariantName",
          "documentation":"<p>The name of the default variant for the prompt. This value must match the <code>name</code> field in the relevant <a href=\"https://docs.aws.amazon.com/bedrock/latest/APIReference/API_agent_PromptVariant.html\">PromptVariant</a> object.</p>"
        },
        "description":{
          "shape":"PromptDescription",
          "documentation":"<p>A description for the prompt.</p>"
        },
        "name":{
          "shape":"PromptName",
          "documentation":"<p>A name for the prompt.</p>"
        },
        "tags":{
          "shape":"TagsMap",
          "documentation":"<p>Any tags that you want to attach to the prompt. For more information, see <a href=\"https://docs.aws.amazon.com/bedrock/latest/userguide/tagging.html\">Tagging resources in Amazon Bedrock</a>.</p>"
        },
        "variants":{
          "shape":"PromptVariantList",
          "documentation":"<p>A list of objects, each containing details about a variant of the prompt.</p>"
        }
      }
    },
    "CreatePromptResponse":{
      "type":"structure",
      "required":[
        "arn",
        "createdAt",
        "id",
        "name",
        "updatedAt",
        "version"
      ],
      "members":{
        "arn":{
          "shape":"PromptArn",
          "documentation":"<p>The Amazon Resource Name (ARN) of the prompt.</p>"
        },
        "createdAt":{
          "shape":"DateTimestamp",
          "documentation":"<p>The time at which the prompt was created.</p>"
        },
        "customerEncryptionKeyArn":{
          "shape":"KmsKeyArn",
          "documentation":"<p>The Amazon Resource Name (ARN) of the KMS key that you encrypted the prompt with.</p>"
        },
        "defaultVariant":{
          "shape":"PromptVariantName",
          "documentation":"<p>The name of the default variant for your prompt.</p>"
        },
        "description":{
          "shape":"PromptDescription",
          "documentation":"<p>The description of the prompt.</p>"
        },
        "id":{
          "shape":"PromptId",
          "documentation":"<p>The unique identifier of the prompt.</p>"
        },
        "name":{
          "shape":"PromptName",
          "documentation":"<p>The name of the prompt.</p>"
        },
        "updatedAt":{
          "shape":"DateTimestamp",
          "documentation":"<p>The time at which the prompt was last updated.</p>"
        },
        "variants":{
          "shape":"PromptVariantList",
          "documentation":"<p>A list of objects, each containing details about a variant of the prompt.</p>"
        },
        "version":{
          "shape":"Version",
          "documentation":"<p>The version of the prompt. When you create a prompt, the version created is the <code>DRAFT</code> version.</p>"
        }
      }
    },
    "CreatePromptVersionRequest":{
      "type":"structure",
      "required":["promptIdentifier"],
      "members":{
        "clientToken":{
          "shape":"ClientToken",
          "documentation":"<p>A unique, case-sensitive identifier to ensure that the API request completes no more than one time. If this token matches a previous request, Amazon Bedrock ignores the request, but does not return an error. For more information, see <a href=\"https://docs.aws.amazon.com/AWSEC2/latest/APIReference/Run_Instance_Idempotency.html\">Ensuring idempotency</a>.</p>",
          "idempotencyToken":true
        },
        "description":{
          "shape":"PromptDescription",
          "documentation":"<p>A description for the version of the prompt.</p>"
        },
        "promptIdentifier":{
          "shape":"PromptIdentifier",
          "documentation":"<p>The unique identifier of the prompt that you want to create a version of.</p>",
          "location":"uri",
          "locationName":"promptIdentifier"
        },
        "tags":{
          "shape":"TagsMap",
          "documentation":"<p>Any tags that you want to attach to the version of the prompt. For more information, see <a href=\"https://docs.aws.amazon.com/bedrock/latest/userguide/tagging.html\">Tagging resources in Amazon Bedrock</a>.</p>"
        }
      }
    },
    "CreatePromptVersionResponse":{
      "type":"structure",
      "required":[
        "arn",
        "createdAt",
        "id",
        "name",
        "updatedAt",
        "version"
      ],
      "members":{
        "arn":{
          "shape":"PromptArn",
          "documentation":"<p>The Amazon Resource Name (ARN) of the version of the prompt.</p>"
        },
        "createdAt":{
          "shape":"DateTimestamp",
          "documentation":"<p>The time at which the prompt was created.</p>"
        },
        "customerEncryptionKeyArn":{
          "shape":"KmsKeyArn",
          "documentation":"<p>The Amazon Resource Name (ARN) of the KMS key to encrypt the version of the prompt.</p>"
        },
        "defaultVariant":{
          "shape":"PromptVariantName",
          "documentation":"<p>The name of the default variant for the prompt. This value must match the <code>name</code> field in the relevant <a href=\"https://docs.aws.amazon.com/bedrock/latest/APIReference/API_agent_PromptVariant.html\">PromptVariant</a> object.</p>"
        },
        "description":{
          "shape":"PromptDescription",
          "documentation":"<p>A description for the version.</p>"
        },
        "id":{
          "shape":"PromptId",
          "documentation":"<p>The unique identifier of the prompt.</p>"
        },
        "name":{
          "shape":"PromptName",
          "documentation":"<p>The name of the prompt.</p>"
        },
        "updatedAt":{
          "shape":"DateTimestamp",
          "documentation":"<p>The time at which the prompt was last updated.</p>"
        },
        "variants":{
          "shape":"PromptVariantList",
          "documentation":"<p>A list of objects, each containing details about a variant of the prompt.</p>"
        },
        "version":{
          "shape":"Version",
          "documentation":"<p>The version of the prompt that was created. Versions are numbered incrementally, starting from 1.</p>"
        }
      }
    },
    "CreationMode":{
      "type":"string",
      "enum":[
        "DEFAULT",
        "OVERRIDDEN"
      ]
    },
    "CuratedQueries":{
      "type":"list",
      "member":{"shape":"CuratedQuery"},
      "max":10,
      "min":0
    },
    "CuratedQuery":{
      "type":"structure",
      "required":[
        "naturalLanguage",
        "sql"
      ],
      "members":{
        "naturalLanguage":{
          "shape":"NaturalLanguageString",
          "documentation":"<p>An example natural language query.</p>"
        },
        "sql":{
          "shape":"SqlString",
          "documentation":"<p>The SQL equivalent of the natural language query.</p>"
        }
      },
      "documentation":"<p>Contains configurations for a query, each of which defines information about example queries to help the query engine generate appropriate SQL queries.</p>"
    },
    "CustomContent":{
      "type":"structure",
      "required":[
        "customDocumentIdentifier",
        "sourceType"
      ],
      "members":{
        "customDocumentIdentifier":{
          "shape":"CustomDocumentIdentifier",
          "documentation":"<p>A unique identifier for the document.</p>"
        },
        "inlineContent":{
          "shape":"InlineContent",
          "documentation":"<p>Contains information about content defined inline to ingest into a knowledge base.</p>"
        },
        "s3Location":{
          "shape":"CustomS3Location",
          "documentation":"<p>Contains information about the Amazon S3 location of the file from which to ingest data.</p>"
        },
        "sourceType":{
          "shape":"CustomSourceType",
          "documentation":"<p>The source of the data to ingest.</p>"
        }
      },
      "documentation":"<p>Contains information about the content to ingest into a knowledge base connected to a custom data source. Choose a <code>sourceType</code> and include the field that corresponds to it.</p>"
    },
    "CustomControlMethod":{
      "type":"string",
      "enum":["RETURN_CONTROL"]
    },
    "CustomDocumentIdentifier":{
      "type":"structure",
      "required":["id"],
      "members":{
        "id":{
          "shape":"CustomDocumentIdentifierIdString",
          "documentation":"<p>The identifier of the document to ingest into a custom data source.</p>"
        }
      },
      "documentation":"<p>Contains information about the identifier of the document to ingest into a custom data source.</p>"
    },
    "CustomDocumentIdentifierIdString":{
      "type":"string",
      "max":2048,
      "min":1
    },
    "CustomOrchestration":{
      "type":"structure",
      "members":{
        "executor":{
          "shape":"OrchestrationExecutor",
          "documentation":"<p> The structure of the executor invoking the actions in custom orchestration. </p>"
        }
      },
      "documentation":"<p> Details of custom orchestration. </p>"
    },
    "CustomS3Location":{
      "type":"structure",
      "required":["uri"],
      "members":{
        "bucketOwnerAccountId":{
          "shape":"BucketOwnerAccountId",
          "documentation":"<p>The identifier of the Amazon Web Services account that owns the S3 bucket containing the content to ingest.</p>"
        },
        "uri":{
          "shape":"S3ObjectUri",
          "documentation":"<p>The S3 URI of the file containing the content to ingest.</p>"
        }
      },
      "documentation":"<p>Contains information about the Amazon S3 location of the file containing the content to ingest into a knowledge base connected to a custom data source.</p>"
    },
    "CustomSourceType":{
      "type":"string",
      "enum":[
        "IN_LINE",
        "S3_LOCATION"
      ]
    },
    "CustomTransformationConfiguration":{
      "type":"structure",
      "required":[
        "intermediateStorage",
        "transformations"
      ],
      "members":{
        "intermediateStorage":{
          "shape":"IntermediateStorage",
          "documentation":"<p>An S3 bucket path for input and output objects.</p>"
        },
        "transformations":{
          "shape":"Transformations",
          "documentation":"<p>A Lambda function that processes documents.</p>"
        }
      },
      "documentation":"<p>Settings for customizing steps in the data source content ingestion pipeline.</p> <p>You can configure the data source to process documents with a Lambda function after they are parsed and converted into chunks. When you add a post-chunking transformation, the service stores chunked documents in an S3 bucket and invokes a Lambda function to process them.</p> <p>To process chunked documents with a Lambda function, define an S3 bucket path for input and output objects, and a transformation that specifies the Lambda function to invoke. You can use the Lambda function to customize how chunks are split, and the metadata for each chunk. </p>"
    },
    "CyclicConnectionFlowValidationDetails":{
      "type":"structure",
      "required":["connection"],
      "members":{
        "connection":{
          "shape":"FlowConnectionName",
          "documentation":"<p>The name of the connection that causes the cycle in the flow.</p>"
        }
      },
      "documentation":"<p>Details about a cyclic connection detected in the flow.</p>"
    },
    "Data":{
      "type":"string",
      "max":5242880,
      "min":1,
      "sensitive":true
    },
    "DataDeletionPolicy":{
      "type":"string",
      "enum":[
        "RETAIN",
        "DELETE"
      ]
    },
    "DataSource":{
      "type":"structure",
      "required":[
        "createdAt",
        "dataSourceConfiguration",
        "dataSourceId",
        "knowledgeBaseId",
        "name",
        "status",
        "updatedAt"
      ],
      "members":{
        "createdAt":{
          "shape":"DateTimestamp",
          "documentation":"<p>The time at which the data source was created.</p>"
        },
        "dataDeletionPolicy":{
          "shape":"DataDeletionPolicy",
          "documentation":"<p>The data deletion policy for the data source.</p>"
        },
        "dataSourceConfiguration":{
          "shape":"DataSourceConfiguration",
          "documentation":"<p>The connection configuration for the data source.</p>"
        },
        "dataSourceId":{
          "shape":"Id",
          "documentation":"<p>The unique identifier of the data source.</p>"
        },
        "description":{
          "shape":"Description",
          "documentation":"<p>The description of the data source.</p>"
        },
        "failureReasons":{
          "shape":"FailureReasons",
          "documentation":"<p>The detailed reasons on the failure to delete a data source.</p>"
        },
        "knowledgeBaseId":{
          "shape":"Id",
          "documentation":"<p>The unique identifier of the knowledge base to which the data source belongs.</p>"
        },
        "name":{
          "shape":"Name",
          "documentation":"<p>The name of the data source.</p>"
        },
        "serverSideEncryptionConfiguration":{
          "shape":"ServerSideEncryptionConfiguration",
          "documentation":"<p>Contains details about the configuration of the server-side encryption.</p>"
        },
        "status":{
          "shape":"DataSourceStatus",
          "documentation":"<p>The status of the data source. The following statuses are possible:</p> <ul> <li> <p>Available – The data source has been created and is ready for ingestion into the knowledge base.</p> </li> <li> <p>Deleting – The data source is being deleted.</p> </li> </ul>"
        },
        "updatedAt":{
          "shape":"DateTimestamp",
          "documentation":"<p>The time at which the data source was last updated.</p>"
        },
        "vectorIngestionConfiguration":{
          "shape":"VectorIngestionConfiguration",
          "documentation":"<p>Contains details about how to ingest the documents in the data source.</p>"
        }
      },
      "documentation":"<p>Contains details about a data source.</p>"
    },
    "DataSourceConfiguration":{
      "type":"structure",
      "required":["type"],
      "members":{
        "confluenceConfiguration":{
          "shape":"ConfluenceDataSourceConfiguration",
          "documentation":"<p>The configuration information to connect to Confluence as your data source.</p> <note> <p>Confluence data source connector is in preview release and is subject to change.</p> </note>"
        },
        "s3Configuration":{
          "shape":"S3DataSourceConfiguration",
          "documentation":"<p>The configuration information to connect to Amazon S3 as your data source.</p>"
        },
        "salesforceConfiguration":{
          "shape":"SalesforceDataSourceConfiguration",
          "documentation":"<p>The configuration information to connect to Salesforce as your data source.</p> <note> <p>Salesforce data source connector is in preview release and is subject to change.</p> </note>"
        },
        "sharePointConfiguration":{
          "shape":"SharePointDataSourceConfiguration",
          "documentation":"<p>The configuration information to connect to SharePoint as your data source.</p> <note> <p>SharePoint data source connector is in preview release and is subject to change.</p> </note>"
        },
        "type":{
          "shape":"DataSourceType",
          "documentation":"<p>The type of data source.</p>"
        },
        "webConfiguration":{
          "shape":"WebDataSourceConfiguration",
          "documentation":"<p>The configuration of web URLs to crawl for your data source. You should be authorized to crawl the URLs.</p> <note> <p>Crawling web URLs as your data source is in preview release and is subject to change.</p> </note>"
        }
      },
      "documentation":"<p>The connection configuration for the data source.</p>"
    },
    "DataSourceStatus":{
      "type":"string",
      "enum":[
        "AVAILABLE",
        "DELETING",
        "DELETE_UNSUCCESSFUL"
      ]
    },
    "DataSourceSummaries":{
      "type":"list",
      "member":{"shape":"DataSourceSummary"}
    },
    "DataSourceSummary":{
      "type":"structure",
      "required":[
        "dataSourceId",
        "knowledgeBaseId",
        "name",
        "status",
        "updatedAt"
      ],
      "members":{
        "dataSourceId":{
          "shape":"Id",
          "documentation":"<p>The unique identifier of the data source.</p>"
        },
        "description":{
          "shape":"Description",
          "documentation":"<p>The description of the data source.</p>"
        },
        "knowledgeBaseId":{
          "shape":"Id",
          "documentation":"<p>The unique identifier of the knowledge base to which the data source belongs.</p>"
        },
        "name":{
          "shape":"Name",
          "documentation":"<p>The name of the data source.</p>"
        },
        "status":{
          "shape":"DataSourceStatus",
          "documentation":"<p>The status of the data source.</p>"
        },
        "updatedAt":{
          "shape":"DateTimestamp",
          "documentation":"<p>The time at which the data source was last updated.</p>"
        }
      },
      "documentation":"<p>Contains details about a data source.</p>"
    },
    "DataSourceType":{
      "type":"string",
      "enum":[
        "S3",
        "WEB",
        "CONFLUENCE",
        "SALESFORCE",
        "SHAREPOINT",
        "CUSTOM",
        "REDSHIFT_METADATA"
      ]
    },
    "DateTimestamp":{
      "type":"timestamp",
      "timestampFormat":"iso8601"
    },
    "DeleteAgentActionGroupRequest":{
      "type":"structure",
      "required":[
        "actionGroupId",
        "agentId",
        "agentVersion"
      ],
      "members":{
        "actionGroupId":{
          "shape":"Id",
          "documentation":"<p>The unique identifier of the action group to delete.</p>",
          "location":"uri",
          "locationName":"actionGroupId"
        },
        "agentId":{
          "shape":"Id",
          "documentation":"<p>The unique identifier of the agent that the action group belongs to.</p>",
          "location":"uri",
          "locationName":"agentId"
        },
        "agentVersion":{
          "shape":"DraftVersion",
          "documentation":"<p>The version of the agent that the action group belongs to.</p>",
          "location":"uri",
          "locationName":"agentVersion"
        },
        "skipResourceInUseCheck":{
          "shape":"Boolean",
          "documentation":"<p>By default, this value is <code>false</code> and deletion is stopped if the resource is in use. If you set it to <code>true</code>, the resource will be deleted even if the resource is in use.</p>",
          "location":"querystring",
          "locationName":"skipResourceInUseCheck"
        }
      }
    },
    "DeleteAgentActionGroupResponse":{
      "type":"structure",
      "members":{
      }
    },
    "DeleteAgentAliasRequest":{
      "type":"structure",
      "required":[
        "agentAliasId",
        "agentId"
      ],
      "members":{
        "agentAliasId":{
          "shape":"AgentAliasId",
          "documentation":"<p>The unique identifier of the alias to delete.</p>",
          "location":"uri",
          "locationName":"agentAliasId"
        },
        "agentId":{
          "shape":"Id",
          "documentation":"<p>The unique identifier of the agent that the alias belongs to.</p>",
          "location":"uri",
          "locationName":"agentId"
        }
      }
    },
    "DeleteAgentAliasResponse":{
      "type":"structure",
      "required":[
        "agentAliasId",
        "agentAliasStatus",
        "agentId"
      ],
      "members":{
        "agentAliasId":{
          "shape":"AgentAliasId",
          "documentation":"<p>The unique identifier of the alias that was deleted.</p>"
        },
        "agentAliasStatus":{
          "shape":"AgentAliasStatus",
          "documentation":"<p>The status of the alias.</p>"
        },
        "agentId":{
          "shape":"Id",
          "documentation":"<p>The unique identifier of the agent that the alias belongs to.</p>"
        }
      }
    },
    "DeleteAgentRequest":{
      "type":"structure",
      "required":["agentId"],
      "members":{
        "agentId":{
          "shape":"Id",
          "documentation":"<p>The unique identifier of the agent to delete.</p>",
          "location":"uri",
          "locationName":"agentId"
        },
        "skipResourceInUseCheck":{
          "shape":"Boolean",
          "documentation":"<p>By default, this value is <code>false</code> and deletion is stopped if the resource is in use. If you set it to <code>true</code>, the resource will be deleted even if the resource is in use.</p>",
          "location":"querystring",
          "locationName":"skipResourceInUseCheck"
        }
      }
    },
    "DeleteAgentResponse":{
      "type":"structure",
      "required":[
        "agentId",
        "agentStatus"
      ],
      "members":{
        "agentId":{
          "shape":"Id",
          "documentation":"<p>The unique identifier of the agent that was deleted.</p>"
        },
        "agentStatus":{
          "shape":"AgentStatus",
          "documentation":"<p>The status of the agent.</p>"
        }
      }
    },
    "DeleteAgentVersionRequest":{
      "type":"structure",
      "required":[
        "agentId",
        "agentVersion"
      ],
      "members":{
        "agentId":{
          "shape":"Id",
          "documentation":"<p>The unique identifier of the agent that the version belongs to.</p>",
          "location":"uri",
          "locationName":"agentId"
        },
        "agentVersion":{
          "shape":"NumericalVersion",
          "documentation":"<p>The version of the agent to delete.</p>",
          "location":"uri",
          "locationName":"agentVersion"
        },
        "skipResourceInUseCheck":{
          "shape":"Boolean",
          "documentation":"<p>By default, this value is <code>false</code> and deletion is stopped if the resource is in use. If you set it to <code>true</code>, the resource will be deleted even if the resource is in use.</p>",
          "location":"querystring",
          "locationName":"skipResourceInUseCheck"
        }
      }
    },
    "DeleteAgentVersionResponse":{
      "type":"structure",
      "required":[
        "agentId",
        "agentStatus",
        "agentVersion"
      ],
      "members":{
        "agentId":{
          "shape":"Id",
          "documentation":"<p>The unique identifier of the agent that the version belongs to.</p>"
        },
        "agentStatus":{
          "shape":"AgentStatus",
          "documentation":"<p>The status of the agent version.</p>"
        },
        "agentVersion":{
          "shape":"NumericalVersion",
          "documentation":"<p>The version that was deleted.</p>"
        }
      }
    },
    "DeleteDataSourceRequest":{
      "type":"structure",
      "required":[
        "dataSourceId",
        "knowledgeBaseId"
      ],
      "members":{
        "dataSourceId":{
          "shape":"Id",
          "documentation":"<p>The unique identifier of the data source to delete.</p>",
          "location":"uri",
          "locationName":"dataSourceId"
        },
        "knowledgeBaseId":{
          "shape":"Id",
          "documentation":"<p>The unique identifier of the knowledge base from which to delete the data source.</p>",
          "location":"uri",
          "locationName":"knowledgeBaseId"
        }
      }
    },
    "DeleteDataSourceResponse":{
      "type":"structure",
      "required":[
        "dataSourceId",
        "knowledgeBaseId",
        "status"
      ],
      "members":{
        "dataSourceId":{
          "shape":"Id",
          "documentation":"<p>The unique identifier of the data source that was deleted.</p>"
        },
        "knowledgeBaseId":{
          "shape":"Id",
          "documentation":"<p>The unique identifier of the knowledge base to which the data source that was deleted belonged.</p>"
        },
        "status":{
          "shape":"DataSourceStatus",
          "documentation":"<p>The status of the data source.</p>"
        }
      }
    },
    "DeleteFlowAliasRequest":{
      "type":"structure",
      "required":[
        "aliasIdentifier",
        "flowIdentifier"
      ],
      "members":{
        "aliasIdentifier":{
          "shape":"FlowAliasIdentifier",
          "documentation":"<p>The unique identifier of the alias to be deleted.</p>",
          "location":"uri",
          "locationName":"aliasIdentifier"
        },
        "flowIdentifier":{
          "shape":"FlowIdentifier",
          "documentation":"<p>The unique identifier of the flow that the alias belongs to.</p>",
          "location":"uri",
          "locationName":"flowIdentifier"
        }
      }
    },
    "DeleteFlowAliasResponse":{
      "type":"structure",
      "required":[
        "flowId",
        "id"
      ],
      "members":{
        "flowId":{
          "shape":"FlowId",
          "documentation":"<p>The unique identifier of the flow that the alias belongs to.</p>"
        },
        "id":{
          "shape":"FlowAliasId",
          "documentation":"<p>The unique identifier of the flow.</p>"
        }
      }
    },
    "DeleteFlowRequest":{
      "type":"structure",
      "required":["flowIdentifier"],
      "members":{
        "flowIdentifier":{
          "shape":"FlowIdentifier",
          "documentation":"<p>The unique identifier of the flow.</p>",
          "location":"uri",
          "locationName":"flowIdentifier"
        },
        "skipResourceInUseCheck":{
          "shape":"Boolean",
          "documentation":"<p>By default, this value is <code>false</code> and deletion is stopped if the resource is in use. If you set it to <code>true</code>, the resource will be deleted even if the resource is in use.</p>",
          "location":"querystring",
          "locationName":"skipResourceInUseCheck"
        }
      }
    },
    "DeleteFlowResponse":{
      "type":"structure",
      "required":["id"],
      "members":{
        "id":{
          "shape":"FlowId",
          "documentation":"<p>The unique identifier of the flow.</p>"
        }
      }
    },
    "DeleteFlowVersionRequest":{
      "type":"structure",
      "required":[
        "flowIdentifier",
        "flowVersion"
      ],
      "members":{
        "flowIdentifier":{
          "shape":"FlowIdentifier",
          "documentation":"<p>The unique identifier of the flow whose version that you want to delete</p>",
          "location":"uri",
          "locationName":"flowIdentifier"
        },
        "flowVersion":{
          "shape":"NumericalVersion",
          "documentation":"<p>The version of the flow that you want to delete.</p>",
          "location":"uri",
          "locationName":"flowVersion"
        },
        "skipResourceInUseCheck":{
          "shape":"Boolean",
          "documentation":"<p>By default, this value is <code>false</code> and deletion is stopped if the resource is in use. If you set it to <code>true</code>, the resource will be deleted even if the resource is in use.</p>",
          "location":"querystring",
          "locationName":"skipResourceInUseCheck"
        }
      }
    },
    "DeleteFlowVersionResponse":{
      "type":"structure",
      "required":[
        "id",
        "version"
      ],
      "members":{
        "id":{
          "shape":"Id",
          "documentation":"<p>The unique identifier of the flow.</p>"
        },
        "version":{
          "shape":"NumericalVersion",
          "documentation":"<p>The version of the flow being deleted.</p>"
        }
      }
    },
    "DeleteKnowledgeBaseDocumentsRequest":{
      "type":"structure",
      "required":[
        "dataSourceId",
        "documentIdentifiers",
        "knowledgeBaseId"
      ],
      "members":{
        "clientToken":{
          "shape":"ClientToken",
          "documentation":"<p>A unique, case-sensitive identifier to ensure that the API request completes no more than one time. If this token matches a previous request, Amazon Bedrock ignores the request, but does not return an error. For more information, see <a href=\"https://docs.aws.amazon.com/AWSEC2/latest/APIReference/Run_Instance_Idempotency.html\">Ensuring idempotency</a>.</p>",
          "idempotencyToken":true
        },
        "dataSourceId":{
          "shape":"Id",
          "documentation":"<p>The unique identifier of the data source that contains the documents.</p>",
          "location":"uri",
          "locationName":"dataSourceId"
        },
        "documentIdentifiers":{
          "shape":"DocumentIdentifiers",
          "documentation":"<p>A list of objects, each of which contains information to identify a document to delete.</p>"
        },
        "knowledgeBaseId":{
          "shape":"Id",
          "documentation":"<p>The unique identifier of the knowledge base that is connected to the data source.</p>",
          "location":"uri",
          "locationName":"knowledgeBaseId"
        }
      }
    },
    "DeleteKnowledgeBaseDocumentsResponse":{
      "type":"structure",
      "members":{
        "documentDetails":{
          "shape":"KnowledgeBaseDocumentDetails",
          "documentation":"<p>A list of objects, each of which contains information about the documents that were deleted.</p>"
        }
      }
    },
    "DeleteKnowledgeBaseRequest":{
      "type":"structure",
      "required":["knowledgeBaseId"],
      "members":{
        "knowledgeBaseId":{
          "shape":"Id",
          "documentation":"<p>The unique identifier of the knowledge base to delete.</p>",
          "location":"uri",
          "locationName":"knowledgeBaseId"
        }
      }
    },
    "DeleteKnowledgeBaseResponse":{
      "type":"structure",
      "required":[
        "knowledgeBaseId",
        "status"
      ],
      "members":{
        "knowledgeBaseId":{
          "shape":"Id",
          "documentation":"<p>The unique identifier of the knowledge base that was deleted.</p>"
        },
        "status":{
          "shape":"KnowledgeBaseStatus",
          "documentation":"<p>The status of the knowledge base and whether it has been successfully deleted.</p>"
        }
      }
    },
    "DeletePromptRequest":{
      "type":"structure",
      "required":["promptIdentifier"],
      "members":{
        "promptIdentifier":{
          "shape":"PromptIdentifier",
          "documentation":"<p>The unique identifier of the prompt.</p>",
          "location":"uri",
          "locationName":"promptIdentifier"
        },
        "promptVersion":{
          "shape":"NumericalVersion",
          "documentation":"<p>The version of the prompt to delete. To delete the prompt, omit this field.</p>",
          "location":"querystring",
          "locationName":"promptVersion"
        }
      }
    },
    "DeletePromptResponse":{
      "type":"structure",
      "required":["id"],
      "members":{
        "id":{
          "shape":"PromptId",
          "documentation":"<p>The unique identifier of the prompt that was deleted.</p>"
        },
        "version":{
          "shape":"NumericalVersion",
          "documentation":"<p>The version of the prompt that was deleted.</p>"
        }
      }
    },
    "Description":{
      "type":"string",
      "max":200,
      "min":1
    },
    "DescriptionString":{
      "type":"string",
      "max":200,
      "min":1
    },
    "Dimensions":{
      "type":"integer",
      "box":true,
      "max":4096,
      "min":0
    },
    "DisassociateAgentCollaboratorRequest":{
      "type":"structure",
      "required":[
        "agentId",
        "agentVersion",
        "collaboratorId"
      ],
      "members":{
        "agentId":{
          "shape":"Id",
          "documentation":"<p>An agent ID.</p>",
          "location":"uri",
          "locationName":"agentId"
        },
        "agentVersion":{
          "shape":"DraftVersion",
          "documentation":"<p>The agent's version.</p>",
          "location":"uri",
          "locationName":"agentVersion"
        },
        "collaboratorId":{
          "shape":"Id",
          "documentation":"<p>The collaborator's ID.</p>",
          "location":"uri",
          "locationName":"collaboratorId"
        }
      }
    },
    "DisassociateAgentCollaboratorResponse":{
      "type":"structure",
      "members":{
      }
    },
    "DisassociateAgentKnowledgeBaseRequest":{
      "type":"structure",
      "required":[
        "agentId",
        "agentVersion",
        "knowledgeBaseId"
      ],
      "members":{
        "agentId":{
          "shape":"Id",
          "documentation":"<p>The unique identifier of the agent from which to disassociate the knowledge base.</p>",
          "location":"uri",
          "locationName":"agentId"
        },
        "agentVersion":{
          "shape":"DraftVersion",
          "documentation":"<p>The version of the agent from which to disassociate the knowledge base.</p>",
          "location":"uri",
          "locationName":"agentVersion"
        },
        "knowledgeBaseId":{
          "shape":"Id",
          "documentation":"<p>The unique identifier of the knowledge base to disassociate.</p>",
          "location":"uri",
          "locationName":"knowledgeBaseId"
        }
      }
    },
    "DisassociateAgentKnowledgeBaseResponse":{
      "type":"structure",
      "members":{
      }
    },
    "Document":{
      "type":"structure",
      "members":{
      },
      "document":true
    },
    "DocumentContent":{
      "type":"structure",
      "required":["dataSourceType"],
      "members":{
        "custom":{
          "shape":"CustomContent",
          "documentation":"<p>Contains information about the content to ingest into a knowledge base connected to a custom data source.</p>"
        },
        "dataSourceType":{
          "shape":"ContentDataSourceType",
          "documentation":"<p>The type of data source that is connected to the knowledge base to which to ingest this document.</p>"
        },
        "s3":{
          "shape":"S3Content",
          "documentation":"<p>Contains information about the content to ingest into a knowledge base connected to an Amazon S3 data source</p>"
        }
      },
      "documentation":"<p>Contains information about the content of a document. Choose a <code>dataSourceType</code> and include the field that corresponds to it.</p>"
    },
    "DocumentIdentifier":{
      "type":"structure",
      "required":["dataSourceType"],
      "members":{
        "custom":{
          "shape":"CustomDocumentIdentifier",
          "documentation":"<p>Contains information that identifies the document in a custom data source.</p>"
        },
        "dataSourceType":{
          "shape":"ContentDataSourceType",
          "documentation":"<p>The type of data source connected to the knowledge base that contains the document.</p>"
        },
        "s3":{
          "shape":"S3Location",
          "documentation":"<p>Contains information that identifies the document in an S3 data source.</p>"
        }
      },
      "documentation":"<p>Contains information that identifies the document.</p>"
    },
    "DocumentIdentifiers":{
      "type":"list",
      "member":{"shape":"DocumentIdentifier"},
      "max":10,
      "min":1
    },
    "DocumentMetadata":{
      "type":"structure",
      "required":["type"],
      "members":{
        "inlineAttributes":{
          "shape":"DocumentMetadataInlineAttributesList",
          "documentation":"<p>An array of objects, each of which defines a metadata attribute to associate with the content to ingest. You define the attributes inline.</p>"
        },
        "s3Location":{
          "shape":"CustomS3Location",
          "documentation":"<p>The Amazon S3 location of the file containing metadata to associate with the content to ingest.</p>"
        },
        "type":{
          "shape":"MetadataSourceType",
          "documentation":"<p>The type of the source source from which to add metadata.</p>"
        }
      },
      "documentation":"<p>Contains information about the metadata associate with the content to ingest into a knowledge base. Choose a <code>type</code> and include the field that corresponds to it.</p>"
    },
    "DocumentMetadataInlineAttributesList":{
      "type":"list",
      "member":{"shape":"MetadataAttribute"},
      "max":50,
      "min":1
    },
    "DocumentStatus":{
      "type":"string",
      "enum":[
        "INDEXED",
        "PARTIALLY_INDEXED",
        "PENDING",
        "FAILED",
        "METADATA_PARTIALLY_INDEXED",
        "METADATA_UPDATE_FAILED",
        "IGNORED",
        "NOT_FOUND",
        "STARTING",
        "IN_PROGRESS",
        "DELETING",
        "DELETE_IN_PROGRESS"
      ]
    },
    "DraftVersion":{
      "type":"string",
      "max":5,
      "min":5,
      "pattern":"^DRAFT$"
    },
    "DuplicateConditionExpressionFlowValidationDetails":{
      "type":"structure",
      "required":[
        "expression",
        "node"
      ],
      "members":{
        "expression":{
          "shape":"FlowConditionExpression",
          "documentation":"<p>The duplicated condition expression.</p>"
        },
        "node":{
          "shape":"FlowNodeName",
          "documentation":"<p>The name of the node containing the duplicate condition expressions.</p>"
        }
      },
      "documentation":"<p>Details about duplicate condition expressions found in a condition node.</p>"
    },
    "DuplicateConnectionsFlowValidationDetails":{
      "type":"structure",
      "required":[
        "source",
        "target"
      ],
      "members":{
        "source":{
          "shape":"FlowNodeName",
          "documentation":"<p>The name of the source node where the duplicate connection starts.</p>"
        },
        "target":{
          "shape":"FlowNodeName",
          "documentation":"<p>The name of the target node where the duplicate connection ends.</p>"
        }
      },
      "documentation":"<p>Details about duplicate connections found between two nodes in the flow.</p>"
    },
    "EmbeddingDataType":{
      "type":"string",
      "documentation":"<p>Bedrock models embedding data type. Can be either float32 or binary.</p>",
      "enum":[
        "FLOAT32",
        "BINARY"
      ]
    },
    "EmbeddingModelConfiguration":{
      "type":"structure",
      "members":{
        "bedrockEmbeddingModelConfiguration":{
          "shape":"BedrockEmbeddingModelConfiguration",
          "documentation":"<p>The vector configuration details on the Bedrock embeddings model.</p>"
        }
      },
      "documentation":"<p>The configuration details for the embeddings model.</p>"
    },
    "EnabledMemoryTypes":{
      "type":"list",
      "member":{"shape":"MemoryType"},
      "max":1,
      "min":1
    },
    "EnrichmentStrategyConfiguration":{
      "type":"structure",
      "required":["method"],
      "members":{
        "method":{
          "shape":"EnrichmentStrategyMethod",
          "documentation":"<p>The method used for the context enrichment strategy.</p>"
        }
      },
      "documentation":"<p>The strategy used for performing context enrichment.</p>"
    },
    "EnrichmentStrategyMethod":{
      "type":"string",
      "enum":["CHUNK_ENTITY_EXTRACTION"]
    },
    "ErrorMessage":{
      "type":"string",
      "max":2048,
      "min":0
    },
    "FailureReason":{
      "type":"string",
      "max":2048,
      "min":0
    },
    "FailureReasons":{
      "type":"list",
      "member":{"shape":"FailureReason"},
      "max":2048,
      "min":0
    },
    "FieldName":{
      "type":"string",
      "max":2048,
      "min":0,
      "pattern":"^.*$"
    },
    "FilterList":{
      "type":"list",
      "member":{"shape":"FilterPattern"},
      "max":25,
      "min":1,
      "sensitive":true
    },
    "FilterPattern":{
      "type":"string",
      "max":1000,
      "min":1,
      "sensitive":true
    },
    "FilteredObjectType":{
      "type":"string",
      "max":50,
      "min":1,
      "sensitive":true
    },
    "FixedSizeChunkingConfiguration":{
      "type":"structure",
      "required":[
        "maxTokens",
        "overlapPercentage"
      ],
      "members":{
        "maxTokens":{
          "shape":"FixedSizeChunkingConfigurationMaxTokensInteger",
          "documentation":"<p>The maximum number of tokens to include in a chunk.</p>"
        },
        "overlapPercentage":{
          "shape":"FixedSizeChunkingConfigurationOverlapPercentageInteger",
          "documentation":"<p>The percentage of overlap between adjacent chunks of a data source.</p>"
        }
      },
      "documentation":"<p>Configurations for when you choose fixed-size chunking. If you set the <code>chunkingStrategy</code> as <code>NONE</code>, exclude this field.</p>"
    },
    "FixedSizeChunkingConfigurationMaxTokensInteger":{
      "type":"integer",
      "box":true,
      "min":1
    },
    "FixedSizeChunkingConfigurationOverlapPercentageInteger":{
      "type":"integer",
      "box":true,
      "max":99,
      "min":1
    },
    "FlowAliasArn":{
      "type":"string",
      "pattern":"^arn:aws:bedrock:[a-z0-9-]{1,20}:[0-9]{12}:flow/[0-9a-zA-Z]{10}/alias/(TSTALIASID|[0-9a-zA-Z]{10})$"
    },
    "FlowAliasId":{
      "type":"string",
      "pattern":"^(TSTALIASID|[0-9a-zA-Z]{10})$"
    },
    "FlowAliasIdentifier":{
      "type":"string",
      "pattern":"^(arn:aws:bedrock:[a-z0-9-]{1,20}:[0-9]{12}:flow/[0-9a-zA-Z]{10}/alias/[0-9a-zA-Z]{10})|(TSTALIASID|[0-9a-zA-Z]{10})$"
    },
    "FlowAliasRoutingConfiguration":{
      "type":"list",
      "member":{"shape":"FlowAliasRoutingConfigurationListItem"},
      "max":1,
      "min":1
    },
    "FlowAliasRoutingConfigurationListItem":{
      "type":"structure",
      "members":{
        "flowVersion":{
          "shape":"Version",
          "documentation":"<p>The version that the alias maps to.</p>"
        }
      },
      "documentation":"<p>Contains information about a version that the alias maps to.</p>"
    },
    "FlowAliasSummaries":{
      "type":"list",
      "member":{"shape":"FlowAliasSummary"},
      "max":10,
      "min":0
    },
    "FlowAliasSummary":{
      "type":"structure",
      "required":[
        "arn",
        "createdAt",
        "flowId",
        "id",
        "name",
        "routingConfiguration",
        "updatedAt"
      ],
      "members":{
        "arn":{
          "shape":"FlowAliasArn",
          "documentation":"<p>The Amazon Resource Name (ARN) of the alias.</p>"
        },
        "createdAt":{
          "shape":"DateTimestamp",
          "documentation":"<p>The time at which the alias was created.</p>"
        },
        "description":{
          "shape":"Description",
          "documentation":"<p>A description of the alias.</p>"
        },
        "flowId":{
          "shape":"FlowId",
          "documentation":"<p>The unique identifier of the flow.</p>"
        },
        "id":{
          "shape":"FlowAliasId",
          "documentation":"<p>The unique identifier of the alias of the flow.</p>"
        },
        "name":{
          "shape":"Name",
          "documentation":"<p>The name of the alias.</p>"
        },
        "routingConfiguration":{
          "shape":"FlowAliasRoutingConfiguration",
          "documentation":"<p>A list of configurations about the versions that the alias maps to. Currently, you can only specify one.</p>"
        },
        "updatedAt":{
          "shape":"DateTimestamp",
          "documentation":"<p>The time at which the alias was last updated.</p>"
        }
      },
      "documentation":"<p>Contains information about an alias of a flow.</p> <p>This data type is used in the following API operations:</p> <ul> <li> <p> <a href=\"https://docs.aws.amazon.com/bedrock/latest/APIReference/API_agent_ListFlowAliases.html#API_agent_ListFlowAliases_ResponseSyntax\">ListFlowAliases response</a> </p> </li> </ul>"
    },
    "FlowArn":{
      "type":"string",
      "pattern":"^arn:aws:bedrock:[a-z0-9-]{1,20}:[0-9]{12}:flow/[0-9a-zA-Z]{10}$"
    },
    "FlowCondition":{
      "type":"structure",
      "required":["name"],
      "members":{
        "expression":{
          "shape":"FlowConditionExpression",
          "documentation":"<p>Defines the condition. You must refer to at least one of the inputs in the condition. For more information, expand the Condition node section in <a href=\"https://docs.aws.amazon.com/bedrock/latest/userguide/flows-how-it-works.html#flows-nodes\">Node types in prompt flows</a>.</p>"
        },
        "name":{
          "shape":"FlowConditionName",
          "documentation":"<p>A name for the condition that you can reference.</p>"
        }
      },
      "documentation":"<p>Defines a condition in the condition node.</p>"
    },
    "FlowConditionExpression":{
      "type":"string",
      "max":64,
      "min":1,
      "sensitive":true
    },
    "FlowConditionName":{
      "type":"string",
      "pattern":"^[a-zA-Z]([_]?[0-9a-zA-Z]){1,50}$"
    },
    "FlowConditionalConnectionConfiguration":{
      "type":"structure",
      "required":["condition"],
      "members":{
        "condition":{
          "shape":"FlowConditionName",
          "documentation":"<p>The condition that triggers this connection. For more information about how to write conditions, see the <b>Condition</b> node type in the <a href=\"https://docs.aws.amazon.com/bedrock/latest/userguide/node-types.html\">Node types</a> topic in the Amazon Bedrock User Guide.</p>"
        }
      },
      "documentation":"<p>The configuration of a connection between a condition node and another node.</p>"
    },
    "FlowConditions":{
      "type":"list",
      "member":{"shape":"FlowCondition"},
      "max":5,
      "min":1
    },
    "FlowConnection":{
      "type":"structure",
      "required":[
        "name",
        "source",
        "target",
        "type"
      ],
      "members":{
        "configuration":{
          "shape":"FlowConnectionConfiguration",
          "documentation":"<p>The configuration of the connection.</p>"
        },
        "name":{
          "shape":"FlowConnectionName",
          "documentation":"<p>A name for the connection that you can reference.</p>"
        },
        "source":{
          "shape":"FlowNodeName",
          "documentation":"<p>The node that the connection starts at.</p>"
        },
        "target":{
          "shape":"FlowNodeName",
          "documentation":"<p>The node that the connection ends at.</p>"
        },
        "type":{
          "shape":"FlowConnectionType",
          "documentation":"<p>Whether the source node that the connection begins from is a condition node (<code>Conditional</code>) or not (<code>Data</code>).</p>"
        }
      },
      "documentation":"<p>Contains information about a connection between two nodes in the flow.</p>"
    },
    "FlowConnectionConfiguration":{
      "type":"structure",
      "members":{
        "conditional":{
          "shape":"FlowConditionalConnectionConfiguration",
          "documentation":"<p>The configuration of a connection originating from a Condition node.</p>"
        },
        "data":{
          "shape":"FlowDataConnectionConfiguration",
          "documentation":"<p>The configuration of a connection originating from a node that isn't a Condition node.</p>"
        }
      },
      "documentation":"<p>The configuration of the connection.</p>",
      "union":true
    },
    "FlowConnectionName":{
      "type":"string",
      "pattern":"^[a-zA-Z]([_]?[0-9a-zA-Z]){1,100}$"
    },
    "FlowConnectionType":{
      "type":"string",
      "enum":[
        "Data",
        "Conditional"
      ]
    },
    "FlowConnections":{
      "type":"list",
      "member":{"shape":"FlowConnection"},
      "max":20,
      "min":0
    },
    "FlowDataConnectionConfiguration":{
      "type":"structure",
      "required":[
        "sourceOutput",
        "targetInput"
      ],
      "members":{
        "sourceOutput":{
          "shape":"FlowNodeOutputName",
          "documentation":"<p>The name of the output in the source node that the connection begins from.</p>"
        },
        "targetInput":{
          "shape":"FlowNodeInputName",
          "documentation":"<p>The name of the input in the target node that the connection ends at.</p>"
        }
      },
      "documentation":"<p>The configuration of a connection originating from a node that isn't a Condition node.</p>"
    },
    "FlowDefinition":{
      "type":"structure",
      "members":{
        "connections":{
          "shape":"FlowConnections",
          "documentation":"<p>An array of connection definitions in the flow.</p>"
        },
        "nodes":{
          "shape":"FlowNodes",
          "documentation":"<p>An array of node definitions in the flow.</p>"
        }
      },
      "documentation":"<p>The definition of the nodes and connections between nodes in the flow.</p>",
      "sensitive":true
    },
    "FlowDescription":{
      "type":"string",
      "max":200,
      "min":1
    },
    "FlowExecutionRoleArn":{
      "type":"string",
      "max":2048,
      "min":0,
      "pattern":"^arn:aws(-[^:]+)?:iam::([0-9]{12})?:role/(service-role/)?.+$"
    },
    "FlowId":{
      "type":"string",
      "pattern":"^[0-9a-zA-Z]{10}$"
    },
    "FlowIdentifier":{
      "type":"string",
      "pattern":"^(arn:aws:bedrock:[a-z0-9-]{1,20}:[0-9]{12}:flow/[0-9a-zA-Z]{10})|([0-9a-zA-Z]{10})$"
    },
    "FlowName":{
      "type":"string",
      "pattern":"^([0-9a-zA-Z][_-]?){1,100}$"
    },
    "FlowNode":{
      "type":"structure",
      "required":[
        "name",
        "type"
      ],
      "members":{
        "configuration":{
          "shape":"FlowNodeConfiguration",
          "documentation":"<p>Contains configurations for the node.</p>"
        },
        "inputs":{
          "shape":"FlowNodeInputs",
          "documentation":"<p>An array of objects, each of which contains information about an input into the node.</p>"
        },
        "name":{
          "shape":"FlowNodeName",
          "documentation":"<p>A name for the node.</p>"
        },
        "outputs":{
          "shape":"FlowNodeOutputs",
          "documentation":"<p>A list of objects, each of which contains information about an output from the node.</p>"
        },
        "type":{
          "shape":"FlowNodeType",
          "documentation":"<p>The type of node. This value must match the name of the key that you provide in the configuration you provide in the <code>FlowNodeConfiguration</code> field.</p>"
        }
      },
      "documentation":"<p>Contains configurations about a node in the flow.</p>"
    },
    "FlowNodeConfiguration":{
      "type":"structure",
      "members":{
        "agent":{
          "shape":"AgentFlowNodeConfiguration",
          "documentation":"<p>Contains configurations for an agent node in your flow. Invokes an alias of an agent and returns the response.</p>"
        },
        "collector":{
          "shape":"CollectorFlowNodeConfiguration",
          "documentation":"<p>Contains configurations for a collector node in your flow. Collects an iteration of inputs and consolidates them into an array of outputs.</p>"
        },
        "condition":{
          "shape":"ConditionFlowNodeConfiguration",
          "documentation":"<p>Contains configurations for a Condition node in your flow. Defines conditions that lead to different branches of the flow.</p>"
        },
        "input":{
          "shape":"InputFlowNodeConfiguration",
          "documentation":"<p>Contains configurations for an input flow node in your flow. The first node in the flow. <code>inputs</code> can't be specified for this node.</p>"
        },
        "iterator":{
          "shape":"IteratorFlowNodeConfiguration",
          "documentation":"<p>Contains configurations for an iterator node in your flow. Takes an input that is an array and iteratively sends each item of the array as an output to the following node. The size of the array is also returned in the output.</p> <p>The output flow node at the end of the flow iteration will return a response for each member of the array. To return only one response, you can include a collector node downstream from the iterator node.</p>"
        },
        "knowledgeBase":{
          "shape":"KnowledgeBaseFlowNodeConfiguration",
          "documentation":"<p>Contains configurations for a knowledge base node in your flow. Queries a knowledge base and returns the retrieved results or generated response.</p>"
        },
        "lambdaFunction":{
          "shape":"LambdaFunctionFlowNodeConfiguration",
          "documentation":"<p>Contains configurations for a Lambda function node in your flow. Invokes an Lambda function.</p>"
        },
        "lex":{
          "shape":"LexFlowNodeConfiguration",
          "documentation":"<p>Contains configurations for a Lex node in your flow. Invokes an Amazon Lex bot to identify the intent of the input and return the intent as the output.</p>"
        },
        "output":{
          "shape":"OutputFlowNodeConfiguration",
          "documentation":"<p>Contains configurations for an output flow node in your flow. The last node in the flow. <code>outputs</code> can't be specified for this node.</p>"
        },
        "prompt":{
          "shape":"PromptFlowNodeConfiguration",
          "documentation":"<p>Contains configurations for a prompt node in your flow. Runs a prompt and generates the model response as the output. You can use a prompt from Prompt management or you can configure one in this node.</p>"
        },
        "retrieval":{
          "shape":"RetrievalFlowNodeConfiguration",
          "documentation":"<p>Contains configurations for a Retrieval node in your flow. Retrieves data from an Amazon S3 location and returns it as the output.</p>"
        },
        "storage":{
          "shape":"StorageFlowNodeConfiguration",
          "documentation":"<p>Contains configurations for a Storage node in your flow. Stores an input in an Amazon S3 location.</p>"
        }
      },
      "documentation":"<p>Contains configurations for a node in your flow. For more information, see <a href=\"https://docs.aws.amazon.com/bedrock/latest/userguide/flows-nodes.html\">Node types in Amazon Bedrock works</a> in the Amazon Bedrock User Guide.</p>",
      "union":true
    },
    "FlowNodeIODataType":{
      "type":"string",
      "enum":[
        "String",
        "Number",
        "Boolean",
        "Object",
        "Array"
      ]
    },
    "FlowNodeInput":{
      "type":"structure",
      "required":[
        "expression",
        "name",
        "type"
      ],
      "members":{
        "expression":{
          "shape":"FlowNodeInputExpression",
          "documentation":"<p>An expression that formats the input for the node. For an explanation of how to create expressions, see <a href=\"https://docs.aws.amazon.com/bedrock/latest/userguide/flows-expressions.html\">Expressions in Prompt flows in Amazon Bedrock</a>.</p>"
        },
        "name":{
          "shape":"FlowNodeInputName",
          "documentation":"<p>A name for the input that you can reference.</p>"
        },
        "type":{
          "shape":"FlowNodeIODataType",
          "documentation":"<p>The data type of the input. If the input doesn't match this type at runtime, a validation error will be thrown.</p>"
        }
      },
      "documentation":"<p>Contains configurations for an input to a node.</p>"
    },
    "FlowNodeInputExpression":{
      "type":"string",
      "max":64,
      "min":1,
      "sensitive":true
    },
    "FlowNodeInputName":{
      "type":"string",
      "pattern":"^[a-zA-Z]([_]?[0-9a-zA-Z]){1,50}$"
    },
    "FlowNodeInputs":{
      "type":"list",
      "member":{"shape":"FlowNodeInput"},
      "max":20,
      "min":0
    },
    "FlowNodeName":{
      "type":"string",
      "pattern":"^[a-zA-Z]([_]?[0-9a-zA-Z]){1,50}$"
    },
    "FlowNodeOutput":{
      "type":"structure",
      "required":[
        "name",
        "type"
      ],
      "members":{
        "name":{
          "shape":"FlowNodeOutputName",
          "documentation":"<p>A name for the output that you can reference.</p>"
        },
        "type":{
          "shape":"FlowNodeIODataType",
          "documentation":"<p>The data type of the output. If the output doesn't match this type at runtime, a validation error will be thrown.</p>"
        }
      },
      "documentation":"<p>Contains configurations for an output from a node.</p>"
    },
    "FlowNodeOutputName":{
      "type":"string",
      "pattern":"^[a-zA-Z]([_]?[0-9a-zA-Z]){1,50}$"
    },
    "FlowNodeOutputs":{
      "type":"list",
      "member":{"shape":"FlowNodeOutput"},
      "max":5,
      "min":0
    },
    "FlowNodeType":{
      "type":"string",
      "enum":[
        "Input",
        "Output",
        "KnowledgeBase",
        "Condition",
        "Lex",
        "Prompt",
        "LambdaFunction",
        "Storage",
        "Agent",
        "Retrieval",
        "Iterator",
        "Collector"
      ]
    },
    "FlowNodes":{
      "type":"list",
      "member":{"shape":"FlowNode"},
      "max":40,
      "min":0
    },
    "FlowStatus":{
      "type":"string",
      "enum":[
        "Failed",
        "Prepared",
        "Preparing",
        "NotPrepared"
      ]
    },
    "FlowSummaries":{
      "type":"list",
      "member":{"shape":"FlowSummary"},
      "max":10,
      "min":0
    },
    "FlowSummary":{
      "type":"structure",
      "required":[
        "arn",
        "createdAt",
        "id",
        "name",
        "status",
        "updatedAt",
        "version"
      ],
      "members":{
        "arn":{
          "shape":"FlowArn",
          "documentation":"<p>The Amazon Resource Name (ARN) of the flow.</p>"
        },
        "createdAt":{
          "shape":"DateTimestamp",
          "documentation":"<p>The time at which the flow was created.</p>"
        },
        "description":{
          "shape":"FlowDescription",
          "documentation":"<p>A description of the flow.</p>"
        },
        "id":{
          "shape":"FlowId",
          "documentation":"<p>The unique identifier of the flow.</p>"
        },
        "name":{
          "shape":"FlowName",
          "documentation":"<p>The name of the flow.</p>"
        },
        "status":{
          "shape":"FlowStatus",
          "documentation":"<p>The status of the flow. The following statuses are possible:</p> <ul> <li> <p>NotPrepared – The flow has been created or updated, but hasn't been prepared. If you just created the flow, you can't test it. If you updated the flow, the <code>DRAFT</code> version won't contain the latest changes for testing. Send a <a href=\"https://docs.aws.amazon.com/bedrock/latest/APIReference/API_agent_PrepareFlow.html\">PrepareFlow</a> request to package the latest changes into the <code>DRAFT</code> version.</p> </li> <li> <p>Preparing – The flow is being prepared so that the <code>DRAFT</code> version contains the latest changes for testing.</p> </li> <li> <p>Prepared – The flow is prepared and the <code>DRAFT</code> version contains the latest changes for testing.</p> </li> <li> <p>Failed – The last API operation that you invoked on the flow failed. Send a <a href=\"https://docs.aws.amazon.com/bedrock/latest/APIReference/API_agent_GetFlow.html\">GetFlow</a> request and check the error message in the <code>validations</code> field.</p> </li> </ul>"
        },
        "updatedAt":{
          "shape":"DateTimestamp",
          "documentation":"<p>The time at which the flow was last updated.</p>"
        },
        "version":{
          "shape":"DraftVersion",
          "documentation":"<p>The latest version of the flow.</p>"
        }
      },
      "documentation":"<p>Contains the definition of a flow.</p>"
    },
    "FlowValidation":{
      "type":"structure",
      "required":[
        "message",
        "severity"
      ],
      "members":{
        "details":{
          "shape":"FlowValidationDetails",
          "documentation":"<p>Specific details about the validation issue encountered in the flow.</p>"
        },
        "message":{
          "shape":"NonBlankString",
          "documentation":"<p>A message describing the validation error.</p>"
        },
        "severity":{
          "shape":"FlowValidationSeverity",
          "documentation":"<p>The severity of the issue described in the message.</p>"
        },
        "type":{
          "shape":"FlowValidationType",
          "documentation":"<p>The type of validation issue encountered in the flow.</p>"
        }
      },
      "documentation":"<p>Contains information about validation of the flow.</p> <p>This data type is used in the following API operations:</p> <ul> <li> <p> <a href=\"https://docs.aws.amazon.com/bedrock/latest/APIReference/API_agent_GetFlow.html#API_agent_GetFlow_ResponseSyntax\">GetFlow response</a> </p> </li> <li> <p> <a href=\"https://docs.aws.amazon.com/bedrock/latest/APIReference/API_agent_GetFlowVersion.html#API_agent_GetFlowVersion_ResponseSyntax\">GetFlowVersion response</a> </p> </li> </ul>"
    },
    "FlowValidationDetails":{
      "type":"structure",
      "members":{
        "cyclicConnection":{
          "shape":"CyclicConnectionFlowValidationDetails",
          "documentation":"<p>Details about a cyclic connection in the flow.</p>"
        },
        "duplicateConditionExpression":{
          "shape":"DuplicateConditionExpressionFlowValidationDetails",
          "documentation":"<p>Details about duplicate condition expressions in a node.</p>"
        },
        "duplicateConnections":{
          "shape":"DuplicateConnectionsFlowValidationDetails",
          "documentation":"<p>Details about duplicate connections between nodes.</p>"
        },
        "incompatibleConnectionDataType":{
          "shape":"IncompatibleConnectionDataTypeFlowValidationDetails",
          "documentation":"<p>Details about incompatible data types in a connection.</p>"
        },
        "malformedConditionExpression":{
          "shape":"MalformedConditionExpressionFlowValidationDetails",
          "documentation":"<p>Details about a malformed condition expression in a node.</p>"
        },
        "malformedNodeInputExpression":{
          "shape":"MalformedNodeInputExpressionFlowValidationDetails",
          "documentation":"<p>Details about a malformed input expression in a node.</p>"
        },
        "mismatchedNodeInputType":{
          "shape":"MismatchedNodeInputTypeFlowValidationDetails",
          "documentation":"<p>Details about mismatched input data types in a node.</p>"
        },
        "mismatchedNodeOutputType":{
          "shape":"MismatchedNodeOutputTypeFlowValidationDetails",
          "documentation":"<p>Details about mismatched output data types in a node.</p>"
        },
        "missingConnectionConfiguration":{
          "shape":"MissingConnectionConfigurationFlowValidationDetails",
          "documentation":"<p>Details about missing configuration for a connection.</p>"
        },
        "missingDefaultCondition":{
          "shape":"MissingDefaultConditionFlowValidationDetails",
          "documentation":"<p>Details about a missing default condition in a conditional node.</p>"
        },
        "missingEndingNodes":{
          "shape":"MissingEndingNodesFlowValidationDetails",
          "documentation":"<p>Details about missing ending nodes in the flow.</p>"
        },
        "missingNodeConfiguration":{
          "shape":"MissingNodeConfigurationFlowValidationDetails",
          "documentation":"<p>Details about missing configuration for a node.</p>"
        },
        "missingNodeInput":{
          "shape":"MissingNodeInputFlowValidationDetails",
          "documentation":"<p>Details about a missing required input in a node.</p>"
        },
        "missingNodeOutput":{
          "shape":"MissingNodeOutputFlowValidationDetails",
          "documentation":"<p>Details about a missing required output in a node.</p>"
        },
        "missingStartingNodes":{
          "shape":"MissingStartingNodesFlowValidationDetails",
          "documentation":"<p>Details about missing starting nodes in the flow.</p>"
        },
        "multipleNodeInputConnections":{
          "shape":"MultipleNodeInputConnectionsFlowValidationDetails",
          "documentation":"<p>Details about multiple connections to a single node input.</p>"
        },
        "unfulfilledNodeInput":{
          "shape":"UnfulfilledNodeInputFlowValidationDetails",
          "documentation":"<p>Details about an unfulfilled node input with no valid connections.</p>"
        },
        "unknownConnectionCondition":{
          "shape":"UnknownConnectionConditionFlowValidationDetails",
          "documentation":"<p>Details about an unknown condition for a connection.</p>"
        },
        "unknownConnectionSource":{
          "shape":"UnknownConnectionSourceFlowValidationDetails",
          "documentation":"<p>Details about an unknown source node for a connection.</p>"
        },
        "unknownConnectionSourceOutput":{
          "shape":"UnknownConnectionSourceOutputFlowValidationDetails",
          "documentation":"<p>Details about an unknown source output for a connection.</p>"
        },
        "unknownConnectionTarget":{
          "shape":"UnknownConnectionTargetFlowValidationDetails",
          "documentation":"<p>Details about an unknown target node for a connection.</p>"
        },
        "unknownConnectionTargetInput":{
          "shape":"UnknownConnectionTargetInputFlowValidationDetails",
          "documentation":"<p>Details about an unknown target input for a connection.</p>"
        },
        "unknownNodeInput":{
          "shape":"UnknownNodeInputFlowValidationDetails",
          "documentation":"<p>Details about an unknown input for a node.</p>"
        },
        "unknownNodeOutput":{
          "shape":"UnknownNodeOutputFlowValidationDetails",
          "documentation":"<p>Details about an unknown output for a node.</p>"
        },
        "unreachableNode":{
          "shape":"UnreachableNodeFlowValidationDetails",
          "documentation":"<p>Details about an unreachable node in the flow.</p>"
        },
        "unsatisfiedConnectionConditions":{
          "shape":"UnsatisfiedConnectionConditionsFlowValidationDetails",
          "documentation":"<p>Details about unsatisfied conditions for a connection.</p>"
        },
        "unspecified":{
          "shape":"UnspecifiedFlowValidationDetails",
          "documentation":"<p>Details about an unspecified validation.</p>"
        }
      },
      "documentation":"<p>A union type containing various possible validation issues in the flow.</p>",
      "union":true
    },
    "FlowValidationSeverity":{
      "type":"string",
      "enum":[
        "Warning",
        "Error"
      ]
    },
    "FlowValidationType":{
      "type":"string",
      "enum":[
        "CyclicConnection",
        "DuplicateConnections",
        "DuplicateConditionExpression",
        "UnreachableNode",
        "UnknownConnectionSource",
        "UnknownConnectionSourceOutput",
        "UnknownConnectionTarget",
        "UnknownConnectionTargetInput",
        "UnknownConnectionCondition",
        "MalformedConditionExpression",
        "MalformedNodeInputExpression",
        "MismatchedNodeInputType",
        "MismatchedNodeOutputType",
        "IncompatibleConnectionDataType",
        "MissingConnectionConfiguration",
        "MissingDefaultCondition",
        "MissingEndingNodes",
        "MissingNodeConfiguration",
        "MissingNodeInput",
        "MissingNodeOutput",
        "MissingStartingNodes",
        "MultipleNodeInputConnections",
        "UnfulfilledNodeInput",
        "UnsatisfiedConnectionConditions",
        "Unspecified",
        "UnknownNodeInput",
        "UnknownNodeOutput"
      ]
    },
    "FlowValidations":{
      "type":"list",
      "member":{"shape":"FlowValidation"},
      "max":100,
      "min":0
    },
    "FlowVersionSummaries":{
      "type":"list",
      "member":{"shape":"FlowVersionSummary"},
      "max":10,
      "min":0
    },
    "FlowVersionSummary":{
      "type":"structure",
      "required":[
        "arn",
        "createdAt",
        "id",
        "status",
        "version"
      ],
      "members":{
        "arn":{
          "shape":"FlowArn",
          "documentation":"<p>The Amazon Resource Name (ARN) of the flow that the version belongs to.</p>"
        },
        "createdAt":{
          "shape":"DateTimestamp",
          "documentation":"<p>The time at the version was created.</p>"
        },
        "id":{
          "shape":"FlowId",
          "documentation":"<p>The unique identifier of the flow.</p>"
        },
        "status":{
          "shape":"FlowStatus",
          "documentation":"<p>The status of the flow.</p>"
        },
        "version":{
          "shape":"NumericalVersion",
          "documentation":"<p>The version of the flow.</p>"
        }
      },
      "documentation":"<p>Contains information about a version of a flow.</p> <p>This data type is used in the following API operations:</p> <ul> <li> <p> <a href=\"https://docs.aws.amazon.com/bedrock/latest/APIReference/API_agent_ListFlowVersions.html#API_agent_ListFlowVersions_ResponseSyntax\">ListFlowVersions response</a> </p> </li> </ul>"
    },
    "Function":{
      "type":"structure",
      "required":["name"],
      "members":{
        "description":{
          "shape":"FunctionDescription",
          "documentation":"<p>A description of the function and its purpose.</p>"
        },
        "name":{
          "shape":"Name",
          "documentation":"<p>A name for the function.</p>"
        },
        "parameters":{
          "shape":"ParameterMap",
          "documentation":"<p>The parameters that the agent elicits from the user to fulfill the function.</p>"
        },
        "requireConfirmation":{
          "shape":"RequireConfirmation",
          "documentation":"<p>Contains information if user confirmation is required to invoke the function.</p>"
        }
      },
      "documentation":"<p>Defines parameters that the agent needs to invoke from the user to complete the function. Corresponds to an action in an action group.</p> <p>This data type is used in the following API operations:</p> <ul> <li> <p> <a href=\"https://docs.aws.amazon.com/bedrock/latest/APIReference/API_agent_CreateAgentActionGroup.html#API_agent_CreateAgentActionGroup_RequestSyntax\">CreateAgentActionGroup request</a> </p> </li> <li> <p> <a href=\"https://docs.aws.amazon.com/bedrock/latest/APIReference/API_agent_CreateAgentActionGroup.html#API_agent_CreateAgentActionGroup_ResponseSyntax\">CreateAgentActionGroup response</a> </p> </li> <li> <p> <a href=\"https://docs.aws.amazon.com/bedrock/latest/APIReference/API_agent_UpdateAgentActionGroup.html#API_agent_UpdateAgentActionGroup_RequestSyntax\">UpdateAgentActionGroup request</a> </p> </li> <li> <p> <a href=\"https://docs.aws.amazon.com/bedrock/latest/APIReference/API_agent_UpdateAgentActionGroup.html#API_agent_UpdateAgentActionGroup_ResponseSyntax\">UpdateAgentActionGroup response</a> </p> </li> <li> <p> <a href=\"https://docs.aws.amazon.com/bedrock/latest/APIReference/API_agent_GetAgentActionGroup.html#API_agent_GetAgentActionGroup_ResponseSyntax\">GetAgentActionGroup response</a> </p> </li> </ul>"
    },
    "FunctionDescription":{
      "type":"string",
      "max":1200,
      "min":1
    },
    "FunctionSchema":{
      "type":"structure",
      "members":{
        "functions":{
          "shape":"Functions",
          "documentation":"<p>A list of functions that each define an action in the action group.</p>"
        }
      },
      "documentation":"<p>Defines functions that each define parameters that the agent needs to invoke from the user. Each function represents an action in an action group.</p> <p>This data type is used in the following API operations:</p> <ul> <li> <p> <a href=\"https://docs.aws.amazon.com/bedrock/latest/APIReference/API_agent_CreateAgentActionGroup.html#API_agent_CreateAgentActionGroup_RequestSyntax\">CreateAgentActionGroup request</a> </p> </li> <li> <p> <a href=\"https://docs.aws.amazon.com/bedrock/latest/APIReference/API_agent_CreateAgentActionGroup.html#API_agent_CreateAgentActionGroup_ResponseSyntax\">CreateAgentActionGroup response</a> </p> </li> <li> <p> <a href=\"https://docs.aws.amazon.com/bedrock/latest/APIReference/API_agent_UpdateAgentActionGroup.html#API_agent_UpdateAgentActionGroup_RequestSyntax\">UpdateAgentActionGroup request</a> </p> </li> <li> <p> <a href=\"https://docs.aws.amazon.com/bedrock/latest/APIReference/API_agent_UpdateAgentActionGroup.html#API_agent_UpdateAgentActionGroup_ResponseSyntax\">UpdateAgentActionGroup response</a> </p> </li> <li> <p> <a href=\"https://docs.aws.amazon.com/bedrock/latest/APIReference/API_agent_GetAgentActionGroup.html#API_agent_GetAgentActionGroup_ResponseSyntax\">GetAgentActionGroup response</a> </p> </li> </ul>",
      "union":true
    },
    "Functions":{
      "type":"list",
      "member":{"shape":"Function"}
    },
    "GetAgentActionGroupRequest":{
      "type":"structure",
      "required":[
        "actionGroupId",
        "agentId",
        "agentVersion"
      ],
      "members":{
        "actionGroupId":{
          "shape":"Id",
          "documentation":"<p>The unique identifier of the action group for which to get information.</p>",
          "location":"uri",
          "locationName":"actionGroupId"
        },
        "agentId":{
          "shape":"Id",
          "documentation":"<p>The unique identifier of the agent that the action group belongs to.</p>",
          "location":"uri",
          "locationName":"agentId"
        },
        "agentVersion":{
          "shape":"Version",
          "documentation":"<p>The version of the agent that the action group belongs to.</p>",
          "location":"uri",
          "locationName":"agentVersion"
        }
      }
    },
    "GetAgentActionGroupResponse":{
      "type":"structure",
      "required":["agentActionGroup"],
      "members":{
        "agentActionGroup":{
          "shape":"AgentActionGroup",
          "documentation":"<p>Contains details about the action group.</p>"
        }
      }
    },
    "GetAgentAliasRequest":{
      "type":"structure",
      "required":[
        "agentAliasId",
        "agentId"
      ],
      "members":{
        "agentAliasId":{
          "shape":"AgentAliasId",
          "documentation":"<p>The unique identifier of the alias for which to get information.</p>",
          "location":"uri",
          "locationName":"agentAliasId"
        },
        "agentId":{
          "shape":"Id",
          "documentation":"<p>The unique identifier of the agent to which the alias to get information belongs.</p>",
          "location":"uri",
          "locationName":"agentId"
        }
      }
    },
    "GetAgentAliasResponse":{
      "type":"structure",
      "required":["agentAlias"],
      "members":{
        "agentAlias":{
          "shape":"AgentAlias",
          "documentation":"<p>Contains information about the alias.</p>"
        }
      }
    },
    "GetAgentCollaboratorRequest":{
      "type":"structure",
      "required":[
        "agentId",
        "agentVersion",
        "collaboratorId"
      ],
      "members":{
        "agentId":{
          "shape":"Id",
          "documentation":"<p>The agent's ID.</p>",
          "location":"uri",
          "locationName":"agentId"
        },
        "agentVersion":{
          "shape":"Version",
          "documentation":"<p>The agent's version.</p>",
          "location":"uri",
          "locationName":"agentVersion"
        },
        "collaboratorId":{
          "shape":"Id",
          "documentation":"<p>The collaborator's ID.</p>",
          "location":"uri",
          "locationName":"collaboratorId"
        }
      }
    },
    "GetAgentCollaboratorResponse":{
      "type":"structure",
      "required":["agentCollaborator"],
      "members":{
        "agentCollaborator":{
          "shape":"AgentCollaborator",
          "documentation":"<p>Details about the collaborator.</p>"
        }
      }
    },
    "GetAgentKnowledgeBaseRequest":{
      "type":"structure",
      "required":[
        "agentId",
        "agentVersion",
        "knowledgeBaseId"
      ],
      "members":{
        "agentId":{
          "shape":"Id",
          "documentation":"<p>The unique identifier of the agent with which the knowledge base is associated.</p>",
          "location":"uri",
          "locationName":"agentId"
        },
        "agentVersion":{
          "shape":"Version",
          "documentation":"<p>The version of the agent with which the knowledge base is associated.</p>",
          "location":"uri",
          "locationName":"agentVersion"
        },
        "knowledgeBaseId":{
          "shape":"Id",
          "documentation":"<p>The unique identifier of the knowledge base associated with the agent.</p>",
          "location":"uri",
          "locationName":"knowledgeBaseId"
        }
      }
    },
    "GetAgentKnowledgeBaseResponse":{
      "type":"structure",
      "required":["agentKnowledgeBase"],
      "members":{
        "agentKnowledgeBase":{
          "shape":"AgentKnowledgeBase",
          "documentation":"<p>Contains details about a knowledge base attached to an agent.</p>"
        }
      }
    },
    "GetAgentRequest":{
      "type":"structure",
      "required":["agentId"],
      "members":{
        "agentId":{
          "shape":"Id",
          "documentation":"<p>The unique identifier of the agent.</p>",
          "location":"uri",
          "locationName":"agentId"
        }
      }
    },
    "GetAgentResponse":{
      "type":"structure",
      "required":["agent"],
      "members":{
        "agent":{
          "shape":"Agent",
          "documentation":"<p>Contains details about the agent.</p>"
        }
      }
    },
    "GetAgentVersionRequest":{
      "type":"structure",
      "required":[
        "agentId",
        "agentVersion"
      ],
      "members":{
        "agentId":{
          "shape":"Id",
          "documentation":"<p>The unique identifier of the agent.</p>",
          "location":"uri",
          "locationName":"agentId"
        },
        "agentVersion":{
          "shape":"NumericalVersion",
          "documentation":"<p>The version of the agent.</p>",
          "location":"uri",
          "locationName":"agentVersion"
        }
      }
    },
    "GetAgentVersionResponse":{
      "type":"structure",
      "required":["agentVersion"],
      "members":{
        "agentVersion":{
          "shape":"AgentVersion",
          "documentation":"<p>Contains details about the version of the agent.</p>"
        }
      }
    },
    "GetDataSourceRequest":{
      "type":"structure",
      "required":[
        "dataSourceId",
        "knowledgeBaseId"
      ],
      "members":{
        "dataSourceId":{
          "shape":"Id",
          "documentation":"<p>The unique identifier of the data source.</p>",
          "location":"uri",
          "locationName":"dataSourceId"
        },
        "knowledgeBaseId":{
          "shape":"Id",
          "documentation":"<p>The unique identifier of the knowledge base for the data source.</p>",
          "location":"uri",
          "locationName":"knowledgeBaseId"
        }
      }
    },
    "GetDataSourceResponse":{
      "type":"structure",
      "required":["dataSource"],
      "members":{
        "dataSource":{
          "shape":"DataSource",
          "documentation":"<p>Contains details about the data source.</p>"
        }
      }
    },
    "GetFlowAliasRequest":{
      "type":"structure",
      "required":[
        "aliasIdentifier",
        "flowIdentifier"
      ],
      "members":{
        "aliasIdentifier":{
          "shape":"FlowAliasIdentifier",
          "documentation":"<p>The unique identifier of the alias for which to retrieve information.</p>",
          "location":"uri",
          "locationName":"aliasIdentifier"
        },
        "flowIdentifier":{
          "shape":"FlowIdentifier",
          "documentation":"<p>The unique identifier of the flow that the alias belongs to.</p>",
          "location":"uri",
          "locationName":"flowIdentifier"
        }
      }
    },
    "GetFlowAliasResponse":{
      "type":"structure",
      "required":[
        "arn",
        "createdAt",
        "flowId",
        "id",
        "name",
        "routingConfiguration",
        "updatedAt"
      ],
      "members":{
        "arn":{
          "shape":"FlowAliasArn",
          "documentation":"<p>The Amazon Resource Name (ARN) of the flow.</p>"
        },
        "createdAt":{
          "shape":"DateTimestamp",
          "documentation":"<p>The time at which the flow was created.</p>"
        },
        "description":{
          "shape":"Description",
          "documentation":"<p>The description of the flow.</p>"
        },
        "flowId":{
          "shape":"FlowId",
          "documentation":"<p>The unique identifier of the flow that the alias belongs to.</p>"
        },
        "id":{
          "shape":"FlowAliasId",
          "documentation":"<p>The unique identifier of the alias of the flow.</p>"
        },
        "name":{
          "shape":"Name",
          "documentation":"<p>The name of the alias.</p>"
        },
        "routingConfiguration":{
          "shape":"FlowAliasRoutingConfiguration",
          "documentation":"<p>Contains information about the version that the alias is mapped to.</p>"
        },
        "updatedAt":{
          "shape":"DateTimestamp",
          "documentation":"<p>The time at which the alias was last updated.</p>"
        }
      }
    },
    "GetFlowRequest":{
      "type":"structure",
      "required":["flowIdentifier"],
      "members":{
        "flowIdentifier":{
          "shape":"FlowIdentifier",
          "documentation":"<p>The unique identifier of the flow.</p>",
          "location":"uri",
          "locationName":"flowIdentifier"
        }
      }
    },
    "GetFlowResponse":{
      "type":"structure",
      "required":[
        "arn",
        "createdAt",
        "executionRoleArn",
        "id",
        "name",
        "status",
        "updatedAt",
        "version"
      ],
      "members":{
        "arn":{
          "shape":"FlowArn",
          "documentation":"<p>The Amazon Resource Name (ARN) of the flow.</p>"
        },
        "createdAt":{
          "shape":"DateTimestamp",
          "documentation":"<p>The time at which the flow was created.</p>"
        },
        "customerEncryptionKeyArn":{
          "shape":"KmsKeyArn",
          "documentation":"<p>The Amazon Resource Name (ARN) of the KMS key that the flow is encrypted with.</p>"
        },
        "definition":{
          "shape":"FlowDefinition",
          "documentation":"<p>The definition of the nodes and connections between the nodes in the flow.</p>"
        },
        "description":{
          "shape":"FlowDescription",
          "documentation":"<p>The description of the flow.</p>"
        },
        "executionRoleArn":{
          "shape":"FlowExecutionRoleArn",
          "documentation":"<p>The Amazon Resource Name (ARN) of the service role with permissions to create a flow. For more information, see <a href=\"https://docs.aws.amazon.com/bedrock/latest/userguide/flows-permissions.html\">Create a service row for flows</a> in the Amazon Bedrock User Guide.</p>"
        },
        "id":{
          "shape":"FlowId",
          "documentation":"<p>The unique identifier of the flow.</p>"
        },
        "name":{
          "shape":"FlowName",
          "documentation":"<p>The name of the flow.</p>"
        },
        "status":{
          "shape":"FlowStatus",
          "documentation":"<p>The status of the flow. The following statuses are possible:</p> <ul> <li> <p>NotPrepared – The flow has been created or updated, but hasn't been prepared. If you just created the flow, you can't test it. If you updated the flow, the <code>DRAFT</code> version won't contain the latest changes for testing. Send a <a href=\"https://docs.aws.amazon.com/bedrock/latest/APIReference/API_agent_PrepareFlow.html\">PrepareFlow</a> request to package the latest changes into the <code>DRAFT</code> version.</p> </li> <li> <p>Preparing – The flow is being prepared so that the <code>DRAFT</code> version contains the latest changes for testing.</p> </li> <li> <p>Prepared – The flow is prepared and the <code>DRAFT</code> version contains the latest changes for testing.</p> </li> <li> <p>Failed – The last API operation that you invoked on the flow failed. Send a <a href=\"https://docs.aws.amazon.com/bedrock/latest/APIReference/API_agent_GetFlow.html\">GetFlow</a> request and check the error message in the <code>validations</code> field.</p> </li> </ul>"
        },
        "updatedAt":{
          "shape":"DateTimestamp",
          "documentation":"<p>The time at which the flow was last updated.</p>"
        },
        "validations":{
          "shape":"FlowValidations",
          "documentation":"<p>A list of validation error messages related to the last failed operation on the flow.</p>"
        },
        "version":{
          "shape":"DraftVersion",
          "documentation":"<p>The version of the flow for which information was retrieved.</p>"
        }
      }
    },
    "GetFlowVersionRequest":{
      "type":"structure",
      "required":[
        "flowIdentifier",
        "flowVersion"
      ],
      "members":{
        "flowIdentifier":{
          "shape":"FlowIdentifier",
          "documentation":"<p>The unique identifier of the flow for which to get information.</p>",
          "location":"uri",
          "locationName":"flowIdentifier"
        },
        "flowVersion":{
          "shape":"NumericalVersion",
          "documentation":"<p>The version of the flow for which to get information.</p>",
          "location":"uri",
          "locationName":"flowVersion"
        }
      }
    },
    "GetFlowVersionResponse":{
      "type":"structure",
      "required":[
        "arn",
        "createdAt",
        "executionRoleArn",
        "id",
        "name",
        "status",
        "version"
      ],
      "members":{
        "arn":{
          "shape":"FlowArn",
          "documentation":"<p>The Amazon Resource Name (ARN) of the flow.</p>"
        },
        "createdAt":{
          "shape":"DateTimestamp",
          "documentation":"<p>The time at which the flow was created.</p>"
        },
        "customerEncryptionKeyArn":{
          "shape":"KmsKeyArn",
          "documentation":"<p>The Amazon Resource Name (ARN) of the KMS key that the version of the flow is encrypted with.</p>"
        },
        "definition":{
          "shape":"FlowDefinition",
          "documentation":"<p>The definition of the nodes and connections between nodes in the flow.</p>"
        },
        "description":{
          "shape":"FlowDescription",
          "documentation":"<p>The description of the flow.</p>"
        },
        "executionRoleArn":{
          "shape":"FlowExecutionRoleArn",
          "documentation":"<p>The Amazon Resource Name (ARN) of the service role with permissions to create a flow. For more information, see <a href=\"https://docs.aws.amazon.com/bedrock/latest/userguide/flows-permissions.html\">Create a service role for flows in Amazon Bedrock</a> in the Amazon Bedrock User Guide.</p>"
        },
        "id":{
          "shape":"FlowId",
          "documentation":"<p>The unique identifier of the flow.</p>"
        },
        "name":{
          "shape":"FlowName",
          "documentation":"<p>The name of the version.</p>"
        },
        "status":{
          "shape":"FlowStatus",
          "documentation":"<p>The status of the flow.</p>"
        },
        "version":{
          "shape":"NumericalVersion",
          "documentation":"<p>The version of the flow for which information was retrieved.</p>"
        }
      }
    },
    "GetIngestionJobRequest":{
      "type":"structure",
      "required":[
        "dataSourceId",
        "ingestionJobId",
        "knowledgeBaseId"
      ],
      "members":{
        "dataSourceId":{
          "shape":"Id",
          "documentation":"<p>The unique identifier of the data source for the data ingestion job you want to get information on.</p>",
          "location":"uri",
          "locationName":"dataSourceId"
        },
        "ingestionJobId":{
          "shape":"Id",
          "documentation":"<p>The unique identifier of the data ingestion job you want to get information on.</p>",
          "location":"uri",
          "locationName":"ingestionJobId"
        },
        "knowledgeBaseId":{
          "shape":"Id",
          "documentation":"<p>The unique identifier of the knowledge base for the data ingestion job you want to get information on.</p>",
          "location":"uri",
          "locationName":"knowledgeBaseId"
        }
      }
    },
    "GetIngestionJobResponse":{
      "type":"structure",
      "required":["ingestionJob"],
      "members":{
        "ingestionJob":{
          "shape":"IngestionJob",
          "documentation":"<p>Contains details about the data ingestion job.</p>"
        }
      }
    },
    "GetKnowledgeBaseDocumentsRequest":{
      "type":"structure",
      "required":[
        "dataSourceId",
        "documentIdentifiers",
        "knowledgeBaseId"
      ],
      "members":{
        "dataSourceId":{
          "shape":"Id",
          "documentation":"<p>The unique identifier of the data source that contains the documents.</p>",
          "location":"uri",
          "locationName":"dataSourceId"
        },
        "documentIdentifiers":{
          "shape":"DocumentIdentifiers",
          "documentation":"<p>A list of objects, each of which contains information to identify a document for which to retrieve information.</p>"
        },
        "knowledgeBaseId":{
          "shape":"Id",
          "documentation":"<p>The unique identifier of the knowledge base that is connected to the data source.</p>",
          "location":"uri",
          "locationName":"knowledgeBaseId"
        }
      }
    },
    "GetKnowledgeBaseDocumentsResponse":{
      "type":"structure",
      "members":{
        "documentDetails":{
          "shape":"KnowledgeBaseDocumentDetails",
          "documentation":"<p>A list of objects, each of which contains information about the documents that were retrieved.</p>"
        }
      }
    },
    "GetKnowledgeBaseRequest":{
      "type":"structure",
      "required":["knowledgeBaseId"],
      "members":{
        "knowledgeBaseId":{
          "shape":"Id",
          "documentation":"<p>The unique identifier of the knowledge base you want to get information on.</p>",
          "location":"uri",
          "locationName":"knowledgeBaseId"
        }
      }
    },
    "GetKnowledgeBaseResponse":{
      "type":"structure",
      "required":["knowledgeBase"],
      "members":{
        "knowledgeBase":{
          "shape":"KnowledgeBase",
          "documentation":"<p>Contains details about the knowledge base.</p>"
        }
      }
    },
    "GetPromptRequest":{
      "type":"structure",
      "required":["promptIdentifier"],
      "members":{
        "promptIdentifier":{
          "shape":"PromptIdentifier",
          "documentation":"<p>The unique identifier of the prompt.</p>",
          "location":"uri",
          "locationName":"promptIdentifier"
        },
        "promptVersion":{
          "shape":"Version",
          "documentation":"<p>The version of the prompt about which you want to retrieve information. Omit this field to return information about the working draft of the prompt.</p>",
          "location":"querystring",
          "locationName":"promptVersion"
        }
      }
    },
    "GetPromptResponse":{
      "type":"structure",
      "required":[
        "arn",
        "createdAt",
        "id",
        "name",
        "updatedAt",
        "version"
      ],
      "members":{
        "arn":{
          "shape":"PromptArn",
          "documentation":"<p>The Amazon Resource Name (ARN) of the prompt or the prompt version (if you specified a version in the request).</p>"
        },
        "createdAt":{
          "shape":"DateTimestamp",
          "documentation":"<p>The time at which the prompt was created.</p>"
        },
        "customerEncryptionKeyArn":{
          "shape":"KmsKeyArn",
          "documentation":"<p>The Amazon Resource Name (ARN) of the KMS key that the prompt is encrypted with.</p>"
        },
        "defaultVariant":{
          "shape":"PromptVariantName",
          "documentation":"<p>The name of the default variant for the prompt. This value must match the <code>name</code> field in the relevant <a href=\"https://docs.aws.amazon.com/bedrock/latest/APIReference/API_agent_PromptVariant.html\">PromptVariant</a> object.</p>"
        },
        "description":{
          "shape":"PromptDescription",
          "documentation":"<p>The descriptino of the prompt.</p>"
        },
        "id":{
          "shape":"PromptId",
          "documentation":"<p>The unique identifier of the prompt.</p>"
        },
        "name":{
          "shape":"PromptName",
          "documentation":"<p>The name of the prompt.</p>"
        },
        "updatedAt":{
          "shape":"DateTimestamp",
          "documentation":"<p>The time at which the prompt was last updated.</p>"
        },
        "variants":{
          "shape":"PromptVariantList",
          "documentation":"<p>A list of objects, each containing details about a variant of the prompt.</p>"
        },
        "version":{
          "shape":"Version",
          "documentation":"<p>The version of the prompt.</p>"
        }
      }
    },
    "GraphArn":{
      "type":"string",
      "documentation":"<p>ARN for Neptune Analytics graph database</p>",
      "max":255,
      "min":1,
      "pattern":"^arn:aws(|-cn|-us-gov):neptune-graph:[a-zA-Z0-9-]*:[0-9]{12}:graph/g-[a-zA-Z0-9]{10}$",
      "sensitive":true
    },
    "GuardrailConfiguration":{
      "type":"structure",
      "members":{
        "guardrailIdentifier":{
          "shape":"GuardrailIdentifier",
          "documentation":"<p>The unique identifier of the guardrail.</p>"
        },
        "guardrailVersion":{
          "shape":"GuardrailVersion",
          "documentation":"<p>The version of the guardrail.</p>"
        }
      },
      "documentation":"<p>Details about a guardrail associated with a resource.</p>"
    },
    "GuardrailIdentifier":{
      "type":"string",
      "max":2048,
      "min":0,
      "pattern":"^(([a-z0-9]+)|(arn:aws(-[^:]+)?:bedrock:[a-z0-9-]{1,20}:[0-9]{12}:guardrail/[a-z0-9]+))$"
    },
    "GuardrailVersion":{
      "type":"string",
      "pattern":"^(([0-9]{1,8})|(DRAFT))$"
    },
    "HierarchicalChunkingConfiguration":{
      "type":"structure",
      "required":[
        "levelConfigurations",
        "overlapTokens"
      ],
      "members":{
        "levelConfigurations":{
          "shape":"HierarchicalChunkingLevelConfigurations",
          "documentation":"<p>Token settings for each layer.</p>"
        },
        "overlapTokens":{
          "shape":"HierarchicalChunkingConfigurationOverlapTokensInteger",
          "documentation":"<p>The number of tokens to repeat across chunks in the same layer.</p>"
        }
      },
      "documentation":"<p>Settings for hierarchical document chunking for a data source. Hierarchical chunking splits documents into layers of chunks where the first layer contains large chunks, and the second layer contains smaller chunks derived from the first layer.</p> <p>You configure the number of tokens to overlap, or repeat across adjacent chunks. For example, if you set overlap tokens to 60, the last 60 tokens in the first chunk are also included at the beginning of the second chunk. For each layer, you must also configure the maximum number of tokens in a chunk.</p>"
    },
    "HierarchicalChunkingConfigurationOverlapTokensInteger":{
      "type":"integer",
      "box":true,
      "min":1
    },
    "HierarchicalChunkingLevelConfiguration":{
      "type":"structure",
      "required":["maxTokens"],
      "members":{
        "maxTokens":{
          "shape":"HierarchicalChunkingLevelConfigurationMaxTokensInteger",
          "documentation":"<p>The maximum number of tokens that a chunk can contain in this layer.</p>"
        }
      },
      "documentation":"<p>Token settings for a layer in a hierarchical chunking configuration.</p>"
    },
    "HierarchicalChunkingLevelConfigurationMaxTokensInteger":{
      "type":"integer",
      "box":true,
      "max":8192,
      "min":1
    },
    "HierarchicalChunkingLevelConfigurations":{
      "type":"list",
      "member":{"shape":"HierarchicalChunkingLevelConfiguration"},
      "max":2,
      "min":2
    },
    "HttpsUrl":{
      "type":"string",
      "pattern":"^https://[A-Za-z0-9][^\\s]*$"
    },
    "Id":{
      "type":"string",
      "pattern":"^[0-9a-zA-Z]{10}$"
    },
    "IncludeExclude":{
      "type":"string",
      "enum":[
        "INCLUDE",
        "EXCLUDE"
      ]
    },
    "IncompatibleConnectionDataTypeFlowValidationDetails":{
      "type":"structure",
      "required":["connection"],
      "members":{
        "connection":{
          "shape":"FlowConnectionName",
          "documentation":"<p>The name of the connection with incompatible data types.</p>"
        }
      },
      "documentation":"<p>Details about incompatible data types in a connection between nodes.</p>"
    },
    "InferenceConfiguration":{
      "type":"structure",
      "members":{
        "maximumLength":{
          "shape":"MaximumLength",
          "documentation":"<p>The maximum number of tokens to allow in the generated response.</p>"
        },
        "stopSequences":{
          "shape":"StopSequences",
          "documentation":"<p>A list of stop sequences. A stop sequence is a sequence of characters that causes the model to stop generating the response.</p>"
        },
        "temperature":{
          "shape":"Temperature",
          "documentation":"<p>The likelihood of the model selecting higher-probability options while generating a response. A lower value makes the model more likely to choose higher-probability options, while a higher value makes the model more likely to choose lower-probability options.</p>"
        },
        "topK":{
          "shape":"TopK",
          "documentation":"<p>While generating a response, the model determines the probability of the following token at each point of generation. The value that you set for <code>topK</code> is the number of most-likely candidates from which the model chooses the next token in the sequence. For example, if you set <code>topK</code> to 50, the model selects the next token from among the top 50 most likely choices.</p>"
        },
        "topP":{
          "shape":"TopP",
          "documentation":"<p>While generating a response, the model determines the probability of the following token at each point of generation. The value that you set for <code>Top P</code> determines the number of most-likely candidates from which the model chooses the next token in the sequence. For example, if you set <code>topP</code> to 80, the model only selects the next token from the top 80% of the probability distribution of next tokens.</p>"
        }
      },
      "documentation":"<p>Contains inference parameters to use when the agent invokes a foundation model in the part of the agent sequence defined by the <code>promptType</code>. For more information, see <a href=\"https://docs.aws.amazon.com/bedrock/latest/userguide/model-parameters.html\">Inference parameters for foundation models</a>.</p>"
    },
    "IngestKnowledgeBaseDocumentsRequest":{
      "type":"structure",
      "required":[
        "dataSourceId",
        "documents",
        "knowledgeBaseId"
      ],
      "members":{
        "clientToken":{
          "shape":"ClientToken",
          "documentation":"<p>A unique, case-sensitive identifier to ensure that the API request completes no more than one time. If this token matches a previous request, Amazon Bedrock ignores the request, but does not return an error. For more information, see <a href=\"https://docs.aws.amazon.com/AWSEC2/latest/APIReference/Run_Instance_Idempotency.html\">Ensuring idempotency</a>.</p>",
          "idempotencyToken":true
        },
        "dataSourceId":{
          "shape":"Id",
          "documentation":"<p>The unique identifier of the data source connected to the knowledge base that you're adding documents to.</p>",
          "location":"uri",
          "locationName":"dataSourceId"
        },
        "documents":{
          "shape":"KnowledgeBaseDocuments",
          "documentation":"<p>A list of objects, each of which contains information about the documents to add.</p>"
        },
        "knowledgeBaseId":{
          "shape":"Id",
          "documentation":"<p>The unique identifier of the knowledge base to ingest the documents into.</p>",
          "location":"uri",
          "locationName":"knowledgeBaseId"
        }
      }
    },
    "IngestKnowledgeBaseDocumentsResponse":{
      "type":"structure",
      "members":{
        "documentDetails":{
          "shape":"KnowledgeBaseDocumentDetails",
          "documentation":"<p>A list of objects, each of which contains information about the documents that were ingested.</p>"
        }
      }
    },
    "IngestionJob":{
      "type":"structure",
      "required":[
        "dataSourceId",
        "ingestionJobId",
        "knowledgeBaseId",
        "startedAt",
        "status",
        "updatedAt"
      ],
      "members":{
        "dataSourceId":{
          "shape":"Id",
          "documentation":"<p>The unique identifier of the data source for the data ingestion job.</p>"
        },
        "description":{
          "shape":"Description",
          "documentation":"<p>The description of the data ingestion job.</p>"
        },
        "failureReasons":{
          "shape":"FailureReasons",
          "documentation":"<p>A list of reasons that the data ingestion job failed.</p>"
        },
        "ingestionJobId":{
          "shape":"Id",
          "documentation":"<p>The unique identifier of the data ingestion job.</p>"
        },
        "knowledgeBaseId":{
          "shape":"Id",
          "documentation":"<p>The unique identifier of the knowledge for the data ingestion job.</p>"
        },
        "startedAt":{
          "shape":"DateTimestamp",
          "documentation":"<p>The time the data ingestion job started.</p> <p>If you stop a data ingestion job, the <code>startedAt</code> time is the time the job was started before the job was stopped.</p>"
        },
        "statistics":{
          "shape":"IngestionJobStatistics",
          "documentation":"<p>Contains statistics about the data ingestion job.</p>"
        },
        "status":{
          "shape":"IngestionJobStatus",
          "documentation":"<p>The status of the data ingestion job.</p>"
        },
        "updatedAt":{
          "shape":"DateTimestamp",
          "documentation":"<p>The time the data ingestion job was last updated.</p> <p>If you stop a data ingestion job, the <code>updatedAt</code> time is the time the job was stopped.</p>"
        }
      },
      "documentation":"<p>Contains details about a data ingestion job. Data sources are ingested into a knowledge base so that Large Language Models (LLMs) can use your data.</p> <p>This data type is used in the following API operations:</p> <ul> <li> <p> <a href=\"https://docs.aws.amazon.com/bedrock/latest/APIReference/API_agent_StartIngestionJob.html#API_agent_StartIngestionJob_ResponseSyntax\">StartIngestionJob response</a> </p> </li> <li> <p> <a href=\"https://docs.aws.amazon.com/bedrock/latest/APIReference/API_agent_GetIngestionJob.html#API_agent_GetIngestionJob_ResponseSyntax\">GetIngestionJob response</a> </p> </li> <li> <p> <a href=\"https://docs.aws.amazon.com/bedrock/latest/APIReference/API_agent_ListIngestionJobs.html#API_agent_ListIngestionJobs_ResponseSyntax\">ListIngestionJob response</a> </p> </li> </ul>"
    },
    "IngestionJobFilter":{
      "type":"structure",
      "required":[
        "attribute",
        "operator",
        "values"
      ],
      "members":{
        "attribute":{
          "shape":"IngestionJobFilterAttribute",
          "documentation":"<p>The name of field or attribute to apply the filter.</p>"
        },
        "operator":{
          "shape":"IngestionJobFilterOperator",
          "documentation":"<p>The operation to apply to the field or attribute.</p>"
        },
        "values":{
          "shape":"IngestionJobFilterValues",
          "documentation":"<p>A list of values that belong to the field or attribute.</p>"
        }
      },
      "documentation":"<p>The definition of a filter to filter the data.</p>"
    },
    "IngestionJobFilterAttribute":{
      "type":"string",
      "enum":["STATUS"]
    },
    "IngestionJobFilterOperator":{
      "type":"string",
      "enum":["EQ"]
    },
    "IngestionJobFilterValue":{
      "type":"string",
      "max":100,
      "min":0,
      "pattern":"^.*$"
    },
    "IngestionJobFilterValues":{
      "type":"list",
      "member":{"shape":"IngestionJobFilterValue"},
      "max":10,
      "min":0
    },
    "IngestionJobFilters":{
      "type":"list",
      "member":{"shape":"IngestionJobFilter"},
      "max":1,
      "min":1
    },
    "IngestionJobSortBy":{
      "type":"structure",
      "required":[
        "attribute",
        "order"
      ],
      "members":{
        "attribute":{
          "shape":"IngestionJobSortByAttribute",
          "documentation":"<p>The name of field or attribute to apply sorting of data.</p>"
        },
        "order":{
          "shape":"SortOrder",
          "documentation":"<p>The order for sorting the data.</p>"
        }
      },
      "documentation":"<p>The parameters of sorting the data.</p>"
    },
    "IngestionJobSortByAttribute":{
      "type":"string",
      "enum":[
        "STATUS",
        "STARTED_AT"
      ]
    },
    "IngestionJobStatistics":{
      "type":"structure",
      "members":{
        "numberOfDocumentsDeleted":{
          "shape":"PrimitiveLong",
          "documentation":"<p>The number of source documents that were deleted.</p>"
        },
        "numberOfDocumentsFailed":{
          "shape":"PrimitiveLong",
          "documentation":"<p>The number of source documents that failed to be ingested.</p>"
        },
        "numberOfDocumentsScanned":{
          "shape":"PrimitiveLong",
          "documentation":"<p>The total number of source documents that were scanned. Includes new, updated, and unchanged documents.</p>"
        },
        "numberOfMetadataDocumentsModified":{
          "shape":"PrimitiveLong",
          "documentation":"<p>The number of metadata files that were updated or deleted.</p>"
        },
        "numberOfMetadataDocumentsScanned":{
          "shape":"PrimitiveLong",
          "documentation":"<p>The total number of metadata files that were scanned. Includes new, updated, and unchanged files.</p>"
        },
        "numberOfModifiedDocumentsIndexed":{
          "shape":"PrimitiveLong",
          "documentation":"<p>The number of modified source documents in the data source that were successfully indexed.</p>"
        },
        "numberOfNewDocumentsIndexed":{
          "shape":"PrimitiveLong",
          "documentation":"<p>The number of new source documents in the data source that were successfully indexed.</p>"
        }
      },
      "documentation":"<p>Contains the statistics for the data ingestion job.</p>"
    },
    "IngestionJobStatus":{
      "type":"string",
      "enum":[
        "STARTING",
        "IN_PROGRESS",
        "COMPLETE",
        "FAILED",
        "STOPPING",
        "STOPPED"
      ]
    },
    "IngestionJobSummaries":{
      "type":"list",
      "member":{"shape":"IngestionJobSummary"}
    },
    "IngestionJobSummary":{
      "type":"structure",
      "required":[
        "dataSourceId",
        "ingestionJobId",
        "knowledgeBaseId",
        "startedAt",
        "status",
        "updatedAt"
      ],
      "members":{
        "dataSourceId":{
          "shape":"Id",
          "documentation":"<p>The unique identifier of the data source for the data ingestion job.</p>"
        },
        "description":{
          "shape":"Description",
          "documentation":"<p>The description of the data ingestion job.</p>"
        },
        "ingestionJobId":{
          "shape":"Id",
          "documentation":"<p>The unique identifier of the data ingestion job.</p>"
        },
        "knowledgeBaseId":{
          "shape":"Id",
          "documentation":"<p>The unique identifier of the knowledge base for the data ingestion job.</p>"
        },
        "startedAt":{
          "shape":"DateTimestamp",
          "documentation":"<p>The time the data ingestion job started.</p>"
        },
        "statistics":{
          "shape":"IngestionJobStatistics",
          "documentation":"<p>Contains statistics for the data ingestion job.</p>"
        },
        "status":{
          "shape":"IngestionJobStatus",
          "documentation":"<p>The status of the data ingestion job.</p>"
        },
        "updatedAt":{
          "shape":"DateTimestamp",
          "documentation":"<p>The time the data ingestion job was last updated.</p>"
        }
      },
      "documentation":"<p>Contains details about a data ingestion job.</p>"
    },
    "InlineContent":{
      "type":"structure",
      "required":["type"],
      "members":{
        "byteContent":{
          "shape":"ByteContentDoc",
          "documentation":"<p>Contains information about content defined inline in bytes.</p>"
        },
        "textContent":{
          "shape":"TextContentDoc",
          "documentation":"<p>Contains information about content defined inline in text.</p>"
        },
        "type":{
          "shape":"InlineContentType",
          "documentation":"<p>The type of inline content to define.</p>"
        }
      },
      "documentation":"<p>Contains information about content defined inline to ingest into a data source. Choose a <code>type</code> and include the field that corresponds to it.</p>"
    },
    "InlineContentType":{
      "type":"string",
      "enum":[
        "BYTE",
        "TEXT"
      ]
    },
    "InputFlowNodeConfiguration":{
      "type":"structure",
      "members":{
      },
      "documentation":"<p>Contains configurations for the input flow node for a flow. This node takes the input from flow invocation and passes it to the next node in the data type that you specify.</p>"
    },
    "Instruction":{
      "type":"string",
      "max":4000,
      "min":40,
      "sensitive":true
    },
    "IntermediateStorage":{
      "type":"structure",
      "required":["s3Location"],
      "members":{
        "s3Location":{
          "shape":"S3Location",
          "documentation":"<p>An S3 bucket path.</p>"
        }
      },
      "documentation":"<p>A location for storing content from data sources temporarily as it is processed by custom components in the ingestion pipeline.</p>"
    },
    "InternalServerException":{
      "type":"structure",
      "members":{
        "message":{"shape":"NonBlankString"}
      },
      "documentation":"<p>An internal server error occurred. Retry your request.</p>",
      "error":{"httpStatusCode":500},
      "exception":true,
      "fault":true
    },
    "IteratorFlowNodeConfiguration":{
      "type":"structure",
      "members":{
      },
      "documentation":"<p>Contains configurations for an iterator node in a flow. Takes an input that is an array and iteratively sends each item of the array as an output to the following node. The size of the array is also returned in the output.</p> <p>The output flow node at the end of the flow iteration will return a response for each member of the array. To return only one response, you can include a collector node downstream from the iterator node.</p>"
    },
    "KendraIndexArn":{
      "type":"string",
      "pattern":"^arn:aws(|-cn|-us-gov):kendra:[a-z0-9-]{1,20}:([0-9]{12}|):index/([a-zA-Z0-9][a-zA-Z0-9-]{35}|[a-zA-Z0-9][a-zA-Z0-9-]{35}-[a-zA-Z0-9][a-zA-Z0-9-]{35})$"
    },
    "KendraKnowledgeBaseConfiguration":{
      "type":"structure",
      "required":["kendraIndexArn"],
      "members":{
        "kendraIndexArn":{
          "shape":"KendraIndexArn",
          "documentation":"<p>The ARN of the Amazon Kendra index.</p>"
        }
      },
      "documentation":"<p>Settings for an Amazon Kendra knowledge base.</p>"
    },
    "Key":{
      "type":"string",
      "max":200,
      "min":1,
      "sensitive":true
    },
    "KmsKeyArn":{
      "type":"string",
      "max":2048,
      "min":1,
      "pattern":"^arn:aws(|-cn|-us-gov):kms:[a-zA-Z0-9-]*:[0-9]{12}:key/[a-zA-Z0-9-]{36}$"
    },
    "KnowledgeBase":{
      "type":"structure",
      "required":[
        "createdAt",
        "knowledgeBaseArn",
        "knowledgeBaseConfiguration",
        "knowledgeBaseId",
        "name",
        "roleArn",
        "status",
        "updatedAt"
      ],
      "members":{
        "createdAt":{
          "shape":"DateTimestamp",
          "documentation":"<p>The time the knowledge base was created.</p>"
        },
        "description":{
          "shape":"Description",
          "documentation":"<p>The description of the knowledge base.</p>"
        },
        "failureReasons":{
          "shape":"FailureReasons",
          "documentation":"<p>A list of reasons that the API operation on the knowledge base failed.</p>"
        },
        "knowledgeBaseArn":{
          "shape":"KnowledgeBaseArn",
          "documentation":"<p>The Amazon Resource Name (ARN) of the knowledge base.</p>"
        },
        "knowledgeBaseConfiguration":{
          "shape":"KnowledgeBaseConfiguration",
          "documentation":"<p>Contains details about the embeddings configuration of the knowledge base.</p>"
        },
        "knowledgeBaseId":{
          "shape":"Id",
          "documentation":"<p>The unique identifier of the knowledge base.</p>"
        },
        "name":{
          "shape":"Name",
          "documentation":"<p>The name of the knowledge base.</p>"
        },
        "roleArn":{
          "shape":"KnowledgeBaseRoleArn",
          "documentation":"<p>The Amazon Resource Name (ARN) of the IAM role with permissions to invoke API operations on the knowledge base.</p>"
        },
        "status":{
          "shape":"KnowledgeBaseStatus",
          "documentation":"<p>The status of the knowledge base. The following statuses are possible:</p> <ul> <li> <p>CREATING – The knowledge base is being created.</p> </li> <li> <p>ACTIVE – The knowledge base is ready to be queried.</p> </li> <li> <p>DELETING – The knowledge base is being deleted.</p> </li> <li> <p>UPDATING – The knowledge base is being updated.</p> </li> <li> <p>FAILED – The knowledge base API operation failed.</p> </li> </ul>"
        },
        "storageConfiguration":{
          "shape":"StorageConfiguration",
          "documentation":"<p>Contains details about the storage configuration of the knowledge base.</p>"
        },
        "updatedAt":{
          "shape":"DateTimestamp",
          "documentation":"<p>The time the knowledge base was last updated.</p>"
        }
      },
      "documentation":"<p>Contains information about a knowledge base.</p>"
    },
    "KnowledgeBaseArn":{
      "type":"string",
      "max":128,
      "min":0,
      "pattern":"^arn:aws(|-cn|-us-gov):bedrock:[a-zA-Z0-9-]*:[0-9]{12}:knowledge-base/[0-9a-zA-Z]+$"
    },
    "KnowledgeBaseConfiguration":{
      "type":"structure",
      "required":["type"],
      "members":{
        "kendraKnowledgeBaseConfiguration":{
          "shape":"KendraKnowledgeBaseConfiguration",
          "documentation":"<p>Settings for an Amazon Kendra knowledge base.</p>"
        },
        "sqlKnowledgeBaseConfiguration":{
          "shape":"SqlKnowledgeBaseConfiguration",
          "documentation":"<p>Specifies configurations for a knowledge base connected to an SQL database.</p>"
        },
        "type":{
          "shape":"KnowledgeBaseType",
          "documentation":"<p>The type of data that the data source is converted into for the knowledge base.</p>"
        },
        "vectorKnowledgeBaseConfiguration":{
          "shape":"VectorKnowledgeBaseConfiguration",
          "documentation":"<p>Contains details about the model that's used to convert the data source into vector embeddings.</p>"
        }
      },
      "documentation":"<p>Contains details about the vector embeddings configuration of the knowledge base.</p>"
    },
    "KnowledgeBaseDocument":{
      "type":"structure",
      "required":["content"],
      "members":{
        "content":{
          "shape":"DocumentContent",
          "documentation":"<p>Contains the content of the document.</p>"
        },
        "metadata":{
          "shape":"DocumentMetadata",
          "documentation":"<p>Contains the metadata to associate with the document.</p>"
        }
      },
      "documentation":"<p>Contains information about a document to ingest into a knowledge base and metadata to associate with it.</p>"
    },
    "KnowledgeBaseDocumentDetail":{
      "type":"structure",
      "required":[
        "dataSourceId",
        "identifier",
        "knowledgeBaseId",
        "status"
      ],
      "members":{
        "dataSourceId":{
          "shape":"Id",
          "documentation":"<p>The identifier of the data source connected to the knowledge base that the document was ingested into or deleted from.</p>"
        },
        "identifier":{
          "shape":"DocumentIdentifier",
          "documentation":"<p>Contains information that identifies the document.</p>"
        },
        "knowledgeBaseId":{
          "shape":"Id",
          "documentation":"<p>The identifier of the knowledge base that the document was ingested into or deleted from.</p>"
        },
        "status":{
          "shape":"DocumentStatus",
          "documentation":"<p>The ingestion status of the document. The following statuses are possible:</p> <ul> <li> <p>STARTED – You submitted the ingestion job containing the document.</p> </li> <li> <p>PENDING – The document is waiting to be ingested.</p> </li> <li> <p>IN_PROGRESS – The document is being ingested.</p> </li> <li> <p>INDEXED – The document was successfully indexed.</p> </li> <li> <p>PARTIALLY_INDEXED – The document was partially indexed.</p> </li> <li> <p>METADATA_PARTIALLY_INDEXED – You submitted metadata for an existing document and it was partially indexed.</p> </li> <li> <p>METADATA_UPDATE_FAILED – You submitted a metadata update for an existing document but it failed.</p> </li> <li> <p>FAILED – The document failed to be ingested.</p> </li> <li> <p>NOT_FOUND – The document wasn't found.</p> </li> <li> <p>IGNORED – The document was ignored during ingestion.</p> </li> <li> <p>DELETING – You submitted the delete job containing the document.</p> </li> <li> <p>DELETE_IN_PROGRESS – The document is being deleted.</p> </li> </ul>"
        },
        "statusReason":{
          "shape":"String",
          "documentation":"<p>The reason for the status. Appears alongside the status <code>IGNORED</code>.</p>"
        },
        "updatedAt":{
          "shape":"DateTimestamp",
          "documentation":"<p>The date and time at which the document was last updated.</p>"
        }
      },
      "documentation":"<p>Contains the details for a document that was ingested or deleted.</p>"
    },
    "KnowledgeBaseDocumentDetails":{
      "type":"list",
      "member":{"shape":"KnowledgeBaseDocumentDetail"}
    },
    "KnowledgeBaseDocuments":{
      "type":"list",
      "member":{"shape":"KnowledgeBaseDocument"},
      "max":10,
      "min":1
    },
    "KnowledgeBaseFlowNodeConfiguration":{
      "type":"structure",
      "required":["knowledgeBaseId"],
      "members":{
        "guardrailConfiguration":{
          "shape":"GuardrailConfiguration",
          "documentation":"<p>Contains configurations for a guardrail to apply during query and response generation for the knowledge base in this configuration.</p>"
        },
        "knowledgeBaseId":{
          "shape":"KnowledgeBaseId",
          "documentation":"<p>The unique identifier of the knowledge base to query.</p>"
        },
        "modelId":{
          "shape":"KnowledgeBaseModelIdentifier",
          "documentation":"<p>The unique identifier of the model or <a href=\"https://docs.aws.amazon.com/bedrock/latest/userguide/cross-region-inference.html\">inference profile</a> to use to generate a response from the query results. Omit this field if you want to return the retrieved results as an array.</p>"
        }
      },
      "documentation":"<p>Contains configurations for a knowledge base node in a flow. This node takes a query as the input and returns, as the output, the retrieved responses directly (as an array) or a response generated based on the retrieved responses. For more information, see <a href=\"https://docs.aws.amazon.com/bedrock/latest/userguide/flows-nodes.html\">Node types in Amazon Bedrock works</a> in the Amazon Bedrock User Guide.</p>"
    },
    "KnowledgeBaseId":{
      "type":"string",
      "max":10,
      "min":0,
      "pattern":"^[0-9a-zA-Z]+$"
    },
    "KnowledgeBaseModelIdentifier":{
      "type":"string",
      "max":2048,
      "min":1,
      "pattern":"^(arn:aws(-[^:]{1,12})?:(bedrock|sagemaker):[a-z0-9-]{1,20}:([0-9]{12})?:([a-z-]+/)?)?([a-zA-Z0-9.-]{1,63}){0,2}(([:][a-z0-9-]{1,63}){0,2})?(/[a-z0-9]{1,12})?$"
    },
    "KnowledgeBaseRoleArn":{
      "type":"string",
      "max":2048,
      "min":0,
      "pattern":"^arn:aws(-[^:]+)?:iam::([0-9]{12})?:role/.+$"
    },
    "KnowledgeBaseState":{
      "type":"string",
      "enum":[
        "ENABLED",
        "DISABLED"
      ]
    },
    "KnowledgeBaseStatus":{
      "type":"string",
      "enum":[
        "CREATING",
        "ACTIVE",
        "DELETING",
        "UPDATING",
        "FAILED",
        "DELETE_UNSUCCESSFUL"
      ]
    },
    "KnowledgeBaseStorageType":{
      "type":"string",
      "enum":[
        "OPENSEARCH_SERVERLESS",
        "PINECONE",
        "REDIS_ENTERPRISE_CLOUD",
        "RDS",
        "MONGO_DB_ATLAS",
<<<<<<< HEAD
        "NEPTUNE_ANALYTICS"
=======
        "NEPTUNE_ANALYTICS",
        "OPENSEARCH_MANAGED_CLUSTER"
>>>>>>> b6da6ace
      ]
    },
    "KnowledgeBaseSummaries":{
      "type":"list",
      "member":{"shape":"KnowledgeBaseSummary"}
    },
    "KnowledgeBaseSummary":{
      "type":"structure",
      "required":[
        "knowledgeBaseId",
        "name",
        "status",
        "updatedAt"
      ],
      "members":{
        "description":{
          "shape":"Description",
          "documentation":"<p>The description of the knowledge base.</p>"
        },
        "knowledgeBaseId":{
          "shape":"Id",
          "documentation":"<p>The unique identifier of the knowledge base.</p>"
        },
        "name":{
          "shape":"Name",
          "documentation":"<p>The name of the knowledge base.</p>"
        },
        "status":{
          "shape":"KnowledgeBaseStatus",
          "documentation":"<p>The status of the knowledge base.</p>"
        },
        "updatedAt":{
          "shape":"DateTimestamp",
          "documentation":"<p>The time the knowledge base was last updated.</p>"
        }
      },
      "documentation":"<p>Contains details about a knowledge base.</p>"
    },
    "KnowledgeBaseType":{
      "type":"string",
      "enum":[
        "VECTOR",
        "KENDRA",
        "SQL"
      ]
    },
    "LambdaArn":{
      "type":"string",
      "max":2048,
      "min":0,
      "pattern":"^arn:(aws[a-zA-Z-]*)?:lambda:[a-z]{2}(-gov)?-[a-z]+-\\d{1}:\\d{12}:function:[a-zA-Z0-9-_\\.]+(:(\\$LATEST|[a-zA-Z0-9-_]+))?$"
    },
    "LambdaFunctionFlowNodeConfiguration":{
      "type":"structure",
      "required":["lambdaArn"],
      "members":{
        "lambdaArn":{
          "shape":"LambdaArn",
          "documentation":"<p>The Amazon Resource Name (ARN) of the Lambda function to invoke.</p>"
        }
      },
      "documentation":"<p>Contains configurations for a Lambda function node in the flow. You specify the Lambda function to invoke and the inputs into the function. The output is the response that is defined in the Lambda function. For more information, see <a href=\"https://docs.aws.amazon.com/bedrock/latest/userguide/flows-nodes.html\">Node types in Amazon Bedrock works</a> in the Amazon Bedrock User Guide.</p>"
    },
    "LexBotAliasArn":{
      "type":"string",
      "max":78,
      "min":0,
      "pattern":"^arn:aws(|-us-gov):lex:[a-z]{2}(-gov)?-[a-z]+-\\d{1}:\\d{12}:bot-alias/[0-9a-zA-Z]+/[0-9a-zA-Z]+$"
    },
    "LexBotLocaleId":{
      "type":"string",
      "max":10,
      "min":1
    },
    "LexFlowNodeConfiguration":{
      "type":"structure",
      "required":[
        "botAliasArn",
        "localeId"
      ],
      "members":{
        "botAliasArn":{
          "shape":"LexBotAliasArn",
          "documentation":"<p>The Amazon Resource Name (ARN) of the Amazon Lex bot alias to invoke.</p>"
        },
        "localeId":{
          "shape":"LexBotLocaleId",
          "documentation":"<p>The Region to invoke the Amazon Lex bot in.</p>"
        }
      },
      "documentation":"<p>Contains configurations for a Lex node in the flow. You specify a Amazon Lex bot to invoke. This node takes an utterance as the input and returns as the output the intent identified by the Amazon Lex bot. For more information, see <a href=\"https://docs.aws.amazon.com/bedrock/latest/userguide/flows-nodes.html\">Node types in Amazon Bedrock works</a> in the Amazon Bedrock User Guide.</p>"
    },
    "ListAgentActionGroupsRequest":{
      "type":"structure",
      "required":[
        "agentId",
        "agentVersion"
      ],
      "members":{
        "agentId":{
          "shape":"Id",
          "documentation":"<p>The unique identifier of the agent.</p>",
          "location":"uri",
          "locationName":"agentId"
        },
        "agentVersion":{
          "shape":"Version",
          "documentation":"<p>The version of the agent.</p>",
          "location":"uri",
          "locationName":"agentVersion"
        },
        "maxResults":{
          "shape":"MaxResults",
          "documentation":"<p>The maximum number of results to return in the response. If the total number of results is greater than this value, use the token returned in the response in the <code>nextToken</code> field when making another request to return the next batch of results.</p>"
        },
        "nextToken":{
          "shape":"NextToken",
          "documentation":"<p>If the total number of results is greater than the <code>maxResults</code> value provided in the request, enter the token returned in the <code>nextToken</code> field in the response in this field to return the next batch of results.</p>"
        }
      }
    },
    "ListAgentActionGroupsResponse":{
      "type":"structure",
      "required":["actionGroupSummaries"],
      "members":{
        "actionGroupSummaries":{
          "shape":"ActionGroupSummaries",
          "documentation":"<p>A list of objects, each of which contains information about an action group.</p>"
        },
        "nextToken":{
          "shape":"NextToken",
          "documentation":"<p>If the total number of results is greater than the <code>maxResults</code> value provided in the request, use this token when making another request in the <code>nextToken</code> field to return the next batch of results.</p>"
        }
      }
    },
    "ListAgentAliasesRequest":{
      "type":"structure",
      "required":["agentId"],
      "members":{
        "agentId":{
          "shape":"Id",
          "documentation":"<p>The unique identifier of the agent.</p>",
          "location":"uri",
          "locationName":"agentId"
        },
        "maxResults":{
          "shape":"MaxResults",
          "documentation":"<p>The maximum number of results to return in the response. If the total number of results is greater than this value, use the token returned in the response in the <code>nextToken</code> field when making another request to return the next batch of results.</p>"
        },
        "nextToken":{
          "shape":"NextToken",
          "documentation":"<p>If the total number of results is greater than the <code>maxResults</code> value provided in the request, enter the token returned in the <code>nextToken</code> field in the response in this field to return the next batch of results.</p>"
        }
      }
    },
    "ListAgentAliasesResponse":{
      "type":"structure",
      "required":["agentAliasSummaries"],
      "members":{
        "agentAliasSummaries":{
          "shape":"AgentAliasSummaries",
          "documentation":"<p>A list of objects, each of which contains information about an alias of the agent.</p>"
        },
        "nextToken":{
          "shape":"NextToken",
          "documentation":"<p>If the total number of results is greater than the <code>maxResults</code> value provided in the request, use this token when making another request in the <code>nextToken</code> field to return the next batch of results.</p>"
        }
      }
    },
    "ListAgentCollaboratorsRequest":{
      "type":"structure",
      "required":[
        "agentId",
        "agentVersion"
      ],
      "members":{
        "agentId":{
          "shape":"Id",
          "documentation":"<p>The agent's ID.</p>",
          "location":"uri",
          "locationName":"agentId"
        },
        "agentVersion":{
          "shape":"Version",
          "documentation":"<p>The agent's version.</p>",
          "location":"uri",
          "locationName":"agentVersion"
        },
        "maxResults":{
          "shape":"MaxResults",
          "documentation":"<p>The maximum number of agent collaborators to return in one page of results.</p>"
        },
        "nextToken":{
          "shape":"NextToken",
          "documentation":"<p>Specify the pagination token from a previous request to retrieve the next page of results.</p>"
        }
      }
    },
    "ListAgentCollaboratorsResponse":{
      "type":"structure",
      "required":["agentCollaboratorSummaries"],
      "members":{
        "agentCollaboratorSummaries":{
          "shape":"AgentCollaboratorSummaries",
          "documentation":"<p>A list of collaborator summaries.</p>"
        },
        "nextToken":{
          "shape":"NextToken",
          "documentation":"<p>Specify the pagination token from a previous request to retrieve the next page of results.</p>"
        }
      }
    },
    "ListAgentKnowledgeBasesRequest":{
      "type":"structure",
      "required":[
        "agentId",
        "agentVersion"
      ],
      "members":{
        "agentId":{
          "shape":"Id",
          "documentation":"<p>The unique identifier of the agent for which to return information about knowledge bases associated with it.</p>",
          "location":"uri",
          "locationName":"agentId"
        },
        "agentVersion":{
          "shape":"Version",
          "documentation":"<p>The version of the agent for which to return information about knowledge bases associated with it.</p>",
          "location":"uri",
          "locationName":"agentVersion"
        },
        "maxResults":{
          "shape":"MaxResults",
          "documentation":"<p>The maximum number of results to return in the response. If the total number of results is greater than this value, use the token returned in the response in the <code>nextToken</code> field when making another request to return the next batch of results.</p>"
        },
        "nextToken":{
          "shape":"NextToken",
          "documentation":"<p>If the total number of results is greater than the <code>maxResults</code> value provided in the request, enter the token returned in the <code>nextToken</code> field in the response in this field to return the next batch of results.</p>"
        }
      }
    },
    "ListAgentKnowledgeBasesResponse":{
      "type":"structure",
      "required":["agentKnowledgeBaseSummaries"],
      "members":{
        "agentKnowledgeBaseSummaries":{
          "shape":"AgentKnowledgeBaseSummaries",
          "documentation":"<p>A list of objects, each of which contains information about a knowledge base associated with the agent.</p>"
        },
        "nextToken":{
          "shape":"NextToken",
          "documentation":"<p>If the total number of results is greater than the <code>maxResults</code> value provided in the request, use this token when making another request in the <code>nextToken</code> field to return the next batch of results.</p>"
        }
      }
    },
    "ListAgentVersionsRequest":{
      "type":"structure",
      "required":["agentId"],
      "members":{
        "agentId":{
          "shape":"Id",
          "documentation":"<p>The unique identifier of the agent.</p>",
          "location":"uri",
          "locationName":"agentId"
        },
        "maxResults":{
          "shape":"MaxResults",
          "documentation":"<p>The maximum number of results to return in the response. If the total number of results is greater than this value, use the token returned in the response in the <code>nextToken</code> field when making another request to return the next batch of results.</p>"
        },
        "nextToken":{
          "shape":"NextToken",
          "documentation":"<p>If the total number of results is greater than the <code>maxResults</code> value provided in the request, enter the token returned in the <code>nextToken</code> field in the response in this field to return the next batch of results.</p>"
        }
      }
    },
    "ListAgentVersionsResponse":{
      "type":"structure",
      "required":["agentVersionSummaries"],
      "members":{
        "agentVersionSummaries":{
          "shape":"AgentVersionSummaries",
          "documentation":"<p>A list of objects, each of which contains information about a version of the agent.</p>"
        },
        "nextToken":{
          "shape":"NextToken",
          "documentation":"<p>If the total number of results is greater than the <code>maxResults</code> value provided in the request, use this token when making another request in the <code>nextToken</code> field to return the next batch of results.</p>"
        }
      }
    },
    "ListAgentsRequest":{
      "type":"structure",
      "members":{
        "maxResults":{
          "shape":"MaxResults",
          "documentation":"<p>The maximum number of results to return in the response. If the total number of results is greater than this value, use the token returned in the response in the <code>nextToken</code> field when making another request to return the next batch of results.</p>"
        },
        "nextToken":{
          "shape":"NextToken",
          "documentation":"<p>If the total number of results is greater than the <code>maxResults</code> value provided in the request, enter the token returned in the <code>nextToken</code> field in the response in this field to return the next batch of results.</p>"
        }
      }
    },
    "ListAgentsResponse":{
      "type":"structure",
      "required":["agentSummaries"],
      "members":{
        "agentSummaries":{
          "shape":"AgentSummaries",
          "documentation":"<p>A list of objects, each of which contains information about an agent.</p>"
        },
        "nextToken":{
          "shape":"NextToken",
          "documentation":"<p>If the total number of results is greater than the <code>maxResults</code> value provided in the request, use this token when making another request in the <code>nextToken</code> field to return the next batch of results.</p>"
        }
      }
    },
    "ListDataSourcesRequest":{
      "type":"structure",
      "required":["knowledgeBaseId"],
      "members":{
        "knowledgeBaseId":{
          "shape":"Id",
          "documentation":"<p>The unique identifier of the knowledge base for which to return a list of information.</p>",
          "location":"uri",
          "locationName":"knowledgeBaseId"
        },
        "maxResults":{
          "shape":"MaxResults",
          "documentation":"<p>The maximum number of results to return in the response. If the total number of results is greater than this value, use the token returned in the response in the <code>nextToken</code> field when making another request to return the next batch of results.</p>"
        },
        "nextToken":{
          "shape":"NextToken",
          "documentation":"<p>If the total number of results is greater than the <code>maxResults</code> value provided in the request, enter the token returned in the <code>nextToken</code> field in the response in this field to return the next batch of results.</p>"
        }
      }
    },
    "ListDataSourcesResponse":{
      "type":"structure",
      "required":["dataSourceSummaries"],
      "members":{
        "dataSourceSummaries":{
          "shape":"DataSourceSummaries",
          "documentation":"<p>A list of objects, each of which contains information about a data source.</p>"
        },
        "nextToken":{
          "shape":"NextToken",
          "documentation":"<p>If the total number of results is greater than the <code>maxResults</code> value provided in the request, use this token when making another request in the <code>nextToken</code> field to return the next batch of results.</p>"
        }
      }
    },
    "ListFlowAliasesRequest":{
      "type":"structure",
      "required":["flowIdentifier"],
      "members":{
        "flowIdentifier":{
          "shape":"FlowIdentifier",
          "documentation":"<p>The unique identifier of the flow for which aliases are being returned.</p>",
          "location":"uri",
          "locationName":"flowIdentifier"
        },
        "maxResults":{
          "shape":"MaxResults",
          "documentation":"<p>The maximum number of results to return in the response. If the total number of results is greater than this value, use the token returned in the response in the <code>nextToken</code> field when making another request to return the next batch of results.</p>",
          "location":"querystring",
          "locationName":"maxResults"
        },
        "nextToken":{
          "shape":"NextToken",
          "documentation":"<p>If the total number of results is greater than the <code>maxResults</code> value provided in the request, enter the token returned in the <code>nextToken</code> field in the response in this field to return the next batch of results.</p>",
          "location":"querystring",
          "locationName":"nextToken"
        }
      }
    },
    "ListFlowAliasesResponse":{
      "type":"structure",
      "required":["flowAliasSummaries"],
      "members":{
        "flowAliasSummaries":{
          "shape":"FlowAliasSummaries",
          "documentation":"<p>A list, each member of which contains information about an alias.</p>"
        },
        "nextToken":{
          "shape":"NextToken",
          "documentation":"<p>If the total number of results is greater than the <code>maxResults</code> value provided in the request, use this token when making another request in the <code>nextToken</code> field to return the next batch of results.</p>"
        }
      }
    },
    "ListFlowVersionsRequest":{
      "type":"structure",
      "required":["flowIdentifier"],
      "members":{
        "flowIdentifier":{
          "shape":"FlowIdentifier",
          "documentation":"<p>The unique identifier of the flow.</p>",
          "location":"uri",
          "locationName":"flowIdentifier"
        },
        "maxResults":{
          "shape":"MaxResults",
          "documentation":"<p>The maximum number of results to return in the response. If the total number of results is greater than this value, use the token returned in the response in the <code>nextToken</code> field when making another request to return the next batch of results.</p>",
          "location":"querystring",
          "locationName":"maxResults"
        },
        "nextToken":{
          "shape":"NextToken",
          "documentation":"<p>If the total number of results is greater than the <code>maxResults</code> value provided in the request, enter the token returned in the <code>nextToken</code> field in the response in this field to return the next batch of results.</p>",
          "location":"querystring",
          "locationName":"nextToken"
        }
      }
    },
    "ListFlowVersionsResponse":{
      "type":"structure",
      "required":["flowVersionSummaries"],
      "members":{
        "flowVersionSummaries":{
          "shape":"FlowVersionSummaries",
          "documentation":"<p>A list, each member of which contains information about a flow.</p>"
        },
        "nextToken":{
          "shape":"NextToken",
          "documentation":"<p>If the total number of results is greater than the <code>maxResults</code> value provided in the request, use this token when making another request in the <code>nextToken</code> field to return the next batch of results.</p>"
        }
      }
    },
    "ListFlowsRequest":{
      "type":"structure",
      "members":{
        "maxResults":{
          "shape":"MaxResults",
          "documentation":"<p>The maximum number of results to return in the response. If the total number of results is greater than this value, use the token returned in the response in the <code>nextToken</code> field when making another request to return the next batch of results.</p>",
          "location":"querystring",
          "locationName":"maxResults"
        },
        "nextToken":{
          "shape":"NextToken",
          "documentation":"<p>If the total number of results is greater than the <code>maxResults</code> value provided in the request, enter the token returned in the <code>nextToken</code> field in the response in this field to return the next batch of results.</p>",
          "location":"querystring",
          "locationName":"nextToken"
        }
      }
    },
    "ListFlowsResponse":{
      "type":"structure",
      "required":["flowSummaries"],
      "members":{
        "flowSummaries":{
          "shape":"FlowSummaries",
          "documentation":"<p>A list, each member of which contains information about a flow.</p>"
        },
        "nextToken":{
          "shape":"NextToken",
          "documentation":"<p>If the total number of results is greater than the <code>maxResults</code> value provided in the request, use this token when making another request in the <code>nextToken</code> field to return the next batch of results.</p>"
        }
      }
    },
    "ListIngestionJobsRequest":{
      "type":"structure",
      "required":[
        "dataSourceId",
        "knowledgeBaseId"
      ],
      "members":{
        "dataSourceId":{
          "shape":"Id",
          "documentation":"<p>The unique identifier of the data source for the list of data ingestion jobs.</p>",
          "location":"uri",
          "locationName":"dataSourceId"
        },
        "filters":{
          "shape":"IngestionJobFilters",
          "documentation":"<p>Contains information about the filters for filtering the data.</p>"
        },
        "knowledgeBaseId":{
          "shape":"Id",
          "documentation":"<p>The unique identifier of the knowledge base for the list of data ingestion jobs.</p>",
          "location":"uri",
          "locationName":"knowledgeBaseId"
        },
        "maxResults":{
          "shape":"MaxResults",
          "documentation":"<p>The maximum number of results to return in the response. If the total number of results is greater than this value, use the token returned in the response in the <code>nextToken</code> field when making another request to return the next batch of results.</p>"
        },
        "nextToken":{
          "shape":"NextToken",
          "documentation":"<p>If the total number of results is greater than the <code>maxResults</code> value provided in the request, enter the token returned in the <code>nextToken</code> field in the response in this field to return the next batch of results.</p>"
        },
        "sortBy":{
          "shape":"IngestionJobSortBy",
          "documentation":"<p>Contains details about how to sort the data.</p>"
        }
      }
    },
    "ListIngestionJobsResponse":{
      "type":"structure",
      "required":["ingestionJobSummaries"],
      "members":{
        "ingestionJobSummaries":{
          "shape":"IngestionJobSummaries",
          "documentation":"<p>A list of data ingestion jobs with information about each job.</p>"
        },
        "nextToken":{
          "shape":"NextToken",
          "documentation":"<p>If the total number of results is greater than the <code>maxResults</code> value provided in the request, use this token when making another request in the <code>nextToken</code> field to return the next batch of results.</p>"
        }
      }
    },
    "ListKnowledgeBaseDocumentsRequest":{
      "type":"structure",
      "required":[
        "dataSourceId",
        "knowledgeBaseId"
      ],
      "members":{
        "dataSourceId":{
          "shape":"Id",
          "documentation":"<p>The unique identifier of the data source that contains the documents.</p>",
          "location":"uri",
          "locationName":"dataSourceId"
        },
        "knowledgeBaseId":{
          "shape":"Id",
          "documentation":"<p>The unique identifier of the knowledge base that is connected to the data source.</p>",
          "location":"uri",
          "locationName":"knowledgeBaseId"
        },
        "maxResults":{
          "shape":"MaxResults",
          "documentation":"<p>The maximum number of results to return in the response. If the total number of results is greater than this value, use the token returned in the response in the <code>nextToken</code> field when making another request to return the next batch of results.</p>"
        },
        "nextToken":{
          "shape":"NextToken",
          "documentation":"<p>If the total number of results is greater than the <code>maxResults</code> value provided in the request, enter the token returned in the <code>nextToken</code> field in the response in this field to return the next batch of results.</p>"
        }
      }
    },
    "ListKnowledgeBaseDocumentsResponse":{
      "type":"structure",
      "required":["documentDetails"],
      "members":{
        "documentDetails":{
          "shape":"KnowledgeBaseDocumentDetails",
          "documentation":"<p>A list of objects, each of which contains information about the documents that were retrieved.</p>"
        },
        "nextToken":{
          "shape":"String",
          "documentation":"<p>If the total number of results is greater than the <code>maxResults</code> value provided in the request, use this token when making another request in the <code>nextToken</code> field to return the next batch of results.</p>"
        }
      }
    },
    "ListKnowledgeBasesRequest":{
      "type":"structure",
      "members":{
        "maxResults":{
          "shape":"MaxResults",
          "documentation":"<p>The maximum number of results to return in the response. If the total number of results is greater than this value, use the token returned in the response in the <code>nextToken</code> field when making another request to return the next batch of results.</p>"
        },
        "nextToken":{
          "shape":"NextToken",
          "documentation":"<p>If the total number of results is greater than the <code>maxResults</code> value provided in the request, enter the token returned in the <code>nextToken</code> field in the response in this field to return the next batch of results.</p>"
        }
      }
    },
    "ListKnowledgeBasesResponse":{
      "type":"structure",
      "required":["knowledgeBaseSummaries"],
      "members":{
        "knowledgeBaseSummaries":{
          "shape":"KnowledgeBaseSummaries",
          "documentation":"<p>A list of knowledge bases with information about each knowledge base.</p>"
        },
        "nextToken":{
          "shape":"NextToken",
          "documentation":"<p>If the total number of results is greater than the <code>maxResults</code> value provided in the request, use this token when making another request in the <code>nextToken</code> field to return the next batch of results.</p>"
        }
      }
    },
    "ListPromptsRequest":{
      "type":"structure",
      "members":{
        "maxResults":{
          "shape":"MaxResults",
          "documentation":"<p>The maximum number of results to return in the response. If the total number of results is greater than this value, use the token returned in the response in the <code>nextToken</code> field when making another request to return the next batch of results.</p>",
          "location":"querystring",
          "locationName":"maxResults"
        },
        "nextToken":{
          "shape":"NextToken",
          "documentation":"<p>If the total number of results is greater than the <code>maxResults</code> value provided in the request, enter the token returned in the <code>nextToken</code> field in the response in this field to return the next batch of results.</p>",
          "location":"querystring",
          "locationName":"nextToken"
        },
        "promptIdentifier":{
          "shape":"PromptIdentifier",
          "documentation":"<p>The unique identifier of the prompt for whose versions you want to return information. Omit this field to list information about all prompts in an account.</p>",
          "location":"querystring",
          "locationName":"promptIdentifier"
        }
      }
    },
    "ListPromptsResponse":{
      "type":"structure",
      "required":["promptSummaries"],
      "members":{
        "nextToken":{
          "shape":"NextToken",
          "documentation":"<p>If the total number of results is greater than the <code>maxResults</code> value provided in the request, use this token when making another request in the <code>nextToken</code> field to return the next batch of results.</p>"
        },
        "promptSummaries":{
          "shape":"PromptSummaries",
          "documentation":"<p>A list, each member of which contains information about a prompt using Prompt management.</p>"
        }
      }
    },
    "ListTagsForResourceRequest":{
      "type":"structure",
      "required":["resourceArn"],
      "members":{
        "resourceArn":{
          "shape":"TaggableResourcesArn",
          "documentation":"<p>The Amazon Resource Name (ARN) of the resource for which to list tags.</p>",
          "location":"uri",
          "locationName":"resourceArn"
        }
      }
    },
    "ListTagsForResourceResponse":{
      "type":"structure",
      "members":{
        "tags":{
          "shape":"TagsMap",
          "documentation":"<p>The key-value pairs for the tags associated with the resource.</p>"
        }
      }
    },
    "MalformedConditionExpressionFlowValidationDetails":{
      "type":"structure",
      "required":[
        "cause",
        "condition",
        "node"
      ],
      "members":{
        "cause":{
          "shape":"ErrorMessage",
          "documentation":"<p>The error message describing why the condition expression is malformed.</p>"
        },
        "condition":{
          "shape":"FlowConditionName",
          "documentation":"<p>The name of the malformed condition.</p>"
        },
        "node":{
          "shape":"FlowNodeName",
          "documentation":"<p>The name of the node containing the malformed condition expression.</p>"
        }
      },
      "documentation":"<p>Details about a malformed condition expression in a node.</p>"
    },
    "MalformedNodeInputExpressionFlowValidationDetails":{
      "type":"structure",
      "required":[
        "cause",
        "input",
        "node"
      ],
      "members":{
        "cause":{
          "shape":"ErrorMessage",
          "documentation":"<p>The error message describing why the input expression is malformed.</p>"
        },
        "input":{
          "shape":"FlowNodeInputName",
          "documentation":"<p>The name of the input with the malformed expression.</p>"
        },
        "node":{
          "shape":"FlowNodeName",
          "documentation":"<p>The name of the node containing the malformed input expression.</p>"
        }
      },
      "documentation":"<p>Details about a malformed input expression in a node.</p>"
    },
    "MaxRecentSessions":{
      "type":"integer",
      "box":true,
      "min":1
    },
    "MaxResults":{
      "type":"integer",
      "box":true,
      "max":1000,
      "min":1
    },
    "MaximumLength":{
      "type":"integer",
      "box":true,
      "min":0
    },
    "MemoryConfiguration":{
      "type":"structure",
      "required":["enabledMemoryTypes"],
      "members":{
        "enabledMemoryTypes":{
          "shape":"EnabledMemoryTypes",
          "documentation":"<p>The type of memory that is stored. </p>"
        },
        "sessionSummaryConfiguration":{
          "shape":"SessionSummaryConfiguration",
          "documentation":"<p>Contains the configuration for SESSION_SUMMARY memory type enabled for the agent. </p>"
        },
        "storageDays":{
          "shape":"StorageDays",
          "documentation":"<p>The number of days the agent is configured to retain the conversational context.</p>"
        }
      },
      "documentation":"<p>Details of the memory configuration.</p>"
    },
    "MemoryType":{
      "type":"string",
      "enum":["SESSION_SUMMARY"]
    },
    "Message":{
      "type":"structure",
      "required":[
        "content",
        "role"
      ],
      "members":{
        "content":{
          "shape":"ContentBlocks",
          "documentation":"<p>The content in the message.</p>"
        },
        "role":{
          "shape":"ConversationRole",
          "documentation":"<p>The role that the message belongs to.</p>"
        }
      },
      "documentation":"<p>A message input or response from a model. For more information, see <a href=\"https://docs.aws.amazon.com/bedrock/latest/userguide/prompt-management-create.html\">Create a prompt using Prompt management</a>.</p>"
    },
    "Messages":{
      "type":"list",
      "member":{"shape":"Message"}
    },
    "MetadataAttribute":{
      "type":"structure",
      "required":[
        "key",
        "value"
      ],
      "members":{
        "key":{
          "shape":"Key",
          "documentation":"<p>The key of the metadata attribute.</p>"
        },
        "value":{
          "shape":"MetadataAttributeValue",
          "documentation":"<p>Contains the value of the metadata attribute.</p>"
        }
      },
      "documentation":"<p>Contains information about a metadata attribute.</p>"
    },
    "MetadataAttributeValue":{
      "type":"structure",
      "required":["type"],
      "members":{
        "booleanValue":{
          "shape":"Boolean",
          "documentation":"<p>The value of the Boolean metadata attribute.</p>"
        },
        "numberValue":{
          "shape":"NumberValue",
          "documentation":"<p>The value of the numeric metadata attribute.</p>"
        },
        "stringListValue":{
          "shape":"MetadataAttributeValueStringListValueList",
          "documentation":"<p>An array of strings that define the value of the metadata attribute.</p>"
        },
        "stringValue":{
          "shape":"StringValue",
          "documentation":"<p>The value of the string metadata attribute.</p>"
        },
        "type":{
          "shape":"MetadataValueType",
          "documentation":"<p>The type of the metadata attribute.</p>"
        }
      },
      "documentation":"<p>Contains the value of the metadata attribute. Choose a <code>type</code> and include the field that corresponds to it.</p>"
    },
    "MetadataAttributeValueStringListValueList":{
      "type":"list",
      "member":{"shape":"StringValue"},
      "max":10,
      "min":1
    },
    "MetadataSourceType":{
      "type":"string",
      "enum":[
        "IN_LINE_ATTRIBUTE",
        "S3_LOCATION"
      ]
    },
    "MetadataValueType":{
      "type":"string",
      "enum":[
        "BOOLEAN",
        "NUMBER",
        "STRING",
        "STRING_LIST"
      ]
    },
    "Microsoft365TenantId":{
      "type":"string",
      "max":36,
      "min":36,
      "pattern":"^[0-9a-f]{8}-[0-9a-f]{4}-[0-9a-f]{4}-[0-9a-f]{4}-[0-9a-f]{12}$"
    },
    "MismatchedNodeInputTypeFlowValidationDetails":{
      "type":"structure",
      "required":[
        "expectedType",
        "input",
        "node"
      ],
      "members":{
        "expectedType":{
          "shape":"FlowNodeIODataType",
          "documentation":"<p>The expected data type for the node input.</p>"
        },
        "input":{
          "shape":"FlowNodeInputName",
          "documentation":"<p>The name of the input with the mismatched data type.</p>"
        },
        "node":{
          "shape":"FlowNodeName",
          "documentation":"<p>The name of the node containing the input with the mismatched data type.</p>"
        }
      },
      "documentation":"<p>Details about mismatched input data types in a node.</p>"
    },
    "MismatchedNodeOutputTypeFlowValidationDetails":{
      "type":"structure",
      "required":[
        "expectedType",
        "node",
        "output"
      ],
      "members":{
        "expectedType":{
          "shape":"FlowNodeIODataType",
          "documentation":"<p>The expected data type for the node output.</p>"
        },
        "node":{
          "shape":"FlowNodeName",
          "documentation":"<p>The name of the node containing the output with the mismatched data type.</p>"
        },
        "output":{
          "shape":"FlowNodeOutputName",
          "documentation":"<p>The name of the output with the mismatched data type.</p>"
        }
      },
      "documentation":"<p>Details about mismatched output data types in a node.</p>"
    },
    "MissingConnectionConfigurationFlowValidationDetails":{
      "type":"structure",
      "required":["connection"],
      "members":{
        "connection":{
          "shape":"FlowConnectionName",
          "documentation":"<p>The name of the connection missing configuration.</p>"
        }
      },
      "documentation":"<p>Details about a connection missing required configuration.</p>"
    },
    "MissingDefaultConditionFlowValidationDetails":{
      "type":"structure",
      "required":["node"],
      "members":{
        "node":{
          "shape":"FlowNodeName",
          "documentation":"<p>The name of the node missing the default condition.</p>"
        }
      },
      "documentation":"<p>Details about a missing default condition in a conditional node.</p>"
    },
    "MissingEndingNodesFlowValidationDetails":{
      "type":"structure",
      "members":{
      },
      "documentation":"<p>Details about missing ending nodes (such as FlowOutputNode) in the flow.</p>"
    },
    "MissingNodeConfigurationFlowValidationDetails":{
      "type":"structure",
      "required":["node"],
      "members":{
        "node":{
          "shape":"FlowNodeName",
          "documentation":"<p>The name of the node missing configuration.</p>"
        }
      },
      "documentation":"<p>Details about a node missing required configuration.</p>"
    },
    "MissingNodeInputFlowValidationDetails":{
      "type":"structure",
      "required":[
        "input",
        "node"
      ],
      "members":{
        "input":{
          "shape":"FlowNodeInputName",
          "documentation":"<p>The name of the missing input.</p>"
        },
        "node":{
          "shape":"FlowNodeName",
          "documentation":"<p>The name of the node missing the required input.</p>"
        }
      },
      "documentation":"<p>Details about a missing required input in a node.</p>"
    },
    "MissingNodeOutputFlowValidationDetails":{
      "type":"structure",
      "required":[
        "node",
        "output"
      ],
      "members":{
        "node":{
          "shape":"FlowNodeName",
          "documentation":"<p>The name of the node missing the required output.</p>"
        },
        "output":{
          "shape":"FlowNodeOutputName",
          "documentation":"<p>The name of the missing output.</p>"
        }
      },
      "documentation":"<p>Details about a missing required output in a node.</p>"
    },
    "MissingStartingNodesFlowValidationDetails":{
      "type":"structure",
      "members":{
      },
      "documentation":"<p>Details about missing starting nodes (such as FlowInputNode) in the flow.</p>"
    },
    "ModelIdentifier":{
      "type":"string",
      "max":2048,
      "min":1,
      "pattern":"^(arn:aws(-[^:]{1,12})?:(bedrock|sagemaker):[a-z0-9-]{1,20}:([0-9]{12})?:([a-z-]+/)?)?([a-zA-Z0-9.-]{1,63}){0,2}(([:][a-z0-9-]{1,63}){0,2})?(/[a-z0-9]{1,12})?$"
    },
    "MongoDbAtlasCollectionName":{
      "type":"string",
      "max":63,
      "min":0,
      "pattern":"^.*$"
    },
    "MongoDbAtlasConfiguration":{
      "type":"structure",
      "required":[
        "collectionName",
        "credentialsSecretArn",
        "databaseName",
        "endpoint",
        "fieldMapping",
        "vectorIndexName"
      ],
      "members":{
        "collectionName":{
          "shape":"MongoDbAtlasCollectionName",
          "documentation":"<p>The collection name of the knowledge base in MongoDB Atlas.</p>"
        },
        "credentialsSecretArn":{
          "shape":"SecretArn",
          "documentation":"<p>The Amazon Resource Name (ARN) of the secret that you created in Secrets Manager that contains user credentials for your MongoDB Atlas cluster.</p>"
        },
        "databaseName":{
          "shape":"MongoDbAtlasDatabaseName",
          "documentation":"<p>The database name in your MongoDB Atlas cluster for your knowledge base.</p>"
        },
        "endpoint":{
          "shape":"MongoDbAtlasEndpoint",
          "documentation":"<p>The endpoint URL of your MongoDB Atlas cluster for your knowledge base.</p>"
        },
        "endpointServiceName":{
          "shape":"MongoDbAtlasEndpointServiceName",
          "documentation":"<p>The name of the VPC endpoint service in your account that is connected to your MongoDB Atlas cluster.</p>"
        },
        "fieldMapping":{
          "shape":"MongoDbAtlasFieldMapping",
          "documentation":"<p>Contains the names of the fields to which to map information about the vector store.</p>"
        },
        "textIndexName":{
          "shape":"MongoDbAtlasIndexName",
          "documentation":"<p>The name of the text search index in the MongoDB collection. This is required for using the hybrid search feature.</p>"
        },
        "vectorIndexName":{
          "shape":"MongoDbAtlasIndexName",
          "documentation":"<p>The name of the MongoDB Atlas vector search index.</p>"
        }
      },
      "documentation":"<p>Contains details about the storage configuration of the knowledge base in MongoDB Atlas. </p>"
    },
    "MongoDbAtlasDatabaseName":{
      "type":"string",
      "max":63,
      "min":0,
      "pattern":"^.*$"
    },
    "MongoDbAtlasEndpoint":{
      "type":"string",
      "max":2048,
      "min":0,
      "pattern":"^.*$"
    },
    "MongoDbAtlasEndpointServiceName":{
      "type":"string",
      "max":255,
      "min":1,
      "pattern":"^(?:arn:aws(?:-us-gov|-cn|-iso|-iso-[a-z])*:.+:.*:\\d+:.+/.+$|[a-zA-Z0-9*]+[a-zA-Z0-9._-]*)$"
    },
    "MongoDbAtlasFieldMapping":{
      "type":"structure",
      "required":[
        "metadataField",
        "textField",
        "vectorField"
      ],
      "members":{
        "metadataField":{
          "shape":"FieldName",
          "documentation":"<p>The name of the field in which Amazon Bedrock stores metadata about the vector store.</p>"
        },
        "textField":{
          "shape":"FieldName",
          "documentation":"<p>The name of the field in which Amazon Bedrock stores the raw text from your data. The text is split according to the chunking strategy you choose.</p>"
        },
        "vectorField":{
          "shape":"FieldName",
          "documentation":"<p>The name of the field in which Amazon Bedrock stores the vector embeddings for your data sources.</p>"
        }
      },
      "documentation":"<p>Contains the names of the fields to which to map information about the vector store.</p>"
    },
    "MongoDbAtlasIndexName":{
      "type":"string",
      "max":2048,
      "min":0,
      "pattern":"^.*$"
    },
    "MultipleNodeInputConnectionsFlowValidationDetails":{
      "type":"structure",
      "required":[
        "input",
        "node"
      ],
      "members":{
        "input":{
          "shape":"FlowNodeInputName",
          "documentation":"<p>The name of the input with multiple connections to it.</p>"
        },
        "node":{
          "shape":"FlowNodeName",
          "documentation":"<p>The name of the node containing the input with multiple connections.</p>"
        }
      },
      "documentation":"<p>Details about multiple connections to a single node input.</p>"
    },
    "Name":{
      "type":"string",
      "pattern":"^([0-9a-zA-Z][_-]?){1,100}$"
    },
    "NaturalLanguageString":{
      "type":"string",
      "max":1000,
      "min":1
    },
    "NeptuneAnalyticsConfiguration":{
      "type":"structure",
      "required":[
        "fieldMapping",
        "graphArn"
      ],
      "members":{
        "fieldMapping":{
          "shape":"NeptuneAnalyticsFieldMapping",
          "documentation":"<p>Contains the names of the fields to which to map information about the vector store.</p>"
        },
        "graphArn":{
          "shape":"GraphArn",
          "documentation":"<p>The Amazon Resource Name (ARN) of the Neptune Analytics vector store.</p>"
        }
      },
      "documentation":"<p>Contains details about the storage configuration of the knowledge base in Amazon Neptune Analytics. For more information, see <a href=\"https://docs.aws.amazon.com/bedrock/latest/userguide/knowledge-base-setup-neptune.html\">Create a vector index in Amazon Neptune Analytics</a>.</p>"
    },
    "NeptuneAnalyticsFieldMapping":{
      "type":"structure",
      "required":[
        "metadataField",
        "textField"
      ],
      "members":{
        "metadataField":{
          "shape":"FieldName",
          "documentation":"<p>The name of the field in which Amazon Bedrock stores metadata about the vector store.</p>"
        },
        "textField":{
          "shape":"FieldName",
          "documentation":"<p>The name of the field in which Amazon Bedrock stores the raw text from your data. The text is split according to the chunking strategy you choose.</p>"
        }
      },
      "documentation":"<p>Contains the names of the fields to which to map information about the vector store.</p>"
    },
    "NextToken":{
      "type":"string",
      "max":2048,
      "min":1,
      "pattern":"^\\S*$"
    },
    "NonBlankString":{
      "type":"string",
      "pattern":"^[\\s\\S]+$"
    },
    "NonEmptyString":{
      "type":"string",
      "min":1
    },
    "NumberValue":{
      "type":"double",
      "box":true,
      "sensitive":true
    },
    "NumericalVersion":{
      "type":"string",
      "pattern":"^[0-9]{1,5}$"
    },
    "OpenSearchManagedClusterConfiguration":{
      "type":"structure",
      "required":[
        "domainArn",
        "domainEndpoint",
        "fieldMapping",
        "vectorIndexName"
      ],
      "members":{
        "domainArn":{
          "shape":"OpenSearchManagedClusterDomainArn",
          "documentation":"<p>The Amazon Resource Name (ARN) of the OpenSearch domain.</p>"
        },
        "domainEndpoint":{
          "shape":"OpenSearchManagedClusterDomainEndpoint",
          "documentation":"<p>The endpoint URL the OpenSearch domain.</p>"
        },
        "fieldMapping":{
          "shape":"OpenSearchManagedClusterFieldMapping",
          "documentation":"<p>Contains the names of the fields to which to map information about the vector store.</p>"
        },
        "vectorIndexName":{
          "shape":"OpenSearchManagedClusterIndexName",
          "documentation":"<p>The name of the vector store.</p>"
        }
      },
      "documentation":"<p>Contains details about the Managed Cluster configuration of the knowledge base in Amazon OpenSearch Service. For more information, see <a href=\"https://docs.aws.amazon.com/bedrock/latest/userguide/knowledge-base-setup-osm.html\">Create a vector index in OpenSearch Managed Cluster</a>.</p>"
    },
    "OpenSearchManagedClusterDomainArn":{
      "type":"string",
      "max":2048,
      "min":0,
      "pattern":"^arn:aws(|-cn|-us-gov|-iso):es:[a-z]{2}(-gov)?-[a-z]+-\\d{1}:\\d{12}:domain/[a-z][a-z0-9-]{3,28}$"
    },
    "OpenSearchManagedClusterDomainEndpoint":{
      "type":"string",
      "max":2048,
      "min":0,
      "pattern":"^https://.*$"
    },
    "OpenSearchManagedClusterFieldMapping":{
      "type":"structure",
      "required":[
        "metadataField",
        "textField",
        "vectorField"
      ],
      "members":{
        "metadataField":{
          "shape":"FieldName",
          "documentation":"<p>The name of the field in which Amazon Bedrock stores metadata about the vector store.</p>"
        },
        "textField":{
          "shape":"FieldName",
          "documentation":"<p>The name of the field in which Amazon Bedrock stores the raw text from your data. The text is split according to the chunking strategy you choose.</p>"
        },
        "vectorField":{
          "shape":"FieldName",
          "documentation":"<p>The name of the field in which Amazon Bedrock stores the vector embeddings for your data sources.</p>"
        }
      },
      "documentation":"<p>Contains the names of the fields to which to map information about the vector store.</p>"
    },
    "OpenSearchManagedClusterIndexName":{
      "type":"string",
      "max":2048,
      "min":1,
      "pattern":"^(?![\\-_+.])[a-z0-9][a-z0-9\\-_\\.]*$",
      "sensitive":true
    },
    "OpenSearchServerlessCollectionArn":{
      "type":"string",
      "max":2048,
      "min":0,
      "pattern":"^arn:aws:aoss:[a-z]{2}(-gov)?-[a-z]+-\\d{1}:\\d{12}:collection/[a-z0-9-]{3,32}$"
    },
    "OpenSearchServerlessConfiguration":{
      "type":"structure",
      "required":[
        "collectionArn",
        "fieldMapping",
        "vectorIndexName"
      ],
      "members":{
        "collectionArn":{
          "shape":"OpenSearchServerlessCollectionArn",
          "documentation":"<p>The Amazon Resource Name (ARN) of the OpenSearch Service vector store.</p>"
        },
        "fieldMapping":{
          "shape":"OpenSearchServerlessFieldMapping",
          "documentation":"<p>Contains the names of the fields to which to map information about the vector store.</p>"
        },
        "vectorIndexName":{
          "shape":"OpenSearchServerlessIndexName",
          "documentation":"<p>The name of the vector store.</p>"
        }
      },
      "documentation":"<p>Contains details about the storage configuration of the knowledge base in Amazon OpenSearch Service. For more information, see <a href=\"https://docs.aws.amazon.com/bedrock/latest/userguide/knowledge-base-setup-oss.html\">Create a vector index in Amazon OpenSearch Service</a>.</p>"
    },
    "OpenSearchServerlessFieldMapping":{
      "type":"structure",
      "required":[
        "metadataField",
        "textField",
        "vectorField"
      ],
      "members":{
        "metadataField":{
          "shape":"FieldName",
          "documentation":"<p>The name of the field in which Amazon Bedrock stores metadata about the vector store.</p>"
        },
        "textField":{
          "shape":"FieldName",
          "documentation":"<p>The name of the field in which Amazon Bedrock stores the raw text from your data. The text is split according to the chunking strategy you choose.</p>"
        },
        "vectorField":{
          "shape":"FieldName",
          "documentation":"<p>The name of the field in which Amazon Bedrock stores the vector embeddings for your data sources.</p>"
        }
      },
      "documentation":"<p>Contains the names of the fields to which to map information about the vector store.</p>"
    },
    "OpenSearchServerlessIndexName":{
      "type":"string",
      "max":2048,
      "min":0,
      "pattern":"^.*$"
    },
    "OrchestrationExecutor":{
      "type":"structure",
      "members":{
        "lambda":{
          "shape":"LambdaArn",
          "documentation":"<p> The Amazon Resource Name (ARN) of the Lambda function containing the business logic that is carried out upon invoking the action. </p>"
        }
      },
      "documentation":"<p> Contains details about the Lambda function containing the orchestration logic carried out upon invoking the custom orchestration. </p>",
      "union":true
    },
    "OrchestrationType":{
      "type":"string",
      "enum":[
        "DEFAULT",
        "CUSTOM_ORCHESTRATION"
      ]
    },
    "OutputFlowNodeConfiguration":{
      "type":"structure",
      "members":{
      },
      "documentation":"<p>Contains configurations for an output flow node in the flow. You specify the data type expected for the input into the node in the <code>type</code> field and how to return the final output in the <code>expression</code> field.</p>"
    },
    "ParameterDescription":{
      "type":"string",
      "max":500,
      "min":1
    },
    "ParameterDetail":{
      "type":"structure",
      "required":["type"],
      "members":{
        "description":{
          "shape":"ParameterDescription",
          "documentation":"<p>A description of the parameter. Helps the foundation model determine how to elicit the parameters from the user.</p>"
        },
        "required":{
          "shape":"Boolean",
          "documentation":"<p>Whether the parameter is required for the agent to complete the function for action group invocation.</p>"
        },
        "type":{
          "shape":"Type",
          "documentation":"<p>The data type of the parameter.</p>"
        }
      },
      "documentation":"<p>Contains details about a parameter in a function for an action group.</p> <p>This data type is used in the following API operations:</p> <ul> <li> <p> <a href=\"https://docs.aws.amazon.com/bedrock/latest/APIReference/API_agent_CreateAgentActionGroup.html#API_agent_CreateAgentActionGroup_RequestSyntax\">CreateAgentActionGroup request</a> </p> </li> <li> <p> <a href=\"https://docs.aws.amazon.com/bedrock/latest/APIReference/API_agent_CreateAgentActionGroup.html#API_agent_CreateAgentActionGroup_ResponseSyntax\">CreateAgentActionGroup response</a> </p> </li> <li> <p> <a href=\"https://docs.aws.amazon.com/bedrock/latest/APIReference/API_agent_UpdateAgentActionGroup.html#API_agent_UpdateAgentActionGroup_RequestSyntax\">UpdateAgentActionGroup request</a> </p> </li> <li> <p> <a href=\"https://docs.aws.amazon.com/bedrock/latest/APIReference/API_agent_UpdateAgentActionGroup.html#API_agent_UpdateAgentActionGroup_ResponseSyntax\">UpdateAgentActionGroup response</a> </p> </li> <li> <p> <a href=\"https://docs.aws.amazon.com/bedrock/latest/APIReference/API_agent_GetAgentActionGroup.html#API_agent_GetAgentActionGroup_ResponseSyntax\">GetAgentActionGroup response</a> </p> </li> </ul>"
    },
    "ParameterMap":{
      "type":"map",
      "key":{"shape":"Name"},
      "value":{"shape":"ParameterDetail"}
    },
    "ParsingConfiguration":{
      "type":"structure",
      "required":["parsingStrategy"],
      "members":{
        "bedrockDataAutomationConfiguration":{
          "shape":"BedrockDataAutomationConfiguration",
          "documentation":"<p>If you specify <code>BEDROCK_DATA_AUTOMATION</code> as the parsing strategy for ingesting your data source, use this object to modify configurations for using the Amazon Bedrock Data Automation parser.</p>"
        },
        "bedrockFoundationModelConfiguration":{
          "shape":"BedrockFoundationModelConfiguration",
          "documentation":"<p>If you specify <code>BEDROCK_FOUNDATION_MODEL</code> as the parsing strategy for ingesting your data source, use this object to modify configurations for using a foundation model to parse documents.</p>"
        },
        "parsingStrategy":{
          "shape":"ParsingStrategy",
          "documentation":"<p>The parsing strategy for the data source.</p>"
        }
      },
      "documentation":"<p>Settings for parsing document contents. If you exclude this field, the default parser converts the contents of each document into text before splitting it into chunks. Specify the parsing strategy to use in the <code>parsingStrategy</code> field and include the relevant configuration, or omit it to use the Amazon Bedrock default parser. For more information, see <a href=\"https://docs.aws.amazon.com/bedrock/latest/userguide/kb-advanced-parsing.html\">Parsing options for your data source</a>.</p> <note> <p>If you specify <code>BEDROCK_DATA_AUTOMATION</code> or <code>BEDROCK_FOUNDATION_MODEL</code> and it fails to parse a file, the Amazon Bedrock default parser will be used instead.</p> </note>"
    },
    "ParsingModality":{
      "type":"string",
      "enum":["MULTIMODAL"]
    },
    "ParsingPrompt":{
      "type":"structure",
      "required":["parsingPromptText"],
      "members":{
        "parsingPromptText":{
          "shape":"ParsingPromptText",
          "documentation":"<p>Instructions for interpreting the contents of a document.</p>"
        }
      },
      "documentation":"<p>Instructions for interpreting the contents of a document.</p>"
    },
    "ParsingPromptText":{
      "type":"string",
      "max":10000,
      "min":1
    },
    "ParsingStrategy":{
      "type":"string",
      "enum":[
        "BEDROCK_FOUNDATION_MODEL",
        "BEDROCK_DATA_AUTOMATION"
      ]
    },
    "PatternObjectFilter":{
      "type":"structure",
      "required":["objectType"],
      "members":{
        "exclusionFilters":{
          "shape":"FilterList",
          "documentation":"<p>A list of one or more exclusion regular expression patterns to exclude certain object types that adhere to the pattern. If you specify an inclusion and exclusion filter/pattern and both match a document, the exclusion filter takes precedence and the document isn’t crawled.</p>"
        },
        "inclusionFilters":{
          "shape":"FilterList",
          "documentation":"<p>A list of one or more inclusion regular expression patterns to include certain object types that adhere to the pattern. If you specify an inclusion and exclusion filter/pattern and both match a document, the exclusion filter takes precedence and the document isn’t crawled.</p>"
        },
        "objectType":{
          "shape":"FilteredObjectType",
          "documentation":"<p>The supported object type or content type of the data source.</p>"
        }
      },
      "documentation":"<p>The specific filters applied to your data source content. You can filter out or include certain content.</p>"
    },
    "PatternObjectFilterConfiguration":{
      "type":"structure",
      "required":["filters"],
      "members":{
        "filters":{
          "shape":"PatternObjectFilterList",
          "documentation":"<p>The configuration of specific filters applied to your data source content. You can filter out or include certain content.</p>"
        }
      },
      "documentation":"<p>The configuration of filtering certain objects or content types of the data source.</p>"
    },
    "PatternObjectFilterList":{
      "type":"list",
      "member":{"shape":"PatternObjectFilter"},
      "max":25,
      "min":1,
      "sensitive":true
    },
    "Payload":{
      "type":"string",
      "sensitive":true
    },
    "PineconeConfiguration":{
      "type":"structure",
      "required":[
        "connectionString",
        "credentialsSecretArn",
        "fieldMapping"
      ],
      "members":{
        "connectionString":{
          "shape":"PineconeConnectionString",
          "documentation":"<p>The endpoint URL for your index management page.</p>"
        },
        "credentialsSecretArn":{
          "shape":"SecretArn",
          "documentation":"<p>The Amazon Resource Name (ARN) of the secret that you created in Secrets Manager that is linked to your Pinecone API key.</p>"
        },
        "fieldMapping":{
          "shape":"PineconeFieldMapping",
          "documentation":"<p>Contains the names of the fields to which to map information about the vector store.</p>"
        },
        "namespace":{
          "shape":"PineconeNamespace",
          "documentation":"<p>The namespace to be used to write new data to your database.</p>"
        }
      },
      "documentation":"<p>Contains details about the storage configuration of the knowledge base in Pinecone. For more information, see <a href=\"https://docs.aws.amazon.com/bedrock/latest/userguide/knowledge-base-setup-pinecone.html\">Create a vector index in Pinecone</a>.</p>"
    },
    "PineconeConnectionString":{
      "type":"string",
      "max":2048,
      "min":0,
      "pattern":"^.*$"
    },
    "PineconeFieldMapping":{
      "type":"structure",
      "required":[
        "metadataField",
        "textField"
      ],
      "members":{
        "metadataField":{
          "shape":"FieldName",
          "documentation":"<p>The name of the field in which Amazon Bedrock stores metadata about the vector store.</p>"
        },
        "textField":{
          "shape":"FieldName",
          "documentation":"<p>The name of the field in which Amazon Bedrock stores the raw text from your data. The text is split according to the chunking strategy you choose.</p>"
        }
      },
      "documentation":"<p>Contains the names of the fields to which to map information about the vector store.</p>"
    },
    "PineconeNamespace":{
      "type":"string",
      "max":2048,
      "min":0,
      "pattern":"^.*$"
    },
    "PrepareAgentRequest":{
      "type":"structure",
      "required":["agentId"],
      "members":{
        "agentId":{
          "shape":"Id",
          "documentation":"<p>The unique identifier of the agent for which to create a <code>DRAFT</code> version.</p>",
          "location":"uri",
          "locationName":"agentId"
        }
      }
    },
    "PrepareAgentResponse":{
      "type":"structure",
      "required":[
        "agentId",
        "agentStatus",
        "agentVersion",
        "preparedAt"
      ],
      "members":{
        "agentId":{
          "shape":"Id",
          "documentation":"<p>The unique identifier of the agent for which the <code>DRAFT</code> version was created.</p>"
        },
        "agentStatus":{
          "shape":"AgentStatus",
          "documentation":"<p>The status of the <code>DRAFT</code> version and whether it is ready for use.</p>"
        },
        "agentVersion":{
          "shape":"Version",
          "documentation":"<p>The version of the agent.</p>"
        },
        "preparedAt":{
          "shape":"DateTimestamp",
          "documentation":"<p>The time at which the <code>DRAFT</code> version of the agent was last prepared.</p>"
        }
      }
    },
    "PrepareFlowRequest":{
      "type":"structure",
      "required":["flowIdentifier"],
      "members":{
        "flowIdentifier":{
          "shape":"FlowIdentifier",
          "documentation":"<p>The unique identifier of the flow.</p>",
          "location":"uri",
          "locationName":"flowIdentifier"
        }
      }
    },
    "PrepareFlowResponse":{
      "type":"structure",
      "required":[
        "id",
        "status"
      ],
      "members":{
        "id":{
          "shape":"FlowId",
          "documentation":"<p>The unique identifier of the flow.</p>"
        },
        "status":{
          "shape":"FlowStatus",
          "documentation":"<p>The status of the flow. When you submit this request, the status will be <code>NotPrepared</code>. If preparation succeeds, the status becomes <code>Prepared</code>. If it fails, the status becomes <code>FAILED</code>.</p>"
        }
      }
    },
    "PrimitiveLong":{"type":"long"},
    "PromptAgentResource":{
      "type":"structure",
      "required":["agentIdentifier"],
      "members":{
        "agentIdentifier":{
          "shape":"AgentAliasArn",
          "documentation":"<p>The ARN of the agent with which to use the prompt.</p>"
        }
      },
      "documentation":"<p>Contains specifications for an Amazon Bedrock agent with which to use the prompt. For more information, see <a href=\"https://docs.aws.amazon.com/bedrock/latest/userguide/prompt-management-create.html\">Create a prompt using Prompt management</a> and <a href=\"https://docs.aws.amazon.com/bedrock/latest/userguide/agents.html\">Automate tasks in your application using conversational agents</a>.</p>",
      "sensitive":true
    },
    "PromptArn":{
      "type":"string",
      "pattern":"^(arn:aws:bedrock:[a-z0-9-]{1,20}:[0-9]{12}:prompt/[0-9a-zA-Z]{10}(?::[0-9]{1,5})?)$"
    },
    "PromptConfiguration":{
      "type":"structure",
      "members":{
        "additionalModelRequestFields":{
          "shape":"Document",
          "documentation":"<p>If the Converse or ConverseStream operations support the model, <code>additionalModelRequestFields</code> contains additional inference parameters, beyond the base set of inference parameters in the <code>inferenceConfiguration</code> field. </p> <p>For more information, see <i>Inference request parameters and response fields for foundation models</i> in the Amazon Bedrock user guide.</p>"
        },
        "basePromptTemplate":{
          "shape":"BasePromptTemplate",
          "documentation":"<p>Defines the prompt template with which to replace the default prompt template. You can use placeholder variables in the base prompt template to customize the prompt. For more information, see <a href=\"https://docs.aws.amazon.com/bedrock/latest/userguide/prompt-placeholders.html\">Prompt template placeholder variables</a>. For more information, see <a href=\"https://docs.aws.amazon.com/bedrock/latest/userguide/advanced-prompts-configure.html\">Configure the prompt templates</a>.</p>"
        },
        "foundationModel":{
          "shape":"ModelIdentifier",
          "documentation":"<p>The agent's foundation model.</p>"
        },
        "inferenceConfiguration":{
          "shape":"InferenceConfiguration",
          "documentation":"<p>Contains inference parameters to use when the agent invokes a foundation model in the part of the agent sequence defined by the <code>promptType</code>. For more information, see <a href=\"https://docs.aws.amazon.com/bedrock/latest/userguide/model-parameters.html\">Inference parameters for foundation models</a>.</p>"
        },
        "parserMode":{
          "shape":"CreationMode",
          "documentation":"<p>Specifies whether to override the default parser Lambda function when parsing the raw foundation model output in the part of the agent sequence defined by the <code>promptType</code>. If you set the field as <code>OVERRIDDEN</code>, the <code>overrideLambda</code> field in the <a href=\"https://docs.aws.amazon.com/bedrock/latest/APIReference/API_agent_PromptOverrideConfiguration.html\">PromptOverrideConfiguration</a> must be specified with the ARN of a Lambda function.</p>"
        },
        "promptCreationMode":{
          "shape":"CreationMode",
          "documentation":"<p>Specifies whether to override the default prompt template for this <code>promptType</code>. Set this value to <code>OVERRIDDEN</code> to use the prompt that you provide in the <code>basePromptTemplate</code>. If you leave it as <code>DEFAULT</code>, the agent uses a default prompt template.</p>"
        },
        "promptState":{
          "shape":"PromptState",
          "documentation":"<p>Specifies whether to allow the agent to carry out the step specified in the <code>promptType</code>. If you set this value to <code>DISABLED</code>, the agent skips that step. The default state for each <code>promptType</code> is as follows.</p> <ul> <li> <p> <code>PRE_PROCESSING</code> – <code>ENABLED</code> </p> </li> <li> <p> <code>ORCHESTRATION</code> – <code>ENABLED</code> </p> </li> <li> <p> <code>KNOWLEDGE_BASE_RESPONSE_GENERATION</code> – <code>ENABLED</code> </p> </li> <li> <p> <code>POST_PROCESSING</code> – <code>DISABLED</code> </p> </li> </ul>"
        },
        "promptType":{
          "shape":"PromptType",
          "documentation":"<p>The step in the agent sequence that this prompt configuration applies to.</p>"
        }
      },
      "documentation":"<p>Contains configurations to override a prompt template in one part of an agent sequence. For more information, see <a href=\"https://docs.aws.amazon.com/bedrock/latest/userguide/advanced-prompts.html\">Advanced prompts</a>.</p>"
    },
    "PromptConfigurations":{
      "type":"list",
      "member":{"shape":"PromptConfiguration"},
      "max":10,
      "min":0
    },
    "PromptDescription":{
      "type":"string",
      "max":200,
      "min":1
    },
    "PromptFlowNodeConfiguration":{
      "type":"structure",
      "required":["sourceConfiguration"],
      "members":{
        "guardrailConfiguration":{
          "shape":"GuardrailConfiguration",
          "documentation":"<p>Contains configurations for a guardrail to apply to the prompt in this node and the response generated from it.</p>"
        },
        "sourceConfiguration":{
          "shape":"PromptFlowNodeSourceConfiguration",
          "documentation":"<p>Specifies whether the prompt is from Prompt management or defined inline.</p>"
        }
      },
      "documentation":"<p>Contains configurations for a prompt node in the flow. You can use a prompt from Prompt management or you can define one in this node. If the prompt contains variables, the inputs into this node will fill in the variables. The output from this node is the response generated by the model. For more information, see <a href=\"https://docs.aws.amazon.com/bedrock/latest/userguide/flows-nodes.html\">Node types in Amazon Bedrock works</a> in the Amazon Bedrock User Guide.</p>"
    },
    "PromptFlowNodeInlineConfiguration":{
      "type":"structure",
      "required":[
        "modelId",
        "templateConfiguration",
        "templateType"
      ],
      "members":{
        "additionalModelRequestFields":{
          "shape":"Document",
          "documentation":"<p>Additional fields to be included in the model request for the Prompt node.</p>"
        },
        "inferenceConfiguration":{
          "shape":"PromptInferenceConfiguration",
          "documentation":"<p>Contains inference configurations for the prompt.</p>"
        },
        "modelId":{
          "shape":"PromptModelIdentifier",
          "documentation":"<p>The unique identifier of the model or <a href=\"https://docs.aws.amazon.com/bedrock/latest/userguide/cross-region-inference.html\">inference profile</a> to run inference with.</p>"
        },
        "templateConfiguration":{
          "shape":"PromptTemplateConfiguration",
          "documentation":"<p>Contains a prompt and variables in the prompt that can be replaced with values at runtime.</p>"
        },
        "templateType":{
          "shape":"PromptTemplateType",
          "documentation":"<p>The type of prompt template.</p>"
        }
      },
      "documentation":"<p>Contains configurations for a prompt defined inline in the node.</p>"
    },
    "PromptFlowNodeResourceConfiguration":{
      "type":"structure",
      "required":["promptArn"],
      "members":{
        "promptArn":{
          "shape":"PromptArn",
          "documentation":"<p>The Amazon Resource Name (ARN) of the prompt from Prompt management.</p>"
        }
      },
      "documentation":"<p>Contains configurations for a prompt from Prompt management to use in a node.</p>"
    },
    "PromptFlowNodeSourceConfiguration":{
      "type":"structure",
      "members":{
        "inline":{
          "shape":"PromptFlowNodeInlineConfiguration",
          "documentation":"<p>Contains configurations for a prompt that is defined inline</p>"
        },
        "resource":{
          "shape":"PromptFlowNodeResourceConfiguration",
          "documentation":"<p>Contains configurations for a prompt from Prompt management.</p>"
        }
      },
      "documentation":"<p>Contains configurations for a prompt and whether it is from Prompt management or defined inline.</p>",
      "union":true
    },
    "PromptGenAiResource":{
      "type":"structure",
      "members":{
        "agent":{
          "shape":"PromptAgentResource",
          "documentation":"<p>Specifies an Amazon Bedrock agent with which to use the prompt.</p>"
        }
      },
      "documentation":"<p>Contains specifications for a generative AI resource with which to use the prompt. For more information, see <a href=\"https://docs.aws.amazon.com/bedrock/latest/userguide/prompt-management-create.html\">Create a prompt using Prompt management</a>.</p>",
      "sensitive":true,
      "union":true
    },
    "PromptId":{
      "type":"string",
      "pattern":"^[0-9a-zA-Z]{10}$"
    },
    "PromptIdentifier":{
      "type":"string",
      "pattern":"^([0-9a-zA-Z]{10})|(arn:aws:bedrock:[a-z0-9-]{1,20}:[0-9]{12}:prompt/[0-9a-zA-Z]{10})(?::[0-9]{1,5})?$"
    },
    "PromptInferenceConfiguration":{
      "type":"structure",
      "members":{
        "text":{
          "shape":"PromptModelInferenceConfiguration",
          "documentation":"<p>Contains inference configurations for a text prompt.</p>"
        }
      },
      "documentation":"<p>Contains inference configurations for the prompt.</p>",
      "union":true
    },
    "PromptInputVariable":{
      "type":"structure",
      "members":{
        "name":{
          "shape":"PromptInputVariableName",
          "documentation":"<p>The name of the variable.</p>"
        }
      },
      "documentation":"<p>Contains information about a variable in the prompt.</p>"
    },
    "PromptInputVariableName":{
      "type":"string",
      "pattern":"^([0-9a-zA-Z][_-]?){1,100}$"
    },
    "PromptInputVariablesList":{
      "type":"list",
      "member":{"shape":"PromptInputVariable"},
      "max":20,
      "min":0,
      "sensitive":true
    },
    "PromptMetadataEntry":{
      "type":"structure",
      "required":[
        "key",
        "value"
      ],
      "members":{
        "key":{
          "shape":"PromptMetadataKey",
          "documentation":"<p>The key of a metadata tag for a prompt variant.</p>"
        },
        "value":{
          "shape":"PromptMetadataValue",
          "documentation":"<p>The value of a metadata tag for a prompt variant.</p>"
        }
      },
      "documentation":"<p>Contains a key-value pair that defines a metadata tag and value to attach to a prompt variant. For more information, see <a href=\"https://docs.aws.amazon.com/bedrock/latest/userguide/prompt-management-create.html\">Create a prompt using Prompt management</a>.</p>",
      "sensitive":true
    },
    "PromptMetadataKey":{
      "type":"string",
      "max":128,
      "min":1,
      "pattern":"^[a-zA-Z0-9\\s._:/=+@-]*$",
      "sensitive":true
    },
    "PromptMetadataList":{
      "type":"list",
      "member":{"shape":"PromptMetadataEntry"},
      "max":50,
      "min":0,
      "sensitive":true
    },
    "PromptMetadataValue":{
      "type":"string",
      "max":1024,
      "min":0,
      "pattern":"^[a-zA-Z0-9\\s._:/=+@-]*$",
      "sensitive":true
    },
    "PromptModelIdentifier":{
      "type":"string",
      "max":2048,
      "min":1,
      "pattern":"^(arn:aws(-[^:]{1,12})?:(bedrock|sagemaker):[a-z0-9-]{1,20}:([0-9]{12})?:([a-z-]+/)?)?([a-zA-Z0-9.-]{1,63}){0,2}(([:][a-z0-9-]{1,63}){0,2})?(/[a-z0-9]{1,12})?$"
    },
    "PromptModelInferenceConfiguration":{
      "type":"structure",
      "members":{
        "maxTokens":{
          "shape":"MaximumLength",
          "documentation":"<p>The maximum number of tokens to return in the response.</p>"
        },
        "stopSequences":{
          "shape":"StopSequences",
          "documentation":"<p>A list of strings that define sequences after which the model will stop generating.</p>"
        },
        "temperature":{
          "shape":"Temperature",
          "documentation":"<p>Controls the randomness of the response. Choose a lower value for more predictable outputs and a higher value for more surprising outputs.</p>"
        },
        "topP":{
          "shape":"TopP",
          "documentation":"<p>The percentage of most-likely candidates that the model considers for the next token.</p>"
        }
      },
      "documentation":"<p>Contains inference configurations related to model inference for a prompt. For more information, see <a href=\"https://docs.aws.amazon.com/bedrock/latest/userguide/inference-parameters.html\">Inference parameters</a>.</p>"
    },
    "PromptName":{
      "type":"string",
      "pattern":"^([0-9a-zA-Z][_-]?){1,100}$"
    },
    "PromptOverrideConfiguration":{
      "type":"structure",
      "required":["promptConfigurations"],
      "members":{
        "overrideLambda":{
          "shape":"LambdaArn",
          "documentation":"<p>The ARN of the Lambda function to use when parsing the raw foundation model output in parts of the agent sequence. If you specify this field, at least one of the <code>promptConfigurations</code> must contain a <code>parserMode</code> value that is set to <code>OVERRIDDEN</code>. For more information, see <a href=\"https://docs.aws.amazon.com/bedrock/latest/userguide/lambda-parser.html\">Parser Lambda function in Amazon Bedrock Agents</a>.</p>"
        },
        "promptConfigurations":{
          "shape":"PromptConfigurations",
          "documentation":"<p>Contains configurations to override a prompt template in one part of an agent sequence. For more information, see <a href=\"https://docs.aws.amazon.com/bedrock/latest/userguide/advanced-prompts.html\">Advanced prompts</a>.</p>"
        }
      },
      "documentation":"<p>Contains configurations to override prompts in different parts of an agent sequence. For more information, see <a href=\"https://docs.aws.amazon.com/bedrock/latest/userguide/advanced-prompts.html\">Advanced prompts</a>.</p>",
      "sensitive":true
    },
    "PromptState":{
      "type":"string",
      "enum":[
        "ENABLED",
        "DISABLED"
      ]
    },
    "PromptSummaries":{
      "type":"list",
      "member":{"shape":"PromptSummary"},
      "max":10,
      "min":0
    },
    "PromptSummary":{
      "type":"structure",
      "required":[
        "arn",
        "createdAt",
        "id",
        "name",
        "updatedAt",
        "version"
      ],
      "members":{
        "arn":{
          "shape":"PromptArn",
          "documentation":"<p>The Amazon Resource Name (ARN) of the prompt or the prompt version (if you specified a version in the request).</p>"
        },
        "createdAt":{
          "shape":"DateTimestamp",
          "documentation":"<p>The time at which the prompt was created.</p>"
        },
        "description":{
          "shape":"PromptDescription",
          "documentation":"<p>The description of the prompt.</p>"
        },
        "id":{
          "shape":"PromptId",
          "documentation":"<p>The unique identifier of the prompt.</p>"
        },
        "name":{
          "shape":"PromptName",
          "documentation":"<p>The name of the prompt.</p>"
        },
        "updatedAt":{
          "shape":"DateTimestamp",
          "documentation":"<p>The time at which the prompt was last updated.</p>"
        },
        "version":{
          "shape":"Version",
          "documentation":"<p>The version of the prompt that this summary applies to.</p>"
        }
      },
      "documentation":"<p>Contains information about a prompt in your Prompt management tool.</p> <p>This data type is used in the following API operations:</p> <ul> <li> <p> <a href=\"https://docs.aws.amazon.com/bedrock/latest/APIReference/API_agent_ListPrompts.html#API_agent_ListPrompts_ResponseSyntax\">ListPrompts response</a> </p> </li> </ul>"
    },
    "PromptTemplateConfiguration":{
      "type":"structure",
      "members":{
        "chat":{
          "shape":"ChatPromptTemplateConfiguration",
          "documentation":"<p>Contains configurations to use the prompt in a conversational format.</p>"
        },
        "text":{
          "shape":"TextPromptTemplateConfiguration",
          "documentation":"<p>Contains configurations for the text in a message for a prompt.</p>"
        }
      },
      "documentation":"<p>Contains the message for a prompt. For more information, see <a href=\"https://docs.aws.amazon.com/bedrock/latest/userguide/prompt-management.html\">Construct and store reusable prompts with Prompt management in Amazon Bedrock</a>.</p>",
      "union":true
    },
    "PromptTemplateType":{
      "type":"string",
      "enum":[
        "TEXT",
        "CHAT"
      ]
    },
    "PromptType":{
      "type":"string",
      "enum":[
        "PRE_PROCESSING",
        "ORCHESTRATION",
        "POST_PROCESSING",
        "KNOWLEDGE_BASE_RESPONSE_GENERATION",
        "MEMORY_SUMMARIZATION"
      ]
    },
    "PromptVariant":{
      "type":"structure",
      "required":[
        "name",
        "templateConfiguration",
        "templateType"
      ],
      "members":{
        "additionalModelRequestFields":{
          "shape":"Document",
          "documentation":"<p>Contains model-specific inference configurations that aren't in the <code>inferenceConfiguration</code> field. To see model-specific inference parameters, see <a href=\"https://docs.aws.amazon.com/bedrock/latest/userguide/model-parameters.html\">Inference request parameters and response fields for foundation models</a>.</p>"
        },
        "genAiResource":{
          "shape":"PromptGenAiResource",
          "documentation":"<p>Specifies a generative AI resource with which to use the prompt.</p>"
        },
        "inferenceConfiguration":{
          "shape":"PromptInferenceConfiguration",
          "documentation":"<p>Contains inference configurations for the prompt variant.</p>"
        },
        "metadata":{
          "shape":"PromptMetadataList",
          "documentation":"<p>An array of objects, each containing a key-value pair that defines a metadata tag and value to attach to a prompt variant.</p>"
        },
        "modelId":{
          "shape":"PromptModelIdentifier",
          "documentation":"<p>The unique identifier of the model or <a href=\"https://docs.aws.amazon.com/bedrock/latest/userguide/cross-region-inference.html\">inference profile</a> with which to run inference on the prompt.</p>"
        },
        "name":{
          "shape":"PromptVariantName",
          "documentation":"<p>The name of the prompt variant.</p>"
        },
        "templateConfiguration":{
          "shape":"PromptTemplateConfiguration",
          "documentation":"<p>Contains configurations for the prompt template.</p>"
        },
        "templateType":{
          "shape":"PromptTemplateType",
          "documentation":"<p>The type of prompt template to use.</p>"
        }
      },
      "documentation":"<p>Contains details about a variant of the prompt.</p>",
      "sensitive":true
    },
    "PromptVariantList":{
      "type":"list",
      "member":{"shape":"PromptVariant"},
      "max":1,
      "min":0,
      "sensitive":true
    },
    "PromptVariantName":{
      "type":"string",
      "pattern":"^([0-9a-zA-Z][_-]?){1,100}$"
    },
    "ProvisionedModelIdentifier":{
      "type":"string",
      "max":2048,
      "min":1,
      "pattern":"^((([0-9a-zA-Z][_-]?){1,63})|(arn:aws(-[^:]+)?:bedrock:[a-z0-9-]{1,20}:[0-9]{12}:provisioned-model/[a-z0-9]{12}))$"
    },
    "QueryEngineType":{
      "type":"string",
      "enum":["REDSHIFT"]
    },
    "QueryExecutionTimeoutSeconds":{
      "type":"integer",
      "box":true,
      "max":200,
      "min":1
    },
    "QueryGenerationColumn":{
      "type":"structure",
      "members":{
        "description":{
          "shape":"DescriptionString",
          "documentation":"<p>A description of the column that helps the query engine understand the contents of the column.</p>"
        },
        "inclusion":{
          "shape":"IncludeExclude",
          "documentation":"<p>Specifies whether to include or exclude the column during query generation. If you specify <code>EXCLUDE</code>, the column will be ignored. If you specify <code>INCLUDE</code>, all other columns in the table will be ignored.</p>"
        },
        "name":{
          "shape":"QueryGenerationColumnName",
          "documentation":"<p>The name of the column for which the other fields in this object apply.</p>"
        }
      },
      "documentation":"<p>Contains information about a column in the current table for the query engine to consider.</p>"
    },
    "QueryGenerationColumnName":{
      "type":"string",
      "max":127,
      "min":1
    },
    "QueryGenerationColumns":{
      "type":"list",
      "member":{"shape":"QueryGenerationColumn"}
    },
    "QueryGenerationConfiguration":{
      "type":"structure",
      "members":{
        "executionTimeoutSeconds":{
          "shape":"QueryExecutionTimeoutSeconds",
          "documentation":"<p>The time after which query generation will time out.</p>"
        },
        "generationContext":{
          "shape":"QueryGenerationContext",
          "documentation":"<p>Specifies configurations for context to use during query generation.</p>"
        }
      },
      "documentation":"<p>Contains configurations for query generation. For more information, see <a href=\"https://docs.aws.amazon.com/bedrock/latest/userguide/knowledge-base-build-structured.html\">Build a knowledge base by connecting to a structured data source</a> in the Amazon Bedrock User Guide..</p>"
    },
    "QueryGenerationContext":{
      "type":"structure",
      "members":{
        "curatedQueries":{
          "shape":"CuratedQueries",
          "documentation":"<p>An array of objects, each of which defines information about example queries to help the query engine generate appropriate SQL queries.</p>"
        },
        "tables":{
          "shape":"QueryGenerationTables",
          "documentation":"<p>An array of objects, each of which defines information about a table in the database.</p>"
        }
      },
      "documentation":"<p>&gt;Contains configurations for context to use during query generation.</p>",
      "sensitive":true
    },
    "QueryGenerationTable":{
      "type":"structure",
      "required":["name"],
      "members":{
        "columns":{
          "shape":"QueryGenerationColumns",
          "documentation":"<p>An array of objects, each of which defines information about a column in the table.</p>"
        },
        "description":{
          "shape":"DescriptionString",
          "documentation":"<p>A description of the table that helps the query engine understand the contents of the table.</p>"
        },
        "inclusion":{
          "shape":"IncludeExclude",
          "documentation":"<p>Specifies whether to include or exclude the table during query generation. If you specify <code>EXCLUDE</code>, the table will be ignored. If you specify <code>INCLUDE</code>, all other tables will be ignored.</p>"
        },
        "name":{
          "shape":"QueryGenerationTableName",
          "documentation":"<p>The name of the table for which the other fields in this object apply.</p>"
        }
      },
      "documentation":"<p>Contains information about a table for the query engine to consider.</p>"
    },
    "QueryGenerationTableName":{
      "type":"string",
      "pattern":"^.*\\..*\\..*$"
    },
    "QueryGenerationTables":{
      "type":"list",
      "member":{"shape":"QueryGenerationTable"},
      "max":50,
      "min":0
    },
    "RdsArn":{
      "type":"string",
      "pattern":"^arn:aws(|-cn|-us-gov):rds:[a-zA-Z0-9-]*:[0-9]{12}:cluster:[a-zA-Z0-9-]{1,63}$"
    },
    "RdsConfiguration":{
      "type":"structure",
      "required":[
        "credentialsSecretArn",
        "databaseName",
        "fieldMapping",
        "resourceArn",
        "tableName"
      ],
      "members":{
        "credentialsSecretArn":{
          "shape":"SecretArn",
          "documentation":"<p>The Amazon Resource Name (ARN) of the secret that you created in Secrets Manager that is linked to your Amazon RDS database.</p>"
        },
        "databaseName":{
          "shape":"RdsDatabaseName",
          "documentation":"<p>The name of your Amazon RDS database.</p>"
        },
        "fieldMapping":{
          "shape":"RdsFieldMapping",
          "documentation":"<p>Contains the names of the fields to which to map information about the vector store.</p>"
        },
        "resourceArn":{
          "shape":"RdsArn",
          "documentation":"<p>The Amazon Resource Name (ARN) of the vector store.</p>"
        },
        "tableName":{
          "shape":"RdsTableName",
          "documentation":"<p>The name of the table in the database.</p>"
        }
      },
      "documentation":"<p>Contains details about the storage configuration of the knowledge base in Amazon RDS. For more information, see <a href=\"https://docs.aws.amazon.com/bedrock/latest/userguide/knowledge-base-setup-rds.html\">Create a vector index in Amazon RDS</a>.</p>"
    },
    "RdsDatabaseName":{
      "type":"string",
      "max":63,
      "min":0,
      "pattern":"^[a-zA-Z0-9_\\-]+$"
    },
    "RdsFieldMapping":{
      "type":"structure",
      "required":[
        "metadataField",
        "primaryKeyField",
        "textField",
        "vectorField"
      ],
      "members":{
        "customMetadataField":{
          "shape":"ColumnName",
          "documentation":"<p>Provide a name for the universal metadata field where Amazon Bedrock will store any custom metadata from your data source.</p>"
        },
        "metadataField":{
          "shape":"ColumnName",
          "documentation":"<p>The name of the field in which Amazon Bedrock stores metadata about the vector store.</p>"
        },
        "primaryKeyField":{
          "shape":"ColumnName",
          "documentation":"<p>The name of the field in which Amazon Bedrock stores the ID for each entry.</p>"
        },
        "textField":{
          "shape":"ColumnName",
          "documentation":"<p>The name of the field in which Amazon Bedrock stores the raw text from your data. The text is split according to the chunking strategy you choose.</p>"
        },
        "vectorField":{
          "shape":"ColumnName",
          "documentation":"<p>The name of the field in which Amazon Bedrock stores the vector embeddings for your data sources.</p>"
        }
      },
      "documentation":"<p>Contains the names of the fields to which to map information about the vector store.</p>"
    },
    "RdsTableName":{
      "type":"string",
      "max":63,
      "min":0,
      "pattern":"^[a-zA-Z0-9_\\.\\-]+$"
    },
    "RecommendedAction":{
      "type":"string",
      "max":2048,
      "min":0
    },
    "RecommendedActions":{
      "type":"list",
      "member":{"shape":"RecommendedAction"},
      "max":2048,
      "min":0
    },
    "RedisEnterpriseCloudConfiguration":{
      "type":"structure",
      "required":[
        "credentialsSecretArn",
        "endpoint",
        "fieldMapping",
        "vectorIndexName"
      ],
      "members":{
        "credentialsSecretArn":{
          "shape":"SecretArn",
          "documentation":"<p>The Amazon Resource Name (ARN) of the secret that you created in Secrets Manager that is linked to your Redis Enterprise Cloud database.</p>"
        },
        "endpoint":{
          "shape":"RedisEnterpriseCloudEndpoint",
          "documentation":"<p>The endpoint URL of the Redis Enterprise Cloud database.</p>"
        },
        "fieldMapping":{
          "shape":"RedisEnterpriseCloudFieldMapping",
          "documentation":"<p>Contains the names of the fields to which to map information about the vector store.</p>"
        },
        "vectorIndexName":{
          "shape":"RedisEnterpriseCloudIndexName",
          "documentation":"<p>The name of the vector index.</p>"
        }
      },
      "documentation":"<p>Contains details about the storage configuration of the knowledge base in Redis Enterprise Cloud. For more information, see <a href=\"https://docs.aws.amazon.com/bedrock/latest/userguide/knowledge-base-setup-oss.html\">Create a vector index in Redis Enterprise Cloud</a>.</p>"
    },
    "RedisEnterpriseCloudEndpoint":{
      "type":"string",
      "max":2048,
      "min":0,
      "pattern":"^.*$"
    },
    "RedisEnterpriseCloudFieldMapping":{
      "type":"structure",
      "required":[
        "metadataField",
        "textField",
        "vectorField"
      ],
      "members":{
        "metadataField":{
          "shape":"FieldName",
          "documentation":"<p>The name of the field in which Amazon Bedrock stores metadata about the vector store.</p>"
        },
        "textField":{
          "shape":"FieldName",
          "documentation":"<p>The name of the field in which Amazon Bedrock stores the raw text from your data. The text is split according to the chunking strategy you choose.</p>"
        },
        "vectorField":{
          "shape":"FieldName",
          "documentation":"<p>The name of the field in which Amazon Bedrock stores the vector embeddings for your data sources.</p>"
        }
      },
      "documentation":"<p>Contains the names of the fields to which to map information about the vector store.</p>"
    },
    "RedisEnterpriseCloudIndexName":{
      "type":"string",
      "max":2048,
      "min":0,
      "pattern":"^.*$"
    },
    "RedshiftClusterIdentifier":{
      "type":"string",
      "max":63,
      "min":1
    },
    "RedshiftConfiguration":{
      "type":"structure",
      "required":[
        "queryEngineConfiguration",
        "storageConfigurations"
      ],
      "members":{
        "queryEngineConfiguration":{
          "shape":"RedshiftQueryEngineConfiguration",
          "documentation":"<p>Specifies configurations for an Amazon Redshift query engine.</p>"
        },
        "queryGenerationConfiguration":{
          "shape":"QueryGenerationConfiguration",
          "documentation":"<p>Specifies configurations for generating queries.</p>"
        },
        "storageConfigurations":{
          "shape":"RedshiftQueryEngineStorageConfigurations",
          "documentation":"<p>Specifies configurations for Amazon Redshift database storage.</p>"
        }
      },
      "documentation":"<p>Contains configurations for an Amazon Redshift database. For more information, see <a href=\"https://docs.aws.amazon.com/bedrock/latest/userguide/knowledge-base-build-structured.html\">Build a knowledge base by connecting to a structured data source</a> in the Amazon Bedrock User Guide.</p>"
    },
    "RedshiftDatabase":{
      "type":"string",
      "max":200,
      "min":1
    },
    "RedshiftProvisionedAuthConfiguration":{
      "type":"structure",
      "required":["type"],
      "members":{
        "databaseUser":{
          "shape":"String",
          "documentation":"<p>The database username for authentication to an Amazon Redshift provisioned data warehouse.</p>"
        },
        "type":{
          "shape":"RedshiftProvisionedAuthType",
          "documentation":"<p>The type of authentication to use.</p>"
        },
        "usernamePasswordSecretArn":{
          "shape":"SecretArn",
          "documentation":"<p>The ARN of an Secrets Manager secret for authentication.</p>"
        }
      },
      "documentation":"<p>Contains configurations for authentication to an Amazon Redshift provisioned data warehouse. Specify the type of authentication to use in the <code>type</code> field and include the corresponding field. If you specify IAM authentication, you don't need to include another field.</p>"
    },
    "RedshiftProvisionedAuthType":{
      "type":"string",
      "enum":[
        "IAM",
        "USERNAME_PASSWORD",
        "USERNAME"
      ]
    },
    "RedshiftProvisionedConfiguration":{
      "type":"structure",
      "required":[
        "authConfiguration",
        "clusterIdentifier"
      ],
      "members":{
        "authConfiguration":{
          "shape":"RedshiftProvisionedAuthConfiguration",
          "documentation":"<p>Specifies configurations for authentication to Amazon Redshift.</p>"
        },
        "clusterIdentifier":{
          "shape":"RedshiftClusterIdentifier",
          "documentation":"<p>The ID of the Amazon Redshift cluster.</p>"
        }
      },
      "documentation":"<p>Contains configurations for a provisioned Amazon Redshift query engine.</p>"
    },
    "RedshiftQueryEngineAwsDataCatalogStorageConfiguration":{
      "type":"structure",
      "required":["tableNames"],
      "members":{
        "tableNames":{
          "shape":"AwsDataCatalogTableNames",
          "documentation":"<p>A list of names of the tables to use.</p>"
        }
      },
      "documentation":"<p>Contains configurations for storage in Glue Data Catalog.</p>"
    },
    "RedshiftQueryEngineConfiguration":{
      "type":"structure",
      "required":["type"],
      "members":{
        "provisionedConfiguration":{
          "shape":"RedshiftProvisionedConfiguration",
          "documentation":"<p>Specifies configurations for a provisioned Amazon Redshift query engine.</p>"
        },
        "serverlessConfiguration":{
          "shape":"RedshiftServerlessConfiguration",
          "documentation":"<p>Specifies configurations for a serverless Amazon Redshift query engine.</p>"
        },
        "type":{
          "shape":"RedshiftQueryEngineType",
          "documentation":"<p>The type of query engine.</p>"
        }
      },
      "documentation":"<p>Contains configurations for an Amazon Redshift query engine. Specify the type of query engine in <code>type</code> and include the corresponding field. For more information, see <a href=\"https://docs.aws.amazon.com/bedrock/latest/userguide/knowledge-base-build-structured.html\">Build a knowledge base by connecting to a structured data source</a> in the Amazon Bedrock User Guide.</p>"
    },
    "RedshiftQueryEngineRedshiftStorageConfiguration":{
      "type":"structure",
      "required":["databaseName"],
      "members":{
        "databaseName":{
          "shape":"RedshiftDatabase",
          "documentation":"<p>The name of the Amazon Redshift database.</p>"
        }
      },
      "documentation":"<p>Contains configurations for storage in Amazon Redshift.</p>"
    },
    "RedshiftQueryEngineStorageConfiguration":{
      "type":"structure",
      "required":["type"],
      "members":{
        "awsDataCatalogConfiguration":{
          "shape":"RedshiftQueryEngineAwsDataCatalogStorageConfiguration",
          "documentation":"<p>Specifies configurations for storage in Glue Data Catalog.</p>"
        },
        "redshiftConfiguration":{
          "shape":"RedshiftQueryEngineRedshiftStorageConfiguration",
          "documentation":"<p>Specifies configurations for storage in Amazon Redshift.</p>"
        },
        "type":{
          "shape":"RedshiftQueryEngineStorageType",
          "documentation":"<p>The data storage service to use.</p>"
        }
      },
      "documentation":"<p>Contains configurations for Amazon Redshift data storage. Specify the data storage service to use in the <code>type</code> field and include the corresponding field. For more information, see <a href=\"https://docs.aws.amazon.com/bedrock/latest/userguide/knowledge-base-build-structured.html\">Build a knowledge base by connecting to a structured data source</a> in the Amazon Bedrock User Guide.</p>"
    },
    "RedshiftQueryEngineStorageConfigurations":{
      "type":"list",
      "member":{"shape":"RedshiftQueryEngineStorageConfiguration"},
      "max":1,
      "min":1
    },
    "RedshiftQueryEngineStorageType":{
      "type":"string",
      "enum":[
        "REDSHIFT",
        "AWS_DATA_CATALOG"
      ]
    },
    "RedshiftQueryEngineType":{
      "type":"string",
      "enum":[
        "SERVERLESS",
        "PROVISIONED"
      ]
    },
    "RedshiftServerlessAuthConfiguration":{
      "type":"structure",
      "required":["type"],
      "members":{
        "type":{
          "shape":"RedshiftServerlessAuthType",
          "documentation":"<p>The type of authentication to use.</p>"
        },
        "usernamePasswordSecretArn":{
          "shape":"SecretArn",
          "documentation":"<p>The ARN of an Secrets Manager secret for authentication.</p>"
        }
      },
      "documentation":"<p>Specifies configurations for authentication to a Redshift Serverless. Specify the type of authentication to use in the <code>type</code> field and include the corresponding field. If you specify IAM authentication, you don't need to include another field.</p>"
    },
    "RedshiftServerlessAuthType":{
      "type":"string",
      "enum":[
        "IAM",
        "USERNAME_PASSWORD"
      ]
    },
    "RedshiftServerlessConfiguration":{
      "type":"structure",
      "required":[
        "authConfiguration",
        "workgroupArn"
      ],
      "members":{
        "authConfiguration":{
          "shape":"RedshiftServerlessAuthConfiguration",
          "documentation":"<p>Specifies configurations for authentication to an Amazon Redshift provisioned data warehouse.</p>"
        },
        "workgroupArn":{
          "shape":"WorkgroupArn",
          "documentation":"<p>The ARN of the Amazon Redshift workgroup.</p>"
        }
      },
      "documentation":"<p>Contains configurations for authentication to Amazon Redshift Serverless.</p>"
    },
    "RelayConversationHistory":{
      "type":"string",
      "enum":[
        "TO_COLLABORATOR",
        "DISABLED"
      ]
    },
    "RequireConfirmation":{
      "type":"string",
      "documentation":"<p>Whether the action requires user confirmation.</p>",
      "enum":[
        "ENABLED",
        "DISABLED"
      ]
    },
    "ResourceNotFoundException":{
      "type":"structure",
      "members":{
        "message":{"shape":"NonBlankString"}
      },
      "documentation":"<p>The specified resource Amazon Resource Name (ARN) was not found. Check the Amazon Resource Name (ARN) and try your request again.</p>",
      "error":{
        "httpStatusCode":404,
        "senderFault":true
      },
      "exception":true
    },
    "RetrievalFlowNodeConfiguration":{
      "type":"structure",
      "required":["serviceConfiguration"],
      "members":{
        "serviceConfiguration":{
          "shape":"RetrievalFlowNodeServiceConfiguration",
          "documentation":"<p>Contains configurations for the service to use for retrieving data to return as the output from the node.</p>"
        }
      },
      "documentation":"<p>Contains configurations for a Retrieval node in a flow. This node retrieves data from the Amazon S3 location that you specify and returns it as the output.</p>"
    },
    "RetrievalFlowNodeS3Configuration":{
      "type":"structure",
      "required":["bucketName"],
      "members":{
        "bucketName":{
          "shape":"S3BucketName",
          "documentation":"<p>The name of the Amazon S3 bucket from which to retrieve data.</p>"
        }
      },
      "documentation":"<p>Contains configurations for the Amazon S3 location from which to retrieve data to return as the output from the node.</p>"
    },
    "RetrievalFlowNodeServiceConfiguration":{
      "type":"structure",
      "members":{
        "s3":{
          "shape":"RetrievalFlowNodeS3Configuration",
          "documentation":"<p>Contains configurations for the Amazon S3 location from which to retrieve data to return as the output from the node.</p>"
        }
      },
      "documentation":"<p>Contains configurations for the service to use for retrieving data to return as the output from the node.</p>",
      "union":true
    },
    "S3BucketArn":{
      "type":"string",
      "max":2048,
      "min":1,
      "pattern":"^arn:aws(|-cn|-us-gov):s3:::[a-z0-9][a-z0-9.-]{1,61}[a-z0-9]$"
    },
    "S3BucketName":{
      "type":"string",
      "max":63,
      "min":3,
      "pattern":"^[a-z0-9][\\.\\-a-z0-9]{1,61}[a-z0-9]$"
    },
    "S3BucketUri":{
      "type":"string",
      "max":2048,
      "min":1,
      "pattern":"^s3://.{1,128}$"
    },
    "S3Content":{
      "type":"structure",
      "required":["s3Location"],
      "members":{
        "s3Location":{
          "shape":"S3Location",
          "documentation":"<p>The S3 location of the file containing the content to ingest.</p>"
        }
      },
      "documentation":"<p>Contains information about the content to ingest into a knowledge base connected to an Amazon S3 data source.</p>"
    },
    "S3DataSourceConfiguration":{
      "type":"structure",
      "required":["bucketArn"],
      "members":{
        "bucketArn":{
          "shape":"S3BucketArn",
          "documentation":"<p>The Amazon Resource Name (ARN) of the S3 bucket that contains your data.</p>"
        },
        "bucketOwnerAccountId":{
          "shape":"BucketOwnerAccountId",
          "documentation":"<p>The account ID for the owner of the S3 bucket.</p>"
        },
        "inclusionPrefixes":{
          "shape":"S3Prefixes",
          "documentation":"<p>A list of S3 prefixes to include certain files or content. For more information, see <a href=\"https://docs.aws.amazon.com/AmazonS3/latest/userguide/using-prefixes.html\">Organizing objects using prefixes</a>.</p>"
        }
      },
      "documentation":"<p>The configuration information to connect to Amazon S3 as your data source.</p>"
    },
    "S3Identifier":{
      "type":"structure",
      "members":{
        "s3BucketName":{
          "shape":"S3BucketName",
          "documentation":"<p>The name of the S3 bucket.</p>"
        },
        "s3ObjectKey":{
          "shape":"S3ObjectKey",
          "documentation":"<p>The S3 object key for the S3 resource.</p>"
        }
      },
      "documentation":"<p>The identifier information for an Amazon S3 bucket.</p>"
    },
    "S3Location":{
      "type":"structure",
      "required":["uri"],
      "members":{
        "uri":{
          "shape":"S3BucketUri",
          "documentation":"<p>The location's URI. For example, <code>s3://my-bucket/chunk-processor/</code>.</p>"
        }
      },
      "documentation":"<p>An Amazon S3 location.</p>"
    },
    "S3ObjectKey":{
      "type":"string",
      "max":1024,
      "min":1,
      "pattern":"^[\\.\\-\\!\\*\\_\\'\\(\\)a-zA-Z0-9][\\.\\-\\!\\*\\_\\'\\(\\)\\/a-zA-Z0-9]*$"
    },
    "S3ObjectUri":{
      "type":"string",
      "max":1024,
      "min":1,
      "pattern":"^s3://[a-z0-9][a-z0-9.-]{1,61}[a-z0-9]/.{1,1024}$"
    },
    "S3Prefix":{
      "type":"string",
      "max":300,
      "min":1,
      "sensitive":true
    },
    "S3Prefixes":{
      "type":"list",
      "member":{"shape":"S3Prefix"},
      "max":1,
      "min":1
    },
    "SalesforceAuthType":{
      "type":"string",
      "enum":["OAUTH2_CLIENT_CREDENTIALS"]
    },
    "SalesforceCrawlerConfiguration":{
      "type":"structure",
      "members":{
        "filterConfiguration":{
          "shape":"CrawlFilterConfiguration",
          "documentation":"<p>The configuration of filtering the Salesforce content. For example, configuring regular expression patterns to include or exclude certain content.</p>"
        }
      },
      "documentation":"<p>The configuration of the Salesforce content. For example, configuring specific types of Salesforce content.</p>"
    },
    "SalesforceDataSourceConfiguration":{
      "type":"structure",
      "required":["sourceConfiguration"],
      "members":{
        "crawlerConfiguration":{
          "shape":"SalesforceCrawlerConfiguration",
          "documentation":"<p>The configuration of the Salesforce content. For example, configuring specific types of Salesforce content.</p>"
        },
        "sourceConfiguration":{
          "shape":"SalesforceSourceConfiguration",
          "documentation":"<p>The endpoint information to connect to your Salesforce data source.</p>"
        }
      },
      "documentation":"<p>The configuration information to connect to Salesforce as your data source.</p>"
    },
    "SalesforceSourceConfiguration":{
      "type":"structure",
      "required":[
        "authType",
        "credentialsSecretArn",
        "hostUrl"
      ],
      "members":{
        "authType":{
          "shape":"SalesforceAuthType",
          "documentation":"<p>The supported authentication type to authenticate and connect to your Salesforce instance.</p>"
        },
        "credentialsSecretArn":{
          "shape":"SecretArn",
          "documentation":"<p>The Amazon Resource Name of an Secrets Manager secret that stores your authentication credentials for your Salesforce instance URL. For more information on the key-value pairs that must be included in your secret, depending on your authentication type, see <a href=\"https://docs.aws.amazon.com/bedrock/latest/userguide/salesforce-data-source-connector.html#configuration-salesforce-connector\">Salesforce connection configuration</a>.</p>"
        },
        "hostUrl":{
          "shape":"HttpsUrl",
          "documentation":"<p>The Salesforce host URL or instance URL.</p>"
        }
      },
      "documentation":"<p>The endpoint information to connect to your Salesforce data source.</p>"
    },
    "SecretArn":{
      "type":"string",
      "pattern":"^arn:aws(|-cn|-us-gov):secretsmanager:[a-z0-9-]{1,20}:([0-9]{12}|):secret:[a-zA-Z0-9!/_+=.@-]{1,512}$"
    },
    "SeedUrl":{
      "type":"structure",
      "members":{
        "url":{
          "shape":"Url",
          "documentation":"<p>A seed or starting point URL.</p>"
        }
      },
      "documentation":"<p>The seed or starting point URL. You should be authorized to crawl the URL.</p>"
    },
    "SeedUrls":{
      "type":"list",
      "member":{"shape":"SeedUrl"},
      "max":100,
      "min":1
    },
    "SemanticChunkingConfiguration":{
      "type":"structure",
      "required":[
        "breakpointPercentileThreshold",
        "bufferSize",
        "maxTokens"
      ],
      "members":{
        "breakpointPercentileThreshold":{
          "shape":"SemanticChunkingConfigurationBreakpointPercentileThresholdInteger",
          "documentation":"<p>The dissimilarity threshold for splitting chunks.</p>"
        },
        "bufferSize":{
          "shape":"SemanticChunkingConfigurationBufferSizeInteger",
          "documentation":"<p>The buffer size.</p>"
        },
        "maxTokens":{
          "shape":"SemanticChunkingConfigurationMaxTokensInteger",
          "documentation":"<p>The maximum number of tokens that a chunk can contain.</p>"
        }
      },
      "documentation":"<p>Settings for semantic document chunking for a data source. Semantic chunking splits a document into into smaller documents based on groups of similar content derived from the text with natural language processing.</p> <p>With semantic chunking, each sentence is compared to the next to determine how similar they are. You specify a threshold in the form of a percentile, where adjacent sentences that are less similar than that percentage of sentence pairs are divided into separate chunks. For example, if you set the threshold to 90, then the 10 percent of sentence pairs that are least similar are split. So if you have 101 sentences, 100 sentence pairs are compared, and the 10 with the least similarity are split, creating 11 chunks. These chunks are further split if they exceed the max token size.</p> <p>You must also specify a buffer size, which determines whether sentences are compared in isolation, or within a moving context window that includes the previous and following sentence. For example, if you set the buffer size to <code>1</code>, the embedding for sentence 10 is derived from sentences 9, 10, and 11 combined.</p>"
    },
    "SemanticChunkingConfigurationBreakpointPercentileThresholdInteger":{
      "type":"integer",
      "box":true,
      "max":99,
      "min":50
    },
    "SemanticChunkingConfigurationBufferSizeInteger":{
      "type":"integer",
      "box":true,
      "max":1,
      "min":0
    },
    "SemanticChunkingConfigurationMaxTokensInteger":{
      "type":"integer",
      "box":true,
      "min":1
    },
    "ServerSideEncryptionConfiguration":{
      "type":"structure",
      "members":{
        "kmsKeyArn":{
          "shape":"KmsKeyArn",
          "documentation":"<p>The Amazon Resource Name (ARN) of the KMS key used to encrypt the resource.</p>"
        }
      },
      "documentation":"<p>Contains the configuration for server-side encryption.</p>"
    },
    "ServiceQuotaExceededException":{
      "type":"structure",
      "members":{
        "message":{"shape":"NonBlankString"}
      },
      "documentation":"<p>The number of requests exceeds the service quota. Resubmit your request later.</p>",
      "error":{
        "httpStatusCode":402,
        "senderFault":true
      },
      "exception":true
    },
    "SessionSummaryConfiguration":{
      "type":"structure",
      "members":{
        "maxRecentSessions":{
          "shape":"MaxRecentSessions",
          "documentation":"<p>Maximum number of recent session summaries to include in the agent's prompt context.</p>"
        }
      },
      "documentation":"<p>Configuration for SESSION_SUMMARY memory type enabled for the agent.</p>"
    },
    "SessionTTL":{
      "type":"integer",
      "box":true,
      "max":3600,
      "min":60
    },
    "SharePointAuthType":{
      "type":"string",
      "enum":[
        "OAUTH2_CLIENT_CREDENTIALS",
        "OAUTH2_SHAREPOINT_APP_ONLY_CLIENT_CREDENTIALS"
      ]
    },
    "SharePointCrawlerConfiguration":{
      "type":"structure",
      "members":{
        "filterConfiguration":{
          "shape":"CrawlFilterConfiguration",
          "documentation":"<p>The configuration of filtering the SharePoint content. For example, configuring regular expression patterns to include or exclude certain content.</p>"
        }
      },
      "documentation":"<p>The configuration of the SharePoint content. For example, configuring specific types of SharePoint content.</p>"
    },
    "SharePointDataSourceConfiguration":{
      "type":"structure",
      "required":["sourceConfiguration"],
      "members":{
        "crawlerConfiguration":{
          "shape":"SharePointCrawlerConfiguration",
          "documentation":"<p>The configuration of the SharePoint content. For example, configuring specific types of SharePoint content.</p>"
        },
        "sourceConfiguration":{
          "shape":"SharePointSourceConfiguration",
          "documentation":"<p>The endpoint information to connect to your SharePoint data source.</p>"
        }
      },
      "documentation":"<p>The configuration information to connect to SharePoint as your data source.</p>"
    },
    "SharePointDomain":{
      "type":"string",
      "max":50,
      "min":1
    },
    "SharePointHostType":{
      "type":"string",
      "enum":["ONLINE"]
    },
    "SharePointSiteUrls":{
      "type":"list",
      "member":{"shape":"HttpsUrl"},
      "max":100,
      "min":1
    },
    "SharePointSourceConfiguration":{
      "type":"structure",
      "required":[
        "authType",
        "credentialsSecretArn",
        "domain",
        "hostType",
        "siteUrls"
      ],
      "members":{
        "authType":{
          "shape":"SharePointAuthType",
          "documentation":"<p>The supported authentication type to authenticate and connect to your SharePoint site/sites.</p>"
        },
        "credentialsSecretArn":{
          "shape":"SecretArn",
          "documentation":"<p>The Amazon Resource Name of an Secrets Manager secret that stores your authentication credentials for your SharePoint site/sites. For more information on the key-value pairs that must be included in your secret, depending on your authentication type, see <a href=\"https://docs.aws.amazon.com/bedrock/latest/userguide/sharepoint-data-source-connector.html#configuration-sharepoint-connector\">SharePoint connection configuration</a>.</p>"
        },
        "domain":{
          "shape":"SharePointDomain",
          "documentation":"<p>The domain of your SharePoint instance or site URL/URLs.</p>"
        },
        "hostType":{
          "shape":"SharePointHostType",
          "documentation":"<p>The supported host type, whether online/cloud or server/on-premises.</p>"
        },
        "siteUrls":{
          "shape":"SharePointSiteUrls",
          "documentation":"<p>A list of one or more SharePoint site URLs.</p>"
        },
        "tenantId":{
          "shape":"Microsoft365TenantId",
          "documentation":"<p>The identifier of your Microsoft 365 tenant.</p>"
        }
      },
      "documentation":"<p>The endpoint information to connect to your SharePoint data source.</p>"
    },
    "SortOrder":{
      "type":"string",
      "enum":[
        "ASCENDING",
        "DESCENDING"
      ]
    },
    "SpecificToolChoice":{
      "type":"structure",
      "required":["name"],
      "members":{
        "name":{
          "shape":"ToolName",
          "documentation":"<p>The name of the tool.</p>"
        }
      },
      "documentation":"<p>Defines a specific tool that the model must request. No text is generated but the results of tool use are sent back to the model to help generate a response. For more information, see <a href=\"https://docs.aws.amazon.com/bedrock/latest/userguide/tool-use.html\">Use a tool to complete an Amazon Bedrock model response</a>.</p>"
    },
    "SqlKnowledgeBaseConfiguration":{
      "type":"structure",
      "required":["type"],
      "members":{
        "redshiftConfiguration":{
          "shape":"RedshiftConfiguration",
          "documentation":"<p>Specifies configurations for a knowledge base connected to an Amazon Redshift database.</p>"
        },
        "type":{
          "shape":"QueryEngineType",
          "documentation":"<p>The type of SQL database to connect to the knowledge base.</p>"
        }
      },
      "documentation":"<p>Contains configurations for a knowledge base connected to an SQL database. Specify the SQL database type in the <code>type</code> field and include the corresponding field. For more information, see <a href=\"https://docs.aws.amazon.com/bedrock/latest/userguide/knowledge-base-build-structured.html\">Build a knowledge base by connecting to a structured data source</a> in the Amazon Bedrock User Guide.</p>"
    },
    "SqlString":{
      "type":"string",
      "max":1000,
      "min":1
    },
    "StartIngestionJobRequest":{
      "type":"structure",
      "required":[
        "dataSourceId",
        "knowledgeBaseId"
      ],
      "members":{
        "clientToken":{
          "shape":"ClientToken",
          "documentation":"<p>A unique, case-sensitive identifier to ensure that the API request completes no more than one time. If this token matches a previous request, Amazon Bedrock ignores the request, but does not return an error. For more information, see <a href=\"https://docs.aws.amazon.com/AWSEC2/latest/APIReference/Run_Instance_Idempotency.html\">Ensuring idempotency</a>.</p>",
          "idempotencyToken":true
        },
        "dataSourceId":{
          "shape":"Id",
          "documentation":"<p>The unique identifier of the data source you want to ingest into your knowledge base.</p>",
          "location":"uri",
          "locationName":"dataSourceId"
        },
        "description":{
          "shape":"Description",
          "documentation":"<p>A description of the data ingestion job.</p>"
        },
        "knowledgeBaseId":{
          "shape":"Id",
          "documentation":"<p>The unique identifier of the knowledge base for the data ingestion job.</p>",
          "location":"uri",
          "locationName":"knowledgeBaseId"
        }
      }
    },
    "StartIngestionJobResponse":{
      "type":"structure",
      "required":["ingestionJob"],
      "members":{
        "ingestionJob":{
          "shape":"IngestionJob",
          "documentation":"<p>Contains information about the data ingestion job.</p>"
        }
      }
    },
    "StepType":{
      "type":"string",
      "enum":["POST_CHUNKING"]
    },
    "StopIngestionJobRequest":{
      "type":"structure",
      "required":[
        "dataSourceId",
        "ingestionJobId",
        "knowledgeBaseId"
      ],
      "members":{
        "dataSourceId":{
          "shape":"Id",
          "documentation":"<p>The unique identifier of the data source for the data ingestion job you want to stop.</p>",
          "location":"uri",
          "locationName":"dataSourceId"
        },
        "ingestionJobId":{
          "shape":"Id",
          "documentation":"<p>The unique identifier of the data ingestion job you want to stop.</p>",
          "location":"uri",
          "locationName":"ingestionJobId"
        },
        "knowledgeBaseId":{
          "shape":"Id",
          "documentation":"<p>The unique identifier of the knowledge base for the data ingestion job you want to stop.</p>",
          "location":"uri",
          "locationName":"knowledgeBaseId"
        }
      }
    },
    "StopIngestionJobResponse":{
      "type":"structure",
      "required":["ingestionJob"],
      "members":{
        "ingestionJob":{
          "shape":"IngestionJob",
          "documentation":"<p>Contains information about the stopped data ingestion job.</p>"
        }
      }
    },
    "StopSequences":{
      "type":"list",
      "member":{"shape":"String"},
      "max":4,
      "min":0
    },
    "StorageConfiguration":{
      "type":"structure",
      "required":["type"],
      "members":{
        "mongoDbAtlasConfiguration":{
          "shape":"MongoDbAtlasConfiguration",
          "documentation":"<p>Contains the storage configuration of the knowledge base in MongoDB Atlas.</p>"
        },
        "neptuneAnalyticsConfiguration":{
          "shape":"NeptuneAnalyticsConfiguration",
          "documentation":"<p>Contains details about the Neptune Analytics configuration of the knowledge base in Amazon Neptune. For more information, see <a href=\"https://docs.aws.amazon.com/bedrock/latest/userguide/knowledge-base-setup-neptune.html\">Create a vector index in Amazon Neptune Analytics.</a>.</p>"
        },
<<<<<<< HEAD
=======
        "opensearchManagedClusterConfiguration":{
          "shape":"OpenSearchManagedClusterConfiguration",
          "documentation":"<p>Contains details about the storage configuration of the knowledge base in OpenSearch Managed Cluster. For more information, see <a href=\"https://docs.aws.amazon.com/bedrock/latest/userguide/knowledge-base-setup-osm.html\">Create a vector index in Amazon OpenSearch Service</a>.</p>"
        },
>>>>>>> b6da6ace
        "opensearchServerlessConfiguration":{
          "shape":"OpenSearchServerlessConfiguration",
          "documentation":"<p>Contains the storage configuration of the knowledge base in Amazon OpenSearch Service.</p>"
        },
        "pineconeConfiguration":{
          "shape":"PineconeConfiguration",
          "documentation":"<p>Contains the storage configuration of the knowledge base in Pinecone.</p>"
        },
        "rdsConfiguration":{
          "shape":"RdsConfiguration",
          "documentation":"<p>Contains details about the storage configuration of the knowledge base in Amazon RDS. For more information, see <a href=\"https://docs.aws.amazon.com/bedrock/latest/userguide/knowledge-base-setup-rds.html\">Create a vector index in Amazon RDS</a>.</p>"
        },
        "redisEnterpriseCloudConfiguration":{
          "shape":"RedisEnterpriseCloudConfiguration",
          "documentation":"<p>Contains the storage configuration of the knowledge base in Redis Enterprise Cloud.</p>"
        },
        "type":{
          "shape":"KnowledgeBaseStorageType",
          "documentation":"<p>The vector store service in which the knowledge base is stored.</p>"
        }
      },
      "documentation":"<p>Contains the storage configuration of the knowledge base.</p>"
    },
    "StorageDays":{
      "type":"integer",
      "box":true,
      "max":365,
      "min":0
    },
    "StorageFlowNodeConfiguration":{
      "type":"structure",
      "required":["serviceConfiguration"],
      "members":{
        "serviceConfiguration":{
          "shape":"StorageFlowNodeServiceConfiguration",
          "documentation":"<p>Contains configurations for the service to use for storing the input into the node.</p>"
        }
      },
      "documentation":"<p>Contains configurations for a Storage node in a flow. This node stores the input in an Amazon S3 location that you specify.</p>"
    },
    "StorageFlowNodeS3Configuration":{
      "type":"structure",
      "required":["bucketName"],
      "members":{
        "bucketName":{
          "shape":"S3BucketName",
          "documentation":"<p>The name of the Amazon S3 bucket in which to store the input into the node.</p>"
        }
      },
      "documentation":"<p>Contains configurations for the Amazon S3 location in which to store the input into the node.</p>"
    },
    "StorageFlowNodeServiceConfiguration":{
      "type":"structure",
      "members":{
        "s3":{
          "shape":"StorageFlowNodeS3Configuration",
          "documentation":"<p>Contains configurations for the Amazon S3 location in which to store the input into the node.</p>"
        }
      },
      "documentation":"<p>Contains configurations for the service to use for storing the input into the node.</p>",
      "union":true
    },
    "String":{"type":"string"},
    "StringValue":{
      "type":"string",
      "max":2048,
      "min":1,
      "sensitive":true
    },
    "SupplementalDataStorageConfiguration":{
      "type":"structure",
      "required":["storageLocations"],
      "members":{
        "storageLocations":{
          "shape":"SupplementalDataStorageLocations",
          "documentation":"<p>A list of objects specifying storage locations for images extracted from multimodal documents in your data source.</p>"
        }
      },
      "documentation":"<p>Specifies configurations for the storage location of the images extracted from multimodal documents in your data source. These images can be retrieved and returned to the end user.</p>"
    },
    "SupplementalDataStorageLocation":{
      "type":"structure",
      "required":["type"],
      "members":{
        "s3Location":{
          "shape":"S3Location",
          "documentation":"<p>Contains information about the Amazon S3 location for the extracted images.</p>"
        },
        "type":{
          "shape":"SupplementalDataStorageLocationType",
          "documentation":"<p>Specifies the storage service used for this location.</p>"
        }
      },
      "documentation":"<p>Contains information about a storage location for images extracted from multimodal documents in your data source.</p>"
    },
    "SupplementalDataStorageLocationType":{
      "type":"string",
      "enum":["S3"]
    },
    "SupplementalDataStorageLocations":{
      "type":"list",
      "member":{"shape":"SupplementalDataStorageLocation"},
      "max":1,
      "min":1
    },
    "SystemContentBlock":{
      "type":"structure",
      "members":{
        "cachePoint":{
          "shape":"CachePointBlock",
          "documentation":"<p>Creates a cache checkpoint within a tool designation</p>"
        },
        "text":{
          "shape":"NonEmptyString",
          "documentation":"<p>The text in the system prompt.</p>"
        }
      },
      "documentation":"<p>Contains a system prompt to provide context to the model or to describe how it should behave. For more information, see <a href=\"https://docs.aws.amazon.com/bedrock/latest/userguide/prompt-management-create.html\">Create a prompt using Prompt management</a>.</p>",
      "sensitive":true,
      "union":true
    },
    "SystemContentBlocks":{
      "type":"list",
      "member":{"shape":"SystemContentBlock"}
    },
    "TagKey":{
      "type":"string",
      "max":128,
      "min":1,
      "pattern":"^[a-zA-Z0-9\\s._:/=+@-]*$"
    },
    "TagKeyList":{
      "type":"list",
      "member":{"shape":"TagKey"},
      "max":200,
      "min":0
    },
    "TagResourceRequest":{
      "type":"structure",
      "required":[
        "resourceArn",
        "tags"
      ],
      "members":{
        "resourceArn":{
          "shape":"TaggableResourcesArn",
          "documentation":"<p>The Amazon Resource Name (ARN) of the resource to tag.</p>",
          "location":"uri",
          "locationName":"resourceArn"
        },
        "tags":{
          "shape":"TagsMap",
          "documentation":"<p>An object containing key-value pairs that define the tags to attach to the resource.</p>"
        }
      }
    },
    "TagResourceResponse":{
      "type":"structure",
      "members":{
      }
    },
    "TagValue":{
      "type":"string",
      "max":256,
      "min":0,
      "pattern":"^[a-zA-Z0-9\\s._:/=+@-]*$"
    },
    "TaggableResourcesArn":{
      "type":"string",
      "max":1011,
      "min":20,
      "pattern":"(^arn:aws:bedrock:[a-zA-Z0-9-]+:/d{12}:(agent|agent-alias|knowledge-base|flow|prompt)/[A-Z0-9]{10}(?:/[A-Z0-9]{10})?$|^arn:aws:bedrock:[a-zA-Z0-9-]+:/d{12}:flow/([A-Z0-9]{10})/alias/([A-Z0-9]{10})$|^arn:aws:bedrock:[a-zA-Z0-9-]+:/d{12}:prompt/([A-Z0-9]{10})?(?::/d+)?$)"
    },
    "TagsMap":{
      "type":"map",
      "key":{"shape":"TagKey"},
      "value":{"shape":"TagValue"}
    },
    "Temperature":{
      "type":"float",
      "box":true,
      "max":1,
      "min":0
    },
    "TextContentDoc":{
      "type":"structure",
      "required":["data"],
      "members":{
        "data":{
          "shape":"Data",
          "documentation":"<p>The text of the content.</p>"
        }
      },
      "documentation":"<p>Contains information about content defined inline in text.</p>"
    },
    "TextPrompt":{
      "type":"string",
      "min":1,
      "sensitive":true
    },
    "TextPromptTemplateConfiguration":{
      "type":"structure",
      "required":["text"],
      "members":{
        "cachePoint":{
          "shape":"CachePointBlock",
          "documentation":"<p>A cache checkpoint within a template configuration.</p>"
        },
        "inputVariables":{
          "shape":"PromptInputVariablesList",
          "documentation":"<p>An array of the variables in the prompt template.</p>"
        },
        "text":{
          "shape":"TextPrompt",
          "documentation":"<p>The message for the prompt.</p>"
        }
      },
      "documentation":"<p>Contains configurations for a text prompt template. To include a variable, enclose a word in double curly braces as in <code>{{variable}}</code>.</p>",
      "sensitive":true
    },
    "ThrottlingException":{
      "type":"structure",
      "members":{
        "message":{"shape":"NonBlankString"}
      },
      "documentation":"<p>The number of requests exceeds the limit. Resubmit your request later.</p>",
      "error":{
        "httpStatusCode":429,
        "senderFault":true
      },
      "exception":true
    },
    "Tool":{
      "type":"structure",
      "members":{
        "cachePoint":{
          "shape":"CachePointBlock",
          "documentation":"<p>Creates a cache checkpoint within a tool designation</p>"
        },
        "toolSpec":{
          "shape":"ToolSpecification",
          "documentation":"<p>The specification for the tool.</p>"
        }
      },
      "documentation":"<p>Contains configurations for a tool that a model can use when generating a response. For more information, see <a href=\"https://docs.aws.amazon.com/bedrock/latest/userguide/tool-use.html\">Use a tool to complete an Amazon Bedrock model response</a>.</p>",
      "union":true
    },
    "ToolChoice":{
      "type":"structure",
      "members":{
        "any":{
          "shape":"AnyToolChoice",
          "documentation":"<p>Defines tools, at least one of which must be requested by the model. No text is generated but the results of tool use are sent back to the model to help generate a response.</p>"
        },
        "auto":{
          "shape":"AutoToolChoice",
          "documentation":"<p>Defines tools. The model automatically decides whether to call a tool or to generate text instead.</p>"
        },
        "tool":{
          "shape":"SpecificToolChoice",
          "documentation":"<p>Defines a specific tool that the model must request. No text is generated but the results of tool use are sent back to the model to help generate a response.</p>"
        }
      },
      "documentation":"<p>Defines which tools the model should request when invoked. For more information, see <a href=\"https://docs.aws.amazon.com/bedrock/latest/userguide/tool-use.html\">Use a tool to complete an Amazon Bedrock model response</a>.</p>",
      "sensitive":true,
      "union":true
    },
    "ToolConfiguration":{
      "type":"structure",
      "required":["tools"],
      "members":{
        "toolChoice":{
          "shape":"ToolChoice",
          "documentation":"<p>Defines which tools the model should request when invoked.</p>"
        },
        "tools":{
          "shape":"ToolConfigurationToolsList",
          "documentation":"<p>An array of tools to pass to a model.</p>"
        }
      },
      "documentation":"<p>Configuration information for the tools that the model can use when generating a response. For more information, see <a href=\"https://docs.aws.amazon.com/bedrock/latest/userguide/tool-use.html\">Use a tool to complete an Amazon Bedrock model response</a>.</p>"
    },
    "ToolConfigurationToolsList":{
      "type":"list",
      "member":{"shape":"Tool"},
      "min":1,
      "sensitive":true
    },
    "ToolInputSchema":{
      "type":"structure",
      "members":{
        "json":{
          "shape":"Document",
          "documentation":"<p>A JSON object defining the input schema for the tool.</p>"
        }
      },
      "documentation":"<p>The input schema for the tool. For more information, see <a href=\"https://docs.aws.amazon.com/bedrock/latest/userguide/tool-use.html\">Use a tool to complete an Amazon Bedrock model response</a>.</p>",
      "union":true
    },
    "ToolName":{
      "type":"string",
      "max":64,
      "min":1,
      "pattern":"^[a-zA-Z][a-zA-Z0-9_]*$"
    },
    "ToolSpecification":{
      "type":"structure",
      "required":[
        "inputSchema",
        "name"
      ],
      "members":{
        "description":{
          "shape":"NonEmptyString",
          "documentation":"<p>The description of the tool.</p>"
        },
        "inputSchema":{
          "shape":"ToolInputSchema",
          "documentation":"<p>The input schema for the tool.</p>"
        },
        "name":{
          "shape":"ToolName",
          "documentation":"<p>The name of the tool.</p>"
        }
      },
      "documentation":"<p>Contains a specification for a tool. For more information, see <a href=\"https://docs.aws.amazon.com/bedrock/latest/userguide/tool-use.html\">Use a tool to complete an Amazon Bedrock model response</a>.</p>"
    },
    "TopK":{
      "type":"integer",
      "box":true,
      "max":500,
      "min":0
    },
    "TopP":{
      "type":"float",
      "box":true,
      "max":1,
      "min":0
    },
    "Transformation":{
      "type":"structure",
      "required":[
        "stepToApply",
        "transformationFunction"
      ],
      "members":{
        "stepToApply":{
          "shape":"StepType",
          "documentation":"<p>When the service applies the transformation.</p>"
        },
        "transformationFunction":{
          "shape":"TransformationFunction",
          "documentation":"<p>A Lambda function that processes documents.</p>"
        }
      },
      "documentation":"<p>A custom processing step for documents moving through a data source ingestion pipeline. To process documents after they have been converted into chunks, set the step to apply to <code>POST_CHUNKING</code>.</p>"
    },
    "TransformationFunction":{
      "type":"structure",
      "required":["transformationLambdaConfiguration"],
      "members":{
        "transformationLambdaConfiguration":{
          "shape":"TransformationLambdaConfiguration",
          "documentation":"<p>The Lambda function.</p>"
        }
      },
      "documentation":"<p>A Lambda function that processes documents.</p>"
    },
    "TransformationLambdaConfiguration":{
      "type":"structure",
      "required":["lambdaArn"],
      "members":{
        "lambdaArn":{
          "shape":"LambdaArn",
          "documentation":"<p>The function's ARN identifier.</p>"
        }
      },
      "documentation":"<p>A Lambda function that processes documents.</p>"
    },
    "Transformations":{
      "type":"list",
      "member":{"shape":"Transformation"},
      "max":1,
      "min":1
    },
    "Type":{
      "type":"string",
      "enum":[
        "string",
        "number",
        "integer",
        "boolean",
        "array"
      ]
    },
    "UnfulfilledNodeInputFlowValidationDetails":{
      "type":"structure",
      "required":[
        "input",
        "node"
      ],
      "members":{
        "input":{
          "shape":"FlowNodeInputName",
          "documentation":"<p>The name of the unfulfilled input. An input is unfulfilled if there are no data connections to it.</p>"
        },
        "node":{
          "shape":"FlowNodeName",
          "documentation":"<p>The name of the node containing the unfulfilled input.</p>"
        }
      },
      "documentation":"<p>Details about an unfulfilled node input with no valid connections.</p>"
    },
    "UnknownConnectionConditionFlowValidationDetails":{
      "type":"structure",
      "required":["connection"],
      "members":{
        "connection":{
          "shape":"FlowConnectionName",
          "documentation":"<p>The name of the connection with the unknown condition.</p>"
        }
      },
      "documentation":"<p>Details about an unknown condition for a connection.</p>"
    },
    "UnknownConnectionSourceFlowValidationDetails":{
      "type":"structure",
      "required":["connection"],
      "members":{
        "connection":{
          "shape":"FlowConnectionName",
          "documentation":"<p>The name of the connection with the unknown source.</p>"
        }
      },
      "documentation":"<p>Details about an unknown source node for a connection.</p>"
    },
    "UnknownConnectionSourceOutputFlowValidationDetails":{
      "type":"structure",
      "required":["connection"],
      "members":{
        "connection":{
          "shape":"FlowConnectionName",
          "documentation":"<p>The name of the connection with the unknown source output.</p>"
        }
      },
      "documentation":"<p>Details about an unknown source output for a connection.</p>"
    },
    "UnknownConnectionTargetFlowValidationDetails":{
      "type":"structure",
      "required":["connection"],
      "members":{
        "connection":{
          "shape":"FlowConnectionName",
          "documentation":"<p>The name of the connection with the unknown target.</p>"
        }
      },
      "documentation":"<p>Details about an unknown target node for a connection.</p>"
    },
    "UnknownConnectionTargetInputFlowValidationDetails":{
      "type":"structure",
      "required":["connection"],
      "members":{
        "connection":{
          "shape":"FlowConnectionName",
          "documentation":"<p>The name of the connection with the unknown target input.</p>"
        }
      },
      "documentation":"<p>Details about an unknown target input for a connection.</p>"
    },
    "UnknownNodeInputFlowValidationDetails":{
      "type":"structure",
      "required":[
        "input",
        "node"
      ],
      "members":{
        "input":{
          "shape":"FlowNodeInputName",
          "documentation":"<p>The name of the node with the unknown input.</p>"
        },
        "node":{
          "shape":"FlowNodeName",
          "documentation":"<p>The name of the unknown input.</p>"
        }
      },
      "documentation":"<p>Details about an unknown input for a node.</p>"
    },
    "UnknownNodeOutputFlowValidationDetails":{
      "type":"structure",
      "required":[
        "node",
        "output"
      ],
      "members":{
        "node":{
          "shape":"FlowNodeName",
          "documentation":"<p>The name of the node with the unknown output.</p>"
        },
        "output":{
          "shape":"FlowNodeOutputName",
          "documentation":"<p>The name of the unknown output.</p>"
        }
      },
      "documentation":"<p>Details about an unknown output for a node.</p>"
    },
    "UnreachableNodeFlowValidationDetails":{
      "type":"structure",
      "required":["node"],
      "members":{
        "node":{
          "shape":"FlowNodeName",
          "documentation":"<p>The name of the unreachable node.</p>"
        }
      },
      "documentation":"<p>Details about an unreachable node in the flow. A node is unreachable when there are no paths to it from any starting node.</p>"
    },
    "UnsatisfiedConnectionConditionsFlowValidationDetails":{
      "type":"structure",
      "required":["connection"],
      "members":{
        "connection":{
          "shape":"FlowConnectionName",
          "documentation":"<p>The name of the connection with unsatisfied conditions.</p>"
        }
      },
      "documentation":"<p>Details about unsatisfied conditions for a connection. A condition is unsatisfied if it can never be true, for example two branches of condition node cannot be simultaneously true.</p>"
    },
    "UnspecifiedFlowValidationDetails":{
      "type":"structure",
      "members":{
      },
      "documentation":"<p>Details about an unspecified validation that doesn't fit other categories.</p>"
    },
    "UntagResourceRequest":{
      "type":"structure",
      "required":[
        "resourceArn",
        "tagKeys"
      ],
      "members":{
        "resourceArn":{
          "shape":"TaggableResourcesArn",
          "documentation":"<p>The Amazon Resource Name (ARN) of the resource from which to remove tags.</p>",
          "location":"uri",
          "locationName":"resourceArn"
        },
        "tagKeys":{
          "shape":"TagKeyList",
          "documentation":"<p>A list of keys of the tags to remove from the resource.</p>",
          "location":"querystring",
          "locationName":"tagKeys"
        }
      }
    },
    "UntagResourceResponse":{
      "type":"structure",
      "members":{
      }
    },
    "UpdateAgentActionGroupRequest":{
      "type":"structure",
      "required":[
        "actionGroupId",
        "actionGroupName",
        "agentId",
        "agentVersion"
      ],
      "members":{
        "actionGroupExecutor":{
          "shape":"ActionGroupExecutor",
          "documentation":"<p>The Amazon Resource Name (ARN) of the Lambda function containing the business logic that is carried out upon invoking the action.</p>"
        },
        "actionGroupId":{
          "shape":"Id",
          "documentation":"<p>The unique identifier of the action group.</p>",
          "location":"uri",
          "locationName":"actionGroupId"
        },
        "actionGroupName":{
          "shape":"Name",
          "documentation":"<p>Specifies a new name for the action group.</p>"
        },
        "actionGroupState":{
          "shape":"ActionGroupState",
          "documentation":"<p>Specifies whether the action group is available for the agent to invoke or not when sending an <a href=\"https://docs.aws.amazon.com/bedrock/latest/APIReference/API_agent-runtime_InvokeAgent.html\">InvokeAgent</a> request.</p>"
        },
        "agentId":{
          "shape":"Id",
          "documentation":"<p>The unique identifier of the agent for which to update the action group.</p>",
          "location":"uri",
          "locationName":"agentId"
        },
        "agentVersion":{
          "shape":"DraftVersion",
          "documentation":"<p>The unique identifier of the agent version for which to update the action group.</p>",
          "location":"uri",
          "locationName":"agentVersion"
        },
        "apiSchema":{
          "shape":"APISchema",
          "documentation":"<p>Contains either details about the S3 object containing the OpenAPI schema for the action group or the JSON or YAML-formatted payload defining the schema. For more information, see <a href=\"https://docs.aws.amazon.com/bedrock/latest/userguide/agents-api-schema.html\">Action group OpenAPI schemas</a>.</p>"
        },
        "description":{
          "shape":"Description",
          "documentation":"<p>Specifies a new name for the action group.</p>"
        },
        "functionSchema":{
          "shape":"FunctionSchema",
          "documentation":"<p>Contains details about the function schema for the action group or the JSON or YAML-formatted payload defining the schema.</p>"
        },
        "parentActionGroupSignature":{
          "shape":"ActionGroupSignature",
          "documentation":"<p>Update the built-in or computer use action for this action group. If you specify a value, you must leave the <code>description</code>, <code>apiSchema</code>, and <code>actionGroupExecutor</code> fields empty for this action group. </p> <ul> <li> <p>To allow your agent to request the user for additional information when trying to complete a task, set this field to <code>AMAZON.UserInput</code>. </p> </li> <li> <p>To allow your agent to generate, run, and troubleshoot code when trying to complete a task, set this field to <code>AMAZON.CodeInterpreter</code>.</p> </li> <li> <p>To allow your agent to use an Anthropic computer use tool, specify one of the following values. </p> <important> <p> Computer use is a new Anthropic Claude model capability (in beta) available with Anthropic Claude 3.7 Sonnet and Claude 3.5 Sonnet v2 only. When operating computer use functionality, we recommend taking additional security precautions, such as executing computer actions in virtual environments with restricted data access and limited internet connectivity. For more information, see <a href=\"https://docs.aws.amazon.com/bedrock/latest/userguide/agent-computer-use.html\">Configure an Amazon Bedrock Agent to complete tasks with computer use tools</a>. </p> </important> <ul> <li> <p> <code>ANTHROPIC.Computer</code> - Gives the agent permission to use the mouse and keyboard and take screenshots.</p> </li> <li> <p> <code>ANTHROPIC.TextEditor</code> - Gives the agent permission to view, create and edit files.</p> </li> <li> <p> <code>ANTHROPIC.Bash</code> - Gives the agent permission to run commands in a bash shell.</p> </li> </ul> </li> </ul> <p>During orchestration, if your agent determines that it needs to invoke an API in an action group, but doesn't have enough information to complete the API request, it will invoke this action group instead and return an <a href=\"https://docs.aws.amazon.com/bedrock/latest/APIReference/API_agent-runtime_Observation.html\">Observation</a> reprompting the user for more information.</p>"
        },
        "parentActionGroupSignatureParams":{
          "shape":"ActionGroupSignatureParams",
<<<<<<< HEAD
          "documentation":"<p>The configuration settings for a computer use action.</p> <important> <p> Computer use is a new Anthropic Claude model capability (in beta) available with Claude 3.7 and Claude 3.5 Sonnet v2 only. For more information, see <a href=\"https://docs.aws.amazon.com/bedrock/latest/userguide/agent-computer-use.html\">Configure an Amazon Bedrock Agent to complete tasks with computer use tools</a>. </p> </important>"
=======
          "documentation":"<p>The configuration settings for a computer use action.</p> <important> <p> Computer use is a new Anthropic Claude model capability (in beta) available with Claude 3.7 Sonnet and Claude 3.5 Sonnet v2 only. For more information, see <a href=\"https://docs.aws.amazon.com/bedrock/latest/userguide/agent-computer-use.html\">Configure an Amazon Bedrock Agent to complete tasks with computer use tools</a>. </p> </important>"
>>>>>>> b6da6ace
        }
      }
    },
    "UpdateAgentActionGroupResponse":{
      "type":"structure",
      "required":["agentActionGroup"],
      "members":{
        "agentActionGroup":{
          "shape":"AgentActionGroup",
          "documentation":"<p>Contains details about the action group that was updated.</p>"
        }
      }
    },
    "UpdateAgentAliasRequest":{
      "type":"structure",
      "required":[
        "agentAliasId",
        "agentAliasName",
        "agentId"
      ],
      "members":{
        "agentAliasId":{
          "shape":"AgentAliasId",
          "documentation":"<p>The unique identifier of the alias.</p>",
          "location":"uri",
          "locationName":"agentAliasId"
        },
        "agentAliasName":{
          "shape":"Name",
          "documentation":"<p>Specifies a new name for the alias.</p>"
        },
        "agentId":{
          "shape":"Id",
          "documentation":"<p>The unique identifier of the agent.</p>",
          "location":"uri",
          "locationName":"agentId"
        },
        "description":{
          "shape":"Description",
          "documentation":"<p>Specifies a new description for the alias.</p>"
        },
        "routingConfiguration":{
          "shape":"AgentAliasRoutingConfiguration",
          "documentation":"<p>Contains details about the routing configuration of the alias.</p>"
        }
      }
    },
    "UpdateAgentAliasResponse":{
      "type":"structure",
      "required":["agentAlias"],
      "members":{
        "agentAlias":{
          "shape":"AgentAlias",
          "documentation":"<p>Contains details about the alias that was updated.</p>"
        }
      }
    },
    "UpdateAgentCollaboratorRequest":{
      "type":"structure",
      "required":[
        "agentDescriptor",
        "agentId",
        "agentVersion",
        "collaborationInstruction",
        "collaboratorId",
        "collaboratorName"
      ],
      "members":{
        "agentDescriptor":{
          "shape":"AgentDescriptor",
          "documentation":"<p>An agent descriptor for the agent collaborator.</p>"
        },
        "agentId":{
          "shape":"Id",
          "documentation":"<p>The agent's ID.</p>",
          "location":"uri",
          "locationName":"agentId"
        },
        "agentVersion":{
          "shape":"DraftVersion",
          "documentation":"<p>The agent's version.</p>",
          "location":"uri",
          "locationName":"agentVersion"
        },
        "collaborationInstruction":{
          "shape":"CollaborationInstruction",
          "documentation":"<p>Instruction for the collaborator.</p>"
        },
        "collaboratorId":{
          "shape":"Id",
          "documentation":"<p>The collaborator's ID.</p>",
          "location":"uri",
          "locationName":"collaboratorId"
        },
        "collaboratorName":{
          "shape":"Name",
          "documentation":"<p>The collaborator's name.</p>"
        },
        "relayConversationHistory":{
          "shape":"RelayConversationHistory",
          "documentation":"<p>A relay conversation history for the collaborator.</p>"
        }
      }
    },
    "UpdateAgentCollaboratorResponse":{
      "type":"structure",
      "required":["agentCollaborator"],
      "members":{
        "agentCollaborator":{
          "shape":"AgentCollaborator",
          "documentation":"<p>Details about the collaborator.</p>"
        }
      }
    },
    "UpdateAgentKnowledgeBaseRequest":{
      "type":"structure",
      "required":[
        "agentId",
        "agentVersion",
        "knowledgeBaseId"
      ],
      "members":{
        "agentId":{
          "shape":"Id",
          "documentation":"<p>The unique identifier of the agent associated with the knowledge base that you want to update.</p>",
          "location":"uri",
          "locationName":"agentId"
        },
        "agentVersion":{
          "shape":"DraftVersion",
          "documentation":"<p>The version of the agent associated with the knowledge base that you want to update.</p>",
          "location":"uri",
          "locationName":"agentVersion"
        },
        "description":{
          "shape":"Description",
          "documentation":"<p>Specifies a new description for the knowledge base associated with an agent.</p>"
        },
        "knowledgeBaseId":{
          "shape":"Id",
          "documentation":"<p>The unique identifier of the knowledge base that has been associated with an agent.</p>",
          "location":"uri",
          "locationName":"knowledgeBaseId"
        },
        "knowledgeBaseState":{
          "shape":"KnowledgeBaseState",
          "documentation":"<p>Specifies whether the agent uses the knowledge base or not when sending an <a href=\"https://docs.aws.amazon.com/bedrock/latest/APIReference/API_agent-runtime_InvokeAgent.html\">InvokeAgent</a> request.</p>"
        }
      }
    },
    "UpdateAgentKnowledgeBaseResponse":{
      "type":"structure",
      "required":["agentKnowledgeBase"],
      "members":{
        "agentKnowledgeBase":{
          "shape":"AgentKnowledgeBase",
          "documentation":"<p>Contains details about the knowledge base that has been associated with an agent.</p>"
        }
      }
    },
    "UpdateAgentRequest":{
      "type":"structure",
      "required":[
        "agentId",
        "agentName",
        "agentResourceRoleArn",
        "foundationModel"
      ],
      "members":{
        "agentCollaboration":{
          "shape":"AgentCollaboration",
          "documentation":"<p>The agent's collaboration role.</p>"
        },
        "agentId":{
          "shape":"Id",
          "documentation":"<p>The unique identifier of the agent.</p>",
          "location":"uri",
          "locationName":"agentId"
        },
        "agentName":{
          "shape":"Name",
          "documentation":"<p>Specifies a new name for the agent.</p>"
        },
        "agentResourceRoleArn":{
          "shape":"AgentRoleArn",
          "documentation":"<p>The Amazon Resource Name (ARN) of the IAM role with permissions to invoke API operations on the agent.</p>"
        },
        "customOrchestration":{
          "shape":"CustomOrchestration",
          "documentation":"<p> Contains details of the custom orchestration configured for the agent. </p>"
        },
        "customerEncryptionKeyArn":{
          "shape":"KmsKeyArn",
          "documentation":"<p>The Amazon Resource Name (ARN) of the KMS key with which to encrypt the agent.</p>"
        },
        "description":{
          "shape":"Description",
          "documentation":"<p>Specifies a new description of the agent.</p>"
        },
        "foundationModel":{
          "shape":"ModelIdentifier",
          "documentation":"<p>The identifier for the model that you want to be used for orchestration by the agent you create.</p> <p>The <code>modelId</code> to provide depends on the type of model or throughput that you use:</p> <ul> <li> <p>If you use a base model, specify the model ID or its ARN. For a list of model IDs for base models, see <a href=\"https://docs.aws.amazon.com/bedrock/latest/userguide/model-ids.html#model-ids-arns\">Amazon Bedrock base model IDs (on-demand throughput)</a> in the Amazon Bedrock User Guide.</p> </li> <li> <p>If you use an inference profile, specify the inference profile ID or its ARN. For a list of inference profile IDs, see <a href=\"https://docs.aws.amazon.com/bedrock/latest/userguide/cross-region-inference-support.html\">Supported Regions and models for cross-region inference</a> in the Amazon Bedrock User Guide.</p> </li> <li> <p>If you use a provisioned model, specify the ARN of the Provisioned Throughput. For more information, see <a href=\"https://docs.aws.amazon.com/bedrock/latest/userguide/prov-thru-use.html\">Run inference using a Provisioned Throughput</a> in the Amazon Bedrock User Guide.</p> </li> <li> <p>If you use a custom model, first purchase Provisioned Throughput for it. Then specify the ARN of the resulting provisioned model. For more information, see <a href=\"https://docs.aws.amazon.com/bedrock/latest/userguide/model-customization-use.html\">Use a custom model in Amazon Bedrock</a> in the Amazon Bedrock User Guide.</p> </li> <li> <p>If you use an <a href=\"https://docs.aws.amazon.com/bedrock/latest/userguide/model-customization-import-model.html\">imported model</a>, specify the ARN of the imported model. You can get the model ARN from a successful call to <a href=\"https://docs.aws.amazon.com/bedrock/latest/APIReference/API_CreateModelImportJob.html\">CreateModelImportJob</a> or from the Imported models page in the Amazon Bedrock console.</p> </li> </ul>"
        },
        "guardrailConfiguration":{
          "shape":"GuardrailConfiguration",
          "documentation":"<p>The unique Guardrail configuration assigned to the agent when it is updated.</p>"
        },
        "idleSessionTTLInSeconds":{
          "shape":"SessionTTL",
          "documentation":"<p>The number of seconds for which Amazon Bedrock keeps information about a user's conversation with the agent.</p> <p>A user interaction remains active for the amount of time specified. If no conversation occurs during this time, the session expires and Amazon Bedrock deletes any data provided before the timeout.</p>"
        },
        "instruction":{
          "shape":"Instruction",
          "documentation":"<p>Specifies new instructions that tell the agent what it should do and how it should interact with users.</p>"
        },
        "memoryConfiguration":{
          "shape":"MemoryConfiguration",
          "documentation":"<p>Specifies the new memory configuration for the agent. </p>"
        },
        "orchestrationType":{
          "shape":"OrchestrationType",
          "documentation":"<p> Specifies the type of orchestration strategy for the agent. This is set to <code>DEFAULT</code> orchestration type, by default. </p>"
        },
        "promptOverrideConfiguration":{
          "shape":"PromptOverrideConfiguration",
          "documentation":"<p>Contains configurations to override prompts in different parts of an agent sequence. For more information, see <a href=\"https://docs.aws.amazon.com/bedrock/latest/userguide/advanced-prompts.html\">Advanced prompts</a>.</p>"
        }
      }
    },
    "UpdateAgentResponse":{
      "type":"structure",
      "required":["agent"],
      "members":{
        "agent":{
          "shape":"Agent",
          "documentation":"<p>Contains details about the agent that was updated.</p>"
        }
      }
    },
    "UpdateDataSourceRequest":{
      "type":"structure",
      "required":[
        "dataSourceConfiguration",
        "dataSourceId",
        "knowledgeBaseId",
        "name"
      ],
      "members":{
        "dataDeletionPolicy":{
          "shape":"DataDeletionPolicy",
          "documentation":"<p>The data deletion policy for the data source that you want to update.</p>"
        },
        "dataSourceConfiguration":{
          "shape":"DataSourceConfiguration",
          "documentation":"<p>The connection configuration for the data source that you want to update.</p>"
        },
        "dataSourceId":{
          "shape":"Id",
          "documentation":"<p>The unique identifier of the data source.</p>",
          "location":"uri",
          "locationName":"dataSourceId"
        },
        "description":{
          "shape":"Description",
          "documentation":"<p>Specifies a new description for the data source.</p>"
        },
        "knowledgeBaseId":{
          "shape":"Id",
          "documentation":"<p>The unique identifier of the knowledge base for the data source.</p>",
          "location":"uri",
          "locationName":"knowledgeBaseId"
        },
        "name":{
          "shape":"Name",
          "documentation":"<p>Specifies a new name for the data source.</p>"
        },
        "serverSideEncryptionConfiguration":{
          "shape":"ServerSideEncryptionConfiguration",
          "documentation":"<p>Contains details about server-side encryption of the data source.</p>"
        },
        "vectorIngestionConfiguration":{
          "shape":"VectorIngestionConfiguration",
          "documentation":"<p>Contains details about how to ingest the documents in the data source.</p>"
        }
      }
    },
    "UpdateDataSourceResponse":{
      "type":"structure",
      "required":["dataSource"],
      "members":{
        "dataSource":{
          "shape":"DataSource",
          "documentation":"<p>Contains details about the data source.</p>"
        }
      }
    },
    "UpdateFlowAliasRequest":{
      "type":"structure",
      "required":[
        "aliasIdentifier",
        "flowIdentifier",
        "name",
        "routingConfiguration"
      ],
      "members":{
        "aliasIdentifier":{
          "shape":"FlowAliasIdentifier",
          "documentation":"<p>The unique identifier of the alias.</p>",
          "location":"uri",
          "locationName":"aliasIdentifier"
        },
        "description":{
          "shape":"Description",
          "documentation":"<p>A description for the alias.</p>"
        },
        "flowIdentifier":{
          "shape":"FlowIdentifier",
          "documentation":"<p>The unique identifier of the flow.</p>",
          "location":"uri",
          "locationName":"flowIdentifier"
        },
        "name":{
          "shape":"Name",
          "documentation":"<p>The name of the alias.</p>"
        },
        "routingConfiguration":{
          "shape":"FlowAliasRoutingConfiguration",
          "documentation":"<p>Contains information about the version to which to map the alias.</p>"
        }
      }
    },
    "UpdateFlowAliasResponse":{
      "type":"structure",
      "required":[
        "arn",
        "createdAt",
        "flowId",
        "id",
        "name",
        "routingConfiguration",
        "updatedAt"
      ],
      "members":{
        "arn":{
          "shape":"FlowAliasArn",
          "documentation":"<p>The Amazon Resource Name (ARN) of the flow.</p>"
        },
        "createdAt":{
          "shape":"DateTimestamp",
          "documentation":"<p>The time at which the flow was created.</p>"
        },
        "description":{
          "shape":"Description",
          "documentation":"<p>The description of the flow.</p>"
        },
        "flowId":{
          "shape":"FlowId",
          "documentation":"<p>The unique identifier of the flow.</p>"
        },
        "id":{
          "shape":"FlowAliasId",
          "documentation":"<p>The unique identifier of the alias.</p>"
        },
        "name":{
          "shape":"Name",
          "documentation":"<p>The name of the alias.</p>"
        },
        "routingConfiguration":{
          "shape":"FlowAliasRoutingConfiguration",
          "documentation":"<p>Contains information about the version that the alias is mapped to.</p>"
        },
        "updatedAt":{
          "shape":"DateTimestamp",
          "documentation":"<p>The time at which the alias was last updated.</p>"
        }
      }
    },
    "UpdateFlowRequest":{
      "type":"structure",
      "required":[
        "executionRoleArn",
        "flowIdentifier",
        "name"
      ],
      "members":{
        "customerEncryptionKeyArn":{
          "shape":"KmsKeyArn",
          "documentation":"<p>The Amazon Resource Name (ARN) of the KMS key to encrypt the flow.</p>"
        },
        "definition":{
          "shape":"FlowDefinition",
          "documentation":"<p>A definition of the nodes and the connections between the nodes in the flow.</p>"
        },
        "description":{
          "shape":"FlowDescription",
          "documentation":"<p>A description for the flow.</p>"
        },
        "executionRoleArn":{
          "shape":"FlowExecutionRoleArn",
          "documentation":"<p>The Amazon Resource Name (ARN) of the service role with permissions to create and manage a flow. For more information, see <a href=\"https://docs.aws.amazon.com/bedrock/latest/userguide/flows-permissions.html\">Create a service role for flows in Amazon Bedrock</a> in the Amazon Bedrock User Guide.</p>"
        },
        "flowIdentifier":{
          "shape":"FlowIdentifier",
          "documentation":"<p>The unique identifier of the flow.</p>",
          "location":"uri",
          "locationName":"flowIdentifier"
        },
        "name":{
          "shape":"FlowName",
          "documentation":"<p>A name for the flow.</p>"
        }
      }
    },
    "UpdateFlowResponse":{
      "type":"structure",
      "required":[
        "arn",
        "createdAt",
        "executionRoleArn",
        "id",
        "name",
        "status",
        "updatedAt",
        "version"
      ],
      "members":{
        "arn":{
          "shape":"FlowArn",
          "documentation":"<p>The Amazon Resource Name (ARN) of the flow.</p>"
        },
        "createdAt":{
          "shape":"DateTimestamp",
          "documentation":"<p>The time at which the flow was created.</p>"
        },
        "customerEncryptionKeyArn":{
          "shape":"KmsKeyArn",
          "documentation":"<p>The Amazon Resource Name (ARN) of the KMS key that the flow was encrypted with.</p>"
        },
        "definition":{
          "shape":"FlowDefinition",
          "documentation":"<p>A definition of the nodes and the connections between nodes in the flow.</p>"
        },
        "description":{
          "shape":"FlowDescription",
          "documentation":"<p>The description of the flow.</p>"
        },
        "executionRoleArn":{
          "shape":"FlowExecutionRoleArn",
          "documentation":"<p>The Amazon Resource Name (ARN) of the service role with permissions to create a flow. For more information, see <a href=\"https://docs.aws.amazon.com/bedrock/latest/userguide/flows-permissions.html\">Create a service role for flows in Amazon Bedrock</a> in the Amazon Bedrock User Guide.</p>"
        },
        "id":{
          "shape":"FlowId",
          "documentation":"<p>The unique identifier of the flow.</p>"
        },
        "name":{
          "shape":"FlowName",
          "documentation":"<p>The name of the flow.</p>"
        },
        "status":{
          "shape":"FlowStatus",
          "documentation":"<p>The status of the flow. When you submit this request, the status will be <code>NotPrepared</code>. If updating fails, the status becomes <code>Failed</code>.</p>"
        },
        "updatedAt":{
          "shape":"DateTimestamp",
          "documentation":"<p>The time at which the flow was last updated.</p>"
        },
        "version":{
          "shape":"DraftVersion",
          "documentation":"<p>The version of the flow. When you update a flow, the version updated is the <code>DRAFT</code> version.</p>"
        }
      }
    },
    "UpdateKnowledgeBaseRequest":{
      "type":"structure",
      "required":[
        "knowledgeBaseConfiguration",
        "knowledgeBaseId",
        "name",
        "roleArn"
      ],
      "members":{
        "description":{
          "shape":"Description",
          "documentation":"<p>Specifies a new description for the knowledge base.</p>"
        },
        "knowledgeBaseConfiguration":{
          "shape":"KnowledgeBaseConfiguration",
          "documentation":"<p>Specifies the configuration for the embeddings model used for the knowledge base. You must use the same configuration as when the knowledge base was created.</p>"
        },
        "knowledgeBaseId":{
          "shape":"Id",
          "documentation":"<p>The unique identifier of the knowledge base to update.</p>",
          "location":"uri",
          "locationName":"knowledgeBaseId"
        },
        "name":{
          "shape":"Name",
          "documentation":"<p>Specifies a new name for the knowledge base.</p>"
        },
        "roleArn":{
          "shape":"KnowledgeBaseRoleArn",
          "documentation":"<p>Specifies a different Amazon Resource Name (ARN) of the IAM role with permissions to invoke API operations on the knowledge base.</p>"
        },
        "storageConfiguration":{
          "shape":"StorageConfiguration",
          "documentation":"<p>Specifies the configuration for the vector store used for the knowledge base. You must use the same configuration as when the knowledge base was created.</p>"
        }
      }
    },
    "UpdateKnowledgeBaseResponse":{
      "type":"structure",
      "required":["knowledgeBase"],
      "members":{
        "knowledgeBase":{
          "shape":"KnowledgeBase",
          "documentation":"<p>Contains details about the knowledge base.</p>"
        }
      }
    },
    "UpdatePromptRequest":{
      "type":"structure",
      "required":[
        "name",
        "promptIdentifier"
      ],
      "members":{
        "customerEncryptionKeyArn":{
          "shape":"KmsKeyArn",
          "documentation":"<p>The Amazon Resource Name (ARN) of the KMS key to encrypt the prompt.</p>"
        },
        "defaultVariant":{
          "shape":"PromptVariantName",
          "documentation":"<p>The name of the default variant for the prompt. This value must match the <code>name</code> field in the relevant <a href=\"https://docs.aws.amazon.com/bedrock/latest/APIReference/API_agent_PromptVariant.html\">PromptVariant</a> object.</p>"
        },
        "description":{
          "shape":"PromptDescription",
          "documentation":"<p>A description for the prompt.</p>"
        },
        "name":{
          "shape":"PromptName",
          "documentation":"<p>A name for the prompt.</p>"
        },
        "promptIdentifier":{
          "shape":"PromptIdentifier",
          "documentation":"<p>The unique identifier of the prompt.</p>",
          "location":"uri",
          "locationName":"promptIdentifier"
        },
        "variants":{
          "shape":"PromptVariantList",
          "documentation":"<p>A list of objects, each containing details about a variant of the prompt.</p>"
        }
      }
    },
    "UpdatePromptResponse":{
      "type":"structure",
      "required":[
        "arn",
        "createdAt",
        "id",
        "name",
        "updatedAt",
        "version"
      ],
      "members":{
        "arn":{
          "shape":"PromptArn",
          "documentation":"<p>The Amazon Resource Name (ARN) of the prompt.</p>"
        },
        "createdAt":{
          "shape":"DateTimestamp",
          "documentation":"<p>The time at which the prompt was created.</p>"
        },
        "customerEncryptionKeyArn":{
          "shape":"KmsKeyArn",
          "documentation":"<p>The Amazon Resource Name (ARN) of the KMS key to encrypt the prompt.</p>"
        },
        "defaultVariant":{
          "shape":"PromptVariantName",
          "documentation":"<p>The name of the default variant for the prompt. This value must match the <code>name</code> field in the relevant <a href=\"https://docs.aws.amazon.com/bedrock/latest/APIReference/API_agent_PromptVariant.html\">PromptVariant</a> object.</p>"
        },
        "description":{
          "shape":"PromptDescription",
          "documentation":"<p>The description of the prompt.</p>"
        },
        "id":{
          "shape":"PromptId",
          "documentation":"<p>The unique identifier of the prompt.</p>"
        },
        "name":{
          "shape":"PromptName",
          "documentation":"<p>The name of the prompt.</p>"
        },
        "updatedAt":{
          "shape":"DateTimestamp",
          "documentation":"<p>The time at which the prompt was last updated.</p>"
        },
        "variants":{
          "shape":"PromptVariantList",
          "documentation":"<p>A list of objects, each containing details about a variant of the prompt.</p>"
        },
        "version":{
          "shape":"Version",
          "documentation":"<p>The version of the prompt. When you update a prompt, the version updated is the <code>DRAFT</code> version.</p>"
        }
      }
    },
    "Url":{
      "type":"string",
      "pattern":"^https?://[A-Za-z0-9][^\\s]*$"
    },
    "UrlConfiguration":{
      "type":"structure",
      "members":{
        "seedUrls":{
          "shape":"SeedUrls",
          "documentation":"<p>One or more seed or starting point URLs.</p>"
        }
      },
      "documentation":"<p>The configuration of web URLs that you want to crawl. You should be authorized to crawl the URLs.</p>"
    },
    "UserAgent":{
      "type":"string",
      "max":40,
      "min":15,
      "sensitive":true
    },
    "UserAgentHeader":{
      "type":"string",
      "max":86,
      "min":61,
      "sensitive":true
    },
    "ValidateFlowDefinitionRequest":{
      "type":"structure",
      "required":["definition"],
      "members":{
        "definition":{
          "shape":"FlowDefinition",
          "documentation":"<p>The definition of a flow to validate.</p>"
        }
      }
    },
    "ValidateFlowDefinitionResponse":{
      "type":"structure",
      "required":["validations"],
      "members":{
        "validations":{
          "shape":"FlowValidations",
          "documentation":"<p>Contains an array of objects, each of which contains an error identified by validation.</p>"
        }
      }
    },
    "ValidationException":{
      "type":"structure",
      "members":{
        "fieldList":{
          "shape":"ValidationExceptionFieldList",
          "documentation":"<p>A list of objects containing fields that caused validation errors and their corresponding validation error messages.</p>"
        },
        "message":{"shape":"NonBlankString"}
      },
      "documentation":"<p>Input validation failed. Check your request parameters and retry the request.</p>",
      "error":{
        "httpStatusCode":400,
        "senderFault":true
      },
      "exception":true
    },
    "ValidationExceptionField":{
      "type":"structure",
      "required":[
        "message",
        "name"
      ],
      "members":{
        "message":{
          "shape":"NonBlankString",
          "documentation":"<p>A message describing why this field failed validation.</p>"
        },
        "name":{
          "shape":"NonBlankString",
          "documentation":"<p>The name of the field.</p>"
        }
      },
      "documentation":"<p>Stores information about a field passed inside a request that resulted in an validation error.</p>"
    },
    "ValidationExceptionFieldList":{
      "type":"list",
      "member":{"shape":"ValidationExceptionField"}
    },
    "VectorIngestionConfiguration":{
      "type":"structure",
      "members":{
        "chunkingConfiguration":{
          "shape":"ChunkingConfiguration",
          "documentation":"<p>Details about how to chunk the documents in the data source. A <i>chunk</i> refers to an excerpt from a data source that is returned when the knowledge base that it belongs to is queried.</p>"
        },
        "contextEnrichmentConfiguration":{
          "shape":"ContextEnrichmentConfiguration",
          "documentation":"<p>The context enrichment configuration used for ingestion of the data into the vector store.</p>"
        },
        "customTransformationConfiguration":{
          "shape":"CustomTransformationConfiguration",
          "documentation":"<p>A custom document transformer for parsed data source documents.</p>"
        },
        "parsingConfiguration":{
          "shape":"ParsingConfiguration",
          "documentation":"<p>Configurations for a parser to use for parsing documents in your data source. If you exclude this field, the default parser will be used.</p>"
        }
      },
      "documentation":"<p>Contains details about how to ingest the documents in a data source.</p>"
    },
    "VectorKnowledgeBaseConfiguration":{
      "type":"structure",
      "required":["embeddingModelArn"],
      "members":{
        "embeddingModelArn":{
          "shape":"BedrockEmbeddingModelArn",
          "documentation":"<p>The Amazon Resource Name (ARN) of the model used to create vector embeddings for the knowledge base.</p>"
        },
        "embeddingModelConfiguration":{
          "shape":"EmbeddingModelConfiguration",
          "documentation":"<p>The embeddings model configuration details for the vector model used in Knowledge Base.</p>"
        },
        "supplementalDataStorageConfiguration":{
          "shape":"SupplementalDataStorageConfiguration",
          "documentation":"<p>If you include multimodal data from your data source, use this object to specify configurations for the storage location of the images extracted from your documents. These images can be retrieved and returned to the end user. They can also be used in generation when using <a href=\"https://docs.aws.amazon.com/bedrock/latest/APIReference/API_agent-runtime_RetrieveAndGenerate.html\">RetrieveAndGenerate</a>.</p>"
        }
      },
      "documentation":"<p>Contains details about the model used to create vector embeddings for the knowledge base.</p>"
    },
    "Version":{
      "type":"string",
      "max":5,
      "min":1,
      "pattern":"^(DRAFT|[0-9]{0,4}[1-9][0-9]{0,4})$"
    },
    "WebCrawlerConfiguration":{
      "type":"structure",
      "members":{
        "crawlerLimits":{
          "shape":"WebCrawlerLimits",
          "documentation":"<p>The configuration of crawl limits for the web URLs.</p>"
        },
        "exclusionFilters":{
          "shape":"FilterList",
          "documentation":"<p>A list of one or more exclusion regular expression patterns to exclude certain URLs. If you specify an inclusion and exclusion filter/pattern and both match a URL, the exclusion filter takes precedence and the web content of the URL isn’t crawled.</p>"
        },
        "inclusionFilters":{
          "shape":"FilterList",
          "documentation":"<p>A list of one or more inclusion regular expression patterns to include certain URLs. If you specify an inclusion and exclusion filter/pattern and both match a URL, the exclusion filter takes precedence and the web content of the URL isn’t crawled.</p>"
        },
        "scope":{
          "shape":"WebScopeType",
          "documentation":"<p>The scope of what is crawled for your URLs.</p> <p>You can choose to crawl only web pages that belong to the same host or primary domain. For example, only web pages that contain the seed URL \"https://docs.aws.amazon.com/bedrock/latest/userguide/\" and no other domains. You can choose to include sub domains in addition to the host or primary domain. For example, web pages that contain \"aws.amazon.com\" can also include sub domain \"docs.aws.amazon.com\".</p>"
        },
        "userAgent":{
          "shape":"UserAgent",
          "documentation":"<p>Returns the user agent suffix for your web crawler.</p>"
        },
        "userAgentHeader":{
          "shape":"UserAgentHeader",
          "documentation":"<p>A string used for identifying the crawler or bot when it accesses a web server. The user agent header value consists of the <code>bedrockbot</code>, UUID, and a user agent suffix for your crawler (if one is provided). By default, it is set to <code>bedrockbot_UUID</code>. You can optionally append a custom suffix to <code>bedrockbot_UUID</code> to allowlist a specific user agent permitted to access your source URLs. </p>"
        }
      },
      "documentation":"<p>The configuration of web URLs that you want to crawl. You should be authorized to crawl the URLs.</p>"
    },
    "WebCrawlerLimits":{
      "type":"structure",
      "members":{
        "maxPages":{
          "shape":"WebCrawlerLimitsMaxPagesInteger",
          "documentation":"<p> The max number of web pages crawled from your source URLs, up to 25,000 pages. If the web pages exceed this limit, the data source sync will fail and no web pages will be ingested. </p>"
        },
        "rateLimit":{
          "shape":"WebCrawlerLimitsRateLimitInteger",
          "documentation":"<p>The max rate at which pages are crawled, up to 300 per minute per host.</p>"
        }
      },
      "documentation":"<p>The rate limits for the URLs that you want to crawl. You should be authorized to crawl the URLs.</p>"
    },
    "WebCrawlerLimitsMaxPagesInteger":{
      "type":"integer",
      "box":true,
      "min":1
    },
    "WebCrawlerLimitsRateLimitInteger":{
      "type":"integer",
      "box":true,
      "max":300,
      "min":1
    },
    "WebDataSourceConfiguration":{
      "type":"structure",
      "required":["sourceConfiguration"],
      "members":{
        "crawlerConfiguration":{
          "shape":"WebCrawlerConfiguration",
          "documentation":"<p>The Web Crawler configuration details for the web data source.</p>"
        },
        "sourceConfiguration":{
          "shape":"WebSourceConfiguration",
          "documentation":"<p>The source configuration details for the web data source.</p>"
        }
      },
      "documentation":"<p>The configuration details for the web data source.</p>"
    },
    "WebScopeType":{
      "type":"string",
      "enum":[
        "HOST_ONLY",
        "SUBDOMAINS"
      ]
    },
    "WebSourceConfiguration":{
      "type":"structure",
      "required":["urlConfiguration"],
      "members":{
        "urlConfiguration":{
          "shape":"UrlConfiguration",
          "documentation":"<p>The configuration of the URL/URLs.</p>"
        }
      },
      "documentation":"<p>The configuration of the URL/URLs for the web content that you want to crawl. You should be authorized to crawl the URLs.</p>"
    },
    "WorkgroupArn":{
      "type":"string",
      "pattern":"^(arn:(aws(-[a-z]+)*):redshift-serverless:[a-z]{2}(-gov)?-[a-z]+-\\d{1}:\\d{12}:workgroup/[0-9a-f]{8}-[0-9a-f]{4}-[0-9a-f]{4}-[0-9a-f]{4}-[0-9a-f]{12})$"
    }
  },
  "documentation":"<p>Describes the API operations for creating and managing Amazon Bedrock agents.</p>"
}<|MERGE_RESOLUTION|>--- conflicted
+++ resolved
@@ -2500,11 +2500,7 @@
         },
         "modelArn":{
           "shape":"BedrockModelArn",
-<<<<<<< HEAD
-          "documentation":"<p>The Amazon Resource Name (ARN) of the foundation model used for context enrichment.</p>"
-=======
           "documentation":"<p>The Amazon Resource Name (ARN) of the model used to create vector embeddings for the knowledge base.</p>"
->>>>>>> b6da6ace
         }
       },
       "documentation":"<p>Context enrichment configuration is used to provide additional context to the RAG application using Amazon Bedrock foundation models.</p>"
@@ -6651,12 +6647,8 @@
         "REDIS_ENTERPRISE_CLOUD",
         "RDS",
         "MONGO_DB_ATLAS",
-<<<<<<< HEAD
-        "NEPTUNE_ANALYTICS"
-=======
         "NEPTUNE_ANALYTICS",
         "OPENSEARCH_MANAGED_CLUSTER"
->>>>>>> b6da6ace
       ]
     },
     "KnowledgeBaseSummaries":{
@@ -9590,13 +9582,10 @@
           "shape":"NeptuneAnalyticsConfiguration",
           "documentation":"<p>Contains details about the Neptune Analytics configuration of the knowledge base in Amazon Neptune. For more information, see <a href=\"https://docs.aws.amazon.com/bedrock/latest/userguide/knowledge-base-setup-neptune.html\">Create a vector index in Amazon Neptune Analytics.</a>.</p>"
         },
-<<<<<<< HEAD
-=======
         "opensearchManagedClusterConfiguration":{
           "shape":"OpenSearchManagedClusterConfiguration",
           "documentation":"<p>Contains details about the storage configuration of the knowledge base in OpenSearch Managed Cluster. For more information, see <a href=\"https://docs.aws.amazon.com/bedrock/latest/userguide/knowledge-base-setup-osm.html\">Create a vector index in Amazon OpenSearch Service</a>.</p>"
         },
->>>>>>> b6da6ace
         "opensearchServerlessConfiguration":{
           "shape":"OpenSearchServerlessConfiguration",
           "documentation":"<p>Contains the storage configuration of the knowledge base in Amazon OpenSearch Service.</p>"
@@ -10212,11 +10201,7 @@
         },
         "parentActionGroupSignatureParams":{
           "shape":"ActionGroupSignatureParams",
-<<<<<<< HEAD
-          "documentation":"<p>The configuration settings for a computer use action.</p> <important> <p> Computer use is a new Anthropic Claude model capability (in beta) available with Claude 3.7 and Claude 3.5 Sonnet v2 only. For more information, see <a href=\"https://docs.aws.amazon.com/bedrock/latest/userguide/agent-computer-use.html\">Configure an Amazon Bedrock Agent to complete tasks with computer use tools</a>. </p> </important>"
-=======
           "documentation":"<p>The configuration settings for a computer use action.</p> <important> <p> Computer use is a new Anthropic Claude model capability (in beta) available with Claude 3.7 Sonnet and Claude 3.5 Sonnet v2 only. For more information, see <a href=\"https://docs.aws.amazon.com/bedrock/latest/userguide/agent-computer-use.html\">Configure an Amazon Bedrock Agent to complete tasks with computer use tools</a>. </p> </important>"
->>>>>>> b6da6ace
         }
       }
     },
