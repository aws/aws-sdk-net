--- conflicted
+++ resolved
@@ -110,11 +110,7 @@
       "refs": {
         "AgentActionGroup$parentActionGroupSignatureParams": "<p>The configuration settings for a computer use action.</p> <important> <p> Computer use is a new Anthropic Claude model capability (in beta) available with Claude 3.7 Sonnet and Claude 3.5 Sonnet v2 only. For more information, see <a href=\"https://docs.aws.amazon.com/bedrock/latest/userguide/agent-computer-use.html\">Configure an Amazon Bedrock Agent to complete tasks with computer use tools</a>. </p> </important>",
         "CreateAgentActionGroupRequest$parentActionGroupSignatureParams": "<p>The configuration settings for a computer use action.</p> <important> <p> Computer use is a new Anthropic Claude model capability (in beta) available with Anthropic Claude 3.7 Sonnet and Claude 3.5 Sonnet v2 only. For more information, see <a href=\"https://docs.aws.amazon.com/bedrock/latest/userguide/agent-computer-use.html\">Configure an Amazon Bedrock Agent to complete tasks with computer use tools</a>. </p> </important>",
-<<<<<<< HEAD
-        "UpdateAgentActionGroupRequest$parentActionGroupSignatureParams": "<p>The configuration settings for a computer use action.</p> <important> <p> Computer use is a new Anthropic Claude model capability (in beta) available with Claude 3.7 and Claude 3.5 Sonnet v2 only. For more information, see <a href=\"https://docs.aws.amazon.com/bedrock/latest/userguide/agent-computer-use.html\">Configure an Amazon Bedrock Agent to complete tasks with computer use tools</a>. </p> </important>"
-=======
         "UpdateAgentActionGroupRequest$parentActionGroupSignatureParams": "<p>The configuration settings for a computer use action.</p> <important> <p> Computer use is a new Anthropic Claude model capability (in beta) available with Claude 3.7 Sonnet and Claude 3.5 Sonnet v2 only. For more information, see <a href=\"https://docs.aws.amazon.com/bedrock/latest/userguide/agent-computer-use.html\">Configure an Amazon Bedrock Agent to complete tasks with computer use tools</a>. </p> </important>"
->>>>>>> b6da6ace
       }
     },
     "ActionGroupSignatureParamsKeyString": {
@@ -448,11 +444,7 @@
       "base": null,
       "refs": {
         "BedrockFoundationModelConfiguration$modelArn": "<p>The ARN of the foundation model to use for parsing.</p>",
-<<<<<<< HEAD
-        "BedrockFoundationModelContextEnrichmentConfiguration$modelArn": "<p>The Amazon Resource Name (ARN) of the foundation model used for context enrichment.</p>"
-=======
         "BedrockFoundationModelContextEnrichmentConfiguration$modelArn": "<p>The Amazon Resource Name (ARN) of the model used to create vector embeddings for the knowledge base.</p>"
->>>>>>> b6da6ace
       }
     },
     "Boolean": {
@@ -1291,12 +1283,9 @@
         "MongoDbAtlasFieldMapping$vectorField": "<p>The name of the field in which Amazon Bedrock stores the vector embeddings for your data sources.</p>",
         "NeptuneAnalyticsFieldMapping$metadataField": "<p>The name of the field in which Amazon Bedrock stores metadata about the vector store.</p>",
         "NeptuneAnalyticsFieldMapping$textField": "<p>The name of the field in which Amazon Bedrock stores the raw text from your data. The text is split according to the chunking strategy you choose.</p>",
-<<<<<<< HEAD
-=======
         "OpenSearchManagedClusterFieldMapping$metadataField": "<p>The name of the field in which Amazon Bedrock stores metadata about the vector store.</p>",
         "OpenSearchManagedClusterFieldMapping$textField": "<p>The name of the field in which Amazon Bedrock stores the raw text from your data. The text is split according to the chunking strategy you choose.</p>",
         "OpenSearchManagedClusterFieldMapping$vectorField": "<p>The name of the field in which Amazon Bedrock stores the vector embeddings for your data sources.</p>",
->>>>>>> b6da6ace
         "OpenSearchServerlessFieldMapping$metadataField": "<p>The name of the field in which Amazon Bedrock stores metadata about the vector store.</p>",
         "OpenSearchServerlessFieldMapping$textField": "<p>The name of the field in which Amazon Bedrock stores the raw text from your data. The text is split according to the chunking strategy you choose.</p>",
         "OpenSearchServerlessFieldMapping$vectorField": "<p>The name of the field in which Amazon Bedrock stores the vector embeddings for your data sources.</p>",
