--- conflicted
+++ resolved
@@ -1,12 +1,4 @@
 {
-<<<<<<< HEAD
     "active": true,
-    "platforms": [
-        "Unity"
-    ], 
-=======
-    "active": true, 
-    "enable-xamarin-component": true, 
->>>>>>> 9f3f3d9d
     "synopsis": "Amazon Simple Storage Service (Amazon S3), provides developers and IT teams with secure, durable, highly-scalable object storage."
 }