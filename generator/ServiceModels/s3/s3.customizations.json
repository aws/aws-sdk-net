--- conflicted
+++ resolved
@@ -784,14 +784,11 @@
             "modify" : [
                 {
                     "Id" :{"emitPropertyName" :"MetricsId"}
-<<<<<<< HEAD
-=======
                 },
                 {
                     "ExpectedBucketOwner":{
                         "injectXmlIsSet":["return !String.IsNullOrEmpty(this._expectedBucketOwner);"]
                     }
->>>>>>> 1eef8a2d
                 }
             ]
         },
@@ -820,7 +817,6 @@
                     }
                 }
             ]
-<<<<<<< HEAD
         },
         "GetBucketMetricsConfigurationRequest":{
             "modify":[
@@ -833,8 +829,6 @@
                     }
                 }
             ]
-=======
->>>>>>> 1eef8a2d
         }
     },
     "operationModifiers": {
