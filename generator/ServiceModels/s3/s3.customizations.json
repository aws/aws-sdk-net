{
    "runtimePipelineOverride": {
        "overrides": [
            { "operation": "addBefore", "newType": "Amazon.S3.Internal.AmazonS3PreMarshallHandler", "targetType": "Amazon.Runtime.Internal.Marshaller" },
            { "operation": "addAfter", "newType": "Amazon.S3.Internal.AmazonS3KmsHandler", "targetType": "Amazon.Runtime.Internal.EndpointResolver" },
            { "operation": "addBefore", "newType": "Amazon.S3.Internal.AmazonS3ResponseHandler", "targetType": "Amazon.Runtime.Internal.Unmarshaller" },
            { "operation": "addAfter", "newType": "Amazon.S3.Internal.AmazonS3ExceptionHandler", "targetType": "Amazon.Runtime.Internal.ErrorCallbackHandler" },
            { "operation": "addAfter", "newType": "Amazon.S3.Internal.AmazonS3RedirectHandler", "targetType": "Amazon.Runtime.Internal.Unmarshaller" },
            { "operation": "addBefore", "newType": "Amazon.S3.Internal.S3Express.S3ExpressPreSigner", "targetType": "Amazon.Runtime.Internal.Signer" },
            { "operation": "addAfter", "newType": "Amazon.S3.Internal.AmazonS3PostMarshallHandler", "targetType": "Amazon.Runtime.Internal.EndpointResolver" },
            { "operation": "addAfter", "newType": "Amazon.S3.Internal.AmazonS3UserAgentHandler", "targetType": "Amazon.Runtime.Internal.ChecksumHandler" },
            {
                "condition":"this.Config.RetryMode == RequestRetryMode.Standard",
                "operation": "replace",
                "newType": "Amazon.Runtime.Internal.RetryHandler",
                "targetType": "Amazon.Runtime.Internal.RetryHandler",
                "constructorInput": "new Amazon.S3.Internal.AmazonS3StandardRetryPolicy(this.Config)"
            },
            {
                "condition":"this.Config.RetryMode == RequestRetryMode.Adaptive",
                "operation": "replace",
                "newType": "Amazon.Runtime.Internal.RetryHandler",
                "targetType": "Amazon.Runtime.Internal.RetryHandler",
                "constructorInput": "new Amazon.S3.Internal.AmazonS3AdaptiveRetryPolicy(this.Config)"
            }
        ]
    },
    "noArgOverloads": [
        "ListBuckets"
    ],
    "shapeModifiers": {
        "*": {
            "modify": [
                {
                    "Bucket": { "emitPropertyName": "BucketName" }
                }
            ]
        },
        "CloudFunctionConfiguration": {
            "modify": [
                {
                    "Event": { "deprecatedMessage": "This property is deprecated. Use Events instead." }
                }
            ]
        },
        "CompleteMultipartUploadRequest": {
            "exclude": [
                "MultipartUpload"
            ],
            "inject": [
                {
                    "PartETags": {
                        "shape": "CompletedPartList",
                        "originalMember": "MultipartUpload"
                    }
                }
            ]
        },
        "CopyObjectRequest": {
            "modify": [
                {
                    "Bucket": { "emitPropertyName": "DestinationBucket" }
                }
            ],
            "exclude": [
                "CopySource",
                "Key"
            ],
            "inject": [
                {
                    "SourceBucket": {
                        "shape": "BucketName"
                    }
                },
                {
                    "SourceKey": {
                        "shape": "ObjectKey",
                        "originalMember": "CopySource"
                    }
                },
                {
                    "SourceVersionId": {
                        "shape": "CopySourceVersionId"
                    }
                },
                {
                    "DestinationBucket": {
                        "shape": "BucketName"                    
                    }
                },
                {
                    "DestinationKey": {
                        "shape": "ObjectKey",
                        "originalMember":"Key"
                    }
                }
            ]
        },
        "DeleteObjectsRequest": {
            "exclude": [
                "Delete"
            ],
            "inject": [
                {
                    "Objects": {
                        "shape": "ObjectIdentifierList",
                        "originalMember" : "Delete"
                    }
                },
                {
                    "Quiet": {
                        "shape": "Quiet"
                    }
                }
            ]
        },
        "LifecycleRule": {
            "modify": [
                {
                    "Prefix": { "deprecatedMessage": "This property is deprecated. Use Filter instead." }
                }
            ]
        },
        "PutBucketTaggingRequest": {
            "exclude": [ "Tagging" ],
            "inject": [
                {
                    "TagSet": {
                        "shape": "TagSet",
                        "originalMember": "Tagging"
                    }
                }
            ]
        },
        "PutBucketVersioningRequest": {
            "modify": [
                {
                    "VersioningConfiguration": { "emitPropertyName": "VersioningConfig" }
                }
            ]
        },
        "PutBucketCorsRequest": {
            "modify": [
                {
                    "CORSConfiguration": { "emitPropertyName": "Configuration" }
                }
            ]
        },
        "PutBucketLifecycleConfigurationRequest": {
            "exclude": [
                "LifecycleConfiguration"
            ],
            "inject": [
                {
                    "Configuration": {
                        "shape": "LifecycleConfiguration",
                        "originalMember": "LifecycleConfiguration"
                    }
                }
            ]
        },
        "QueueConfigurationDeprecated": {
            "modify": [
                {
                    "Event": { "deprecatedMessage": "This property is deprecated. Use Events instead." }
                }
            ]
        },
        "RestoreObjectRequest": {
            "exclude": [ "RestoreRequest" ],
            "inject": [
                {
                    "Days": {
                        "shape": "Days",
                        "originalMember": "RestoreRequest"
                    }
                }
            ]
        },
        "TopicConfigurationDeprecated": {
            "modify": [
                {
                    "Event": { "deprecatedMessage": "This property is deprecated. Use Events instead." }
                }
            ]
        },
        "UploadPartCopyRequest": {
            "modify": [
                {
                    "Bucket": { "emitPropertyName": "DestinationBucket" }
                }
            ],
            "exclude": [
                "CopySource",
                "Key"
            ],
            "inject": [
                {
                    "SourceBucket": {
                        "shape": "BucketName"
                    }
                },
                {
                    "SourceKey": {
                        "shape": "ObjectKey",
                        "originalMember":"CopySource"
                    }
                },
                {
                    "SourceVersionId": {
                        "shape": "CopySourceVersionId"
                    }
                },
                {
                    "DestinationBucket": {
                        "shape": "BucketName"
                    }
                },
                {
                    "DestinationKey": {
                        "shape": "ObjectKey",
                        "originalMember": "Key"
                    }
                }
            ]
        }
    },
    "operationModifiers": {
        "CreateBucket": {
            "name": "PutBucket"
        },
        "CreateMultipartUpload": {
            "name": "InitiateMultipartUpload"
        },
        "DeleteBucketCors": {
            "name": "DeleteCORSConfiguration"
        },
        "DeleteBucketLifecycle": {
            "name": "DeleteLifecycleConfiguration"
        },
        "GetBucketCors": {
            "name": "GetCORSConfiguration"
        },
<<<<<<< HEAD
        "HeadBucket": {
            "internal": true
=======
        "GetObjectAcl": {
            "exclude": true
>>>>>>> f99aaf05
        },
        "HeadObject": {
            "name": "GetObjectMetadata"
        },
        "ListObjectVersions": {
            "name": "ListVersions"
        },
        "PutBucketCors": {
            "name": "PutCORSConfiguration"
        },
        "UploadPartCopy": {
            "name": "CopyPart"
        },
        "GetBucketNotification": {
            "exclude": true
        },
        "GetBucketLifecycle": {
            "exclude": true
        },
        "PutBucketLifecycle": {
            "exclude": true
        },
        "PutBucketNotification": {
            "exclude": true
        },
        "PutBucketNotificationConfiguration": {
            "name": "PutBucketNotification"
        },
        "PutBucketLifecycleConfiguration": {
            "name": "PutLifecycleConfiguration"
        },
        "GetBucketLifecycleConfiguration": {
            "name": "GetLifecycleConfiguration"
        },
        "GetBucketNotificationConfiguration": {
            "name": "GetBucketNotification"
        },
        "GetBucketReplication": {
            "documentation": "Retrieves the replication configuration for the given Amazon S3 bucket."
        }
    }
}<|MERGE_RESOLUTION|>--- conflicted
+++ resolved
@@ -241,14 +241,6 @@
         "GetBucketCors": {
             "name": "GetCORSConfiguration"
         },
-<<<<<<< HEAD
-        "HeadBucket": {
-            "internal": true
-=======
-        "GetObjectAcl": {
-            "exclude": true
->>>>>>> f99aaf05
-        },
         "HeadObject": {
             "name": "GetObjectMetadata"
         },
