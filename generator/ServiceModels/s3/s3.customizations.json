{
    "runtimePipelineOverride": {
        "overrides": [
            { "operation": "addBefore", "newType": "Amazon.S3.Internal.AmazonS3PreMarshallHandler", "targetType": "Amazon.Runtime.Internal.Marshaller" },
            { "operation": "addAfter", "newType": "Amazon.S3.Internal.AmazonS3KmsHandler", "targetType": "Amazon.Runtime.Internal.EndpointResolver" },
            { "operation": "addBefore", "newType": "Amazon.S3.Internal.AmazonS3ResponseHandler", "targetType": "Amazon.Runtime.Internal.Unmarshaller" },
            { "operation": "addAfter", "newType": "Amazon.S3.Internal.AmazonS3ExceptionHandler", "targetType": "Amazon.Runtime.Internal.ErrorCallbackHandler" },
            { "operation": "addAfter", "newType": "Amazon.S3.Internal.AmazonS3RedirectHandler", "targetType": "Amazon.Runtime.Internal.Unmarshaller" },
            { "operation": "addBefore", "newType": "Amazon.S3.Internal.S3Express.S3ExpressPreSigner", "targetType": "Amazon.Runtime.Internal.Signer" },
            { "operation": "addAfter", "newType": "Amazon.S3.Internal.AmazonS3PostMarshallHandler", "targetType": "Amazon.Runtime.Internal.EndpointResolver" },
            {
                "condition":"this.Config.RetryMode == RequestRetryMode.Standard",
                "operation": "replace",
                "newType": "Amazon.Runtime.Internal.RetryHandler",
                "targetType": "Amazon.Runtime.Internal.RetryHandler",
                "constructorInput": "new Amazon.S3.Internal.AmazonS3StandardRetryPolicy(this.Config)"
            },
            {
                "condition":"this.Config.RetryMode == RequestRetryMode.Adaptive",
                "operation": "replace",
                "newType": "Amazon.Runtime.Internal.RetryHandler",
                "targetType": "Amazon.Runtime.Internal.RetryHandler",
                "constructorInput": "new Amazon.S3.Internal.AmazonS3AdaptiveRetryPolicy(this.Config)"
            }
        ]
    },
    "noArgOverloads": [
        "ListBuckets"
    ],
    "shapeModifiers": {
        "*": {
            "modify": [
                {
                    "Bucket": { "emitPropertyName": "BucketName" }
                }
            ]
        },
        "CloudFunctionConfiguration": {
            "modify": [
                {
                    "Event": { "deprecatedMessage": "This property is deprecated. Use Events instead." }
                }
            ]
        },
        "CompleteMultipartUploadRequest": {
            "exclude": [
                "MultipartUpload"
            ],
            "inject": [
                {
                    "PartETags": {
                        "shape": "CompletedPartList",
                        "originalMember": "MultipartUpload"
                    }
                }
            ]
        },
        "CopyObjectRequest": {
            "modify": [
                {
                    "Bucket": { "emitPropertyName": "DestinationBucket" }
                }
            ],
            "exclude": [
                "CopySource",
                "Key"
            ],
            "inject": [
                {
                    "SourceBucket": {
                        "shape": "BucketName"
                    }
                },
                {
                    "SourceKey": {
                        "shape": "ObjectKey",
                        "originalMember": "CopySource"
                    }
                },
                {
                    "SourceVersionId": {
                        "shape": "CopySourceVersionId"
                    }
                },
                {
                    "DestinationBucket": {
                        "shape": "BucketName"                    
                    }
                },
                {
                    "DestinationKey": {
                        "shape": "ObjectKey",
                        "originalMember":"Key"
                    }
                }
            ]
        },
        "DeleteObjectsRequest": {
            "exclude": [
                "Delete"
            ],
            "inject": [
                {
                    "Objects": {
                        "shape": "ObjectIdentifierList",
                        "originalMember" : "Delete"
                    }
                },
                {
                    "Quiet": {
                        "shape": "Quiet"
                    }
                }
            ]
        },
        "ReplicationDestination" : {
            "modify": [
                {
                    "Account" : {"emitPropertyName": "AccountId"}
                },
                {
                    "Bucket" : { "emitPropertyName": "BucketArn"}
                }
            ]
        },
        "GetBucketLocationOutput":{
            "modify":[
                {
                    "LocationConstraint":{"emitPropertyName": "Location"}
                }
            ]
        },
        "GetBucketReplicationOutput":{
            "modify":[
                {
                    "ReplicationConfiguration":{"emitPropertyName": "Configuration"}
                }
            ]
        },
        "GetObjectTaggingOutput":{
            "modify":[
                {
                    "TagSet": {"emitPropertyName": "Tagging"}
                }
            ]
        },
        "Initiator": {
            "modify":[
                {
                    "ID": {"emitPropertyName" : "Id"}
                }
            ]
        },
        "LifecycleRule": {
            "modify": [
                {
                    "Prefix": { "deprecatedMessage": "This property is deprecated. Use Filter instead." }
                },
                {
                    "ID" : {"emitPropertyName" : "Id"}
                },
                {
                    "Transition" : {"emitPropertyName" : "Transitions"}
                },
                {
                    "NoncurrentVersionTransition": {"emitPropertyName": "NoncurrentVersionTransitions"}
                },
                {
                    "Status":{
                          "injectXmlPrivateMemberAssignment" :[
                            "private LifecycleRuleStatus _status = LifecycleRuleStatus.Disabled;"
                        ],
                        "injectXmlMarshallCode":[
                            "CustomStatusMarshalling(xmlWriter, publicRequestConfigurationRulesValue);"
                        ]
                    }
                },
                {
                    "Filter": 
                    {
                        "skipContextTestExpressionUnmarshallingLogic" : true,
                        "injectXmlUnmarshallCode": ["FilterCustomUnmarshall(context, unmarshalledObject);"],
                        "injectXmlMarshallCode": ["FilterCustomMarshall(publicRequestConfigurationRulesValue, xmlWriter);"]
                    }
                }
            ]
        },
        "Owner":{
            "modify":[
                {
                    "ID": {"emitPropertyName": "Id"}
                }
            ]
        },
        "PutBucketTaggingRequest": {
            "exclude": [ "Tagging" ],
            "inject": [
                {
                    "TagSet": {
                        "shape": "TagSet",
                        "originalMember": "Tagging"
                    }
                }
            ]
        },
        "PutBucketVersioningRequest": {
            "modify": [
                {
                    "VersioningConfiguration": { "emitPropertyName": "VersioningConfig" }
                }
            ]
        },
        "PutBucketCorsRequest": {
            "modify": [
                {
                    "CORSConfiguration": { "emitPropertyName": "Configuration" }
                }
            ]
        },
        "PutBucketLifecycleConfigurationRequest": {
            "modify":[
                {
                    "LifecycleConfiguration" : {"emitPropertyName":"Configuration"}
                }
            ]
        },
        "PutBucketReplicationRequest": {
            "modify": [
                {
                    "ReplicationConfiguration" : {"emitPropertyName": "Configuration"}
                }
            ]
        },
        "CreateBucketRequest":{
            "exclude":[
                "GrantFullControl",
                "GrantRead",
                "GrantReadACP",
                "GrantWrite",
                "GrantWriteACP"
            ],
            "modify":[
                {
                    "ACL": {"emitPropertyName": "CannedACL"}
                },
                {
                    "CreateBucketConfiguration" : {
                        "emitPropertyName" : "PutBucketConfiguration"
                    }

                },
                {
                    "PutBucketConfiguration":{
                        "injectXmlMarshallCode":[
                            "if (regionCode == null)",
                            "    xmlWriter.WriteStartElement(\"CreateBucketConfiguration\", \"http://s3.amazonaws.com/doc/2006-03-01/\");"
                        ]
                    }
                },
                {
                    "CannedACL":{
                        "injectXmlIsSet":[
                            "return _cannedACL != null && _cannedACL != S3CannedACL.NoACL;"
                        ]
                    }
                }
            ],
            "injectXmlMarshallCodeInPayload":[
                "string regionCode = CustomRegionHandling(xmlWriter, publicRequest);"
            ],
            "excludeFromMarshalling":[
                "CannedACL"
            ]
        },
        "CreateMultipartUploadRequest":{
            "exclude":[
                "GrantFullControl",
                "GrantRead",
                "GrantReadACP",
                "GrantWriteACP",
                "ContentDisposition",
                "ContentEncoding",
                "ContentLanguage",
                "ContentType",
                "Expires",
                "Metadata",
                "CacheControl"
            ],
            "modify":[
                {
                    "ACL": {
                         "emitPropertyName": "CannedACL"
                    }
                },
                {
                    "CannedACL":{
                          "injectXmlIsSet" :[
                            "return _cannedACL != null && _cannedACL != S3CannedACL.NoACL;"
                        ]
                    }
                },
                {
                    "SSECustomerAlgorithm" : {"emitPropertyName": "ServerSideEncryptionCustomerMethod"}
                },
                {
                    "SSECustomerKey" : {"emitPropertyName" : "ServerSideEncryptionCustomerProvidedKey"}
                },
                {

                    "SSECustomerKeyMD5" : {"emitPropertyName":"ServerSideEncryptionCustomerProvidedKeyMD5"}
                },
                {
                    "SSEKMSEncryptionContext" : {"emitPropertyName":"ServerSideEncryptionKeyManagementServiceEncryptionContext"}
                },
                {
                    "SSEKMSKeyId" : {"emitPropertyName" : "ServerSideEncryptionKeyManagementServiceKeyId"}
                },
                {
                    "Tagging" : {"emitPropertyName" : "TagSet"}
                },
                {
                    "ServerSideEncryption" : {"emitPropertyName" : "ServerSideEncryptionMethod"}
                },
                {
                    "ServerSideEncryptionMethod":{
                        "injectXmlIsSet":[
                            "return this._serverSideEncryptionMethod != null && this._serverSideEncryptionMethod != ServerSideEncryptionMethod.None;"
                        ]
                    }
                }
            ],
            "excludeFromMarshalling":[
                "ServerSideEncryptionCustomerProvidedKey",
                "ServerSideEncryptionCustomerProvidedKeyMD5",
                "Metadata"
            ]
        },
        "CreateMultipartUploadOutput":{
            "modify": [
                {
                    "SSECustomerKeyMD5" : { "emitPropertyName": "ServerSideEncryptionCustomerProvidedKeyMD5"}
                },
                {
                    "SSEKMSKeyId" : { "emitPropertyName": "ServerSideEncryptionKeyManagementServiceKeyId"}
                },
                {
                    "SSEKMSEncryptionContext" : {"emitPropertyName": "ServerSideEncryptionKeyManagementServiceEncryptionContext"}
                },
                {
                    "SSECustomerAlgorithm" : {"emitPropertyName" : "ServerSideEncryptionCustomerMethod"}
                },
                {
                    "ServerSideEncryption" : {"emitPropertyName" : "ServerSideEncryptionMethod"}
                }
            ]
        },
        "PutBucketConfiguration":{
            "modify":[
                {
                    "BucketName" : {"emitPropertyName" : "BucketInfo"}
                }
            ]
        },
        "QueueConfigurationDeprecated": {
            "modify": [
                {
                    "Event": { "deprecatedMessage": "This property is deprecated. Use Events instead." }
                }
            ]
        },
        "ReplicationRule":{
            "modify":[
                {
                    "Prefix" : {"deprecatedMessage" : "This property is deprecated. Use Filter instead."}
                },
                {
                    "ID": { "emitPropertyName": "Id" }
                }
            ]
        },
        "RestoreObjectRequest": {
            "exclude": [ "RestoreRequest" ],
            "inject": [
                {
                    "Days": {
                        "shape": "Days",
                        "originalMember": "RestoreRequest"
                    }
                }
            ]
        },
        "TopicConfigurationDeprecated": {
            "modify": [
                {
                    "Event": { "deprecatedMessage": "This property is deprecated. Use Events instead." }
                }
            ]
        },
        "S3Bucket":{
            "modify":[
                {
                    "Name" : {"emitPropertyName": "BucketName"}
                }
            ]
        },
        "ServerSideEncryptionRule":{
            "modify":[
                {
                    "ApplyServerSideEncryptionByDefault": { "emitPropertyName": "ServerSideEncryptionByDefault"}
                }
            ]
        },
        "ServerSideEncryptionConfiguration":{
            "modify":[
                {
                    "Rules" : { "emitPropertyName": "ServerSideEncryptionRules" }
                }
            ]
        },
        "ServerSideEncryptionByDefault":{
            "modify": [
                {
                    "KMSMasterKeyID": {"emitPropertyName": "ServerSideEncryptionKeyManagementServiceKeyId"}
                },
                {
                    "SSEAlgorithm": {"emitPropertyName": "ServerSideEncryptionAlgorithm"}
                }
            ]
        },
        "SseKmsEncryptedObjects":{
            "modify":[
                {
                    "Status": {"emitPropertyName" : "SseKmsEncryptedObjectsStatus"}
                }
            ]
        },
        "UploadPartCopyRequest": {
            "modify": [
                {
                   "CopySourceIfModifiedSince":{"emitPropertyName":"ModifiedSinceDate"} 
                },
                {
                    "CopySourceIfUnmodifiedSince":{"emitPropertyName":"UnmodifiedSinceDate"}
                },
                {
                    "SSECustomerAlgorithm" : {"emitPropertyName": "ServerSideEncryptionCustomerMethod"}
                },
                {
                    "SSECustomerKey" : {"emitPropertyName" : "ServerSideEncryptionCustomerProvidedKey"}
                },
                {
                    "SSECustomerKeyMD5" : {"emitPropertyName":"ServerSideEncryptionCustomerProvidedKeyMD5"}
                },
                {
                    "CopySourceSSECustomerAlgorithm" : {"emitPropertyName" : "CopySourceServerSideEncryptionCustomerMethod"}
                },
                {
                    "CopySourceSSECustomerKey" : {"emitPropertyName" : "CopySourceServerSideEncryptionCustomerProvidedKey"}
                },
                {
                    "CopySourceSSECustomerKeyMD5" : {"emitPropertyName":"CopySourceServerSideEncryptionCustomerProvidedKeyMD5"}
                },
                {
                    "CopySourceIfMatch" : {"emitPropertyName" : "ETagToMatch"}
                },
                {
                    "CopySourceIfNoneMatch" : {"emitPropertyName" : "ETagsToNotMatch"}
                },
                {
                    "Bucket" : {"emitPropertyName" : "DestinationBucket"}
                }
            ],
            "exclude": [
                "CopySource",
                "Key",
                "CopySourceRange"
            ],
            "inject": [
                {
                    "SourceBucket": {
                        "shape": "BucketName",
                        "location":"header"
                    }
                },
                {
                    "SourceKey": {
                        "shape": "ObjectKey",
                        "originalMember":"CopySource",
                        "location":"header"
                    }
                },
                {
                    "SourceVersionId": {
                        "shape": "CopySourceVersionId",
                        "location":"header"
                    }
                },
                {
                    "DestinationKey": {
                        "shape": "ObjectKey",
                        "originalMember": "Key",
                        "location":"header"
                    }
                }
            ],
            "excludeFromMarshalling":[
                "ServerSideEncryptionCustomerProvidedKey",
                "ServerSideEncryptionCustomerProvidedKeyMD5",
                "CopySourceServerSideEncryptionCustomerProvidedKey",
                "CopySourceServerSideEncryptionCustomerProvidedKeyMD5",
                "SourceKey",
                "SourceBucket",
                "DestinationKey",
                "DestinationBucket",
                "SourceVersionId"
            ]
        },
        "S3Grantee":{
            "modify":[
                {
                    "ID": {"emitPropertyName": "CanonicalUser"}
                },
                {
                    "Type":{
                        "injectXmlPropertyGetter":[
                            "get { return GranteeTypeGetter();}"
                        ],
                        "skipSetter" : true,
                        "injectXmlIsSet":[
                            "return Type != null;"
                        ],
                        "injectXmlPrivateMemberAssignment":[
                            ""
                        ]
                    }
                }
            ],
            "excludeFromUnmarshalling":[
                "Type"
            ]
        },
        "CORSRule":{
            "modify": [
                {
                    "ID" : {"emitPropertyName" : "Id"}
                }
            ]
        },
        "GetBucketCorsOutput":{
            "exclude":[
                "CORSRules"
            ],
            "inject":[
                {
                    "Configuration" : {
                        "shape": "CORSConfiguration",
                        "originalMember": "CORSRules"
                    }
                }
            ],
            "skipXmlTestExpression":[
                "Configuration"
            ]
        },
        "CORSConfiguration" : {
            "modify" : [
                {
                    "CORSRules" : {"emitPropertyName": "Rules"}
                }
            ]
        },
        "GetBucketLifecycleConfigurationOutput":{
            "exclude":[
                "Rules"
            ],
            "inject":[
                {
                    "Configuration" : {
                        "shape": "LifecycleConfiguration",
                        "originalMemberIsOutsideContainingShape":true,
                        "outsideOriginalMember":"PutBucketLifecycleConfigurationRequest,LifecycleConfiguration"
                    }
                }
            ],
            "skipXmlTestExpression":[
                "Configuration"
            ],
            "newObjectIfNull":[
                "Configuration"
            ]
        },
        "TopicConfiguration":{
            "modify":[
                {
                    "TopicArn" : {"emitPropertyName" : "Topic"}
                }
            ],
            "shapeDocumentation":[
                "This class contains the configuration Amazon S3 uses to figure out what events you want to listen and send the event to an Amazon SNS topic.",
                "The topic's policy must allow S3 to publish messages to it. The utility method Amazon.SimpleNotificationService.AmazonSimpleNotificationServiceClient.AuthorizeS3ToPublish(string,string) can be used to help setup the topic policy."
            ]
        },
        "QueueConfiguration" : {
            "modify" : [
                {
                    "QueueArn" : {"emitPropertyName" : "Queue"}
                }
            ],
            "shapeDocumentation": [
                "This class contains the configuration Amazon S3 uses to figure out what events you want to listen and send the event to an Amazon SQS queue.",
                "<para>The queue's policy must allow S3 to send messages to it. The utility method Amazon.SQS.AmazonSQSClient.AuthorizeS3ToSendMessage(string,string) can be used to help setup the queue policy.</para>"
            ]
        },
        "LambdaFunctionConfiguration":{
            "modify": [
                {
                    "LambdaFunctionArn" : {"emitPropertyName" : "FunctionArn"}
                }
            ],
            "shapeDocumentation":[
                "This class contains the configuration Amazon S3 uses to figure out what events you want to listen and send the event to an Amazon Lambda cloud function."
            ]
        },
        "Filter" : {
            "modify":[
                {
                    "Key" : { "emitPropertyName" : "S3KeyFilter"}
                }
            ]
        },
        "HeadObjectRequest" : {
            "modify" :[
                {
                    "IfModifiedSince" : {"emitPropertyName" : "ModifiedSinceDate"}
                },
                {
                    "IfUnmodifiedSince" : {"emitPropertyName" : "UnmodifiedSinceDate"}
                },
                {
                    "ModifiedSinceDate":
                    {
                        "injectXmlPropertyGetter" : [
                            "get { return this._modifiedSinceDate ?? DateTime.SpecifyKind(default, DateTimeKind.Utc); }"
                        ]
                    }
                },
                {
                    "UnmodifiedSinceDate":{
                        "injectXmlPropertyGetter" : [
                            "get { return this._unmodifiedSinceDate ?? DateTime.SpecifyKind(default, DateTimeKind.Utc); }"
                        ]
                    }
                },
                {
                    "IfMatch" : {"emitPropertyName" : "EtagToMatch"}
                },
                {
                    "IfNoneMatch" : {"emitPropertyName" : "EtagToNotMatch"}
                },
                {
                    "SSECustomerAlgorithm" : {"emitPropertyName": "ServerSideEncryptionCustomerMethod"}
                },
                {
                    "SSECustomerKey" : {"emitPropertyName" : "ServerSideEncryptionCustomerProvidedKey"}
                },
                {
                    "SSECustomerKeyMD5" : {"emitPropertyName":"ServerSideEncryptionCustomerProvidedKeyMD5"}
                }
            ],
            "excludeFromMarshalling":[
                "ServerSideEncryptionCustomerProvidedKey",
                "ServerSideEncryptionCustomerProvidedKeyMD5"
            ]
        },
        "HeadObjectOutput":{
            "modify":[
                {
                    "TagCount" : {"emitPropertyName": "TagsCount"}
                },
                {
                    "SSECustomerKeyMD5" : {"emitPropertyName":"ServerSideEncryptionCustomerProvidedKeyMD5"}
                },
                {
                    "SSEKMSEncryptionContext" : {"emitPropertyName":"ServerSideEncryptionKeyManagementServiceEncryptionContext"}
                },
                {
                    "SSEKMSKeyId" : {"emitPropertyName" : "ServerSideEncryptionKeyManagementServiceKeyId"}
                }
            ],
            "exclude":[
                "Metadata",
                "DeleteMarker",
                "SSECustomerAlgorithm",
                "ServerSideEncryption",
                "Expires",
                "Restore"
            ],
            "excludeFromUnmarshalling" : [
                "Expiration"
            ]
        },
        "ListObjectVersionsRequest":{
            "modify" :[
                {
                    "EncodingType" : {"emitPropertyName" : "Encoding"}
                }
            ]
        },
        "ListObjectVersionsOutput":{
            "modify" : [
                {
                    "EncodingType" : {"emitPropertyName" : "Encoding"}
                },
                {
                    "DeleteMarkers" : {
                        "skipContextTestExpressionUnmarshallingLogic" : true,
                        "injectXmlUnmarshallCode" :[
                            "DeleteItemCustomUnmarshall(context, response);"
                        ]
                    }
                },
                {
                    "Versions":{
                        "skipContextTestExpressionUnmarshallingLogic" : true,
                        "injectXmlUnmarshallCode" :[
                            "VersionsItemCustomUnmarshall(context, response);"
                        ]
                    }
                }      
            ]
        },
        "ListObjectsV2Output" : {
            "modify" : [
                {
                    "Contents" : {
                        "emitPropertyName" : "S3Objects"
                    }
                },
                {
                    "EncodingType" : {"emitPropertyName" : "Encoding"}
                },
                {
                    "S3Objects": {
                        "skipContextTestExpressionUnmarshallingLogic" : true,
                        "injectXmlUnmarshallCode":[
                            "CustomContentsUnmarshall(context, response);"
                        ]
                    }
                }
            ]
        },
        "ListObjectsV2Request":{
            "modify" : [
                {
                    "EncodingType" : {"emitPropertyName" : "Encoding"}
                }
            ]
        },
        "UploadPartCopyOutput" :{
            "modify" : [
                {
                    "SSEKMSKeyId" : {"emitPropertyName" : "ServerSideEncryptionKeyManagementServiceKeyId"}
                },
                {
                    "ServerSideEncryption" : {"emitPropertyName" : "ServerSideEncryptionMethod"}
                }
            ]
        },
        "FilterRule": {
            "modify": [
                {
                    "Name": {
                        "skipXmlIsSet" : true
                    }
                },
                {
                    "Value" : {
                        "skipXmlIsSet" : true
                    }
                }
            ]
        },
        "PutBucketMetricsConfigurationRequest":{
            "modify" : [
                {
                    "Id" :{"emitPropertyName" :"MetricsId"}
                },
                {
                    "ExpectedBucketOwner":{
                        "injectXmlIsSet":["return !String.IsNullOrEmpty(this._expectedBucketOwner);"]
                    }
                }
            ]
        },
        "MetricsConfiguration":{
            "modify":[
                {
                    "Filter" : 
                    {
                        "emitPropertyName" : "MetricsFilter"
                    }
                },
                {
                    "MetricsFilter":{
                        "injectXmlMarshallCode": ["MetricsFilterCustomMarshall(publicRequest, xmlWriter);"]
                    }
                },
                {
                    "Id" : {"emitPropertyName" : "MetricsId"}
                }
            ],
            "predicateListUnmarshallers": [
                {
                    "MetricsFilter" :{
                        "predicateListUnmarshallerName" : "MetricsPredicateListFilterUnmarshaller",
                        "filterPredicateName": "MetricsFilterPredicate"
                    }
                }
            ]
        },
        "GetBucketMetricsConfigurationRequest":{
            "modify":[
                {
                    "Id":{"emitPropertyName": "MetricsId"}
                },
                {
                    "ExpectedBucketOwner" :{
                        "injectXmlIsSet":["return !String.IsNullOrEmpty(this._expectedBucketOwner);"]
                    }
                }
            ]
        },
        "ListBucketMetricsConfigurationsOutput":{
            "modify":[
                {
                    "ContinuationToken":{"emitPropertyName":"Token"}
                },
                {
                    "Token" : {"injectXmlIsSet":["return !string.IsNullOrEmpty(this._token);"]}
                },
                {
                    "NextContinuationToken": {"emitPropertyName": "NextToken"}
                },
                {
                    "NextToken": {"injectXmlIsSet":["return !string.IsNullOrEmpty(this._nextToken);"]}
                }
            ]
        },
        "ListBucketMetricsConfigurationsRequest":{
            "modify":[
                {
                    "Token": {"emitPropertyName": "ContinuationToken"}
                },
                {
                     "ContinuationToken" : {"injectXmlIsSet":["return !string.IsNullOrEmpty(this._continuationToken);"]}
                },
                {
                    "ExpectedBucketOwner" :{"injectXmlIsSet" :["return !string.IsNullOrEmpty(this._expectedBucketOwner);"]}
                }
            ]
        },
        "DeleteBucketMetricsConfigurationRequest":{
            "modify":[
                {
                    "Id":{"emitPropertyName": "MetricsId"}
                },
                {
                    "ExpectedBucketOwner" :{"injectXmlIsSet":["return !string.IsNullOrEmpty(this._expectedBucketOwner);"]}
                },
                {
                    "MetricsId":{"injectXmlIsSet":["return !string.IsNullOrEmpty(this._metricsId);"]}
                }
            ]
        },
        "CreateSessionRequest":{
            "modify" :[
                {
                    "ServerSideEncryption": {
                        "injectXmlIsSet" :[
                            "return this._serverSideEncryption != null && this._serverSideEncryption != ServerSideEncryptionMethod.None;"
                        ]
                    }
                },
                {
                    "SSEKMSKeyId":{
                        "injectXmlIsSet":[
                            "return !string.IsNullOrEmpty(this._ssekmsKeyId);"
                        ]
                    }
                },
                {
                    "SSEKMSEncryptionContext":{
                        "injectXmlIsSet":[
                            "return !string.IsNullOrEmpty(this._ssekmsEncryptionContext);"
                        ]
                    }
                }
            ]
        },
        "CreateSessionOutput":{
            "modify" :[
                {
                    "ServerSideEncryption": {
                        "injectXmlIsSet" :[
                            "return this._serverSideEncryption != null && this._serverSideEncryption != ServerSideEncryptionMethod.None;"
                        ]
                    }
                }
            ]
        },
        "PutBucketAnalyticsConfigurationRequest":{
            "modify":[
                {
                    "Id":{"emitPropertyName":"AnalyticsId"}
                },
                {
                    "ExpectedBucketOwner":{
                        "injectXmlIsSet":["return !String.IsNullOrEmpty(this._expectedBucketOwner);"]
                    }
                }
            ]
        },
        "AnalyticsConfiguration": {
            "modify": [
                {
                    "Id":{"emitPropertyName": "AnalyticsId"}
                },
                {
                    "Filter" :{"emitPropertyName": "AnalyticsFilter"}
                },
                {
                    "AnalyticsFilter" :{
                        "injectXmlMarshallCode": ["AnalyticsFilterCustomMarshall(publicRequest, xmlWriter);"]
                    }
                }
            ],
            "predicateListUnmarshallers": [
                {
                    "AnalyticsFilter" :{
                        "predicateListUnmarshallerName" : "AnalyticsPredicateListUnmarshaller",
                        "filterPredicateName": "AnalyticsFilterPredicate"
                    }
                }
            ]
        },
        "GetBucketAnalyticsConfigurationRequest":{
            "modify" :[
                {
                    "Id" :{"emitPropertyName": "AnalyticsId"}
                },
                {
                    "ExpectedBucketOwner":{
                        "injectXmlIsSet":[
                            "return !String.IsNullOrEmpty(this._expectedBucketOwner);"
                        ]
                    }
                }
            ]
        },
        "AnalyticsS3BucketDestination" : {
            "modify":[
                {
                    "BucketAccountId" :{
                        "injectXmlIsSet":["return !String.IsNullOrEmpty(this._bucketAccountId);"]
                    }
                },
                {
                    "BucketName":{
                        "injectXmlIsSet": ["return !String.IsNullOrEmpty(this._bucketName);"]
                    }
                },
                {
                    "Prefix":{
                         "injectXmlIsSet": ["return !String.IsNullOrEmpty(this._prefix);"]
                    }
                },
                {
                    "Format" :{
                        "skipContextTestExpressionUnmarshallingLogic" : true,
                        "injectXmlUnmarshallCode": ["FormatCustomUnmarshall(context, unmarshalledObject);"]
                    }
                }
            ]
        },
        "ListBucketAnalyticsConfigurationsRequest":{
            "modify":[
                {
                    "ContinuationToken":{
                        "injectXmlIsSet":["return !string.IsNullOrEmpty(this._continuationToken);"]
                    }
                },
                {
                    "ExpectedBucketOwner" :{
                        "injectXmlIsSet":["return !string.IsNullOrEmpty(this._expectedBucketOwner);"]
                    }
                }
            ]
        },
        "DeleteBucketAnalyticsConfigurationRequest":{
            "modify":[
                {
                    "Id":{"emitPropertyName":"AnalyticsId"}
                },
                {
                    "ExpectedBucketOwner":{"injectXmlIsSet":[
                        "return !String.IsNullOrEmpty(this._expectedBucketOwner);"
                    ]}
                }
            ]
        },
        "PutBucketIntelligentTieringConfigurationRequest" : {
            "modify" : [
                {
                    "Id": {"emitPropertyName": "IntelligentTieringId"}
                }
            ]
        },
        "IntelligentTieringConfiguration" : {
            "modify": [
                {
                    "Id" :{"emitPropertyName":"IntelligentTieringId"}
                },
                {
                    "Filter": {"emitPropertyName": "IntelligentTieringFilter"}
                },
                {                   
                    "IntelligentTieringFilter" :{
                        "injectXmlMarshallCode": ["IntelligentTieringFilterCustomMarshall(publicRequest, xmlWriter);"]
                    }
                }
            ],
            "predicateListUnmarshallers": [
                {
                    "IntelligentTieringFilter" :{
                        "predicateListUnmarshallerName" : "IntelligentTieringPredicateListFilterUnmarshaller",
                        "filterPredicateName": "IntelligentTieringFilterPredicate"
                    }
                }
            ]
        },
        "GetBucketIntelligentTieringConfigurationRequest":{
            "modify":[
                {
                    "Id" : {"emitPropertyName": "IntelligentTieringId"}
                }
            ]
        },
        "ListBucketIntelligentTieringConfigurationsRequest":{
            "modify":[
                {
                    "ContinuationToken":{
                        "injectXmlIsSet":[
                            "return !string.IsNullOrEmpty(this._continuationToken);"
                        ]
                    }
                }
            ]
        },
        "ListBucketIntelligentTieringConfigurationsOutput":{
            "modify":[
                {
                    "ContinuationToken":{
                        "injectXmlIsSet":[ "return !string.IsNullOrEmpty(this._continuationToken);"]
                    }
                },
                {
                    "NextContinuationToken":{
                        "injectXmlIsSet":["return !string.IsNullOrEmpty(this._nextContinuationToken);"]
                    }
                }
            ]
        },
        "DeleteBucketIntelligentTieringConfigurationRequest":{
            "modify":[
                {
                    "Id":{"emitPropertyName": "IntelligentTieringId"}
                }
            ]
        },
        "PutBucketInventoryConfigurationRequest":{
            "modify":[
                {
                    "Id" :{"emitPropertyName":"InventoryId"}
                },
                {
                    "ExpectedBucketOwner":{"injectXmlIsSet":["return !String.IsNullOrEmpty(this._expectedBucketOwner);"]}
                }
            ]
        },
        "InventoryConfiguration":{
            "modify":[
                {
                    "Filter":{"emitPropertyName":"InventoryFilter"}
                },
                {
                    "Id":{"emitPropertyName":"InventoryId"}
                },
                {
                    "InventoryId":{"injectXmlIsSet":["return !String.IsNullOrEmpty(this._inventoryId);"]}
                },
                {
                    "OptionalFields":{"emitPropertyName": "InventoryOptionalFields"}
                },
                {
                    "InventoryFilter":{"injectXmlMarshallCode":["InventoryFilterCustomMarshall(publicRequest, xmlWriter);"]}
                },
                {
                    "IsEnabled":{"injectXmlMarshallCode":["CustomIsEnabledMarshall(publicRequest, xmlWriter);"]}
                }
            ]
        },
        "InventoryS3BucketDestination":{
            "modify":[
                {
                    "AccountId":{"injectXmlIsSet":["return !String.IsNullOrEmpty(this._accountId);"]}
                },
                {
                    "BucketName":{"injectXmlIsSet":["return !String.IsNullOrEmpty(this._bucketName);"]}
                },
                {
                    "Encryption":{"emitPropertyName": "InventoryEncryption"}
                },
                {
                    "Prefix":{"injectXmlIsSet":["return !String.IsNullOrEmpty(this._prefix);"]}
                },
                {
                    "Format":{"emitPropertyName":"InventoryFormat"}
                }
            ]
        },
        "GetBucketInventoryConfigurationRequest":{
            "modify":[
                {
                    "Id":{"emitPropertyName":"InventoryId"}
                },
                {
                    "ExpectedBucketOwner":{"injectXmlIsSet":["return !String.IsNullOrEmpty(this._expectedBucketOwner);"]}
                }
            ]
        },
        "ListBucketInventoryConfigurationsRequest":{
            "modify":[
                {
                    "ContinuationToken":{"injectXmlIsSet":["return !String.IsNullOrEmpty(this._continuationToken);"]}
                },
                {
                    "ExpectedBucketOwner":{"injectXmlIsSet":["return !String.IsNullOrEmpty(this._expectedBucketOwner);"]}
                }
            ]
        },
        "ListBucketInventoryConfigurationsOutput":{
            "modify":[
                {
                    "ContinuationToken":{"emitPropertyName":"Token"}
                },
                {
                    "NextContinuationToken":{"emitPropertyName":"NextToken"}
                },
                {
                    "Token":{"injectXmlIsSet":["return !String.IsNullOrEmpty(this._token);"]}
                },
                {
                    "NextToken":{"injectXmlIsSet":["return !String.IsNullOrEmpty(this._nextToken);"]}
                }
            ]
        },
        "DeleteBucketInventoryConfigurationRequest":{
            "modify":[
                {
                    "Id":{"emitPropertyName":"InventoryId"}
                },
                {
                    "ExpectedBucketOwner":{"injectXmlIsSet":["return !String.IsNullOrEmpty(this._expectedBucketOwner);"]}
                }
            ]
        },
        "PutBucketAccelerateConfigurationRequest":{
            "modify":[
                {
                    "ExpectedBucketOwner": {"injectXmlIsSet":["return !String.IsNullOrEmpty(this._expectedBucketOwner);"]}
                }
            ]
        },
        "PutBucketRequestPaymentRequest":{
            "modify":[
                {
                    "ExpectedBucketOwner":{"injectXmlIsSet":["return !String.IsNullOrEmpty(this._expectedBucketOwner);"]}
                }
            ]
        },
        "CreateBucketMetadataConfigurationRequest":{
            "modify":[
                {
                    "ExpectedBucketOwner":{"injectXmlIsSet":["return !String.IsNullOrEmpty(this._expectedBucketOwner);"]}
                },
                {
                    "ContentMD5":{"injectXmlIsSet":["return !String.IsNullOrEmpty(this._contentMD5);"]}
                },
                {
                    "BucketName":{"injectXmlIsSet":["return !String.IsNullOrEmpty(this._bucketName);"]}
                }
            ]
        },
        "MetadataTableEncryptionConfiguration":{
            "modify":[
                {
                    "KmsKeyArn":{"injectXmlIsSet":["return !String.IsNullOrEmpty(this._kmsKeyArn);"]}
                }
            ]
<<<<<<< HEAD
        },
        "GetBucketMetadataConfigurationRequest":{
            "modify":[
                {
                    "BucketName":{"injectXmlIsSet":["return !String.IsNullOrEmpty(this._bucketName);"]}
                },
                {
                    "ExpectedBucketOwner":{"injectXmlIsSet":["return !String.IsNullOrEmpty(this._expectedBucketOwner);"]}
                }
            ]
=======
>>>>>>> c0397345
        }
        
    },
    "operationModifiers": {
        "CreateBucket": {
            "name": "PutBucket"
        },
        "CreateMultipartUpload": {
            "name": "InitiateMultipartUpload"
        },
        "DeleteBucketCors": {
            "name": "DeleteCORSConfiguration"
        },
        "DeleteBucketLifecycle": {
            "name": "DeleteLifecycleConfiguration"
        },
        "GetBucketCors": {
            "name": "GetCORSConfiguration"
        },
        "HeadObject": {
            "name": "GetObjectMetadata"
        },
        "ListObjectVersions": {
            "name": "ListVersions"
        },
        "PutBucketCors": {
            "name": "PutCORSConfiguration"
        },
        "UploadPartCopy": {
            "name": "CopyPart"
        },
        "GetBucketNotification": {
            "exclude": true
        },
        "GetBucketLifecycle": {
            "exclude": true
        },
        "PutBucketLifecycle": {
            "exclude": true
        },
        "PutBucketNotification": {
            "exclude": true
        },
        "PutBucketNotificationConfiguration": {
            "name": "PutBucketNotification"
        },
        "PutBucketLifecycleConfiguration": {
            "name": "PutLifecycleConfiguration"
        },
        "GetBucketLifecycleConfiguration": {
            "name": "GetLifecycleConfiguration"
        },
        "GetBucketNotificationConfiguration": {
            "name": "GetBucketNotification"
        },
        "GetBucketReplication": {
            "documentation": "Retrieves the replication configuration for the given Amazon S3 bucket."
        }
    },
    "shapeSubstitutions":{
        "Bucket":{
            "renameShape":"S3Bucket"
        },
        "ServerSideEncryption":{
            "renameShape":"ServerSideEncryptionMethod"
        },
        "BucketLocationConstraint":{
            "renameShape": "S3Region"
        },
        "Destination" :{
            "renameShape" : "ReplicationDestination"
        },
        "StorageClass":{
            "renameShape": "S3StorageClass"
        },
        "Payer":{
            "renameShape": "string"
        },
        "Part":{
            "renameShape": "PartDetail"
        },
        "CreateBucketConfiguration":{
            "renameShape":"PutBucketConfiguration"
        },
        "BucketCannedACL":{
            "renameShape":"S3CannedACL"
        },
        "Grantee": {
            "renameShape": "S3Grantee"
        },
        "Grant": {
            "renameShape": "S3Grant"
        },
        "NotificationConfigurationFilter" : {
            "renameShape" : "Filter"
        },
        "BucketLifecycleConfiguration":{
            "renameShape" : "LifecycleConfiguration"
        },
        "LifecycleRuleFilter":{
            "renameShape":"LifecycleFilter"
        },
        "AbortIncompleteMultipartUpload" : {
            "renameShape": "LifecycleRuleAbortIncompleteMultipartUpload"
        },
        "LifecycleExpiration":{
            "renameShape" : "LifecycleRuleExpiration"
        },
        "NoncurrentVersionExpiration" : {
            "renameShape" : "LifecycleRuleNoncurrentVersionExpiration"
        },
        "NoncurrentVersionTransition" : {
            "renameShape": "LifecycleRuleNoncurrentVersionTransition"
        },
        "Transition" : {
            "renameShape" : "LifecycleTransition"
        },
        "TransitionStorageClass" : {
            "renameShape" : "S3StorageClass"
        },
        "Rule" :{
            "renameShape" : "LifecycleRule"
        },
        "AccessControlPolicy":{
            "renameShape" : "S3AccessControlList"
        },
        "ObjectCannedACL":{
            "renameShape" : "S3CannedACL"
        },
        "ObjectVersion" : {
            "renameShape" : "S3ObjectVersion"
        },
        "Object":{
            "renameShape": "S3Object"
        },
        "ObjectStorageClass": {
             "renameShape": "S3StorageClass"
        },
        "ExpirationStatus": {
            "renameShape": "LifecycleRuleStatus"
        },
        "Type" :{
            "renameShape":"GranteeType"
        }
    },
    "overrideTreatEnumsAsString":{
        "ObjectAttributesList": false,
        "InventoryOptionalFields": false
    },
    "dataTypeSwap":{
        "ListPartsRequest":{
            "PartNumberMarker":{
                "Type" : "string",
                "Marshaller" : "StringUtils.FromString",
                "Unmarshaller" : "StringUnmarshaller"
            }
        },
        "ListPartsOutput":{
            "StorageClass":{
                "Type": "string",
                "Marshaller" : "StringUtils.FromString",
                "Unmarshaller" : "StringUnmarshaller"
            }
        },
        "PutBucketConfiguration":{
            "LocationConstraint":{
                "Type": "BucketLocationConstraint",
                "Marshaller": "StringUtils.FromString",
                "Unmarshaller": "StringUnmarshaller"
            }
        },
        "CreateMultipartUploadRequest":{
            "CannedACL":{
                "Type": "S3CannedACL",
                "Marshaller": "StringUtils.FromString",
                "Unmarshaller": "StringUnmarshaller"
            },
            "ServerSideEncryptionCustomerMethod":{
                "Type": "ServerSideEncryptionCustomerMethod",
                "Marshaller": "StringUtils.FromString",
                "Unmarshaller": "StringUnmarshaller"
            },
            "TagSet" : {
                "Type" : "List<Tag>",
                "Marshaller": "Amazon.S3.Util.AmazonS3Util.TagSetToQueryString",
                "Unmarshaller" : "StringUnmarshaller"
            }
        },
        "CreateMultipartUploadOutput":{
            "ServerSideEncryptionCustomerMethod" : {
                "Type": "ServerSideEncryptionCustomerMethod",
                "Marshaller": "StringUtils.FromString",
                "Unmarshaller": "StringUnmarshaller"
            }
        },
        "S3Grant":{
            "Permission":{
                "Type": "S3Permission",
                "Marshaller": "StringUtils.FromString",
                "Unmarshaller": "StringUnmarshaller"
            }
        },
        "FilterRule":{
            "Name": {
                "Type": "string",
                "Marshaller":"StringUtils.FromString",
                "Unmarshaller" : "StringUnmarshaller"
            }
        },
        "TopicConfiguration" :{
            "Events" : {
                "Type" : "List<EventType>",
                "Marshaller" : "StringUtils.FromString",
                "Unmarshaller" : "StringUnmarshaller",
                "isFlattened": true,
                "alternateLocationName": "Event"
            }
        },
        "QueueConfiguration" : {
            "Events" : {
                "Type" : "List<EventType>",
                "Marshaller" : "StringUtils.FromString",
                "Unmarshaller" : "StringUnmarshaller",
                "isFlattened": true,
                "alternateLocationName" : "Event"
            }
        },
        "LambdaFunctionConfiguration":{
            "Events" : {
                "Type" : "List<EventType>",
                "Marshaller" : "StringUtils.FromString",
                "Unmarshaller" : "StringUnmarshaller",
                "isFlattened": true,
                "alternateLocationName" : "Event"
            }
        },
        "HeadObjectRequest":{
            "ServerSideEncryptionCustomerMethod" : {
                "Type": "ServerSideEncryptionCustomerMethod",
                "Marshaller": "StringUtils.FromString",
                "Unmarshaller": "StringUnmarshaller"
            }
        },
        "HeadObjectOutput":{
            "Expiration":{
                "Type" : "Expiration",
                "Marshaller" :"StringUtils.FromString",
                "Unmarshaller":"StringUnmarshaller"
            },
            "DeleteMarker":{
                "Type":"string",
                "Marshaller": "StringUtils.FromString",
                "Unmarshaller": "StringUnmarshaller"
            }
        },
        "ListObjectsV2Output": {
            "CommonPrefixes" : {
                "Type": "List<string>",
                "Marshaller": "StringUtils.FromString",
                "Unmarshaller" : "CommonPrefixesItemUnmarshaller"
            }
        },
        "ListObjectVersionsOutput" : {
            "CommonPrefixes" : {
                "Type": "List<string>",
                "Marshaller": "StringUtils.FromString",
                "Unmarshaller" : "CommonPrefixesItemUnmarshaller"
            }
        },
        "UploadPartCopyRequest":{
            "ServerSideEncryptionCustomerMethod" : {
                "Type": "ServerSideEncryptionCustomerMethod",
                "Marshaller": "StringUtils.FromString",
                "Unmarshaller": "StringUnmarshaller"
            },
            "CopySourceServerSideEncryptionCustomerMethod":{
                "Type": "ServerSideEncryptionCustomerMethod",
                "Marshaller": "StringUtils.FromString",
                "Unmarshaller": "StringUnmarshaller"                
            },
            "ETagToMatch":{
                "Type" : "List<string>",
                "Marshaller": "Amazon.Util.AWSSDKUtils.Join",
                "Unmarshaller": "StringUnmarshaller"       
            },
            "ETagsToNotMatch" : {
                "Type" : "List<string>",
                "Marshaller" : "Amazon.Util.AWSSDKUtils.Join",
                "Unmarshaller" : "StringUnmarshaller"
            }
        },
        "AnalyticsS3BucketDestination":{
            "Format":{
                "Type": "string",
                "Marshaller": "StringUtils.FromString",
                "Unmarshaller": "StringUnmarshaller"
            }
        }
    },
    "excludeMembers":{
        "PartDetail":[
            "ChecksumCRC32",
            "ChecksumCRC32C",
            "ChecksumCRC64NVME",
            "ChecksumSHA1",
            "ChecksumSHA256",
            "ETag",
            "PartNumber"
        ],
        "TopicConfiguration":[
            "Events",
            "Filter"
        ],
        "QueueConfiguration":[
            "Events",
            "Filter"
        ],
        "LambdaFunctionConfiguration":[
            "Events",
            "Filter"
        ],
        "S3ObjectVersion":[
            "ChecksumAlgorithm",
            "ChecksumType",
            "ETag",
            "Size",
            "StorageClass",
            "Key",
            "LastModified",
            "Owner",
            "RestoreStatus"
        ],
        "ListObjectVersionsOutput":[
            "DeleteMarkers"
        ]
    },
    "unwrapXmlOutput":{
        "GetBucketLocationOutput": true
    },
    "inheritAlternateBaseClass":{
        "PutBucketRequest": {
            "alternateBaseClass" : "PutWithACLRequest"
        },
        "InitiateMultipartUploadRequest":{
            "alternateBaseClass": "PutWithACLRequest"
        },
        "LambdaFunctionConfiguration" : {
            "alternateBaseClass" : "NotificationConfiguration"
        },
        "QueueConfiguration" : {
            "alternateBaseClass" : "NotificationConfiguration"
        },
        "TopicConfiguration": {
            "alternateBaseClass" : "NotificationConfiguration"
        },
        "S3ObjectVersion" :{
            "alternateBaseClass" : "S3Object"
        },
        "PartDetail":{
            "alternateBaseClass": "PartETag"
        }
    },
    "flattenShapes" : {
        "PutBucketNotificationConfigurationRequest" : [
            "NotificationConfiguration"
        ],
        "UploadPartCopyOutput" : [
            "CopyPartResult"
        ]
    },
    "excludeShapes":[
        "NotificationConfiguration",
        "CopyPartResult",
        "MetricsFilter",
        "MetricsAndOperator",
        "AnalyticsFilter",
        "AnalyticsAndOperator",
        "IntelligentTieringFilter",
        "IntelligentTieringAndOperator",
        "InventoryFilter"
    ]
}<|MERGE_RESOLUTION|>--- conflicted
+++ resolved
@@ -1207,7 +1207,6 @@
                     "KmsKeyArn":{"injectXmlIsSet":["return !String.IsNullOrEmpty(this._kmsKeyArn);"]}
                 }
             ]
-<<<<<<< HEAD
         },
         "GetBucketMetadataConfigurationRequest":{
             "modify":[
@@ -1218,8 +1217,6 @@
                     "ExpectedBucketOwner":{"injectXmlIsSet":["return !String.IsNullOrEmpty(this._expectedBucketOwner);"]}
                 }
             ]
-=======
->>>>>>> c0397345
         }
         
     },
