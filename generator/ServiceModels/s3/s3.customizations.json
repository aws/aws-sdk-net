{
    "runtimePipelineOverride": {
        "overrides": [
            { "operation": "addBefore", "newType": "Amazon.S3.Internal.AmazonS3PreMarshallHandler", "targetType": "Amazon.Runtime.Internal.Marshaller" },
            { "operation": "addAfter", "newType": "Amazon.S3.Internal.AmazonS3KmsHandler", "targetType": "Amazon.Runtime.Internal.EndpointResolver" },
            { "operation": "addBefore", "newType": "Amazon.S3.Internal.AmazonS3ResponseHandler", "targetType": "Amazon.Runtime.Internal.Unmarshaller" },
            { "operation": "addAfter", "newType": "Amazon.S3.Internal.AmazonS3ExceptionHandler", "targetType": "Amazon.Runtime.Internal.ErrorCallbackHandler" },
            { "operation": "addAfter", "newType": "Amazon.S3.Internal.AmazonS3RedirectHandler", "targetType": "Amazon.Runtime.Internal.Unmarshaller" },
            { "operation": "addBefore", "newType": "Amazon.S3.Internal.S3Express.S3ExpressPreSigner", "targetType": "Amazon.Runtime.Internal.Signer" },
            { "operation": "addAfter", "newType": "Amazon.S3.Internal.AmazonS3PostMarshallHandler", "targetType": "Amazon.Runtime.Internal.EndpointResolver" },
            {
                "condition":"this.Config.RetryMode == RequestRetryMode.Standard",
                "operation": "replace",
                "newType": "Amazon.Runtime.Internal.RetryHandler",
                "targetType": "Amazon.Runtime.Internal.RetryHandler",
                "constructorInput": "new Amazon.S3.Internal.AmazonS3StandardRetryPolicy(this.Config)"
            },
            {
                "condition":"this.Config.RetryMode == RequestRetryMode.Adaptive",
                "operation": "replace",
                "newType": "Amazon.Runtime.Internal.RetryHandler",
                "targetType": "Amazon.Runtime.Internal.RetryHandler",
                "constructorInput": "new Amazon.S3.Internal.AmazonS3AdaptiveRetryPolicy(this.Config)"
            }
        ]
    },
    "noArgOverloads": [
        "ListBuckets"
    ],
    "shapeModifiers": {
        "*": {
            "modify": [
                {
                    "Bucket": { "emitPropertyName": "BucketName" }
                }
            ]
        },
        "CloudFunctionConfiguration": {
            "modify": [
                {
                    "Event": { "deprecatedMessage": "This property is deprecated. Use Events instead." }
                }
            ]
        },
        "CompleteMultipartUploadRequest": {
            "exclude": [
                "MultipartUpload"
            ],
            "inject": [
                {
                    "PartETags": {
                        "shape": "CompletedPartList",
                        "originalMember": "MultipartUpload"
                    }
                }
            ]
        },
        "CopyObjectRequest": {
            "modify": [
                {
                    "Bucket": { "emitPropertyName": "DestinationBucket" }
                }
            ],
            "exclude": [
                "CopySource",
                "Key"
            ],
            "inject": [
                {
                    "SourceBucket": {
                        "shape": "BucketName"
                    }
                },
                {
                    "SourceKey": {
                        "shape": "ObjectKey",
                        "originalMember": "CopySource"
                    }
                },
                {
                    "SourceVersionId": {
                        "shape": "CopySourceVersionId"
                    }
                },
                {
                    "DestinationBucket": {
                        "shape": "BucketName"                    
                    }
                },
                {
                    "DestinationKey": {
                        "shape": "ObjectKey",
                        "originalMember":"Key"
                    }
                }
            ]
        },
        "DeleteObjectsRequest": {
            "exclude": [
                "Delete"
            ],
            "inject": [
                {
                    "Objects": {
                        "shape": "ObjectIdentifierList",
                        "originalMember" : "Delete"
                    }
                },
                {
                    "Quiet": {
                        "shape": "Quiet"
                    }
                }
            ]
        },
        "ReplicationDestination" : {
            "modify": [
                {
                    "Account" : {"emitPropertyName": "AccountId"}
                },
                {
                    "Bucket" : { "emitPropertyName": "BucketArn"}
                }
            ]
        },
        "GetBucketLocationOutput":{
            "modify":[
                {
                    "LocationConstraint":{"emitPropertyName": "Location"}
                }
            ]
        },
        "GetBucketReplicationOutput":{
            "modify":[
                {
                    "ReplicationConfiguration":{"emitPropertyName": "Configuration"}
                }
            ]
        },
        "GetObjectTaggingOutput":{
            "modify":[
                {
                    "TagSet": {"emitPropertyName": "Tagging"}
                }
            ]
        },
        "Initiator": {
            "modify":[
                {
                    "ID": {"emitPropertyName" : "Id"}
                }
            ]
        },
        "LifecycleRule": {
            "modify": [
                {
                    "Prefix": { "deprecatedMessage": "This property is deprecated. Use Filter instead." }
                },
                {
                    "ID" : {"emitPropertyName" : "Id"}
                },
                {
                    "Transition" : {"emitPropertyName" : "Transitions"}
                },
                {
                    "NoncurrentVersionTransition": {"emitPropertyName": "NoncurrentVersionTransitions"}
                },
                {
                    "Status":{
                          "injectXmlPrivateMemberAssignment" :[
                            "private LifecycleRuleStatus _status = LifecycleRuleStatus.Disabled;"
                        ],
                        "injectXmlMarshallCode":[
                            "CustomStatusMarshalling(xmlWriter, publicRequestConfigurationRulesValue);"
                        ]
                    }
                },
                {
                    "Filter": 
                    {
                        "skipContextTestExpressionUnmarshallingLogic" : true,
                        "injectXmlUnmarshallCode": ["FilterCustomUnmarshall(context, unmarshalledObject);"],
                        "injectXmlMarshallCode": ["FilterCustomMarshall(publicRequestConfigurationRulesValue, xmlWriter);"]
                    }
                }
            ]
        },
        "Owner":{
            "modify":[
                {
                    "ID": {"emitPropertyName": "Id"}
                }
            ]
        },
        "PutBucketTaggingRequest": {
            "exclude": [ "Tagging" ],
            "inject": [
                {
                    "TagSet": {
                        "shape": "TagSet",
                        "originalMember": "Tagging"
                    }
                }
            ]
        },
        "PutBucketVersioningRequest": {
            "modify": [
                {
                    "VersioningConfiguration": { "emitPropertyName": "VersioningConfig" }
                }
            ]
        },
        "PutBucketCorsRequest": {
            "modify": [
                {
                    "CORSConfiguration": { "emitPropertyName": "Configuration" }
                }
            ]
        },
        "PutBucketLifecycleConfigurationRequest": {
            "modify":[
                {
                    "LifecycleConfiguration" : {"emitPropertyName":"Configuration"}
                }
            ]
        },
        "PutBucketReplicationRequest": {
            "modify": [
                {
                    "ReplicationConfiguration" : {"emitPropertyName": "Configuration"}
                }
            ]
        },
        "CreateBucketRequest":{
            "exclude":[
                "GrantFullControl",
                "GrantRead",
                "GrantReadACP",
                "GrantWrite",
                "GrantWriteACP"
            ],
            "modify":[
                {
                    "ACL": {"emitPropertyName": "CannedACL"}
                },
                {
                    "CreateBucketConfiguration" : {
                        "emitPropertyName" : "PutBucketConfiguration"
                    }

                },
                {
                    "PutBucketConfiguration":{
                        "injectXmlMarshallCode":[
                            "if (regionCode == null)",
                            "    xmlWriter.WriteStartElement(\"CreateBucketConfiguration\", \"http://s3.amazonaws.com/doc/2006-03-01/\");"
                        ]
                    }
                },
                {
                    "CannedACL":{
                        "injectXmlIsSet":[
                            "return _cannedACL != null && _cannedACL != S3CannedACL.NoACL;"
                        ]
                    }
                }
            ],
            "injectXmlMarshallCodeInPayload":[
                "string regionCode = CustomRegionHandling(xmlWriter, publicRequest);"
            ],
            "excludeFromMarshalling":[
                "CannedACL"
            ]
        },
        "CreateMultipartUploadRequest":{
            "exclude":[
                "GrantFullControl",
                "GrantRead",
                "GrantReadACP",
                "GrantWriteACP",
                "ContentDisposition",
                "ContentEncoding",
                "ContentLanguage",
                "ContentType",
                "Expires",
                "Metadata",
                "CacheControl"
            ],
            "modify":[
                {
                    "ACL": {
                         "emitPropertyName": "CannedACL"
                    }
                },
                {
                    "CannedACL":{
                          "injectXmlIsSet" :[
                            "return _cannedACL != null && _cannedACL != S3CannedACL.NoACL;"
                        ]
                    }
                },
                {
                    "SSECustomerAlgorithm" : {"emitPropertyName": "ServerSideEncryptionCustomerMethod"}
                },
                {
                    "SSECustomerKey" : {"emitPropertyName" : "ServerSideEncryptionCustomerProvidedKey"}
                },
                {

                    "SSECustomerKeyMD5" : {"emitPropertyName":"ServerSideEncryptionCustomerProvidedKeyMD5"}
                },
                {
                    "SSEKMSEncryptionContext" : {"emitPropertyName":"ServerSideEncryptionKeyManagementServiceEncryptionContext"}
                },
                {
                    "SSEKMSKeyId" : {"emitPropertyName" : "ServerSideEncryptionKeyManagementServiceKeyId"}
                },
                {
                    "Tagging" : {"emitPropertyName" : "TagSet"}
                },
                {
                    "ServerSideEncryption" : {"emitPropertyName" : "ServerSideEncryptionMethod"}
                },
                {
                    "ServerSideEncryptionMethod":{
                        "injectXmlIsSet":[
                            "return this._serverSideEncryptionMethod != null && this._serverSideEncryptionMethod != ServerSideEncryptionMethod.None;"
                        ]
                    }
                }
            ],
            "excludeFromMarshalling":[
                "ServerSideEncryptionCustomerProvidedKey",
                "ServerSideEncryptionCustomerProvidedKeyMD5",
                "Metadata"
            ]
        },
        "CreateMultipartUploadOutput":{
            "modify": [
                {
                    "SSECustomerKeyMD5" : { "emitPropertyName": "ServerSideEncryptionCustomerProvidedKeyMD5"}
                },
                {
                    "SSEKMSKeyId" : { "emitPropertyName": "ServerSideEncryptionKeyManagementServiceKeyId"}
                },
                {
                    "SSEKMSEncryptionContext" : {"emitPropertyName": "ServerSideEncryptionKeyManagementServiceEncryptionContext"}
                },
                {
                    "SSECustomerAlgorithm" : {"emitPropertyName" : "ServerSideEncryptionCustomerMethod"}
                },
                {
                    "ServerSideEncryption" : {"emitPropertyName" : "ServerSideEncryptionMethod"}
                }
            ]
        },
        "PutBucketConfiguration":{
            "modify":[
                {
                    "BucketName" : {"emitPropertyName" : "BucketInfo"}
                }
            ]
        },
        "QueueConfigurationDeprecated": {
            "modify": [
                {
                    "Event": { "deprecatedMessage": "This property is deprecated. Use Events instead." }
                }
            ]
        },
        "ReplicationRule":{
            "modify":[
                {
                    "Prefix" : {"deprecatedMessage" : "This property is deprecated. Use Filter instead."}
                },
                {
                    "ID": { "emitPropertyName": "Id" }
                }
            ]
        },
        "RestoreObjectRequest": {
            "exclude": [ "RestoreRequest" ],
            "inject": [
                {
                    "Days": {
                        "shape": "Days",
                        "originalMember": "RestoreRequest"
                    }
                }
            ]
        },
        "TopicConfigurationDeprecated": {
            "modify": [
                {
                    "Event": { "deprecatedMessage": "This property is deprecated. Use Events instead." }
                }
            ]
        },
        "S3Bucket":{
            "modify":[
                {
                    "Name" : {"emitPropertyName": "BucketName"}
                }
            ]
        },
        "ServerSideEncryptionRule":{
            "modify":[
                {
                    "ApplyServerSideEncryptionByDefault": { "emitPropertyName": "ServerSideEncryptionByDefault"}
                }
            ]
        },
        "ServerSideEncryptionConfiguration":{
            "modify":[
                {
                    "Rules" : { "emitPropertyName": "ServerSideEncryptionRules" }
                }
            ]
        },
        "ServerSideEncryptionByDefault":{
            "modify": [
                {
                    "KMSMasterKeyID": {"emitPropertyName": "ServerSideEncryptionKeyManagementServiceKeyId"}
                },
                {
                    "SSEAlgorithm": {"emitPropertyName": "ServerSideEncryptionAlgorithm"}
                }
            ]
        },
        "SseKmsEncryptedObjects":{
            "modify":[
                {
                    "Status": {"emitPropertyName" : "SseKmsEncryptedObjectsStatus"}
                }
            ]
        },
        "UploadPartCopyRequest": {
            "modify": [
                {
                   "CopySourceIfModifiedSince":{"emitPropertyName":"ModifiedSinceDate"} 
                },
                {
                    "CopySourceIfUnmodifiedSince":{"emitPropertyName":"UnmodifiedSinceDate"}
                },
                {
                    "SSECustomerAlgorithm" : {"emitPropertyName": "ServerSideEncryptionCustomerMethod"}
                },
                {
                    "SSECustomerKey" : {"emitPropertyName" : "ServerSideEncryptionCustomerProvidedKey"}
                },
                {
                    "SSECustomerKeyMD5" : {"emitPropertyName":"ServerSideEncryptionCustomerProvidedKeyMD5"}
                },
                {
                    "CopySourceSSECustomerAlgorithm" : {"emitPropertyName" : "CopySourceServerSideEncryptionCustomerMethod"}
                },
                {
                    "CopySourceSSECustomerKey" : {"emitPropertyName" : "CopySourceServerSideEncryptionCustomerProvidedKey"}
                },
                {
                    "CopySourceSSECustomerKeyMD5" : {"emitPropertyName":"CopySourceServerSideEncryptionCustomerProvidedKeyMD5"}
                },
                {
                    "CopySourceIfMatch" : {"emitPropertyName" : "ETagToMatch"}
                },
                {
                    "CopySourceIfNoneMatch" : {"emitPropertyName" : "ETagsToNotMatch"}
                },
                {
                    "Bucket" : {"emitPropertyName" : "DestinationBucket"}
                }
            ],
            "exclude": [
                "CopySource",
                "Key",
                "CopySourceRange"
            ],
            "inject": [
                {
                    "SourceBucket": {
                        "shape": "BucketName",
                        "location":"header"
                    }
                },
                {
                    "SourceKey": {
                        "shape": "ObjectKey",
                        "originalMember":"CopySource",
                        "location":"header"
                    }
                },
                {
                    "SourceVersionId": {
                        "shape": "CopySourceVersionId",
                        "location":"header"
                    }
                },
                {
                    "DestinationKey": {
                        "shape": "ObjectKey",
                        "originalMember": "Key",
                        "location":"header"
                    }
                }
            ],
            "excludeFromMarshalling":[
                "ServerSideEncryptionCustomerProvidedKey",
                "ServerSideEncryptionCustomerProvidedKeyMD5",
                "CopySourceServerSideEncryptionCustomerProvidedKey",
                "CopySourceServerSideEncryptionCustomerProvidedKeyMD5",
                "SourceKey",
                "SourceBucket",
                "DestinationKey",
                "DestinationBucket",
                "SourceVersionId"
            ]
        },
        "S3Grantee":{
            "modify":[
                {
                    "ID": {"emitPropertyName": "CanonicalUser"}
                },
                {
                    "Type":{
                        "injectXmlPropertyGetter":[
                            "get { return GranteeTypeGetter();}"
                        ],
                        "skipSetter" : true,
                        "injectXmlIsSet":[
                            "return Type != null;"
                        ],
                        "injectXmlPrivateMemberAssignment":[
                            ""
                        ]
                    }
                }
            ],
            "excludeFromUnmarshalling":[
                "Type"
            ]
        },
        "CORSRule":{
            "modify": [
                {
                    "ID" : {"emitPropertyName" : "Id"}
                }
            ]
        },
        "GetBucketCorsOutput":{
            "exclude":[
                "CORSRules"
            ],
            "inject":[
                {
                    "Configuration" : {
                        "shape": "CORSConfiguration",
                        "originalMember": "CORSRules"
                    }
                }
            ],
            "skipXmlTestExpression":[
                "Configuration"
            ]
        },
        "CORSConfiguration" : {
            "modify" : [
                {
                    "CORSRules" : {"emitPropertyName": "Rules"}
                }
            ]
        },
        "GetBucketLifecycleConfigurationOutput":{
            "exclude":[
                "Rules"
            ],
            "inject":[
                {
                    "Configuration" : {
                        "shape": "LifecycleConfiguration",
                        "originalMemberIsOutsideContainingShape":true,
                        "outsideOriginalMember":"PutBucketLifecycleConfigurationRequest,LifecycleConfiguration"
                    }
                }
            ],
            "skipXmlTestExpression":[
                "Configuration"
            ],
            "newObjectIfNull":[
                "Configuration"
            ]
        },
        "TopicConfiguration":{
            "modify":[
                {
                    "TopicArn" : {"emitPropertyName" : "Topic"}
                }
            ],
            "shapeDocumentation":[
                "This class contains the configuration Amazon S3 uses to figure out what events you want to listen and send the event to an Amazon SNS topic.",
                "The topic's policy must allow S3 to publish messages to it. The utility method Amazon.SimpleNotificationService.AmazonSimpleNotificationServiceClient.AuthorizeS3ToPublish(string,string) can be used to help setup the topic policy."
            ]
        },
        "QueueConfiguration" : {
            "modify" : [
                {
                    "QueueArn" : {"emitPropertyName" : "Queue"}
                }
            ],
            "shapeDocumentation": [
                "This class contains the configuration Amazon S3 uses to figure out what events you want to listen and send the event to an Amazon SQS queue.",
                "<para>The queue's policy must allow S3 to send messages to it. The utility method Amazon.SQS.AmazonSQSClient.AuthorizeS3ToSendMessage(string,string) can be used to help setup the queue policy.</para>"
            ]
        },
        "LambdaFunctionConfiguration":{
            "modify": [
                {
                    "LambdaFunctionArn" : {"emitPropertyName" : "FunctionArn"}
                }
            ],
            "shapeDocumentation":[
                "This class contains the configuration Amazon S3 uses to figure out what events you want to listen and send the event to an Amazon Lambda cloud function."
            ]
        },
        "Filter" : {
            "modify":[
                {
                    "Key" : { "emitPropertyName" : "S3KeyFilter"}
                }
            ]
        },
        "HeadObjectRequest" : {
            "modify" :[
                {
                    "IfModifiedSince" : {"emitPropertyName" : "ModifiedSinceDate"}
                },
                {
                    "IfUnmodifiedSince" : {"emitPropertyName" : "UnmodifiedSinceDate"}
                },
                {
                    "ModifiedSinceDate":
                    {
                        "injectXmlPropertyGetter" : [
                            "get { return this._modifiedSinceDate ?? DateTime.SpecifyKind(default, DateTimeKind.Utc); }"
                        ]
                    }
                },
                {
                    "UnmodifiedSinceDate":{
                        "injectXmlPropertyGetter" : [
                            "get { return this._unmodifiedSinceDate ?? DateTime.SpecifyKind(default, DateTimeKind.Utc); }"
                        ]
                    }
                },
                {
                    "IfMatch" : {"emitPropertyName" : "EtagToMatch"}
                },
                {
                    "IfNoneMatch" : {"emitPropertyName" : "EtagToNotMatch"}
                },
                {
                    "SSECustomerAlgorithm" : {"emitPropertyName": "ServerSideEncryptionCustomerMethod"}
                },
                {
                    "SSECustomerKey" : {"emitPropertyName" : "ServerSideEncryptionCustomerProvidedKey"}
                },
                {
                    "SSECustomerKeyMD5" : {"emitPropertyName":"ServerSideEncryptionCustomerProvidedKeyMD5"}
                }
            ],
            "excludeFromMarshalling":[
                "ServerSideEncryptionCustomerProvidedKey",
                "ServerSideEncryptionCustomerProvidedKeyMD5"
            ]
        },
        "HeadObjectOutput":{
            "modify":[
                {
                    "TagCount" : {"emitPropertyName": "TagsCount"}
                },
                {
                    "SSECustomerKeyMD5" : {"emitPropertyName":"ServerSideEncryptionCustomerProvidedKeyMD5"}
                },
                {
                    "SSEKMSEncryptionContext" : {"emitPropertyName":"ServerSideEncryptionKeyManagementServiceEncryptionContext"}
                },
                {
                    "SSEKMSKeyId" : {"emitPropertyName" : "ServerSideEncryptionKeyManagementServiceKeyId"}
                }
            ],
            "exclude":[
                "Metadata",
                "DeleteMarker",
                "SSECustomerAlgorithm",
                "ServerSideEncryption",
                "Expires",
                "Restore"
            ],
            "excludeFromUnmarshalling" : [
                "Expiration"
            ]
        },
        "ListObjectVersionsRequest":{
            "modify" :[
                {
                    "EncodingType" : {"emitPropertyName" : "Encoding"}
                }
            ]
        },
        "ListObjectVersionsOutput":{
            "modify" : [
                {
                    "EncodingType" : {"emitPropertyName" : "Encoding"}
                },
                {
                    "DeleteMarkers" : {
                        "skipContextTestExpressionUnmarshallingLogic" : true,
                        "injectXmlUnmarshallCode" :[
                            "DeleteItemCustomUnmarshall(context, response);"
                        ]
                    }
                },
                {
                    "Versions":{
                        "skipContextTestExpressionUnmarshallingLogic" : true,
                        "injectXmlUnmarshallCode" :[
                            "VersionsItemCustomUnmarshall(context, response);"
                        ]
                    }
                }      
            ]
        },
        "ListObjectsV2Output" : {
            "modify" : [
                {
                    "Contents" : {
                        "emitPropertyName" : "S3Objects"
                    }
                },
                {
                    "EncodingType" : {"emitPropertyName" : "Encoding"}
                },
                {
                    "S3Objects": {
                        "skipContextTestExpressionUnmarshallingLogic" : true,
                        "injectXmlUnmarshallCode":[
                            "CustomContentsUnmarshall(context, response);"
                        ]
                    }
                }
            ]
        },
        "ListObjectsV2Request":{
            "modify" : [
                {
                    "EncodingType" : {"emitPropertyName" : "Encoding"}
                }
            ]
        },
        "UploadPartCopyOutput" :{
            "modify" : [
                {
                    "SSEKMSKeyId" : {"emitPropertyName" : "ServerSideEncryptionKeyManagementServiceKeyId"}
                },
                {
                    "ServerSideEncryption" : {"emitPropertyName" : "ServerSideEncryptionMethod"}
                }
            ]
        },
        "FilterRule": {
            "modify": [
                {
                    "Name": {
                        "skipXmlIsSet" : true
                    }
                },
                {
                    "Value" : {
                        "skipXmlIsSet" : true
                    }
                }
            ]
        },
        "PutBucketMetricsConfigurationRequest":{
            "modify" : [
                {
                    "Id" :{"emitPropertyName" :"MetricsId"}
                },
                {
                    "ExpectedBucketOwner":{
                        "injectXmlIsSet":["return !String.IsNullOrEmpty(this._expectedBucketOwner);"]
                    }
                }
            ]
        },
        "MetricsConfiguration":{
            "modify":[
                {
                    "Filter" : 
                    {
                        "emitPropertyName" : "MetricsFilter"
                    }
                },
                {
                    "MetricsFilter":{
                        "injectXmlMarshallCode": ["MetricsFilterCustomMarshall(publicRequest, xmlWriter);"]
                    }
                },
                {
                    "Id" : {"emitPropertyName" : "MetricsId"}
                }
            ],
            "predicateListUnmarshallers": [
                {
                    "MetricsFilter" :{
                        "predicateListUnmarshallerName" : "MetricsPredicateListFilterUnmarshaller",
                        "filterPredicateName": "MetricsFilterPredicate"
                    }
                }
            ]
        },
        "GetBucketMetricsConfigurationRequest":{
            "modify":[
                {
                    "Id":{"emitPropertyName": "MetricsId"}
                },
                {
                    "ExpectedBucketOwner" :{
                        "injectXmlIsSet":["return !String.IsNullOrEmpty(this._expectedBucketOwner);"]
                    }
                }
            ]
        },
        "ListBucketMetricsConfigurationsOutput":{
            "modify":[
                {
                    "ContinuationToken":{"emitPropertyName":"Token"}
                },
                {
                    "Token" : {"injectXmlIsSet":["return !string.IsNullOrEmpty(this._token);"]}
                },
                {
                    "NextContinuationToken": {"emitPropertyName": "NextToken"}
                },
                {
                    "NextToken": {"injectXmlIsSet":["return !string.IsNullOrEmpty(this._nextToken);"]}
                }
            ]
        },
        "ListBucketMetricsConfigurationsRequest":{
            "modify":[
                {
                    "Token": {"emitPropertyName": "ContinuationToken"}
                },
                {
                     "ContinuationToken" : {"injectXmlIsSet":["return !string.IsNullOrEmpty(this._continuationToken);"]}
                },
                {
                    "ExpectedBucketOwner" :{"injectXmlIsSet" :["return !string.IsNullOrEmpty(this._expectedBucketOwner);"]}
                }
            ]
        },
        "DeleteBucketMetricsConfigurationRequest":{
            "modify":[
                {
                    "Id":{"emitPropertyName": "MetricsId"}
                },
                {
                    "ExpectedBucketOwner" :{"injectXmlIsSet":["return !string.IsNullOrEmpty(this._expectedBucketOwner);"]}
                },
                {
                    "MetricsId":{"injectXmlIsSet":["return !string.IsNullOrEmpty(this._metricsId);"]}
                }
            ]
        },
        "CreateSessionRequest":{
            "modify" :[
                {
                    "ServerSideEncryption": {
                        "injectXmlIsSet" :[
                            "return this._serverSideEncryption != null && this._serverSideEncryption != ServerSideEncryptionMethod.None;"
                        ]
                    }
                },
                {
                    "SSEKMSKeyId":{
                        "injectXmlIsSet":[
                            "return !string.IsNullOrEmpty(this._ssekmsKeyId);"
                        ]
                    }
                },
                {
                    "SSEKMSEncryptionContext":{
                        "injectXmlIsSet":[
                            "return !string.IsNullOrEmpty(this._ssekmsEncryptionContext);"
                        ]
                    }
                }
            ]
        },
        "CreateSessionOutput":{
            "modify" :[
                {
                    "ServerSideEncryption": {
                        "injectXmlIsSet" :[
                            "return this._serverSideEncryption != null && this._serverSideEncryption != ServerSideEncryptionMethod.None;"
                        ]
                    }
                }
            ]
        },
        "PutBucketAnalyticsConfigurationRequest":{
            "modify":[
                {
                    "Id":{"emitPropertyName":"AnalyticsId"}
                },
                {
                    "ExpectedBucketOwner":{
                        "injectXmlIsSet":["return !String.IsNullOrEmpty(this._expectedBucketOwner);"]
                    }
                }
            ]
        },
        "AnalyticsConfiguration": {
            "modify": [
                {
                    "Id":{"emitPropertyName": "AnalyticsId"}
                },
                {
                    "Filter" :{"emitPropertyName": "AnalyticsFilter"}
                },
                {
                    "AnalyticsFilter" :{
                        "injectXmlMarshallCode": ["AnalyticsFilterCustomMarshall(publicRequest, xmlWriter);"]
                    }
                }
            ],
            "predicateListUnmarshallers": [
                {
                    "AnalyticsFilter" :{
                        "predicateListUnmarshallerName" : "AnalyticsPredicateListUnmarshaller",
                        "filterPredicateName": "AnalyticsFilterPredicate"
                    }
                }
            ]
        },
        "GetBucketAnalyticsConfigurationRequest":{
            "modify" :[
                {
                    "Id" :{"emitPropertyName": "AnalyticsId"}
                },
                {
                    "ExpectedBucketOwner":{
                        "injectXmlIsSet":[
                            "return !String.IsNullOrEmpty(this._expectedBucketOwner);"
                        ]
                    }
                }
            ]
        },
        "AnalyticsS3BucketDestination" : {
            "modify":[
                {
                    "BucketAccountId" :{
                        "injectXmlIsSet":["return !String.IsNullOrEmpty(this._bucketAccountId);"]
                    }
                },
                {
                    "BucketName":{
                        "injectXmlIsSet": ["return !String.IsNullOrEmpty(this._bucketName);"]
                    }
                },
                {
                    "Prefix":{
                         "injectXmlIsSet": ["return !String.IsNullOrEmpty(this._prefix);"]
                    }
                },
                {
                    "Format" :{
                        "skipContextTestExpressionUnmarshallingLogic" : true,
                        "injectXmlUnmarshallCode": ["FormatCustomUnmarshall(context, unmarshalledObject);"]
                    }
                }
            ]
        },
        "ListBucketAnalyticsConfigurationsRequest":{
            "modify":[
                {
                    "ContinuationToken":{
                        "injectXmlIsSet":["return !string.IsNullOrEmpty(this._continuationToken);"]
                    }
                },
                {
                    "ExpectedBucketOwner" :{
                        "injectXmlIsSet":["return !string.IsNullOrEmpty(this._expectedBucketOwner);"]
                    }
                }
            ]
        },
        "DeleteBucketAnalyticsConfigurationRequest":{
            "modify":[
                {
                    "Id":{"emitPropertyName":"AnalyticsId"}
                },
                {
                    "ExpectedBucketOwner":{"injectXmlIsSet":[
                        "return !String.IsNullOrEmpty(this._expectedBucketOwner);"
                    ]}
                }
            ]
        },
        "PutBucketIntelligentTieringConfigurationRequest" : {
            "modify" : [
                {
                    "Id": {"emitPropertyName": "IntelligentTieringId"}
                }
            ]
        },
        "IntelligentTieringConfiguration" : {
            "modify": [
                {
                    "Id" :{"emitPropertyName":"IntelligentTieringId"}
                },
                {
                    "Filter": {"emitPropertyName": "IntelligentTieringFilter"}
                },
                {                   
                    "IntelligentTieringFilter" :{
                        "injectXmlMarshallCode": ["IntelligentTieringFilterCustomMarshall(publicRequest, xmlWriter);"]
                    }
                }
            ],
            "predicateListUnmarshallers": [
                {
                    "IntelligentTieringFilter" :{
                        "predicateListUnmarshallerName" : "IntelligentTieringPredicateListFilterUnmarshaller",
                        "filterPredicateName": "IntelligentTieringFilterPredicate"
                    }
                }
            ]
        },
        "GetBucketIntelligentTieringConfigurationRequest":{
            "modify":[
                {
                    "Id" : {"emitPropertyName": "IntelligentTieringId"}
                }
            ]
        },
        "ListBucketIntelligentTieringConfigurationsRequest":{
            "modify":[
                {
                    "ContinuationToken":{
                        "injectXmlIsSet":[
                            "return !string.IsNullOrEmpty(this._continuationToken);"
                        ]
                    }
                }
            ]
        },
        "ListBucketIntelligentTieringConfigurationsOutput":{
            "modify":[
                {
                    "ContinuationToken":{
                        "injectXmlIsSet":[ "return !string.IsNullOrEmpty(this._continuationToken);"]
                    }
                },
                {
                    "NextContinuationToken":{
                        "injectXmlIsSet":["return !string.IsNullOrEmpty(this._nextContinuationToken);"]
                    }
                }
            ]
        },
        "DeleteBucketIntelligentTieringConfigurationRequest":{
            "modify":[
                {
                    "Id":{"emitPropertyName": "IntelligentTieringId"}
                }
            ]
        },
        "PutBucketInventoryConfigurationRequest":{
            "modify":[
                {
                    "Id" :{"emitPropertyName":"InventoryId"}
                },
                {
                    "ExpectedBucketOwner":{"injectXmlIsSet":["return !String.IsNullOrEmpty(this._expectedBucketOwner);"]}
                }
            ]
        },
        "InventoryConfiguration":{
            "modify":[
                {
                    "Filter":{"emitPropertyName":"InventoryFilter"}
                },
                {
                    "Id":{"emitPropertyName":"InventoryId"}
                },
                {
                    "InventoryId":{"injectXmlIsSet":["return !String.IsNullOrEmpty(this._inventoryId);"]}
                },
                {
                    "OptionalFields":{"emitPropertyName": "InventoryOptionalFields"}
                },
                {
                    "InventoryFilter":{"injectXmlMarshallCode":["InventoryFilterCustomMarshall(publicRequest, xmlWriter);"]}
<<<<<<< HEAD
=======
                },
                {
                    "IsEnabled":{"injectXmlMarshallCode":["CustomIsEnabledMarshall(publicRequest, xmlWriter);"]}
>>>>>>> 01d399b3
                }
            ]
        },
        "InventoryS3BucketDestination":{
            "modify":[
                {
                    "AccountId":{"injectXmlIsSet":["return !String.IsNullOrEmpty(this._accountId);"]}
                },
                {
                    "BucketName":{"injectXmlIsSet":["return !String.IsNullOrEmpty(this._bucketName);"]}
                },
                {
                    "Encryption":{"emitPropertyName": "InventoryEncryption"}
                },
                {
                    "Prefix":{"injectXmlIsSet":["return !String.IsNullOrEmpty(this._prefix);"]}
                },
                {
                    "Format":{"emitPropertyName":"InventoryFormat"}
                }
            ]
<<<<<<< HEAD
        },
        "GetBucketInventoryConfigurationRequest":{
            "modify":[
                {
                    "Id":{"emitPropertyName":"InventoryId"}
                },
                {
                    "ExpectedBucketOwner":{"injectXmlIsSet":["return !String.IsNullOrEmpty(this._expectedBucketOwner);"]}
                }
            ]
=======
>>>>>>> 01d399b3
        }
        
    },
    "operationModifiers": {
        "CreateBucket": {
            "name": "PutBucket"
        },
        "CreateMultipartUpload": {
            "name": "InitiateMultipartUpload"
        },
        "DeleteBucketCors": {
            "name": "DeleteCORSConfiguration"
        },
        "DeleteBucketLifecycle": {
            "name": "DeleteLifecycleConfiguration"
        },
        "GetBucketCors": {
            "name": "GetCORSConfiguration"
        },
        "HeadObject": {
            "name": "GetObjectMetadata"
        },
        "ListObjectVersions": {
            "name": "ListVersions"
        },
        "PutBucketCors": {
            "name": "PutCORSConfiguration"
        },
        "UploadPartCopy": {
            "name": "CopyPart"
        },
        "GetBucketNotification": {
            "exclude": true
        },
        "GetBucketLifecycle": {
            "exclude": true
        },
        "PutBucketLifecycle": {
            "exclude": true
        },
        "PutBucketNotification": {
            "exclude": true
        },
        "PutBucketNotificationConfiguration": {
            "name": "PutBucketNotification"
        },
        "PutBucketLifecycleConfiguration": {
            "name": "PutLifecycleConfiguration"
        },
        "GetBucketLifecycleConfiguration": {
            "name": "GetLifecycleConfiguration"
        },
        "GetBucketNotificationConfiguration": {
            "name": "GetBucketNotification"
        },
        "GetBucketReplication": {
            "documentation": "Retrieves the replication configuration for the given Amazon S3 bucket."
        }
    },
    "shapeSubstitutions":{
        "Bucket":{
            "renameShape":"S3Bucket"
        },
        "ServerSideEncryption":{
            "renameShape":"ServerSideEncryptionMethod"
        },
        "BucketLocationConstraint":{
            "renameShape": "S3Region"
        },
        "Destination" :{
            "renameShape" : "ReplicationDestination"
        },
        "StorageClass":{
            "renameShape": "S3StorageClass"
        },
        "Payer":{
            "renameShape": "string"
        },
        "Part":{
            "renameShape": "PartDetail"
        },
        "CreateBucketConfiguration":{
            "renameShape":"PutBucketConfiguration"
        },
        "BucketCannedACL":{
            "renameShape":"S3CannedACL"
        },
        "Grantee": {
            "renameShape": "S3Grantee"
        },
        "Grant": {
            "renameShape": "S3Grant"
        },
        "NotificationConfigurationFilter" : {
            "renameShape" : "Filter"
        },
        "BucketLifecycleConfiguration":{
            "renameShape" : "LifecycleConfiguration"
        },
        "LifecycleRuleFilter":{
            "renameShape":"LifecycleFilter"
        },
        "AbortIncompleteMultipartUpload" : {
            "renameShape": "LifecycleRuleAbortIncompleteMultipartUpload"
        },
        "LifecycleExpiration":{
            "renameShape" : "LifecycleRuleExpiration"
        },
        "NoncurrentVersionExpiration" : {
            "renameShape" : "LifecycleRuleNoncurrentVersionExpiration"
        },
        "NoncurrentVersionTransition" : {
            "renameShape": "LifecycleRuleNoncurrentVersionTransition"
        },
        "Transition" : {
            "renameShape" : "LifecycleTransition"
        },
        "TransitionStorageClass" : {
            "renameShape" : "S3StorageClass"
        },
        "Rule" :{
            "renameShape" : "LifecycleRule"
        },
        "AccessControlPolicy":{
            "renameShape" : "S3AccessControlList"
        },
        "ObjectCannedACL":{
            "renameShape" : "S3CannedACL"
        },
        "ObjectVersion" : {
            "renameShape" : "S3ObjectVersion"
        },
        "Object":{
            "renameShape": "S3Object"
        },
        "ObjectStorageClass": {
             "renameShape": "S3StorageClass"
        },
        "ExpirationStatus": {
            "renameShape": "LifecycleRuleStatus"
        },
        "Type" :{
            "renameShape":"GranteeType"
        }
    },
    "overrideTreatEnumsAsString":{
        "ObjectAttributesList": false,
        "InventoryOptionalFields": false
    },
    "dataTypeSwap":{
        "ListPartsRequest":{
            "PartNumberMarker":{
                "Type" : "string",
                "Marshaller" : "StringUtils.FromString",
                "Unmarshaller" : "StringUnmarshaller"
            }
        },
        "ListPartsOutput":{
            "StorageClass":{
                "Type": "string",
                "Marshaller" : "StringUtils.FromString",
                "Unmarshaller" : "StringUnmarshaller"
            }
        },
        "PutBucketConfiguration":{
            "LocationConstraint":{
                "Type": "BucketLocationConstraint",
                "Marshaller": "StringUtils.FromString",
                "Unmarshaller": "StringUnmarshaller"
            }
        },
        "CreateMultipartUploadRequest":{
            "CannedACL":{
                "Type": "S3CannedACL",
                "Marshaller": "StringUtils.FromString",
                "Unmarshaller": "StringUnmarshaller"
            },
            "ServerSideEncryptionCustomerMethod":{
                "Type": "ServerSideEncryptionCustomerMethod",
                "Marshaller": "StringUtils.FromString",
                "Unmarshaller": "StringUnmarshaller"
            },
            "TagSet" : {
                "Type" : "List<Tag>",
                "Marshaller": "Amazon.S3.Util.AmazonS3Util.TagSetToQueryString",
                "Unmarshaller" : "StringUnmarshaller"
            }
        },
        "CreateMultipartUploadOutput":{
            "ServerSideEncryptionCustomerMethod" : {
                "Type": "ServerSideEncryptionCustomerMethod",
                "Marshaller": "StringUtils.FromString",
                "Unmarshaller": "StringUnmarshaller"
            }
        },
        "S3Grant":{
            "Permission":{
                "Type": "S3Permission",
                "Marshaller": "StringUtils.FromString",
                "Unmarshaller": "StringUnmarshaller"
            }
        },
        "FilterRule":{
            "Name": {
                "Type": "string",
                "Marshaller":"StringUtils.FromString",
                "Unmarshaller" : "StringUnmarshaller"
            }
        },
        "TopicConfiguration" :{
            "Events" : {
                "Type" : "List<EventType>",
                "Marshaller" : "StringUtils.FromString",
                "Unmarshaller" : "StringUnmarshaller",
                "isFlattened": true,
                "alternateLocationName": "Event"
            }
        },
        "QueueConfiguration" : {
            "Events" : {
                "Type" : "List<EventType>",
                "Marshaller" : "StringUtils.FromString",
                "Unmarshaller" : "StringUnmarshaller",
                "isFlattened": true,
                "alternateLocationName" : "Event"
            }
        },
        "LambdaFunctionConfiguration":{
            "Events" : {
                "Type" : "List<EventType>",
                "Marshaller" : "StringUtils.FromString",
                "Unmarshaller" : "StringUnmarshaller",
                "isFlattened": true,
                "alternateLocationName" : "Event"
            }
        },
        "HeadObjectRequest":{
            "ServerSideEncryptionCustomerMethod" : {
                "Type": "ServerSideEncryptionCustomerMethod",
                "Marshaller": "StringUtils.FromString",
                "Unmarshaller": "StringUnmarshaller"
            }
        },
        "HeadObjectOutput":{
            "Expiration":{
                "Type" : "Expiration",
                "Marshaller" :"StringUtils.FromString",
                "Unmarshaller":"StringUnmarshaller"
            },
            "DeleteMarker":{
                "Type":"string",
                "Marshaller": "StringUtils.FromString",
                "Unmarshaller": "StringUnmarshaller"
            }
        },
        "ListObjectsV2Output": {
            "CommonPrefixes" : {
                "Type": "List<string>",
                "Marshaller": "StringUtils.FromString",
                "Unmarshaller" : "CommonPrefixesItemUnmarshaller"
            }
        },
        "ListObjectVersionsOutput" : {
            "CommonPrefixes" : {
                "Type": "List<string>",
                "Marshaller": "StringUtils.FromString",
                "Unmarshaller" : "CommonPrefixesItemUnmarshaller"
            }
        },
        "UploadPartCopyRequest":{
            "ServerSideEncryptionCustomerMethod" : {
                "Type": "ServerSideEncryptionCustomerMethod",
                "Marshaller": "StringUtils.FromString",
                "Unmarshaller": "StringUnmarshaller"
            },
            "CopySourceServerSideEncryptionCustomerMethod":{
                "Type": "ServerSideEncryptionCustomerMethod",
                "Marshaller": "StringUtils.FromString",
                "Unmarshaller": "StringUnmarshaller"                
            },
            "ETagToMatch":{
                "Type" : "List<string>",
                "Marshaller": "Amazon.Util.AWSSDKUtils.Join",
                "Unmarshaller": "StringUnmarshaller"       
            },
            "ETagsToNotMatch" : {
                "Type" : "List<string>",
                "Marshaller" : "Amazon.Util.AWSSDKUtils.Join",
                "Unmarshaller" : "StringUnmarshaller"
            }
        },
        "AnalyticsS3BucketDestination":{
            "Format":{
                "Type": "string",
                "Marshaller": "StringUtils.FromString",
                "Unmarshaller": "StringUnmarshaller"
            }
        }
    },
    "excludeMembers":{
        "PartDetail":[
            "ChecksumCRC32",
            "ChecksumCRC32C",
            "ChecksumCRC64NVME",
            "ChecksumSHA1",
            "ChecksumSHA256",
            "ETag",
            "PartNumber"
        ],
        "TopicConfiguration":[
            "Events",
            "Filter"
        ],
        "QueueConfiguration":[
            "Events",
            "Filter"
        ],
        "LambdaFunctionConfiguration":[
            "Events",
            "Filter"
        ],
        "S3ObjectVersion":[
            "ChecksumAlgorithm",
            "ChecksumType",
            "ETag",
            "Size",
            "StorageClass",
            "Key",
            "LastModified",
            "Owner",
            "RestoreStatus"
        ],
        "ListObjectVersionsOutput":[
            "DeleteMarkers"
        ]
    },
    "unwrapXmlOutput":{
        "GetBucketLocationOutput": true
    },
    "inheritAlternateBaseClass":{
        "PutBucketRequest": {
            "alternateBaseClass" : "PutWithACLRequest"
        },
        "InitiateMultipartUploadRequest":{
            "alternateBaseClass": "PutWithACLRequest"
        },
        "LambdaFunctionConfiguration" : {
            "alternateBaseClass" : "NotificationConfiguration"
        },
        "QueueConfiguration" : {
            "alternateBaseClass" : "NotificationConfiguration"
        },
        "TopicConfiguration": {
            "alternateBaseClass" : "NotificationConfiguration"
        },
        "S3ObjectVersion" :{
            "alternateBaseClass" : "S3Object"
        },
        "PartDetail":{
            "alternateBaseClass": "PartETag"
        }
    },
    "flattenShapes" : {
        "PutBucketNotificationConfigurationRequest" : [
            "NotificationConfiguration"
        ],
        "UploadPartCopyOutput" : [
            "CopyPartResult"
        ]
    },
    "excludeShapes":[
        "NotificationConfiguration",
        "CopyPartResult",
        "MetricsFilter",
        "MetricsAndOperator",
        "AnalyticsFilter",
        "AnalyticsAndOperator",
        "IntelligentTieringFilter",
        "IntelligentTieringAndOperator",
        "InventoryFilter"
    ]
}<|MERGE_RESOLUTION|>--- conflicted
+++ resolved
@@ -1103,12 +1103,9 @@
                 },
                 {
                     "InventoryFilter":{"injectXmlMarshallCode":["InventoryFilterCustomMarshall(publicRequest, xmlWriter);"]}
-<<<<<<< HEAD
-=======
                 },
                 {
                     "IsEnabled":{"injectXmlMarshallCode":["CustomIsEnabledMarshall(publicRequest, xmlWriter);"]}
->>>>>>> 01d399b3
                 }
             ]
         },
@@ -1130,7 +1127,6 @@
                     "Format":{"emitPropertyName":"InventoryFormat"}
                 }
             ]
-<<<<<<< HEAD
         },
         "GetBucketInventoryConfigurationRequest":{
             "modify":[
@@ -1141,8 +1137,6 @@
                     "ExpectedBucketOwner":{"injectXmlIsSet":["return !String.IsNullOrEmpty(this._expectedBucketOwner);"]}
                 }
             ]
-=======
->>>>>>> 01d399b3
         }
         
     },
