--- conflicted
+++ resolved
@@ -784,14 +784,11 @@
             "modify" : [
                 {
                     "Id" :{"emitPropertyName" :"MetricsId"}
-<<<<<<< HEAD
-=======
                 },
                 {
                     "ExpectedBucketOwner":{
                         "injectXmlIsSet":["return !String.IsNullOrEmpty(this._expectedBucketOwner);"]
                     }
->>>>>>> e3b0f7b1
                 }
             ]
         },
@@ -825,14 +822,11 @@
             "modify":[
                 {
                     "Id":{"emitPropertyName": "MetricsId"}
-<<<<<<< HEAD
-=======
                 },
                 {
                     "ExpectedBucketOwner" :{
                         "injectXmlIsSet":["return !String.IsNullOrEmpty(this._expectedBucketOwner);"]
                     }
->>>>>>> e3b0f7b1
                 }
             ]
         },
@@ -864,7 +858,6 @@
                     "ExpectedBucketOwner" :{"injectXmlIsSet" :["return !string.IsNullOrEmpty(this._expectedBucketOwner);"]}
                 }
             ]
-<<<<<<< HEAD
         },
         "DeleteBucketMetricsConfigurationRequest":{
             "modify":[
@@ -878,8 +871,6 @@
                     "MetricsId":{"injectXmlIsSet":["return !string.IsNullOrEmpty(this._metricsId);"]}
                 }
             ]
-=======
->>>>>>> e3b0f7b1
         }
     },
     "operationModifiers": {
