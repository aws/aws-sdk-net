{
    "runtimePipelineOverride": {
        "overrides": [
            { "operation": "addBefore", "newType": "Amazon.S3.Internal.AmazonS3PreMarshallHandler", "targetType": "Amazon.Runtime.Internal.Marshaller" },
            { "operation": "addAfter", "newType": "Amazon.S3.Internal.AmazonS3KmsHandler", "targetType": "Amazon.Runtime.Internal.EndpointResolver" },
            { "operation": "addBefore", "newType": "Amazon.S3.Internal.AmazonS3ResponseHandler", "targetType": "Amazon.Runtime.Internal.Unmarshaller" },
            { "operation": "addAfter", "newType": "Amazon.S3.Internal.AmazonS3ExceptionHandler", "targetType": "Amazon.Runtime.Internal.ErrorCallbackHandler" },
            { "operation": "addAfter", "newType": "Amazon.S3.Internal.AmazonS3RedirectHandler", "targetType": "Amazon.Runtime.Internal.Unmarshaller" },
            { "operation": "addBefore", "newType": "Amazon.S3.Internal.S3Express.S3ExpressPreSigner", "targetType": "Amazon.Runtime.Internal.Signer" },
            { "operation": "addAfter", "newType": "Amazon.S3.Internal.AmazonS3PostMarshallHandler", "targetType": "Amazon.Runtime.Internal.EndpointResolver" },
            {
                "condition":"this.Config.RetryMode == RequestRetryMode.Standard",
                "operation": "replace",
                "newType": "Amazon.Runtime.Internal.RetryHandler",
                "targetType": "Amazon.Runtime.Internal.RetryHandler",
                "constructorInput": "new Amazon.S3.Internal.AmazonS3StandardRetryPolicy(this.Config)"
            },
            {
                "condition":"this.Config.RetryMode == RequestRetryMode.Adaptive",
                "operation": "replace",
                "newType": "Amazon.Runtime.Internal.RetryHandler",
                "targetType": "Amazon.Runtime.Internal.RetryHandler",
                "constructorInput": "new Amazon.S3.Internal.AmazonS3AdaptiveRetryPolicy(this.Config)"
            }
        ]
    },
    "noArgOverloads": [
        "ListBuckets"
    ],
    "shapeModifiers": {
        "*": {
            "modify": [
                {
                    "Bucket": { "emitPropertyName": "BucketName" }
                }
            ]
        },
        "CloudFunctionConfiguration": {
            "modify": [
                {
                    "Event": { "deprecatedMessage": "This property is deprecated. Use Events instead." }
                }
            ]
        },
        "CompleteMultipartUploadRequest": {
            "exclude": [
                "MultipartUpload"
            ],
            "inject": [
                {
                    "PartETags": {
                        "shape": "CompletedPartList",
                        "originalMember": "MultipartUpload"
                    }
                }
            ]
        },
        "CopyObjectRequest": {
            "modify": [
                {
                    "Bucket": { "emitPropertyName": "DestinationBucket" }
                }
            ],
            "exclude": [
                "CopySource",
                "Key"
            ],
            "inject": [
                {
                    "SourceBucket": {
                        "shape": "BucketName"
                    }
                },
                {
                    "SourceKey": {
                        "shape": "ObjectKey",
                        "originalMember": "CopySource"
                    }
                },
                {
                    "SourceVersionId": {
                        "shape": "CopySourceVersionId"
                    }
                },
                {
                    "DestinationBucket": {
                        "shape": "BucketName"                    
                    }
                },
                {
                    "DestinationKey": {
                        "shape": "ObjectKey",
                        "originalMember":"Key"
                    }
                }
            ]
        },
        "DeleteObjectsRequest": {
            "exclude": [
                "Delete"
            ],
            "inject": [
                {
                    "Objects": {
                        "shape": "ObjectIdentifierList",
                        "originalMember" : "Delete"
                    }
                },
                {
                    "Quiet": {
                        "shape": "Quiet"
                    }
                }
            ]
        },
        "ReplicationDestination" : {
            "modify": [
                {
                    "Account" : {"emitPropertyName": "AccountId"}
                },
                {
                    "Bucket" : { "emitPropertyName": "BucketArn"}
                }
            ]
        },
        "GetBucketLocationOutput":{
            "modify":[
                {
                    "LocationConstraint":{"emitPropertyName": "Location"}
                }
            ]
        },
        "GetBucketReplicationOutput":{
            "modify":[
                {
                    "ReplicationConfiguration":{"emitPropertyName": "Configuration"}
                }
            ]
        },
        "GetObjectTaggingOutput":{
            "modify":[
                {
                    "TagSet": {"emitPropertyName": "Tagging"}
                }
            ]
        },
        "Initiator": {
            "modify":[
                {
                    "ID": {"emitPropertyName" : "Id"}
                }
            ]
        },
        "LifecycleRule": {
            "modify": [
                {
                    "Prefix": { "deprecatedMessage": "This property is deprecated. Use Filter instead." }
                },
                {
                    "ID" : {"emitPropertyName" : "Id"}
                },
                {
                    "Transition" : {"emitPropertyName" : "Transitions"}
                },
                {
                    "NoncurrentVersionTransition": {"emitPropertyName": "NoncurrentVersionTransitions"}
                },
                {
                    "Status":{
                          "injectXmlPrivateMemberAssignment" :[
                            "private LifecycleRuleStatus _status = LifecycleRuleStatus.Disabled;"
                        ],
                        "injectXmlMarshallCode":[
                            "CustomStatusMarshalling(xmlWriter, publicRequestConfigurationRulesValue);"
                        ]
                    }
                },
                {
                    "Filter": 
                    {
                        "skipContextTestExpressionUnmarshallingLogic" : true,
                        "injectXmlUnmarshallCode": ["FilterCustomUnmarshall(context, unmarshalledObject);"],
                        "injectXmlMarshallCode": ["FilterCustomMarshall(publicRequestConfigurationRulesValue, xmlWriter);"]
                    }
                }
            ]
        },
        "Owner":{
            "modify":[
                {
                    "ID": {"emitPropertyName": "Id"}
                }
            ]
        },
        "PutBucketTaggingRequest": {
            "exclude": [ "Tagging" ],
            "inject": [
                {
                    "TagSet": {
                        "shape": "TagSet",
                        "originalMember": "Tagging"
                    }
                }
            ]
        },
        "PutBucketVersioningRequest": {
            "modify": [
                {
                    "VersioningConfiguration": { "emitPropertyName": "VersioningConfig" }
                }
            ]
        },
        "PutBucketCorsRequest": {
            "modify": [
                {
                    "CORSConfiguration": { "emitPropertyName": "Configuration" }
                }
            ]
        },
        "PutBucketLifecycleConfigurationRequest": {
            "modify":[
                {
                    "LifecycleConfiguration" : {"emitPropertyName":"Configuration"}
                }
            ]
        },
        "PutBucketReplicationRequest": {
            "modify": [
                {
                    "ReplicationConfiguration" : {"emitPropertyName": "Configuration"}
                }
            ]
        },
        "CreateBucketRequest":{
            "exclude":[
                "GrantFullControl",
                "GrantRead",
                "GrantReadACP",
                "GrantWrite",
                "GrantWriteACP"
            ],
            "modify":[
                {
                    "ACL": {"emitPropertyName": "CannedACL"}
                },
                {
                    "CreateBucketConfiguration" : {
                        "emitPropertyName" : "PutBucketConfiguration"
                    }

                },
                {
                    "PutBucketConfiguration":{
                        "injectXmlMarshallCode":[
                            "if (regionCode == null)",
                            "    xmlWriter.WriteStartElement(\"CreateBucketConfiguration\", \"http://s3.amazonaws.com/doc/2006-03-01/\");"
                        ]
                    }
                },
                {
                    "CannedACL":{
                        "injectXmlIsSet":[
                            "return _cannedACL != null && _cannedACL != S3CannedACL.NoACL;"
                        ]
                    }
                }
            ],
            "injectXmlMarshallCodeInPayload":[
                "string regionCode = CustomRegionHandling(xmlWriter, publicRequest);"
            ],
            "excludeFromMarshalling":[
                "CannedACL"
            ]
        },
        "CreateMultipartUploadRequest":{
            "exclude":[
                "GrantFullControl",
                "GrantRead",
                "GrantReadACP",
                "GrantWriteACP",
                "ContentDisposition",
                "ContentEncoding",
                "ContentLanguage",
                "ContentType",
                "Expires",
                "Metadata",
                "CacheControl"
            ],
            "modify":[
                {
                    "ACL": {
                         "emitPropertyName": "CannedACL"
                    }
                },
                {
                    "CannedACL":{
                          "injectXmlIsSet" :[
                            "return _cannedACL != null && _cannedACL != S3CannedACL.NoACL;"
                        ]
                    }
                },
                {
                    "SSECustomerAlgorithm" : {"emitPropertyName": "ServerSideEncryptionCustomerMethod"}
                },
                {
                    "SSECustomerKey" : {"emitPropertyName" : "ServerSideEncryptionCustomerProvidedKey"}
                },
                {

                    "SSECustomerKeyMD5" : {"emitPropertyName":"ServerSideEncryptionCustomerProvidedKeyMD5"}
                },
                {
                    "SSEKMSEncryptionContext" : {"emitPropertyName":"ServerSideEncryptionKeyManagementServiceEncryptionContext"}
                },
                {
                    "SSEKMSKeyId" : {"emitPropertyName" : "ServerSideEncryptionKeyManagementServiceKeyId"}
                },
                {
                    "Tagging" : {"emitPropertyName" : "TagSet"}
                },
                {
                    "ServerSideEncryption" : {"emitPropertyName" : "ServerSideEncryptionMethod"}
                },
                {
                    "ServerSideEncryptionMethod":{
                        "injectXmlIsSet":[
                            "return this._serverSideEncryptionMethod != null && this._serverSideEncryptionMethod != ServerSideEncryptionMethod.None;"
                        ]
                    }
                }
            ],
            "excludeFromMarshalling":[
                "ServerSideEncryptionCustomerProvidedKey",
                "ServerSideEncryptionCustomerProvidedKeyMD5",
                "Metadata"
            ]
        },
        "CreateMultipartUploadOutput":{
            "modify": [
                {
                    "SSECustomerKeyMD5" : { "emitPropertyName": "ServerSideEncryptionCustomerProvidedKeyMD5"}
                },
                {
                    "SSEKMSKeyId" : { "emitPropertyName": "ServerSideEncryptionKeyManagementServiceKeyId"}
                },
                {
                    "SSEKMSEncryptionContext" : {"emitPropertyName": "ServerSideEncryptionKeyManagementServiceEncryptionContext"}
                },
                {
                    "SSECustomerAlgorithm" : {"emitPropertyName" : "ServerSideEncryptionCustomerMethod"}
                },
                {
                    "ServerSideEncryption" : {"emitPropertyName" : "ServerSideEncryptionMethod"}
                }
            ]
        },
        "PutBucketConfiguration":{
            "modify":[
                {
                    "BucketName" : {"emitPropertyName" : "BucketInfo"}
                }
            ]
        },
        "QueueConfigurationDeprecated": {
            "modify": [
                {
                    "Event": { "deprecatedMessage": "This property is deprecated. Use Events instead." }
                }
            ]
        },
        "ReplicationRule":{
            "modify":[
                {
                    "Prefix" : {"deprecatedMessage" : "This property is deprecated. Use Filter instead."}
                },
                {
                    "ID": { "emitPropertyName": "Id" }
                }
            ]
        },
        "RestoreObjectRequest": {
            "exclude": [ "RestoreRequest" ],
            "inject": [
                {
                    "Days": {
                        "shape": "Days",
                        "originalMember": "RestoreRequest"
                    }
                }
            ]
        },
        "TopicConfigurationDeprecated": {
            "modify": [
                {
                    "Event": { "deprecatedMessage": "This property is deprecated. Use Events instead." }
                }
            ]
        },
        "S3Bucket":{
            "modify":[
                {
                    "Name" : {"emitPropertyName": "BucketName"}
                }
            ]
        },
        "ServerSideEncryptionRule":{
            "modify":[
                {
                    "ApplyServerSideEncryptionByDefault": { "emitPropertyName": "ServerSideEncryptionByDefault"}
                }
            ]
        },
        "ServerSideEncryptionConfiguration":{
            "modify":[
                {
                    "Rules" : { "emitPropertyName": "ServerSideEncryptionRules" }
                }
            ]
        },
        "ServerSideEncryptionByDefault":{
            "modify": [
                {
                    "KMSMasterKeyID": {"emitPropertyName": "ServerSideEncryptionKeyManagementServiceKeyId"}
                },
                {
                    "SSEAlgorithm": {"emitPropertyName": "ServerSideEncryptionAlgorithm"}
                }
            ]
        },
        "SseKmsEncryptedObjects":{
            "modify":[
                {
                    "Status": {"emitPropertyName" : "SseKmsEncryptedObjectsStatus"}
                }
            ]
        },
        "UploadPartCopyRequest": {
            "modify": [
                {
                   "CopySourceIfModifiedSince":{"emitPropertyName":"ModifiedSinceDate"} 
                },
                {
                    "CopySourceIfUnmodifiedSince":{"emitPropertyName":"UnmodifiedSinceDate"}
                },
                {
                    "SSECustomerAlgorithm" : {"emitPropertyName": "ServerSideEncryptionCustomerMethod"}
                },
                {
                    "SSECustomerKey" : {"emitPropertyName" : "ServerSideEncryptionCustomerProvidedKey"}
                },
                {
                    "SSECustomerKeyMD5" : {"emitPropertyName":"ServerSideEncryptionCustomerProvidedKeyMD5"}
                },
                {
                    "CopySourceSSECustomerAlgorithm" : {"emitPropertyName" : "CopySourceServerSideEncryptionCustomerMethod"}
                },
                {
                    "CopySourceSSECustomerKey" : {"emitPropertyName" : "CopySourceServerSideEncryptionCustomerProvidedKey"}
                },
                {
                    "CopySourceSSECustomerKeyMD5" : {"emitPropertyName":"CopySourceServerSideEncryptionCustomerProvidedKeyMD5"}
                },
                {
                    "CopySourceIfMatch" : {"emitPropertyName" : "ETagToMatch"}
                },
                {
                    "CopySourceIfNoneMatch" : {"emitPropertyName" : "ETagsToNotMatch"}
                },
                {
                    "Bucket" : {"emitPropertyName" : "DestinationBucket"}
                }
            ],
            "exclude": [
                "CopySource",
                "Key",
                "CopySourceRange"
            ],
            "inject": [
                {
                    "SourceBucket": {
                        "shape": "BucketName",
                        "location":"header"
                    }
                },
                {
                    "SourceKey": {
                        "shape": "ObjectKey",
                        "originalMember":"CopySource",
                        "location":"header"
                    }
                },
                {
                    "SourceVersionId": {
                        "shape": "CopySourceVersionId",
                        "location":"header"
                    }
                },
                {
                    "DestinationKey": {
                        "shape": "ObjectKey",
                        "originalMember": "Key",
                        "location":"header"
                    }
                }
            ],
            "excludeFromMarshalling":[
                "ServerSideEncryptionCustomerProvidedKey",
                "ServerSideEncryptionCustomerProvidedKeyMD5",
                "CopySourceServerSideEncryptionCustomerProvidedKey",
                "CopySourceServerSideEncryptionCustomerProvidedKeyMD5",
                "SourceKey",
                "SourceBucket",
                "DestinationKey",
                "DestinationBucket",
                "SourceVersionId"
            ]
        },
        "S3Grantee":{
            "modify":[
                {
                    "ID": {"emitPropertyName": "CanonicalUser"}
                },
                {
                    "Type":{
                        "injectXmlPropertyGetter":[
                            "get { return GranteeTypeGetter();}"
                        ],
                        "skipSetter" : true,
                        "injectXmlIsSet":[
                            "return Type != null;"
                        ],
                        "injectXmlPrivateMemberAssignment":[
                            ""
                        ]
                    }
                }
            ],
            "excludeFromUnmarshalling":[
                "Type"
            ]
        },
        "CORSRule":{
            "modify": [
                {
                    "ID" : {"emitPropertyName" : "Id"}
                }
            ]
        },
        "GetBucketCorsOutput":{
            "exclude":[
                "CORSRules"
            ],
            "inject":[
                {
                    "Configuration" : {
                        "shape": "CORSConfiguration",
                        "originalMember": "CORSRules"
                    }
                }
            ],
            "skipXmlTestExpression":[
                "Configuration"
            ]
        },
        "CORSConfiguration" : {
            "modify" : [
                {
                    "CORSRules" : {"emitPropertyName": "Rules"}
                }
            ]
        },
        "GetBucketLifecycleConfigurationOutput":{
            "exclude":[
                "Rules"
            ],
            "inject":[
                {
                    "Configuration" : {
                        "shape": "LifecycleConfiguration",
                        "originalMemberIsOutsideContainingShape":true,
                        "outsideOriginalMember":"PutBucketLifecycleConfigurationRequest,LifecycleConfiguration"
                    }
                }
            ],
            "skipXmlTestExpression":[
                "Configuration"
            ],
            "newObjectIfNull":[
                "Configuration"
            ]
        },
        "TopicConfiguration":{
            "modify":[
                {
                    "TopicArn" : {"emitPropertyName" : "Topic"}
                }
            ],
            "shapeDocumentation":[
                "This class contains the configuration Amazon S3 uses to figure out what events you want to listen and send the event to an Amazon SNS topic.",
                "The topic's policy must allow S3 to publish messages to it. The utility method Amazon.SimpleNotificationService.AmazonSimpleNotificationServiceClient.AuthorizeS3ToPublish(string,string) can be used to help setup the topic policy."
            ]
        },
        "QueueConfiguration" : {
            "modify" : [
                {
                    "QueueArn" : {"emitPropertyName" : "Queue"}
                }
            ],
            "shapeDocumentation": [
                "This class contains the configuration Amazon S3 uses to figure out what events you want to listen and send the event to an Amazon SQS queue.",
                "<para>The queue's policy must allow S3 to send messages to it. The utility method Amazon.SQS.AmazonSQSClient.AuthorizeS3ToSendMessage(string,string) can be used to help setup the queue policy.</para>"
            ]
        },
        "LambdaFunctionConfiguration":{
            "modify": [
                {
                    "LambdaFunctionArn" : {"emitPropertyName" : "FunctionArn"}
                }
            ],
            "shapeDocumentation":[
                "This class contains the configuration Amazon S3 uses to figure out what events you want to listen and send the event to an Amazon Lambda cloud function."
            ]
        },
        "Filter" : {
            "modify":[
                {
                    "Key" : { "emitPropertyName" : "S3KeyFilter"}
                }
            ]
        },
        "HeadObjectRequest" : {
            "modify" :[
                {
                    "IfModifiedSince" : {"emitPropertyName" : "ModifiedSinceDate"}
                },
                {
                    "IfUnmodifiedSince" : {"emitPropertyName" : "UnmodifiedSinceDate"}
                },
                {
                    "ModifiedSinceDate":
                    {
                        "injectXmlPropertyGetter" : [
                            "get { return this._modifiedSinceDate ?? DateTime.SpecifyKind(default, DateTimeKind.Utc); }"
                        ]
                    }
                },
                {
                    "UnmodifiedSinceDate":{
                        "injectXmlPropertyGetter" : [
                            "get { return this._unmodifiedSinceDate ?? DateTime.SpecifyKind(default, DateTimeKind.Utc); }"
                        ]
                    }
                },
                {
                    "IfMatch" : {"emitPropertyName" : "EtagToMatch"}
                },
                {
                    "IfNoneMatch" : {"emitPropertyName" : "EtagToNotMatch"}
                },
                {
                    "SSECustomerAlgorithm" : {"emitPropertyName": "ServerSideEncryptionCustomerMethod"}
                },
                {
                    "SSECustomerKey" : {"emitPropertyName" : "ServerSideEncryptionCustomerProvidedKey"}
                },
                {
                    "SSECustomerKeyMD5" : {"emitPropertyName":"ServerSideEncryptionCustomerProvidedKeyMD5"}
                }
            ],
            "excludeFromMarshalling":[
                "ServerSideEncryptionCustomerProvidedKey",
                "ServerSideEncryptionCustomerProvidedKeyMD5"
            ]
        },
        "HeadObjectOutput":{
            "modify":[
                {
                    "TagCount" : {"emitPropertyName": "TagsCount"}
                },
                {
                    "SSECustomerKeyMD5" : {"emitPropertyName":"ServerSideEncryptionCustomerProvidedKeyMD5"}
                },
                {
                    "SSEKMSEncryptionContext" : {"emitPropertyName":"ServerSideEncryptionKeyManagementServiceEncryptionContext"}
                },
                {
                    "SSEKMSKeyId" : {"emitPropertyName" : "ServerSideEncryptionKeyManagementServiceKeyId"}
                }
            ],
            "exclude":[
                "Metadata",
                "DeleteMarker",
                "SSECustomerAlgorithm",
                "ServerSideEncryption",
                "Expires",
                "Restore"
            ],
            "excludeFromUnmarshalling" : [
                "Expiration"
            ]
        },
        "ListObjectVersionsRequest":{
            "modify" :[
                {
                    "EncodingType" : {"emitPropertyName" : "Encoding"}
                }
            ]
        },
        "ListObjectVersionsOutput":{
            "modify" : [
                {
                    "EncodingType" : {"emitPropertyName" : "Encoding"}
                },
                {
                    "DeleteMarkers" : {
                        "skipContextTestExpressionUnmarshallingLogic" : true,
                        "injectXmlUnmarshallCode" :[
                            "DeleteItemCustomUnmarshall(context, response);"
                        ]
                    }
                },
                {
                    "Versions":{
                        "skipContextTestExpressionUnmarshallingLogic" : true,
                        "injectXmlUnmarshallCode" :[
                            "VersionsItemCustomUnmarshall(context, response);"
                        ]
                    }
                }      
            ]
        },
        "ListObjectsV2Output" : {
            "modify" : [
                {
                    "Contents" : {
                        "emitPropertyName" : "S3Objects"
                    }
                },
                {
                    "EncodingType" : {"emitPropertyName" : "Encoding"}
                },
                {
                    "S3Objects": {
                        "skipContextTestExpressionUnmarshallingLogic" : true,
                        "injectXmlUnmarshallCode":[
                            "CustomContentsUnmarshall(context, response);"
                        ]
                    }
                }
            ]
        },
        "ListObjectsV2Request":{
            "modify" : [
                {
                    "EncodingType" : {"emitPropertyName" : "Encoding"}
                }
            ]
        },
        "UploadPartCopyOutput" :{
            "modify" : [
                {
                    "SSEKMSKeyId" : {"emitPropertyName" : "ServerSideEncryptionKeyManagementServiceKeyId"}
                },
                {
                    "ServerSideEncryption" : {"emitPropertyName" : "ServerSideEncryptionMethod"}
                }
            ]
        },
        "FilterRule": {
            "modify": [
                {
                    "Name": {
                        "skipXmlIsSet" : true
                    }
                },
                {
                    "Value" : {
                        "skipXmlIsSet" : true
                    }
                }
            ]
        },
        "PutBucketMetricsConfigurationRequest":{
            "modify" : [
                {
                    "Id" :{"emitPropertyName" :"MetricsId"}
                }
            ]
        },
        "MetricsConfiguration":{
            "modify":[
                {
                    "Filter" : 
                    {
                        "emitPropertyName" : "MetricsFilter"
                    }
                },
                {
                    "MetricsFilter":{
                        "injectXmlMarshallCode": ["MetricsFilterCustomMarshall(publicRequest, xmlWriter);"]
                    }
                },
                {
                    "Id" : {"emitPropertyName" : "MetricsId"}
                }
            ],
            "predicateListUnmarshallers": [
                {
                    "MetricsFilter" :{
                        "predicateListUnmarshallerName" : "MetricsPredicateListFilterUnmarshaller",
                        "filterPredicateName": "MetricsFilterPredicate"
                    }
                }
            ]
        },
        "GetBucketMetricsConfigurationRequest":{
            "modify":[
                {
                    "Id":{"emitPropertyName": "MetricsId"}
                }
            ]
        },
        "ListBucketMetricsConfigurationsOutput":{
            "modify":[
                {
                    "ContinuationToken":{"emitPropertyName":"Token"}
                },
                {
<<<<<<< HEAD
                    "NextContinuationToken": {"emitPropertyName": "NextToken"}
=======
                    "Token" : {"injectXmlIsSet":["return !string.IsNullOrEmpty(this._token);"]}
                },
                {
                    "NextContinuationToken": {"emitPropertyName": "NextToken"}
                },
                {
                    "NextToken": {"injectXmlIsSet":["return !string.IsNullOrEmpty(this._nextToken);"]}
>>>>>>> 653cbe41
                }
            ]
        },
        "ListBucketMetricsConfigurationsRequest":{
            "modify":[
                {
                    "Token": {"emitPropertyName": "ContinuationToken"}
<<<<<<< HEAD
                }
            ]
        },
        "DeleteBucketMetricsConfigurationRequest":{
            "modify":[
                {
                    "Id":{"emitPropertyName": "MetricsId"}
                },
                {
                    "ExpectedBucketOwner" :{"injectXmlIsSet":["return !string.IsNullOrEmpty(this._expectedBucketOwner);"]}
                },
                {
                    "MetricsId":{"injectXmlIsSet":["return !string.IsNullOrEmpty(this._metricsId);"]}
=======
                },
                {
                     "ContinuationToken" : {"injectXmlIsSet":["return !string.IsNullOrEmpty(this._continuationToken);"]}
                },
                {
                    "ExpectedBucketOwner" :{"injectXmlIsSet" :["return !string.IsNullOrEmpty(this._expectedBucketOwner);"]}
>>>>>>> 653cbe41
                }
            ]
        }
    },
    "operationModifiers": {
        "CreateBucket": {
            "name": "PutBucket"
        },
        "CreateMultipartUpload": {
            "name": "InitiateMultipartUpload"
        },
        "DeleteBucketCors": {
            "name": "DeleteCORSConfiguration"
        },
        "DeleteBucketLifecycle": {
            "name": "DeleteLifecycleConfiguration"
        },
        "GetBucketCors": {
            "name": "GetCORSConfiguration"
        },
        "HeadObject": {
            "name": "GetObjectMetadata"
        },
        "ListObjectVersions": {
            "name": "ListVersions"
        },
        "PutBucketCors": {
            "name": "PutCORSConfiguration"
        },
        "UploadPartCopy": {
            "name": "CopyPart"
        },
        "GetBucketNotification": {
            "exclude": true
        },
        "GetBucketLifecycle": {
            "exclude": true
        },
        "PutBucketLifecycle": {
            "exclude": true
        },
        "PutBucketNotification": {
            "exclude": true
        },
        "PutBucketNotificationConfiguration": {
            "name": "PutBucketNotification"
        },
        "PutBucketLifecycleConfiguration": {
            "name": "PutLifecycleConfiguration"
        },
        "GetBucketLifecycleConfiguration": {
            "name": "GetLifecycleConfiguration"
        },
        "GetBucketNotificationConfiguration": {
            "name": "GetBucketNotification"
        },
        "GetBucketReplication": {
            "documentation": "Retrieves the replication configuration for the given Amazon S3 bucket."
        }
    },
    "shapeSubstitutions":{
        "Bucket":{
            "renameShape":"S3Bucket"
        },
        "ServerSideEncryption":{
            "renameShape":"ServerSideEncryptionMethod"
        },
        "BucketLocationConstraint":{
            "renameShape": "S3Region"
        },
        "Destination" :{
            "renameShape" : "ReplicationDestination"
        },
        "StorageClass":{
            "renameShape": "S3StorageClass"
        },
        "Payer":{
            "renameShape": "string"
        },
        "Part":{
            "renameShape": "PartDetail"
        },
        "CreateBucketConfiguration":{
            "renameShape":"PutBucketConfiguration"
        },
        "BucketCannedACL":{
            "renameShape":"S3CannedACL"
        },
        "Grantee": {
            "renameShape": "S3Grantee"
        },
        "Grant": {
            "renameShape": "S3Grant"
        },
        "NotificationConfigurationFilter" : {
            "renameShape" : "Filter"
        },
        "BucketLifecycleConfiguration":{
            "renameShape" : "LifecycleConfiguration"
        },
        "LifecycleRuleFilter":{
            "renameShape":"LifecycleFilter"
        },
        "AbortIncompleteMultipartUpload" : {
            "renameShape": "LifecycleRuleAbortIncompleteMultipartUpload"
        },
        "LifecycleExpiration":{
            "renameShape" : "LifecycleRuleExpiration"
        },
        "NoncurrentVersionExpiration" : {
            "renameShape" : "LifecycleRuleNoncurrentVersionExpiration"
        },
        "NoncurrentVersionTransition" : {
            "renameShape": "LifecycleRuleNoncurrentVersionTransition"
        },
        "Transition" : {
            "renameShape" : "LifecycleTransition"
        },
        "TransitionStorageClass" : {
            "renameShape" : "S3StorageClass"
        },
        "Rule" :{
            "renameShape" : "LifecycleRule"
        },
        "AccessControlPolicy":{
            "renameShape" : "S3AccessControlList"
        },
        "ObjectCannedACL":{
            "renameShape" : "S3CannedACL"
        },
        "ObjectVersion" : {
            "renameShape" : "S3ObjectVersion"
        },
        "Object":{
            "renameShape": "S3Object"
        },
        "ObjectStorageClass": {
             "renameShape": "S3StorageClass"
        },
        "ExpirationStatus": {
            "renameShape": "LifecycleRuleStatus"
        },
        "Type" :{
            "renameShape":"GranteeType"
        }
    },
    "overrideTreatEnumsAsString":{
        "ObjectAttributesList": false
    },
    "dataTypeSwap":{
        "ListPartsRequest":{
            "PartNumberMarker":{
                "Type" : "string",
                "Marshaller" : "StringUtils.FromString",
                "Unmarshaller" : "StringUnmarshaller"
            }
        },
        "ListPartsOutput":{
            "StorageClass":{
                "Type": "string",
                "Marshaller" : "StringUtils.FromString",
                "Unmarshaller" : "StringUnmarshaller"
            }
        },
        "PutBucketConfiguration":{
            "LocationConstraint":{
                "Type": "BucketLocationConstraint",
                "Marshaller": "StringUtils.FromString",
                "Unmarshaller": "StringUnmarshaller"
            }
        },
        "CreateMultipartUploadRequest":{
            "CannedACL":{
                "Type": "S3CannedACL",
                "Marshaller": "StringUtils.FromString",
                "Unmarshaller": "StringUnmarshaller"
            },
            "ServerSideEncryptionCustomerMethod":{
                "Type": "ServerSideEncryptionCustomerMethod",
                "Marshaller": "StringUtils.FromString",
                "Unmarshaller": "StringUnmarshaller"
            },
            "TagSet" : {
                "Type" : "List<Tag>",
                "Marshaller": "Amazon.S3.Util.AmazonS3Util.TagSetToQueryString",
                "Unmarshaller" : "StringUnmarshaller"
            }
        },
        "CreateMultipartUploadOutput":{
            "ServerSideEncryptionCustomerMethod" : {
                "Type": "ServerSideEncryptionCustomerMethod",
                "Marshaller": "StringUtils.FromString",
                "Unmarshaller": "StringUnmarshaller"
            }
        },
        "S3Grant":{
            "Permission":{
                "Type": "S3Permission",
                "Marshaller": "StringUtils.FromString",
                "Unmarshaller": "StringUnmarshaller"
            }
        },
        "FilterRule":{
            "Name": {
                "Type": "string",
                "Marshaller":"StringUtils.FromString",
                "Unmarshaller" : "StringUnmarshaller"
            }
        },
        "TopicConfiguration" :{
            "Events" : {
                "Type" : "List<EventType>",
                "Marshaller" : "StringUtils.FromString",
                "Unmarshaller" : "StringUnmarshaller",
                "isFlattened": true,
                "alternateLocationName": "Event"
            }
        },
        "QueueConfiguration" : {
            "Events" : {
                "Type" : "List<EventType>",
                "Marshaller" : "StringUtils.FromString",
                "Unmarshaller" : "StringUnmarshaller",
                "isFlattened": true,
                "alternateLocationName" : "Event"
            }
        },
        "LambdaFunctionConfiguration":{
            "Events" : {
                "Type" : "List<EventType>",
                "Marshaller" : "StringUtils.FromString",
                "Unmarshaller" : "StringUnmarshaller",
                "isFlattened": true,
                "alternateLocationName" : "Event"
            }
        },
        "HeadObjectRequest":{
            "ServerSideEncryptionCustomerMethod" : {
                "Type": "ServerSideEncryptionCustomerMethod",
                "Marshaller": "StringUtils.FromString",
                "Unmarshaller": "StringUnmarshaller"
            }
        },
        "HeadObjectOutput":{
            "Expiration":{
                "Type" : "Expiration",
                "Marshaller" :"StringUtils.FromString",
                "Unmarshaller":"StringUnmarshaller"
            },
            "DeleteMarker":{
                "Type":"string",
                "Marshaller": "StringUtils.FromString",
                "Unmarshaller": "StringUnmarshaller"
            }
        },
        "ListObjectsV2Output": {
            "CommonPrefixes" : {
                "Type": "List<string>",
                "Marshaller": "StringUtils.FromString",
                "Unmarshaller" : "CommonPrefixesItemUnmarshaller"
            }
        },
        "ListObjectVersionsOutput" : {
            "CommonPrefixes" : {
                "Type": "List<string>",
                "Marshaller": "StringUtils.FromString",
                "Unmarshaller" : "CommonPrefixesItemUnmarshaller"
            }
        },
        "UploadPartCopyRequest":{
            "ServerSideEncryptionCustomerMethod" : {
                "Type": "ServerSideEncryptionCustomerMethod",
                "Marshaller": "StringUtils.FromString",
                "Unmarshaller": "StringUnmarshaller"
            },
            "CopySourceServerSideEncryptionCustomerMethod":{
                "Type": "ServerSideEncryptionCustomerMethod",
                "Marshaller": "StringUtils.FromString",
                "Unmarshaller": "StringUnmarshaller"                
            },
            "ETagToMatch":{
                "Type" : "List<string>",
                "Marshaller": "Amazon.Util.AWSSDKUtils.Join",
                "Unmarshaller": "StringUnmarshaller"       
            },
            "ETagsToNotMatch" : {
                "Type" : "List<string>",
                "Marshaller" : "Amazon.Util.AWSSDKUtils.Join",
                "Unmarshaller" : "StringUnmarshaller"
            }
        }
    },
    "excludeMembers":{
        "PartDetail":[
            "ChecksumCRC32",
            "ChecksumCRC32C",
            "ChecksumCRC64NVME",
            "ChecksumSHA1",
            "ChecksumSHA256",
            "ETag",
            "PartNumber"
        ],
        "TopicConfiguration":[
            "Events",
            "Filter"
        ],
        "QueueConfiguration":[
            "Events",
            "Filter"
        ],
        "LambdaFunctionConfiguration":[
            "Events",
            "Filter"
        ],
        "S3ObjectVersion":[
            "ChecksumAlgorithm",
            "ChecksumType",
            "ETag",
            "Size",
            "StorageClass",
            "Key",
            "LastModified",
            "Owner",
            "RestoreStatus"
        ],
        "ListObjectVersionsOutput":[
            "DeleteMarkers"
        ]
    },
    "unwrapXmlOutput":{
        "GetBucketLocationOutput": true
    },
    "inheritAlternateBaseClass":{
        "PutBucketRequest": {
            "alternateBaseClass" : "PutWithACLRequest"
        },
        "InitiateMultipartUploadRequest":{
            "alternateBaseClass": "PutWithACLRequest"
        },
        "LambdaFunctionConfiguration" : {
            "alternateBaseClass" : "NotificationConfiguration"
        },
        "QueueConfiguration" : {
            "alternateBaseClass" : "NotificationConfiguration"
        },
        "TopicConfiguration": {
            "alternateBaseClass" : "NotificationConfiguration"
        },
        "S3ObjectVersion" :{
            "alternateBaseClass" : "S3Object"
        },
        "PartDetail":{
            "alternateBaseClass": "PartETag"
        }
    },
    "flattenShapes" : {
        "PutBucketNotificationConfigurationRequest" : [
            "NotificationConfiguration"
        ],
        "UploadPartCopyOutput" : [
            "CopyPartResult"
        ]
    },
    "excludeShapes":[
        "NotificationConfiguration",
        "CopyPartResult",
        "MetricsFilter",
        "MetricsAndOperator"
    ]
}<|MERGE_RESOLUTION|>--- conflicted
+++ resolved
@@ -826,17 +826,13 @@
                     "ContinuationToken":{"emitPropertyName":"Token"}
                 },
                 {
-<<<<<<< HEAD
+                    "Token" : {"injectXmlIsSet":["return !string.IsNullOrEmpty(this._token);"]}
+                },
+                {
                     "NextContinuationToken": {"emitPropertyName": "NextToken"}
-=======
-                    "Token" : {"injectXmlIsSet":["return !string.IsNullOrEmpty(this._token);"]}
-                },
-                {
-                    "NextContinuationToken": {"emitPropertyName": "NextToken"}
                 },
                 {
                     "NextToken": {"injectXmlIsSet":["return !string.IsNullOrEmpty(this._nextToken);"]}
->>>>>>> 653cbe41
                 }
             ]
         },
@@ -844,7 +840,12 @@
             "modify":[
                 {
                     "Token": {"emitPropertyName": "ContinuationToken"}
-<<<<<<< HEAD
+                },
+                {
+                     "ContinuationToken" : {"injectXmlIsSet":["return !string.IsNullOrEmpty(this._continuationToken);"]}
+                },
+                {
+                    "ExpectedBucketOwner" :{"injectXmlIsSet" :["return !string.IsNullOrEmpty(this._expectedBucketOwner);"]}
                 }
             ]
         },
@@ -858,14 +859,6 @@
                 },
                 {
                     "MetricsId":{"injectXmlIsSet":["return !string.IsNullOrEmpty(this._metricsId);"]}
-=======
-                },
-                {
-                     "ContinuationToken" : {"injectXmlIsSet":["return !string.IsNullOrEmpty(this._continuationToken);"]}
-                },
-                {
-                    "ExpectedBucketOwner" :{"injectXmlIsSet" :["return !string.IsNullOrEmpty(this._expectedBucketOwner);"]}
->>>>>>> 653cbe41
                 }
             ]
         }
