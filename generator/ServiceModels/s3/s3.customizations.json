{
    "runtimePipelineOverride": {
        "overrides": [
            { "operation": "addBefore", "newType": "Amazon.S3.Internal.AmazonS3PreMarshallHandler", "targetType": "Amazon.Runtime.Internal.Marshaller" },
            { "operation": "addAfter", "newType": "Amazon.S3.Internal.AmazonS3KmsHandler", "targetType": "Amazon.Runtime.Internal.EndpointResolver" },
            { "operation": "addBefore", "newType": "Amazon.S3.Internal.AmazonS3ResponseHandler", "targetType": "Amazon.Runtime.Internal.Unmarshaller" },
            { "operation": "addAfter", "newType": "Amazon.S3.Internal.AmazonS3ExceptionHandler", "targetType": "Amazon.Runtime.Internal.ErrorCallbackHandler" },
            { "operation": "addAfter", "newType": "Amazon.S3.Internal.AmazonS3RedirectHandler", "targetType": "Amazon.Runtime.Internal.Unmarshaller" },
            { "operation": "addBefore", "newType": "Amazon.S3.Internal.S3Express.S3ExpressPreSigner", "targetType": "Amazon.Runtime.Internal.Signer" },
            { "operation": "addAfter", "newType": "Amazon.S3.Internal.AmazonS3PostMarshallHandler", "targetType": "Amazon.Runtime.Internal.EndpointResolver" },
            {
                "condition":"this.Config.RetryMode == RequestRetryMode.Standard",
                "operation": "replace",
                "newType": "Amazon.Runtime.Internal.RetryHandler",
                "targetType": "Amazon.Runtime.Internal.RetryHandler",
                "constructorInput": "new Amazon.S3.Internal.AmazonS3StandardRetryPolicy(this.Config)"
            },
            {
                "condition":"this.Config.RetryMode == RequestRetryMode.Adaptive",
                "operation": "replace",
                "newType": "Amazon.Runtime.Internal.RetryHandler",
                "targetType": "Amazon.Runtime.Internal.RetryHandler",
                "constructorInput": "new Amazon.S3.Internal.AmazonS3AdaptiveRetryPolicy(this.Config)"
            }
        ]
    },
    "noArgOverloads": [
        "ListBuckets"
    ],
    "shapeModifiers": {
        "*": {
            "modify": [
                {
                    "Bucket": { "emitPropertyName": "BucketName" }
                }
            ]
        },
        "CloudFunctionConfiguration": {
            "modify": [
                {
                    "Event": { "deprecatedMessage": "This property is deprecated. Use Events instead." }
                }
            ]
        },
        "CompleteMultipartUploadRequest": {
            "exclude": [
                "MultipartUpload"
            ],
            "inject": [
                {
                    "PartETags": {
                        "shape": "CompletedPartList",
                        "originalMember": "MultipartUpload"
                    }
                }
            ]
        },
        "CopyObjectRequest": {
            "modify": [
                {
                    "Bucket": { "emitPropertyName": "DestinationBucket" }
                }
            ],
            "exclude": [
                "CopySource",
                "Key"
            ],
            "inject": [
                {
                    "SourceBucket": {
                        "shape": "BucketName"
                    }
                },
                {
                    "SourceKey": {
                        "shape": "ObjectKey",
                        "originalMember": "CopySource"
                    }
                },
                {
                    "SourceVersionId": {
                        "shape": "CopySourceVersionId"
                    }
                },
                {
                    "DestinationBucket": {
                        "shape": "BucketName"                    
                    }
                },
                {
                    "DestinationKey": {
                        "shape": "ObjectKey",
                        "originalMember":"Key"
                    }
                }
            ]
        },
        "DeleteObjectsRequest": {
            "exclude": [
                "Delete"
            ],
            "inject": [
                {
                    "Objects": {
                        "shape": "ObjectIdentifierList",
                        "originalMember" : "Delete"
                    }
                },
                {
                    "Quiet": {
                        "shape": "Quiet"
                    }
                }
            ]
        },
        "ReplicationDestination" : {
            "modify": [
                {
                    "Account" : {"emitPropertyName": "AccountId"}
                },
                {
                    "Bucket" : { "emitPropertyName": "BucketArn"}
                }
            ]
        },
        "GetBucketLocationOutput":{
            "modify":[
                {
                    "LocationConstraint":{"emitPropertyName": "Location"}
                }
            ]
        },
        "GetBucketReplicationOutput":{
            "modify":[
                {
                    "ReplicationConfiguration":{"emitPropertyName": "Configuration"}
                }
            ]
        },
        "GetObjectTaggingOutput":{
            "modify":[
                {
                    "TagSet": {"emitPropertyName": "Tagging"}
                }
            ]
        },
        "Initiator": {
            "modify":[
                {
                    "ID": {"emitPropertyName" : "Id"}
                }
            ]
        },
        "LifecycleRule": {
            "modify": [
                {
                    "Prefix": { "deprecatedMessage": "This property is deprecated. Use Filter instead." }
                },
                {
                    "ID" : {"emitPropertyName" : "Id"}
                },
                {
                    "Transition" : {"emitPropertyName" : "Transitions"}
                },
                {
                    "NoncurrentVersionTransition": {"emitPropertyName": "NoncurrentVersionTransitions"}
                },
                {
                    "Status":{
                          "injectXmlPrivateMemberAssignment" :[
                            "private LifecycleRuleStatus _status = LifecycleRuleStatus.Disabled;"
                        ],
                        "injectXmlMarshallCode":[
                            "CustomStatusMarshalling(xmlWriter, publicRequestConfigurationRulesValue);"
                        ]
                    }
                },
                {
                    "Filter": 
                    {
                        "skipContextTestExpressionUnmarshallingLogic" : true,
                        "injectXmlUnmarshallCode": ["FilterCustomUnmarshall(context, unmarshalledObject);"],
                        "injectXmlMarshallCode": ["FilterCustomMarshall(publicRequestConfigurationRulesValue, xmlWriter);"]
                    }
                }
            ]
        },
        "Owner":{
            "modify":[
                {
                    "ID": {"emitPropertyName": "Id"}
                }
            ]
        },
        "PutBucketTaggingRequest": {
            "exclude": [ "Tagging" ],
            "inject": [
                {
                    "TagSet": {
                        "shape": "TagSet",
                        "originalMember": "Tagging"
                    }
                }
            ]
        },
        "PutBucketVersioningRequest": {
            "modify": [
                {
                    "VersioningConfiguration": { "emitPropertyName": "VersioningConfig" }
                }
            ]
        },
        "PutBucketCorsRequest": {
            "modify": [
                {
                    "CORSConfiguration": { "emitPropertyName": "Configuration" }
                }
            ]
        },
        "PutBucketLifecycleConfigurationRequest": {
            "modify":[
                {
                    "LifecycleConfiguration" : {"emitPropertyName":"Configuration"}
                }
            ]
        },
        "PutBucketReplicationRequest": {
            "modify": [
                {
                    "ReplicationConfiguration" : {"emitPropertyName": "Configuration"}
                }
            ]
        },
        "CreateBucketRequest":{
            "exclude":[
                "GrantFullControl",
                "GrantRead",
                "GrantReadACP",
                "GrantWrite",
                "GrantWriteACP"
            ],
            "modify":[
                {
                    "ACL": {"emitPropertyName": "CannedACL"}
                },
                {
                    "CreateBucketConfiguration" : {
                        "emitPropertyName" : "PutBucketConfiguration"
                    }

                },
                {
                    "PutBucketConfiguration":{
                        "injectXmlMarshallCode":[
                            "if (regionCode == null)",
                            "    xmlWriter.WriteStartElement(\"CreateBucketConfiguration\", \"http://s3.amazonaws.com/doc/2006-03-01/\");"
                        ]
                    }
                },
                {
                    "CannedACL":{
                        "injectXmlIsSet":[
                            "return _cannedACL != null && _cannedACL != S3CannedACL.NoACL;"
                        ]
                    }
                }
            ],
            "injectXmlMarshallCodeInPayload":[
                "string regionCode = CustomRegionHandling(xmlWriter, publicRequest);"
            ],
            "excludeFromMarshalling":[
                "CannedACL"
            ]
        },
        "CreateMultipartUploadRequest":{
            "exclude":[
                "GrantFullControl",
                "GrantRead",
                "GrantReadACP",
                "GrantWriteACP",
                "ContentDisposition",
                "ContentEncoding",
                "ContentLanguage",
                "ContentType",
                "Expires",
                "Metadata",
                "CacheControl"
            ],
            "modify":[
                {
                    "ACL": {
                         "emitPropertyName": "CannedACL"
                    }
                },
                {
                    "CannedACL":{
                          "injectXmlIsSet" :[
                            "return _cannedACL != null && _cannedACL != S3CannedACL.NoACL;"
                        ]
                    }
                },
                {
                    "SSECustomerAlgorithm" : {"emitPropertyName": "ServerSideEncryptionCustomerMethod"}
                },
                {
                    "SSECustomerKey" : {"emitPropertyName" : "ServerSideEncryptionCustomerProvidedKey"}
                },
                {

                    "SSECustomerKeyMD5" : {"emitPropertyName":"ServerSideEncryptionCustomerProvidedKeyMD5"}
                },
                {
                    "SSEKMSEncryptionContext" : {"emitPropertyName":"ServerSideEncryptionKeyManagementServiceEncryptionContext"}
                },
                {
                    "SSEKMSKeyId" : {"emitPropertyName" : "ServerSideEncryptionKeyManagementServiceKeyId"}
                },
                {
                    "Tagging" : {"emitPropertyName" : "TagSet"}
                },
                {
                    "ServerSideEncryption" : {"emitPropertyName" : "ServerSideEncryptionMethod"}
                },
                {
                    "ServerSideEncryptionMethod":{
                        "injectXmlIsSet":[
                            "return this._serverSideEncryptionMethod != null && this._serverSideEncryptionMethod != ServerSideEncryptionMethod.None;"
                        ]
                    }
                }
            ],
            "excludeFromMarshalling":[
                "ServerSideEncryptionCustomerProvidedKey",
                "ServerSideEncryptionCustomerProvidedKeyMD5",
                "Metadata"
            ]
        },
        "CreateMultipartUploadOutput":{
            "modify": [
                {
                    "SSECustomerKeyMD5" : { "emitPropertyName": "ServerSideEncryptionCustomerProvidedKeyMD5"}
                },
                {
                    "SSEKMSKeyId" : { "emitPropertyName": "ServerSideEncryptionKeyManagementServiceKeyId"}
                },
                {
                    "SSEKMSEncryptionContext" : {"emitPropertyName": "ServerSideEncryptionKeyManagementServiceEncryptionContext"}
                },
                {
                    "SSECustomerAlgorithm" : {"emitPropertyName" : "ServerSideEncryptionCustomerMethod"}
                },
                {
                    "ServerSideEncryption" : {"emitPropertyName" : "ServerSideEncryptionMethod"}
                }
            ]
        },
        "PutBucketConfiguration":{
            "modify":[
                {
                    "BucketName" : {"emitPropertyName" : "BucketInfo"}
                }
            ]
        },
        "QueueConfigurationDeprecated": {
            "modify": [
                {
                    "Event": { "deprecatedMessage": "This property is deprecated. Use Events instead." }
                }
            ]
        },
        "ReplicationRule":{
            "modify":[
                {
                    "Prefix" : {"deprecatedMessage" : "This property is deprecated. Use Filter instead."}
                },
                {
                    "ID": { "emitPropertyName": "Id" }
                }
            ]
        },
        "RestoreObjectRequest": {
            "exclude": [ "RestoreRequest" ],
            "inject": [
                {
                    "Days": {
                        "shape": "Days",
                        "originalMember": "RestoreRequest"
                    }
                }
            ]
        },
        "TopicConfigurationDeprecated": {
            "modify": [
                {
                    "Event": { "deprecatedMessage": "This property is deprecated. Use Events instead." }
                }
            ]
        },
        "S3Bucket":{
            "modify":[
                {
                    "Name" : {"emitPropertyName": "BucketName"}
                }
            ]
        },
        "ServerSideEncryptionRule":{
            "modify":[
                {
                    "ApplyServerSideEncryptionByDefault": { "emitPropertyName": "ServerSideEncryptionByDefault"}
                }
            ]
        },
        "ServerSideEncryptionConfiguration":{
            "modify":[
                {
                    "Rules" : { "emitPropertyName": "ServerSideEncryptionRules" }
                }
            ]
        },
        "ServerSideEncryptionByDefault":{
            "modify": [
                {
                    "KMSMasterKeyID": {"emitPropertyName": "ServerSideEncryptionKeyManagementServiceKeyId"}
                },
                {
                    "SSEAlgorithm": {"emitPropertyName": "ServerSideEncryptionAlgorithm"}
                }
            ]
        },
        "SseKmsEncryptedObjects":{
            "modify":[
                {
                    "Status": {"emitPropertyName" : "SseKmsEncryptedObjectsStatus"}
                }
            ]
        },
        "UploadPartCopyRequest": {
            "modify": [
                {
                   "CopySourceIfModifiedSince":{"emitPropertyName":"ModifiedSinceDate"} 
                },
                {
                    "CopySourceIfUnmodifiedSince":{"emitPropertyName":"UnmodifiedSinceDate"}
                },
                {
                    "SSECustomerAlgorithm" : {"emitPropertyName": "ServerSideEncryptionCustomerMethod"}
                },
                {
                    "SSECustomerKey" : {"emitPropertyName" : "ServerSideEncryptionCustomerProvidedKey"}
                },
                {
                    "SSECustomerKeyMD5" : {"emitPropertyName":"ServerSideEncryptionCustomerProvidedKeyMD5"}
                },
                {
                    "CopySourceSSECustomerAlgorithm" : {"emitPropertyName" : "CopySourceServerSideEncryptionCustomerMethod"}
                },
                {
                    "CopySourceSSECustomerKey" : {"emitPropertyName" : "CopySourceServerSideEncryptionCustomerProvidedKey"}
                },
                {
                    "CopySourceSSECustomerKeyMD5" : {"emitPropertyName":"CopySourceServerSideEncryptionCustomerProvidedKeyMD5"}
                },
                {
                    "CopySourceIfMatch" : {"emitPropertyName" : "ETagToMatch"}
                },
                {
                    "CopySourceIfNoneMatch" : {"emitPropertyName" : "ETagsToNotMatch"}
                },
                {
                    "Bucket" : {"emitPropertyName" : "DestinationBucket"}
                }
            ],
            "exclude": [
                "CopySource",
                "Key",
                "CopySourceRange"
            ],
            "inject": [
                {
                    "SourceBucket": {
                        "shape": "BucketName",
                        "location":"header"
                    }
                },
                {
                    "SourceKey": {
                        "shape": "ObjectKey",
                        "originalMember":"CopySource",
                        "location":"header"
                    }
                },
                {
                    "SourceVersionId": {
                        "shape": "CopySourceVersionId",
                        "location":"header"
                    }
                },
                {
                    "DestinationKey": {
                        "shape": "ObjectKey",
                        "originalMember": "Key",
                        "location":"header"
                    }
                }
            ],
            "excludeFromMarshalling":[
                "ServerSideEncryptionCustomerProvidedKey",
                "ServerSideEncryptionCustomerProvidedKeyMD5",
                "CopySourceServerSideEncryptionCustomerProvidedKey",
                "CopySourceServerSideEncryptionCustomerProvidedKeyMD5",
                "SourceKey",
                "SourceBucket",
                "DestinationKey",
                "DestinationBucket",
                "SourceVersionId"
            ]
        },
        "S3Grantee":{
            "modify":[
                {
                    "ID": {"emitPropertyName": "CanonicalUser"}
                },
                {
                    "Type":{
                        "injectXmlPropertyGetter":[
                            "get { return GranteeTypeGetter();}"
                        ],
                        "skipSetter" : true,
                        "injectXmlIsSet":[
                            "return Type != null;"
                        ],
                        "injectXmlPrivateMemberAssignment":[
                            ""
                        ]
                    }
                }
            ],
            "excludeFromUnmarshalling":[
                "Type"
            ]
        },
        "CORSRule":{
            "modify": [
                {
                    "ID" : {"emitPropertyName" : "Id"}
                }
            ]
        },
        "GetBucketCorsOutput":{
            "exclude":[
                "CORSRules"
            ],
            "inject":[
                {
                    "Configuration" : {
                        "shape": "CORSConfiguration",
                        "originalMember": "CORSRules"
                    }
                }
            ],
            "skipXmlTestExpression":[
                "Configuration"
            ]
        },
        "CORSConfiguration" : {
            "modify" : [
                {
                    "CORSRules" : {"emitPropertyName": "Rules"}
                }
            ]
        },
        "GetBucketLifecycleConfigurationOutput":{
            "exclude":[
                "Rules"
            ],
            "inject":[
                {
                    "Configuration" : {
                        "shape": "LifecycleConfiguration",
                        "originalMemberIsOutsideContainingShape":true,
                        "outsideOriginalMember":"PutBucketLifecycleConfigurationRequest,LifecycleConfiguration"
                    }
                }
            ],
            "skipXmlTestExpression":[
                "Configuration"
            ],
            "newObjectIfNull":[
                "Configuration"
            ]
        },
        "TopicConfiguration":{
            "modify":[
                {
                    "TopicArn" : {"emitPropertyName" : "Topic"}
                }
            ],
            "shapeDocumentation":[
                "This class contains the configuration Amazon S3 uses to figure out what events you want to listen and send the event to an Amazon SNS topic.",
                "The topic's policy must allow S3 to publish messages to it. The utility method Amazon.SimpleNotificationService.AmazonSimpleNotificationServiceClient.AuthorizeS3ToPublish(string,string) can be used to help setup the topic policy."
            ]
        },
        "QueueConfiguration" : {
            "modify" : [
                {
                    "QueueArn" : {"emitPropertyName" : "Queue"}
                }
            ],
            "shapeDocumentation": [
                "This class contains the configuration Amazon S3 uses to figure out what events you want to listen and send the event to an Amazon SQS queue.",
                "<para>The queue's policy must allow S3 to send messages to it. The utility method Amazon.SQS.AmazonSQSClient.AuthorizeS3ToSendMessage(string,string) can be used to help setup the queue policy.</para>"
            ]
        },
        "LambdaFunctionConfiguration":{
            "modify": [
                {
                    "LambdaFunctionArn" : {"emitPropertyName" : "FunctionArn"}
                }
            ],
            "shapeDocumentation":[
                "This class contains the configuration Amazon S3 uses to figure out what events you want to listen and send the event to an Amazon Lambda cloud function."
            ]
        },
        "Filter" : {
            "modify":[
                {
                    "Key" : { "emitPropertyName" : "S3KeyFilter"}
                }
            ]
        },
        "HeadObjectRequest" : {
            "modify" :[
                {
                    "IfModifiedSince" : {"emitPropertyName" : "ModifiedSinceDate"}
                },
                {
                    "IfUnmodifiedSince" : {"emitPropertyName" : "UnmodifiedSinceDate"}
                },
                {
                    "ModifiedSinceDate":
                    {
                        "injectXmlPropertyGetter" : [
                            "get { return this._modifiedSinceDate ?? DateTime.SpecifyKind(default, DateTimeKind.Utc); }"
                        ]
                    }
                },
                {
                    "UnmodifiedSinceDate":{
                        "injectXmlPropertyGetter" : [
                            "get { return this._unmodifiedSinceDate ?? DateTime.SpecifyKind(default, DateTimeKind.Utc); }"
                        ]
                    }
                },
                {
                    "IfMatch" : {"emitPropertyName" : "EtagToMatch"}
                },
                {
                    "IfNoneMatch" : {"emitPropertyName" : "EtagToNotMatch"}
                },
                {
                    "SSECustomerAlgorithm" : {"emitPropertyName": "ServerSideEncryptionCustomerMethod"}
                },
                {
                    "SSECustomerKey" : {"emitPropertyName" : "ServerSideEncryptionCustomerProvidedKey"}
                },
                {
                    "SSECustomerKeyMD5" : {"emitPropertyName":"ServerSideEncryptionCustomerProvidedKeyMD5"}
                }
            ],
            "excludeFromMarshalling":[
                "ServerSideEncryptionCustomerProvidedKey",
                "ServerSideEncryptionCustomerProvidedKeyMD5"
            ]
        },
        "HeadObjectOutput":{
            "modify":[
                {
                    "TagCount" : {"emitPropertyName": "TagsCount"}
                },
                {
                    "SSECustomerKeyMD5" : {"emitPropertyName":"ServerSideEncryptionCustomerProvidedKeyMD5"}
                },
                {
                    "SSEKMSEncryptionContext" : {"emitPropertyName":"ServerSideEncryptionKeyManagementServiceEncryptionContext"}
                },
                {
                    "SSEKMSKeyId" : {"emitPropertyName" : "ServerSideEncryptionKeyManagementServiceKeyId"}
                }
            ],
            "exclude":[
                "Metadata",
                "DeleteMarker",
                "SSECustomerAlgorithm",
                "ServerSideEncryption",
                "Expires",
                "Restore"
            ],
            "excludeFromUnmarshalling" : [
                "Expiration"
            ]
        },
        "ListObjectVersionsRequest":{
            "modify" :[
                {
                    "EncodingType" : {"emitPropertyName" : "Encoding"}
                }
            ]
        },
        "ListObjectVersionsOutput":{
            "modify" : [
                {
                    "EncodingType" : {"emitPropertyName" : "Encoding"}
                },
                {
                    "DeleteMarkers" : {
                        "skipContextTestExpressionUnmarshallingLogic" : true,
                        "injectXmlUnmarshallCode" :[
                            "DeleteItemCustomUnmarshall(context, response);"
                        ]
                    }
                },
                {
                    "Versions":{
                        "skipContextTestExpressionUnmarshallingLogic" : true,
                        "injectXmlUnmarshallCode" :[
                            "VersionsItemCustomUnmarshall(context, response);"
                        ]
                    }
                }      
            ]
        },
        "ListObjectsV2Output" : {
            "modify" : [
                {
                    "Contents" : {
                        "emitPropertyName" : "S3Objects"
                    }
                },
                {
                    "EncodingType" : {"emitPropertyName" : "Encoding"}
                },
                {
                    "S3Objects": {
                        "skipContextTestExpressionUnmarshallingLogic" : true,
                        "injectXmlUnmarshallCode":[
                            "CustomContentsUnmarshall(context, response);"
                        ]
                    }
                }
            ]
        },
        "ListObjectsV2Request":{
            "modify" : [
                {
                    "EncodingType" : {"emitPropertyName" : "Encoding"}
                }
            ]
        },
        "UploadPartCopyOutput" :{
            "modify" : [
                {
                    "SSEKMSKeyId" : {"emitPropertyName" : "ServerSideEncryptionKeyManagementServiceKeyId"}
                },
                {
                    "ServerSideEncryption" : {"emitPropertyName" : "ServerSideEncryptionMethod"}
                }
            ]
        },
        "FilterRule": {
            "modify": [
                {
                    "Name": {
                        "skipXmlIsSet" : true
                    }
                },
                {
                    "Value" : {
                        "skipXmlIsSet" : true
                    }
                }
            ]
        },
        "PutBucketMetricsConfigurationRequest":{
            "modify" : [
                {
                    "Id" :{"emitPropertyName" :"MetricsId"}
                },
                {
                    "ExpectedBucketOwner":{
                        "injectXmlIsSet":["return !String.IsNullOrEmpty(this._expectedBucketOwner);"]
                    }
                }
            ]
        },
        "MetricsConfiguration":{
            "modify":[
                {
                    "Filter" : 
                    {
                        "emitPropertyName" : "MetricsFilter"
                    }
                },
                {
                    "MetricsFilter":{
                        "injectXmlMarshallCode": ["MetricsFilterCustomMarshall(publicRequest, xmlWriter);"]
                    }
                },
                {
                    "Id" : {"emitPropertyName" : "MetricsId"}
                }
            ],
            "predicateListUnmarshallers": [
                {
                    "MetricsFilter" :{
                        "predicateListUnmarshallerName" : "MetricsPredicateListFilterUnmarshaller",
                        "filterPredicateName": "MetricsFilterPredicate"
                    }
                }
            ]
        },
        "GetBucketMetricsConfigurationRequest":{
            "modify":[
                {
                    "Id":{"emitPropertyName": "MetricsId"}
                },
                {
                    "ExpectedBucketOwner" :{
                        "injectXmlIsSet":["return !String.IsNullOrEmpty(this._expectedBucketOwner);"]
                    }
                }
            ]
        },
        "ListBucketMetricsConfigurationsOutput":{
            "modify":[
                {
                    "ContinuationToken":{"emitPropertyName":"Token"}
                },
                {
                    "Token" : {"injectXmlIsSet":["return !string.IsNullOrEmpty(this._token);"]}
                },
                {
                    "NextContinuationToken": {"emitPropertyName": "NextToken"}
                },
                {
                    "NextToken": {"injectXmlIsSet":["return !string.IsNullOrEmpty(this._nextToken);"]}
                }
            ]
        },
        "ListBucketMetricsConfigurationsRequest":{
            "modify":[
                {
                    "Token": {"emitPropertyName": "ContinuationToken"}
                },
                {
                     "ContinuationToken" : {"injectXmlIsSet":["return !string.IsNullOrEmpty(this._continuationToken);"]}
                },
                {
                    "ExpectedBucketOwner" :{"injectXmlIsSet" :["return !string.IsNullOrEmpty(this._expectedBucketOwner);"]}
                }
            ]
        },
        "DeleteBucketMetricsConfigurationRequest":{
            "modify":[
                {
                    "Id":{"emitPropertyName": "MetricsId"}
                },
                {
                    "ExpectedBucketOwner" :{"injectXmlIsSet":["return !string.IsNullOrEmpty(this._expectedBucketOwner);"]}
                },
                {
                    "MetricsId":{"injectXmlIsSet":["return !string.IsNullOrEmpty(this._metricsId);"]}
                }
            ]
        },
        "CreateSessionRequest":{
            "modify" :[
                {
                    "ServerSideEncryption": {
                        "injectXmlIsSet" :[
                            "return this._serverSideEncryption != null && this._serverSideEncryption != ServerSideEncryptionMethod.None;"
                        ]
                    }
                },
                {
                    "SSEKMSKeyId":{
                        "injectXmlIsSet":[
                            "return !string.IsNullOrEmpty(this._ssekmsKeyId);"
                        ]
                    }
                },
                {
                    "SSEKMSEncryptionContext":{
                        "injectXmlIsSet":[
                            "return !string.IsNullOrEmpty(this._ssekmsEncryptionContext);"
                        ]
                    }
                }
            ]
        },
        "CreateSessionOutput":{
            "modify" :[
                {
                    "ServerSideEncryption": {
                        "injectXmlIsSet" :[
                            "return this._serverSideEncryption != null && this._serverSideEncryption != ServerSideEncryptionMethod.None;"
                        ]
                    }
                }
            ]
        },
        "PutBucketAnalyticsConfigurationRequest":{
            "modify":[
                {
                    "Id":{"emitPropertyName":"AnalyticsId"}
                },
                {
                    "ExpectedBucketOwner":{
                        "injectXmlIsSet":["return !String.IsNullOrEmpty(this._expectedBucketOwner);"]
                    }
                }
            ]
        },
        "AnalyticsConfiguration": {
            "modify": [
                {
                    "Id":{"emitPropertyName": "AnalyticsId"}
                },
                {
                    "Filter" :{"emitPropertyName": "AnalyticsFilter"}
                },
                {
                    "AnalyticsFilter" :{
                        "injectXmlMarshallCode": ["AnalyticsFilterCustomMarshall(publicRequest, xmlWriter);"]
                    }
                }
            ],
            "predicateListUnmarshallers": [
                {
                    "AnalyticsFilter" :{
                        "predicateListUnmarshallerName" : "AnalyticsPredicateListUnmarshaller",
                        "filterPredicateName": "AnalyticsFilterPredicate"
                    }
                }
            ]
        },
        "GetBucketAnalyticsConfigurationRequest":{
            "modify" :[
                {
                    "Id" :{"emitPropertyName": "AnalyticsId"}
                },
                {
                    "ExpectedBucketOwner":{
                        "injectXmlIsSet":[
                            "return !String.IsNullOrEmpty(this._expectedBucketOwner);"
                        ]
                    }
                }
            ]
        },
        "AnalyticsS3BucketDestination" : {
            "modify":[
                {
                    "BucketAccountId" :{
                        "injectXmlIsSet":["return !String.IsNullOrEmpty(this._bucketAccountId);"]
                    }
                },
                {
                    "BucketName":{
                        "injectXmlIsSet": ["return !String.IsNullOrEmpty(this._bucketName);"]
                    }
                },
                {
                    "Prefix":{
                         "injectXmlIsSet": ["return !String.IsNullOrEmpty(this._prefix);"]
                    }
                },
                {
                    "Format" :{
                        "skipContextTestExpressionUnmarshallingLogic" : true,
                        "injectXmlUnmarshallCode": ["FormatCustomUnmarshall(context, unmarshalledObject);"]
                    }
                }
            ]
        },
        "ListBucketAnalyticsConfigurationsRequest":{
            "modify":[
                {
                    "ContinuationToken":{
                        "injectXmlIsSet":["return !string.IsNullOrEmpty(this._continuationToken);"]
                    }
                },
                {
                    "ExpectedBucketOwner" :{
                        "injectXmlIsSet":["return !string.IsNullOrEmpty(this._expectedBucketOwner);"]
                    }
                }
            ]
        },
        "DeleteBucketAnalyticsConfigurationRequest":{
            "modify":[
                {
                    "Id":{"emitPropertyName":"AnalyticsId"}
                },
                {
                    "ExpectedBucketOwner":{"injectXmlIsSet":[
                        "return !String.IsNullOrEmpty(this._expectedBucketOwner);"
                    ]}
                }
            ]
        },
        "PutBucketIntelligentTieringConfigurationRequest" : {
            "modify" : [
                {
                    "Id": {"emitPropertyName": "IntelligentTieringId"}
                }
            ]
        },
        "IntelligentTieringConfiguration" : {
            "modify": [
                {
                    "Id" :{"emitPropertyName":"IntelligentTieringId"}
                },
                {
                    "Filter": {"emitPropertyName": "IntelligentTieringFilter"}
                },
                {                   
                    "IntelligentTieringFilter" :{
                        "injectXmlMarshallCode": ["IntelligentTieringFilterCustomMarshall(publicRequest, xmlWriter);"]
                    }
                }
            ],
            "predicateListUnmarshallers": [
                {
                    "IntelligentTieringFilter" :{
                        "predicateListUnmarshallerName" : "IntelligentTieringPredicateListFilterUnmarshaller",
                        "filterPredicateName": "IntelligentTieringFilterPredicate"
                    }
                }
            ]
        },
        "GetBucketIntelligentTieringConfigurationRequest":{
            "modify":[
                {
                    "Id" : {"emitPropertyName": "IntelligentTieringId"}
                }
            ]
        },
        "ListBucketIntelligentTieringConfigurationsRequest":{
            "modify":[
                {
                    "ContinuationToken":{
                        "injectXmlIsSet":[
                            "return !string.IsNullOrEmpty(this._continuationToken);"
                        ]
                    }
                }
            ]
        },
        "ListBucketIntelligentTieringConfigurationsOutput":{
            "modify":[
                {
                    "ContinuationToken":{
                        "injectXmlIsSet":[ "return !string.IsNullOrEmpty(this._continuationToken);"]
                    }
                },
                {
                    "NextContinuationToken":{
                        "injectXmlIsSet":["return !string.IsNullOrEmpty(this._nextContinuationToken);"]
                    }
                }
            ]
        },
        "DeleteBucketIntelligentTieringConfigurationRequest":{
            "modify":[
                {
                    "Id":{"emitPropertyName": "IntelligentTieringId"}
                }
            ]
        },
        "PutBucketInventoryConfigurationRequest":{
            "modify":[
                {
                    "Id" :{"emitPropertyName":"InventoryId"}
                },
                {
                    "ExpectedBucketOwner":{"injectXmlIsSet":["return !String.IsNullOrEmpty(this._expectedBucketOwner);"]}
                }
            ]
        },
        "InventoryConfiguration":{
            "modify":[
                {
                    "Filter":{"emitPropertyName":"InventoryFilter"}
                },
                {
                    "Id":{"emitPropertyName":"InventoryId"}
                },
                {
                    "InventoryId":{"injectXmlIsSet":["return !String.IsNullOrEmpty(this._inventoryId);"]}
                },
                {
                    "OptionalFields":{"emitPropertyName": "InventoryOptionalFields"}
                },
                {
                    "InventoryFilter":{"injectXmlMarshallCode":["InventoryFilterCustomMarshall(publicRequest, xmlWriter);"]}
                }
            ]
        },
        "InventoryS3BucketDestination":{
            "modify":[
                {
                    "AccountId":{"injectXmlIsSet":["return !String.IsNullOrEmpty(this._accountId);"]}
                },
                {
                    "BucketName":{"injectXmlIsSet":["return !String.IsNullOrEmpty(this._bucketName);"]}
                },
                {
                    "Encryption":{"emitPropertyName": "InventoryEncryption"}
                },
                {
                    "Prefix":{"injectXmlIsSet":["return !String.IsNullOrEmpty(this._prefix);"]}
                },
                {
                    "Format":{"emitPropertyName":"InventoryFormat"}
                }
            ]
<<<<<<< HEAD
        },
        "GetBucketInventoryConfigurationRequest":{
            "modify":[
                {
                    "Id":{"emitPropertyName":"InventoryId"}
                },
                {
                    "ExpectedBucketOwner":{"injectXmlIsSet":["return !String.IsNullOrEmpty(this._expectedBucketOwner);"]}
                }
            ]
=======
>>>>>>> 55e70ac1
        }
        
    },
    "operationModifiers": {
        "CreateBucket": {
            "name": "PutBucket"
        },
        "CreateMultipartUpload": {
            "name": "InitiateMultipartUpload"
        },
        "DeleteBucketCors": {
            "name": "DeleteCORSConfiguration"
        },
        "DeleteBucketLifecycle": {
            "name": "DeleteLifecycleConfiguration"
        },
        "GetBucketCors": {
            "name": "GetCORSConfiguration"
        },
        "HeadObject": {
            "name": "GetObjectMetadata"
        },
        "ListObjectVersions": {
            "name": "ListVersions"
        },
        "PutBucketCors": {
            "name": "PutCORSConfiguration"
        },
        "UploadPartCopy": {
            "name": "CopyPart"
        },
        "GetBucketNotification": {
            "exclude": true
        },
        "GetBucketLifecycle": {
            "exclude": true
        },
        "PutBucketLifecycle": {
            "exclude": true
        },
        "PutBucketNotification": {
            "exclude": true
        },
        "PutBucketNotificationConfiguration": {
            "name": "PutBucketNotification"
        },
        "PutBucketLifecycleConfiguration": {
            "name": "PutLifecycleConfiguration"
        },
        "GetBucketLifecycleConfiguration": {
            "name": "GetLifecycleConfiguration"
        },
        "GetBucketNotificationConfiguration": {
            "name": "GetBucketNotification"
        },
        "GetBucketReplication": {
            "documentation": "Retrieves the replication configuration for the given Amazon S3 bucket."
        }
    },
    "shapeSubstitutions":{
        "Bucket":{
            "renameShape":"S3Bucket"
        },
        "ServerSideEncryption":{
            "renameShape":"ServerSideEncryptionMethod"
        },
        "BucketLocationConstraint":{
            "renameShape": "S3Region"
        },
        "Destination" :{
            "renameShape" : "ReplicationDestination"
        },
        "StorageClass":{
            "renameShape": "S3StorageClass"
        },
        "Payer":{
            "renameShape": "string"
        },
        "Part":{
            "renameShape": "PartDetail"
        },
        "CreateBucketConfiguration":{
            "renameShape":"PutBucketConfiguration"
        },
        "BucketCannedACL":{
            "renameShape":"S3CannedACL"
        },
        "Grantee": {
            "renameShape": "S3Grantee"
        },
        "Grant": {
            "renameShape": "S3Grant"
        },
        "NotificationConfigurationFilter" : {
            "renameShape" : "Filter"
        },
        "BucketLifecycleConfiguration":{
            "renameShape" : "LifecycleConfiguration"
        },
        "LifecycleRuleFilter":{
            "renameShape":"LifecycleFilter"
        },
        "AbortIncompleteMultipartUpload" : {
            "renameShape": "LifecycleRuleAbortIncompleteMultipartUpload"
        },
        "LifecycleExpiration":{
            "renameShape" : "LifecycleRuleExpiration"
        },
        "NoncurrentVersionExpiration" : {
            "renameShape" : "LifecycleRuleNoncurrentVersionExpiration"
        },
        "NoncurrentVersionTransition" : {
            "renameShape": "LifecycleRuleNoncurrentVersionTransition"
        },
        "Transition" : {
            "renameShape" : "LifecycleTransition"
        },
        "TransitionStorageClass" : {
            "renameShape" : "S3StorageClass"
        },
        "Rule" :{
            "renameShape" : "LifecycleRule"
        },
        "AccessControlPolicy":{
            "renameShape" : "S3AccessControlList"
        },
        "ObjectCannedACL":{
            "renameShape" : "S3CannedACL"
        },
        "ObjectVersion" : {
            "renameShape" : "S3ObjectVersion"
        },
        "Object":{
            "renameShape": "S3Object"
        },
        "ObjectStorageClass": {
             "renameShape": "S3StorageClass"
        },
        "ExpirationStatus": {
            "renameShape": "LifecycleRuleStatus"
        },
        "Type" :{
            "renameShape":"GranteeType"
        }
    },
    "overrideTreatEnumsAsString":{
        "ObjectAttributesList": false,
        "InventoryOptionalFields": false
    },
    "dataTypeSwap":{
        "ListPartsRequest":{
            "PartNumberMarker":{
                "Type" : "string",
                "Marshaller" : "StringUtils.FromString",
                "Unmarshaller" : "StringUnmarshaller"
            }
        },
        "ListPartsOutput":{
            "StorageClass":{
                "Type": "string",
                "Marshaller" : "StringUtils.FromString",
                "Unmarshaller" : "StringUnmarshaller"
            }
        },
        "PutBucketConfiguration":{
            "LocationConstraint":{
                "Type": "BucketLocationConstraint",
                "Marshaller": "StringUtils.FromString",
                "Unmarshaller": "StringUnmarshaller"
            }
        },
        "CreateMultipartUploadRequest":{
            "CannedACL":{
                "Type": "S3CannedACL",
                "Marshaller": "StringUtils.FromString",
                "Unmarshaller": "StringUnmarshaller"
            },
            "ServerSideEncryptionCustomerMethod":{
                "Type": "ServerSideEncryptionCustomerMethod",
                "Marshaller": "StringUtils.FromString",
                "Unmarshaller": "StringUnmarshaller"
            },
            "TagSet" : {
                "Type" : "List<Tag>",
                "Marshaller": "Amazon.S3.Util.AmazonS3Util.TagSetToQueryString",
                "Unmarshaller" : "StringUnmarshaller"
            }
        },
        "CreateMultipartUploadOutput":{
            "ServerSideEncryptionCustomerMethod" : {
                "Type": "ServerSideEncryptionCustomerMethod",
                "Marshaller": "StringUtils.FromString",
                "Unmarshaller": "StringUnmarshaller"
            }
        },
        "S3Grant":{
            "Permission":{
                "Type": "S3Permission",
                "Marshaller": "StringUtils.FromString",
                "Unmarshaller": "StringUnmarshaller"
            }
        },
        "FilterRule":{
            "Name": {
                "Type": "string",
                "Marshaller":"StringUtils.FromString",
                "Unmarshaller" : "StringUnmarshaller"
            }
        },
        "TopicConfiguration" :{
            "Events" : {
                "Type" : "List<EventType>",
                "Marshaller" : "StringUtils.FromString",
                "Unmarshaller" : "StringUnmarshaller",
                "isFlattened": true,
                "alternateLocationName": "Event"
            }
        },
        "QueueConfiguration" : {
            "Events" : {
                "Type" : "List<EventType>",
                "Marshaller" : "StringUtils.FromString",
                "Unmarshaller" : "StringUnmarshaller",
                "isFlattened": true,
                "alternateLocationName" : "Event"
            }
        },
        "LambdaFunctionConfiguration":{
            "Events" : {
                "Type" : "List<EventType>",
                "Marshaller" : "StringUtils.FromString",
                "Unmarshaller" : "StringUnmarshaller",
                "isFlattened": true,
                "alternateLocationName" : "Event"
            }
        },
        "HeadObjectRequest":{
            "ServerSideEncryptionCustomerMethod" : {
                "Type": "ServerSideEncryptionCustomerMethod",
                "Marshaller": "StringUtils.FromString",
                "Unmarshaller": "StringUnmarshaller"
            }
        },
        "HeadObjectOutput":{
            "Expiration":{
                "Type" : "Expiration",
                "Marshaller" :"StringUtils.FromString",
                "Unmarshaller":"StringUnmarshaller"
            },
            "DeleteMarker":{
                "Type":"string",
                "Marshaller": "StringUtils.FromString",
                "Unmarshaller": "StringUnmarshaller"
            }
        },
        "ListObjectsV2Output": {
            "CommonPrefixes" : {
                "Type": "List<string>",
                "Marshaller": "StringUtils.FromString",
                "Unmarshaller" : "CommonPrefixesItemUnmarshaller"
            }
        },
        "ListObjectVersionsOutput" : {
            "CommonPrefixes" : {
                "Type": "List<string>",
                "Marshaller": "StringUtils.FromString",
                "Unmarshaller" : "CommonPrefixesItemUnmarshaller"
            }
        },
        "UploadPartCopyRequest":{
            "ServerSideEncryptionCustomerMethod" : {
                "Type": "ServerSideEncryptionCustomerMethod",
                "Marshaller": "StringUtils.FromString",
                "Unmarshaller": "StringUnmarshaller"
            },
            "CopySourceServerSideEncryptionCustomerMethod":{
                "Type": "ServerSideEncryptionCustomerMethod",
                "Marshaller": "StringUtils.FromString",
                "Unmarshaller": "StringUnmarshaller"                
            },
            "ETagToMatch":{
                "Type" : "List<string>",
                "Marshaller": "Amazon.Util.AWSSDKUtils.Join",
                "Unmarshaller": "StringUnmarshaller"       
            },
            "ETagsToNotMatch" : {
                "Type" : "List<string>",
                "Marshaller" : "Amazon.Util.AWSSDKUtils.Join",
                "Unmarshaller" : "StringUnmarshaller"
            }
        },
        "AnalyticsS3BucketDestination":{
            "Format":{
                "Type": "string",
                "Marshaller": "StringUtils.FromString",
                "Unmarshaller": "StringUnmarshaller"
            }
        }
    },
    "excludeMembers":{
        "PartDetail":[
            "ChecksumCRC32",
            "ChecksumCRC32C",
            "ChecksumCRC64NVME",
            "ChecksumSHA1",
            "ChecksumSHA256",
            "ETag",
            "PartNumber"
        ],
        "TopicConfiguration":[
            "Events",
            "Filter"
        ],
        "QueueConfiguration":[
            "Events",
            "Filter"
        ],
        "LambdaFunctionConfiguration":[
            "Events",
            "Filter"
        ],
        "S3ObjectVersion":[
            "ChecksumAlgorithm",
            "ChecksumType",
            "ETag",
            "Size",
            "StorageClass",
            "Key",
            "LastModified",
            "Owner",
            "RestoreStatus"
        ],
        "ListObjectVersionsOutput":[
            "DeleteMarkers"
        ]
    },
    "unwrapXmlOutput":{
        "GetBucketLocationOutput": true
    },
    "inheritAlternateBaseClass":{
        "PutBucketRequest": {
            "alternateBaseClass" : "PutWithACLRequest"
        },
        "InitiateMultipartUploadRequest":{
            "alternateBaseClass": "PutWithACLRequest"
        },
        "LambdaFunctionConfiguration" : {
            "alternateBaseClass" : "NotificationConfiguration"
        },
        "QueueConfiguration" : {
            "alternateBaseClass" : "NotificationConfiguration"
        },
        "TopicConfiguration": {
            "alternateBaseClass" : "NotificationConfiguration"
        },
        "S3ObjectVersion" :{
            "alternateBaseClass" : "S3Object"
        },
        "PartDetail":{
            "alternateBaseClass": "PartETag"
        }
    },
    "flattenShapes" : {
        "PutBucketNotificationConfigurationRequest" : [
            "NotificationConfiguration"
        ],
        "UploadPartCopyOutput" : [
            "CopyPartResult"
        ]
    },
    "excludeShapes":[
        "NotificationConfiguration",
        "CopyPartResult",
        "MetricsFilter",
        "MetricsAndOperator",
        "AnalyticsFilter",
        "AnalyticsAndOperator",
        "IntelligentTieringFilter",
        "IntelligentTieringAndOperator",
        "InventoryFilter"
    ]
}<|MERGE_RESOLUTION|>--- conflicted
+++ resolved
@@ -1124,7 +1124,6 @@
                     "Format":{"emitPropertyName":"InventoryFormat"}
                 }
             ]
-<<<<<<< HEAD
         },
         "GetBucketInventoryConfigurationRequest":{
             "modify":[
@@ -1135,8 +1134,6 @@
                     "ExpectedBucketOwner":{"injectXmlIsSet":["return !String.IsNullOrEmpty(this._expectedBucketOwner);"]}
                 }
             ]
-=======
->>>>>>> 55e70ac1
         }
         
     },
