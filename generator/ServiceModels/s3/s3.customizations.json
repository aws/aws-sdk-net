--- conflicted
+++ resolved
@@ -1103,12 +1103,9 @@
                 },
                 {
                     "InventoryFilter":{"injectXmlMarshallCode":["InventoryFilterCustomMarshall(publicRequest, xmlWriter);"]}
-<<<<<<< HEAD
-=======
                 },
                 {
                     "IsEnabled":{"injectXmlMarshallCode":["CustomIsEnabledMarshall(publicRequest, xmlWriter);"]}
->>>>>>> 061f7180
                 }
             ]
         },
@@ -1183,7 +1180,6 @@
                     "ExpectedBucketOwner": {"injectXmlIsSet":["return !String.IsNullOrEmpty(this._expectedBucketOwner);"]}
                 }
             ]
-<<<<<<< HEAD
         },
         "PutBucketRequestPaymentRequest":{
             "modify":[
@@ -1191,8 +1187,6 @@
                     "ExpectedBucketOwner":{"injectXmlIsSet":["return !String.IsNullOrEmpty(this._expectedBucketOwner);"]}
                 }
             ]
-=======
->>>>>>> 061f7180
         }
         
     },
