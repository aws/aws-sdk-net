--- conflicted
+++ resolved
@@ -6977,8 +6977,6 @@
       "refs": {
         "EbuTtDDestinationSettings$DefaultLineHeight": "Specifies the default line height  as a percentage relative to the font size. Valid only if the defaultFontSize is also set. This field should be > 100 (so the font can fit into a line) If you leave this field empty, the default line height is 120% of the font size."
       }
-<<<<<<< HEAD
-=======
     },
     "InputSdpLocation": {
       "base": "The location of the SDP file for one of the SMPTE 2110 streams in a receiver group.",
@@ -7133,7 +7131,6 @@
       "refs": {
         "ListSdiSourcesResponse$SdiSources": null
       }
->>>>>>> b6da6ace
     }
   },
   "documentation": "API for AWS Elemental MediaLive"
