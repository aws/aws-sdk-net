--- conflicted
+++ resolved
@@ -101,11 +101,7 @@
     public static final List<String> VNextTests = Arrays.asList(
             //These are the tests that are failing in v4 after updating to 1.54.0 and artifacts 1.0.3004.0. Each one needs to be investigated.
             "RestJsonNullAndEmptyHeaders",
-<<<<<<< HEAD
             "NestedXmlMapWithXmlNameDeserializes",
-=======
-            "RestJsonSerializesSparseNullMapValues",
->>>>>>> d55aee1c
             "NullAndEmptyHeaders"
     );
 }