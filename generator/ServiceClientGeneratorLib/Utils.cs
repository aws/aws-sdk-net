--- conflicted
+++ resolved
@@ -47,8 +47,6 @@
             return data;
         }
 
-<<<<<<< HEAD
-
         public static string NewProjectGuid
         {
             get
@@ -65,7 +63,8 @@
             var lastPos = content.IndexOf("</ProjectGuid>", pos, StringComparison.OrdinalIgnoreCase);
             var guid = content.Substring(pos, lastPos - pos);
             return guid;
-=======
+        }
+
         public static string SafeGetString(this JsonData self, string propertyName)
         {
             var val = self.SafeGet(propertyName);
@@ -111,7 +110,6 @@
         {
             return self.Where(m => m.ModeledName.Equals(name, StringComparison.OrdinalIgnoreCase))
                        .SingleOrDefault();
->>>>>>> 0626eeb7
         }
     }
 }