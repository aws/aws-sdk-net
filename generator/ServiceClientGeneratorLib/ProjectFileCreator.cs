--- conflicted
+++ resolved
@@ -68,19 +68,11 @@
                     {
                         "endpoints.json",
                     };
-<<<<<<< HEAD
-                    projectProperties.KeyFilePath = @"..\..\awssdk.dll.snk";
+                    projectProperties.KeyFilePath = Utils.PathCombineAlt("..", "..", "awssdk.dll.snk");
                     projectProperties.SupressWarnings = "419,1570,1591;CA1822";
-                    projectProperties.NugetPackagesLocation = @"..\..\packages\";
-                    projectProperties.FxcopAnalyzerRuleSetFilePath = @"..\..\AWSDotNetSDK.ruleset";
-                    projectProperties.FxcopAnalyzerRuleSetFilePathForBuild = @"..\..\AWSDotNetSDKForBuild.ruleset";
-=======
-                    projectProperties.KeyFilePath = Utils.PathCombineAlt("..", "..", "awssdk.dll.snk");
-                    projectProperties.SupressWarnings = "419,1570,1591";
                     projectProperties.NugetPackagesLocation = Utils.PathCombineAlt("..", "..", "packages");
                     projectProperties.FxcopAnalyzerRuleSetFilePath = Utils.PathCombineAlt("..", "..", "AWSDotNetSDK.ruleset");
                     projectProperties.FxcopAnalyzerRuleSetFilePathForBuild = Utils.PathCombineAlt("..", "..", "AWSDotNetSDKForBuild.ruleset");
->>>>>>> 1c7f3f3d
                     projectProperties.TargetFrameworks = projectFileConfiguration.TargetFrameworkVersions;
                     projectProperties.DefineConstants = projectFileConfiguration.CompilationConstants;
                     projectProperties.BinSubfolder = projectFileConfiguration.BinSubFolder;
