--- conflicted
+++ resolved
@@ -100,15 +100,15 @@
       <DesignTime>True</DesignTime>
       <DependentUpon>GettingStarted.tt</DependentUpon>
     </Compile>
+    <Compile Include="Generators\Examples\ExampleCode.cs">
+      <AutoGen>True</AutoGen>
+      <DesignTime>True</DesignTime>
+      <DependentUpon>ExampleCode.tt</DependentUpon>
+    </Compile>
     <Compile Include="Generators\Examples\ExampleMetadata.cs">
+      <AutoGen>True</AutoGen>
+      <DesignTime>True</DesignTime>
       <DependentUpon>ExampleMetadata.tt</DependentUpon>
-      <AutoGen>True</AutoGen>
-      <DesignTime>True</DesignTime>
-    </Compile>
-    <Compile Include="Generators\Examples\ExampleCode.cs">
-      <AutoGen>True</AutoGen>
-      <DesignTime>True</DesignTime>
-      <DependentUpon>ExampleCode.tt</DependentUpon>
     </Compile>
     <Compile Include="Generators\NuGet\CoreNuspec.cs">
       <AutoGen>True</AutoGen>
@@ -647,14 +647,14 @@
       <Generator>TextTemplatingFilePreprocessor</Generator>
       <LastGenOutput>VsixTestProfileFile.cs</LastGenOutput>
     </Content>
-    <Content Include="Generators\Examples\ExampleMetadata.tt">
+    <None Include="Generators\Examples\ExampleCode.tt">
+      <Generator>TextTemplatingFilePreprocessor</Generator>
+      <LastGenOutput>ExampleCode.cs</LastGenOutput>
+    </None>
+    <None Include="Generators\Examples\ExampleMetadata.tt">
       <Generator>TextTemplatingFilePreprocessor</Generator>
       <LastGenOutput>ExampleMetadata.cs</LastGenOutput>
-    </Content>
-    <Content Include="Generators\Examples\ExampleCode.tt">
-      <Generator>TextTemplatingFilePreprocessor</Generator>
-      <LastGenOutput>ExampleCode.cs</LastGenOutput>
-    </Content>
+    </None>
     <Content Include="Generators\NuGet\NuGetPackageReadmeSection.tt">
       <Generator>TextTemplatingFilePreprocessor</Generator>
       <LastGenOutput>NuGetPackageReadmeSection.cs</LastGenOutput>
@@ -664,7 +664,6 @@
       <LastGenOutput>CodeAnalysisProjectFile.cs</LastGenOutput>
     </Content>
   </ItemGroup>
-<<<<<<< HEAD
   <ItemGroup>
     <Content Include="Generators\ProjectFiles\DnxProjectFile.tt">
       <Generator>TextTemplatingFilePreprocessor</Generator>
@@ -679,9 +678,6 @@
       <LastGenOutput>DnxSolutionFile.cs</LastGenOutput>
     </Content>
   </ItemGroup>
-=======
-  <ItemGroup />
->>>>>>> 20b0d1be
   <Import Project="$(MSBuildToolsPath)\Microsoft.CSharp.targets" />
   <!-- To modify your build process, add your task inside one of the targets below and uncomment it. 
        Other similar extension points exist, see Microsoft.Common.targets.
