﻿<Project Sdk="Microsoft.NET.Sdk">
  <PropertyGroup>
    <TargetFramework>net45</TargetFramework>
    <DebugType>portable</DebugType>
    <GenerateDocumentationFile>true</GenerateDocumentationFile>
    <RootNamespace>ServiceClientGenerator</RootNamespace>
    <AssemblyName>ServiceClientGeneratorLib</AssemblyName>
    <PackageId>ServiceClientGeneratorLib</PackageId>
    <RootNamespace>ServiceClientGenerator</RootNamespace>
    
    <GenerateAssemblyTitleAttribute>false</GenerateAssemblyTitleAttribute>
    <GenerateAssemblyConfigurationAttribute>false</GenerateAssemblyConfigurationAttribute>
    <GenerateAssemblyProductAttribute>false</GenerateAssemblyProductAttribute>
    <GenerateAssemblyCompanyAttribute>false</GenerateAssemblyCompanyAttribute>
    <GenerateAssemblyCopyrightAttribute>false</GenerateAssemblyCopyrightAttribute>
    <GenerateAssemblyVersionAttribute>false</GenerateAssemblyVersionAttribute>
    <GenerateAssemblyFileVersionAttribute>false</GenerateAssemblyFileVersionAttribute>
    <GenerateAssemblyDescriptionAttribute>false</GenerateAssemblyDescriptionAttribute>

    <NoWarn>CS1591;CS1572;CS1573;CS1570;CS0109;CS0252</NoWarn>
  </PropertyGroup>
  <ItemGroup>
    <Compile Update="Generators\CodeAnalysis\CodeAnalysisAssemblyInfo.cs">
      <AutoGen>True</AutoGen>
      <DesignTime>True</DesignTime>
      <DependentUpon>CodeAnalysisAssemblyInfo.tt</DependentUpon>
    </Compile>
    <Compile Update="Generators\CodeAnalysis\CodeAnalysisPackages.cs">
      <AutoGen>True</AutoGen>
      <DesignTime>True</DesignTime>
      <DependentUpon>CodeAnalysisPackages.tt</DependentUpon>
    </Compile>
    <Compile Update="Generators\CodeAnalysis\CodeAnalysisSolutionFile.cs">
      <AutoGen>True</AutoGen>
      <DesignTime>True</DesignTime>
      <DependentUpon>CodeAnalysisSolutionFile.tt</DependentUpon>
    </Compile>
    <Compile Update="Generators\CodeAnalysis\PropertyValueAssignmentAnalyzer.cs">
      <AutoGen>True</AutoGen>
      <DesignTime>True</DesignTime>
      <DependentUpon>PropertyValueAssignmentAnalyzer.tt</DependentUpon>
    </Compile>
    <Compile Update="Generators\CodeAnalysis\VsixManifest.cs">
      <AutoGen>True</AutoGen>
      <DesignTime>True</DesignTime>
      <DependentUpon>VsixManifest.tt</DependentUpon>
    </Compile>
    <Compile Update="Generators\CodeAnalysis\VsixTestProfileFile.cs">
      <DesignTime>True</DesignTime>
      <AutoGen>True</AutoGen>
      <DependentUpon>VsixTestProfileFile.tt</DependentUpon>
    </Compile>
    <Compile Update="Generators\Examples\ExampleCode.cs">
      <AutoGen>True</AutoGen>
      <DesignTime>True</DesignTime>
      <DependentUpon>ExampleCode.tt</DependentUpon>
    </Compile>
    <Compile Update="Generators\Examples\ExampleMetadata.cs">
      <AutoGen>True</AutoGen>
      <DesignTime>True</DesignTime>
      <DependentUpon>ExampleMetadata.tt</DependentUpon>
    </Compile>
    <Compile Update="Generators\Marshallers\AWSQueryExceptionUnmarshaller.cs">
      <DesignTime>True</DesignTime>
      <AutoGen>True</AutoGen>
      <DependentUpon>AWSQueryExceptionUnmarshaller.tt</DependentUpon>
    </Compile>
    <Compile Update="Generators\Marshallers\EndpointDiscoveryMarshaller.cs">
      <DesignTime>True</DesignTime>
      <AutoGen>True</AutoGen>
      <DependentUpon>EndpointDiscoveryMarshaller.tt</DependentUpon>
    </Compile>
    <Compile Update="Generators\Marshallers\JsonRPCExceptionUnmarshaller.cs">
      <DesignTime>True</DesignTime>
      <AutoGen>True</AutoGen>
      <DependentUpon>JsonRPCExceptionUnmarshaller.tt</DependentUpon>
    </Compile>
    <Compile Update="Generators\Marshallers\RestXmlExceptionUnmarshaller.cs">
      <DesignTime>True</DesignTime>
      <AutoGen>True</AutoGen>
      <DependentUpon>RestXmlExceptionUnmarshaller.tt</DependentUpon>
    </Compile>
    <Compile Update="Generators\NuGet\CoreNuspec.cs">
      <AutoGen>True</AutoGen>
      <DesignTime>True</DesignTime>
      <DependentUpon>CoreNuspec.tt</DependentUpon>
    </Compile>
    <Compile Update="Generators\NuGet\NuGetPackageReadmeSection.cs">
      <DesignTime>True</DesignTime>
      <AutoGen>True</AutoGen>
      <DependentUpon>NuGetPackageReadmeSection.tt</DependentUpon>
    </Compile>
    <Compile Update="Generators\CodeAnalysis\CodeAnalysisProjectFile.cs">
      <AutoGen>True</AutoGen>
      <DesignTime>True</DesignTime>
      <DependentUpon>CodeAnalysisProjectFile.tt</DependentUpon>
    </Compile>
    <Compile Update="Generators\ProjectFiles\SolutionFileBclAndNetStandard.cs">
      <DesignTime>True</DesignTime>
      <AutoGen>True</AutoGen>
      <DependentUpon>SolutionFileBclAndNetStandard.tt</DependentUpon>
    </Compile>
    <Compile Update="Generators\ProjectFiles\UnitTestProjectFile.cs">
      <DesignTime>True</DesignTime>
      <AutoGen>True</AutoGen>
      <DependentUpon>UnitTestProjectFile.tt</DependentUpon>
    </Compile>
    <Compile Update="Generators\ProjectFiles\VS2017ProjectFile.cs">
      <DependentUpon>VS2017ProjectFile.tt</DependentUpon>
      <AutoGen>True</AutoGen>
      <DesignTime>True</DesignTime>
    </Compile>
    <Compile Update="Generators\SourceFiles\CoreAssemblyInfo.cs">
      <AutoGen>True</AutoGen>
      <DesignTime>True</DesignTime>
      <DependentUpon>CoreAssemblyInfo.tt</DependentUpon>
    </Compile>
    <Compile Update="Generators\SourceFiles\InternalSDKUtils.cs">
      <AutoGen>True</AutoGen>
      <DesignTime>True</DesignTime>
      <DependentUpon>InternalSDKUtils.tt</DependentUpon>
    </Compile>
    <Compile Update="Generators\SourceFiles\AssemblyInfo.cs">
      <DependentUpon>AssemblyInfo.tt</DependentUpon>
      <AutoGen>True</AutoGen>
      <DesignTime>True</DesignTime>
    </Compile>
    <Compile Update="Generators\SourceFiles\ServiceMetadata.cs">
      <DesignTime>True</DesignTime>
      <AutoGen>True</AutoGen>
      <DependentUpon>ServiceMetadata.tt</DependentUpon>
    </Compile>
    <Compile Update="Generators\TestFiles\AWSQueryEC2MarshallingTests.cs">
      <DependentUpon>AWSQueryEC2MarshallingTests.tt</DependentUpon>
      <AutoGen>True</AutoGen>
      <DesignTime>True</DesignTime>
    </Compile>
    <Compile Update="Generators\Marshallers\AWSQueryEC2ResponseUnmarshaller.cs">
      <DependentUpon>AWSQueryEC2ResponseUnmarshaller.tt</DependentUpon>
      <AutoGen>True</AutoGen>
      <DesignTime>True</DesignTime>
    </Compile>
    <Compile Update="Generators\TestFiles\AWSQueryMarshallingTests.cs">
      <DependentUpon>AWSQueryMarshallingTests.tt</DependentUpon>
      <AutoGen>True</AutoGen>
      <DesignTime>True</DesignTime>
    </Compile>
    <Compile Update="Generators\Marshallers\AWSQueryRequestMarshaller.cs">
      <DependentUpon>AWSQueryRequestMarshaller.tt</DependentUpon>
      <AutoGen>True</AutoGen>
      <DesignTime>True</DesignTime>
    </Compile>
    <Compile Update="Generators\Marshallers\AWSQueryResponseUnmarshaller.cs">
      <DependentUpon>AWSQueryResponseUnmarshaller.tt</DependentUpon>
      <AutoGen>True</AutoGen>
      <DesignTime>True</DesignTime>
    </Compile>
    <Compile Update="Generators\Marshallers\AWSQueryStructureUnmarshaller.cs">
      <DependentUpon>AWSQueryStructureUnmarshaller.tt</DependentUpon>
      <AutoGen>True</AutoGen>
      <DesignTime>True</DesignTime>
    </Compile>
    <Compile Update="Generators\BaseGenerator.cs">
      <DependentUpon>BaseGenerator.tt</DependentUpon>
      <AutoGen>True</AutoGen>
      <DesignTime>True</DesignTime>
    </Compile>
    <Compile Update="Generators\Marshallers\BaseMarshaller.cs">
      <DependentUpon>BaseMarshaller.tt</DependentUpon>
      <AutoGen>True</AutoGen>
      <DesignTime>True</DesignTime>
    </Compile>
    <Compile Update="Generators\SourceFiles\BaseRequest.cs">
      <DependentUpon>BaseRequest.tt</DependentUpon>
      <AutoGen>True</AutoGen>
      <DesignTime>True</DesignTime>
    </Compile>
    <Compile Update="Generators\Marshallers\BaseRequestMarshaller.cs">
      <DependentUpon>BaseRequestMarshaller.tt</DependentUpon>
      <AutoGen>True</AutoGen>
      <DesignTime>True</DesignTime>
    </Compile>
    <Compile Update="Generators\Marshallers\BaseResponseUnmarshaller.cs">
      <DependentUpon>BaseResponseUnmarshaller.tt</DependentUpon>
      <AutoGen>True</AutoGen>
      <DesignTime>True</DesignTime>
    </Compile>
    <Compile Update="Generators\SourceFiles\BaseServiceException.cs">
      <DependentUpon>BaseServiceException.tt</DependentUpon>
      <AutoGen>True</AutoGen>
      <DesignTime>True</DesignTime>
    </Compile>
    <Compile Update="Generators\TestFiles\EndpointDiscoveryMarshallingTests.cs">
      <DesignTime>True</DesignTime>
      <AutoGen>True</AutoGen>
      <DependentUpon>EndpointDiscoveryMarshallingTests.tt</DependentUpon>
    </Compile>
    <Compile Update="Generators\TestFiles\JsonMarshallingTests.cs">
      <DependentUpon>JsonMarshallingTests.tt</DependentUpon>
      <AutoGen>True</AutoGen>
      <DesignTime>True</DesignTime>
    </Compile>
    <Compile Update="Generators\Marshallers\JsonRPCRequestMarshaller.cs">
      <DependentUpon>JsonRPCRequestMarshaller.tt</DependentUpon>
      <AutoGen>True</AutoGen>
      <DesignTime>True</DesignTime>
    </Compile>
    <Compile Update="Generators\Marshallers\JsonRPCResponseUnmarshaller.cs">
      <DependentUpon>JsonRPCResponseUnmarshaller.tt</DependentUpon>
      <AutoGen>True</AutoGen>
      <DesignTime>True</DesignTime>
    </Compile>
    <Compile Update="Generators\Marshallers\JsonRPCStructureMarshaller.cs">
      <DependentUpon>JsonRPCStructureMarshaller.tt</DependentUpon>
      <AutoGen>True</AutoGen>
      <DesignTime>True</DesignTime>
    </Compile>
    <Compile Update="Generators\Marshallers\JsonRPCStructureUnmarshaller.cs">
      <DependentUpon>JsonRPCStructureUnmarshaller.tt</DependentUpon>
      <AutoGen>True</AutoGen>
      <DesignTime>True</DesignTime>
    </Compile>
    <Compile Update="Generators\SourceFiles\LegacyResponseClass.cs">
      <DependentUpon>LegacyResponseClass.tt</DependentUpon>
      <AutoGen>True</AutoGen>
      <DesignTime>True</DesignTime>
    </Compile>
    <Compile Update="Generators\TestFiles\RestMarshallingTests.cs">
      <DependentUpon>RestMarshallingTests.tt</DependentUpon>
      <AutoGen>True</AutoGen>
      <DesignTime>True</DesignTime>
    </Compile>
    <Compile Update="Generators\Marshallers\RestXmlRequestMarshaller.cs">
      <DependentUpon>RestXmlRequestMarshaller.tt</DependentUpon>
      <AutoGen>True</AutoGen>
      <DesignTime>True</DesignTime>
    </Compile>
    <Compile Update="Generators\Marshallers\RestXmlResponseUnmarshaller.cs">
      <DependentUpon>RestXmlResponseUnmarshaller.tt</DependentUpon>
      <AutoGen>True</AutoGen>
      <DesignTime>True</DesignTime>
    </Compile>
    <Compile Update="Generators\Marshallers\RestXmlStructureUnmarshaller.cs">
      <DependentUpon>RestXmlStructureUnmarshaller.tt</DependentUpon>
      <AutoGen>True</AutoGen>
      <DesignTime>True</DesignTime>
    </Compile>
    <Compile Update="Generators\SourceFiles\ServiceClients.cs">
      <DependentUpon>ServiceClients.tt</DependentUpon>
      <AutoGen>True</AutoGen>
      <DesignTime>True</DesignTime>
    </Compile>
    <Compile Update="Generators\SourceFiles\ServiceClients45.cs">
      <DependentUpon>ServiceClients45.tt</DependentUpon>
      <AutoGen>True</AutoGen>
      <DesignTime>True</DesignTime>
    </Compile>
    <Compile Update="Generators\SourceFiles\ServiceClientsNetStandard.cs">
      <DependentUpon>ServiceClientsNetStandard.tt</DependentUpon>
      <AutoGen>True</AutoGen>
      <DesignTime>True</DesignTime>
    </Compile>
    <Compile Update="Generators\SourceFiles\ServiceConfig.cs">
      <DependentUpon>ServiceConfig.tt</DependentUpon>
      <AutoGen>True</AutoGen>
      <DesignTime>True</DesignTime>
    </Compile>
    <Compile Update="Generators\SourceFiles\ServiceEnumerations.cs">
      <DependentUpon>ServiceEnumerations.tt</DependentUpon>
      <AutoGen>True</AutoGen>
      <DesignTime>True</DesignTime>
    </Compile>
    <Compile Update="Generators\SourceFiles\ServiceInterface.cs">
      <DependentUpon>ServiceInterface.tt</DependentUpon>
      <AutoGen>True</AutoGen>
      <DesignTime>True</DesignTime>
    </Compile>
    <Compile Update="Generators\SourceFiles\ServiceInterface45.cs">
      <DependentUpon>ServiceInterface45.tt</DependentUpon>
      <AutoGen>True</AutoGen>
      <DesignTime>True</DesignTime>
    </Compile>
    <Compile Update="Generators\SourceFiles\ServiceInterfaceNetStandard.cs">
      <DependentUpon>ServiceInterfaceNetStandard.tt</DependentUpon>
      <AutoGen>True</AutoGen>
      <DesignTime>True</DesignTime>
    </Compile>
    <Compile Update="Generators\TestFiles\SimpleConstructorTests.cs">
      <DependentUpon>SimpleConstructorTests.tt</DependentUpon>
      <AutoGen>True</AutoGen>
      <DesignTime>True</DesignTime>
    </Compile>
    <Compile Update="Generators\TestFiles\SimpleMethodTests.cs">
      <DependentUpon>SimpleMethodTests.tt</DependentUpon>
      <AutoGen>True</AutoGen>
      <DesignTime>True</DesignTime>
    </Compile>
    <Compile Update="Generators\SourceFiles\StructureGenerator.cs">
      <DependentUpon>StructureGenerator.tt</DependentUpon>
      <AutoGen>True</AutoGen>
      <DesignTime>True</DesignTime>
    </Compile>
    <Compile Update="Generators\SourceFiles\StructureGenerator.extension.cs">
      <DependentUpon>StructureGenerator.tt</DependentUpon>
    </Compile>
    <Compile Update="Generators\SourceFiles\WrappingResultGenerator.cs">
      <DependentUpon>WrappingResultGenerator.tt</DependentUpon>
      <AutoGen>True</AutoGen>
      <DesignTime>True</DesignTime>
    </Compile>
    <Compile Update="Generators\ProjectFiles\SolutionFileGenerator.cs">
      <DependentUpon>SolutionFileGenerator.tt</DependentUpon>
      <AutoGen>True</AutoGen>
      <DesignTime>True</DesignTime>
    </Compile>
    <Compile Update="Generators\NuGet\Nuspec.cs">
      <AutoGen>True</AutoGen>
      <DesignTime>True</DesignTime>
      <DependentUpon>Nuspec.tt</DependentUpon>
    </Compile>
  </ItemGroup>
  <ItemGroup>
<<<<<<< HEAD
=======
    <None Update="Generators\Component\Component.tt">
      <Generator>TextTemplatingFilePreprocessor</Generator>
      <LastGenOutput>Component.cs</LastGenOutput>
    </None>
    <None Update="Generators\Component\Details.tt">
      <Generator>TextTemplatingFilePreprocessor</Generator>
      <LastGenOutput>Details.cs</LastGenOutput>
    </None>
    <None Update="Generators\Component\GettingStarted.tt">
      <Generator>TextTemplatingFilePreprocessor</Generator>
      <LastGenOutput>GettingStarted.cs</LastGenOutput>
    </None>
    <None Update="Generators\Marshallers\AWSQueryExceptionUnmarshaller.tt">
      <Generator>TextTemplatingFilePreprocessor</Generator>
      <LastGenOutput>AWSQueryExceptionUnmarshaller.cs</LastGenOutput>
    </None>
>>>>>>> 1327e649
    <None Update="Generators\Marshallers\EndpointDiscoveryMarshaller.tt">
      <Generator>TextTemplatingFilePreprocessor</Generator>
      <LastGenOutput>EndpointDiscoveryMarshaller.cs</LastGenOutput>
    </None>
    <None Update="Generators\Marshallers\JsonRPCExceptionUnmarshaller.tt">
      <Generator>TextTemplatingFilePreprocessor</Generator>
      <LastGenOutput>JsonRPCExceptionUnmarshaller.cs</LastGenOutput>
    </None>
    <None Update="Generators\Marshallers\RestXmlExceptionUnmarshaller.tt">
      <Generator>TextTemplatingFilePreprocessor</Generator>
      <LastGenOutput>RestXmlExceptionUnmarshaller.cs</LastGenOutput>
    </None>
    <None Update="Generators\NuGet\CoreNuspec.tt">
      <Generator>TextTemplatingFilePreprocessor</Generator>
      <LastGenOutput>CoreNuspec.cs</LastGenOutput>
    </None>
    <None Update="Generators\ProjectFiles\UnitTestProjectFile.tt">
      <Generator>TextTemplatingFilePreprocessor</Generator>
      <LastGenOutput>UnitTestProjectFile.cs</LastGenOutput>
    </None>
    <None Update="Generators\SourceFiles\CoreAssemblyInfo.tt">
      <Generator>TextTemplatingFilePreprocessor</Generator>
      <LastGenOutput>CoreAssemblyInfo.cs</LastGenOutput>
    </None>
    <None Update="Generators\SourceFiles\InternalSDKUtils.tt">
      <Generator>TextTemplatingFilePreprocessor</Generator>
      <LastGenOutput>InternalSDKUtils.cs</LastGenOutput>
    </None>
    <None Update="Generators\SourceFiles\AssemblyInfo.tt">
      <Generator>TextTemplatingFilePreprocessor</Generator>
      <LastGenOutput>AssemblyInfo.cs</LastGenOutput>
    </None>
    <None Update="Generators\SourceFiles\ServiceMetadata.tt">
      <Generator>TextTemplatingFilePreprocessor</Generator>
      <LastGenOutput>ServiceMetadata.cs</LastGenOutput>
    </None>
    <None Update="Generators\TestFiles\AWSQueryEC2MarshallingTests.tt">
      <Generator>TextTemplatingFilePreprocessor</Generator>
      <LastGenOutput>AWSQueryEC2MarshallingTests.cs</LastGenOutput>
    </None>
    <None Update="Generators\Marshallers\AWSQueryEC2ResponseUnmarshaller.tt">
      <Generator>TextTemplatingFilePreprocessor</Generator>
      <LastGenOutput>AWSQueryEC2ResponseUnmarshaller.cs</LastGenOutput>
    </None>
    <None Update="Generators\TestFiles\AWSQueryMarshallingTests.tt">
      <Generator>TextTemplatingFilePreprocessor</Generator>
      <LastGenOutput>AWSQueryMarshallingTests.cs</LastGenOutput>
    </None>
    <None Update="Generators\Marshallers\AWSQueryRequestMarshaller.tt">
      <Generator>TextTemplatingFilePreprocessor</Generator>
      <LastGenOutput>AWSQueryRequestMarshaller.cs</LastGenOutput>
    </None>
    <None Update="Generators\Marshallers\AWSQueryResponseUnmarshaller.tt">
      <Generator>TextTemplatingFilePreprocessor</Generator>
      <LastGenOutput>AWSQueryResponseUnmarshaller.cs</LastGenOutput>
    </None>
    <None Update="Generators\Marshallers\AWSQueryStructureUnmarshaller.tt">
      <Generator>TextTemplatingFilePreprocessor</Generator>
      <LastGenOutput>AWSQueryStructureUnmarshaller.cs</LastGenOutput>
    </None>
    <None Update="Generators\BaseGenerator.tt">
      <Generator>TextTemplatingFilePreprocessor</Generator>
      <LastGenOutput>BaseGenerator.cs</LastGenOutput>
    </None>
    <None Update="Generators\Marshallers\BaseMarshaller.tt">
      <Generator>TextTemplatingFilePreprocessor</Generator>
      <LastGenOutput>BaseMarshaller.cs</LastGenOutput>
    </None>
    <None Update="Generators\SourceFiles\BaseRequest.tt">
      <Generator>TextTemplatingFilePreprocessor</Generator>
      <LastGenOutput>BaseRequest.cs</LastGenOutput>
    </None>
    <None Update="Generators\Marshallers\BaseRequestMarshaller.tt">
      <Generator>TextTemplatingFilePreprocessor</Generator>
      <LastGenOutput>BaseRequestMarshaller.cs</LastGenOutput>
    </None>
    <None Update="Generators\Marshallers\BaseResponseUnmarshaller.tt">
      <Generator>TextTemplatingFilePreprocessor</Generator>
      <LastGenOutput>BaseResponseUnmarshaller.cs</LastGenOutput>
    </None>
    <None Update="Generators\SourceFiles\BaseServiceException.tt">
      <Generator>TextTemplatingFilePreprocessor</Generator>
      <LastGenOutput>BaseServiceException.cs</LastGenOutput>
    </None>
    <None Update="Generators\TestFiles\EndpointDiscoveryMarshallingTests.tt">
      <Generator>TextTemplatingFilePreprocessor</Generator>
      <LastGenOutput>EndpointDiscoveryMarshallingTests.cs</LastGenOutput>
    </None>
    <None Update="Generators\TestFiles\JsonMarshallingTests.tt">
      <Generator>TextTemplatingFilePreprocessor</Generator>
      <LastGenOutput>JsonMarshallingTests.cs</LastGenOutput>
    </None>
    <None Update="Generators\Marshallers\JsonRPCRequestMarshaller.tt">
      <Generator>TextTemplatingFilePreprocessor</Generator>
      <LastGenOutput>JsonRPCRequestMarshaller.cs</LastGenOutput>
    </None>
    <None Update="Generators\Marshallers\JsonRPCResponseUnmarshaller.tt">
      <Generator>TextTemplatingFilePreprocessor</Generator>
      <LastGenOutput>JsonRPCResponseUnmarshaller.cs</LastGenOutput>
    </None>
    <None Update="Generators\Marshallers\JsonRPCStructureMarshaller.tt">
      <Generator>TextTemplatingFilePreprocessor</Generator>
      <LastGenOutput>JsonRPCStructureMarshaller.cs</LastGenOutput>
    </None>
    <None Update="Generators\Marshallers\JsonRPCStructureUnmarshaller.tt">
      <Generator>TextTemplatingFilePreprocessor</Generator>
      <LastGenOutput>JsonRPCStructureUnmarshaller.cs</LastGenOutput>
    </None>
    <None Update="Generators\SourceFiles\LegacyResponseClass.tt">
      <Generator>TextTemplatingFilePreprocessor</Generator>
      <LastGenOutput>LegacyResponseClass.cs</LastGenOutput>
    </None>
    <None Update="Generators\TestFiles\RestMarshallingTests.tt">
      <Generator>TextTemplatingFilePreprocessor</Generator>
      <LastGenOutput>RestMarshallingTests.cs</LastGenOutput>
    </None>
    <None Update="Generators\Marshallers\RestXmlRequestMarshaller.tt">
      <Generator>TextTemplatingFilePreprocessor</Generator>
      <LastGenOutput>RestXmlRequestMarshaller.cs</LastGenOutput>
    </None>
    <None Update="Generators\Marshallers\RestXmlResponseUnmarshaller.tt">
      <Generator>TextTemplatingFilePreprocessor</Generator>
      <LastGenOutput>RestXmlResponseUnmarshaller.cs</LastGenOutput>
    </None>
    <None Update="Generators\Marshallers\RestXmlStructureUnmarshaller.tt">
      <Generator>TextTemplatingFilePreprocessor</Generator>
      <LastGenOutput>RestXmlStructureUnmarshaller.cs</LastGenOutput>
    </None>
    <None Update="Generators\SourceFiles\ServiceClients.tt">
      <Generator>TextTemplatingFilePreprocessor</Generator>
      <LastGenOutput>ServiceClients.cs</LastGenOutput>
    </None>
    <None Update="Generators\SourceFiles\ServiceClients45.tt">
      <Generator>TextTemplatingFilePreprocessor</Generator>
      <LastGenOutput>ServiceClients45.cs</LastGenOutput>
    </None>
    <None Update="Generators\SourceFiles\ServiceClientsNetStandard.tt">
      <Generator>TextTemplatingFilePreprocessor</Generator>
      <LastGenOutput>ServiceClientsNetStandard.cs</LastGenOutput>
    </None>
    <None Update="Generators\SourceFiles\ServiceConfig.tt">
      <Generator>TextTemplatingFilePreprocessor</Generator>
      <LastGenOutput>ServiceConfig.cs</LastGenOutput>
    </None>
    <None Update="Generators\SourceFiles\ServiceEnumerations.tt">
      <Generator>TextTemplatingFilePreprocessor</Generator>
      <LastGenOutput>ServiceEnumerations.cs</LastGenOutput>
    </None>
    <None Update="Generators\SourceFiles\ServiceInterface.tt">
      <Generator>TextTemplatingFilePreprocessor</Generator>
      <LastGenOutput>ServiceInterface.cs</LastGenOutput>
    </None>
    <None Update="Generators\SourceFiles\ServiceInterface45.tt">
      <Generator>TextTemplatingFilePreprocessor</Generator>
      <LastGenOutput>ServiceInterface45.cs</LastGenOutput>
    </None>
    <None Update="Generators\SourceFiles\ServiceInterfaceNetStandard.tt">
      <Generator>TextTemplatingFilePreprocessor</Generator>
      <LastGenOutput>ServiceInterfaceNetStandard.cs</LastGenOutput>
    </None>
    <None Update="Generators\TestFiles\SimpleConstructorTests.tt">
      <Generator>TextTemplatingFilePreprocessor</Generator>
      <LastGenOutput>SimpleConstructorTests.cs</LastGenOutput>
    </None>
    <None Update="Generators\TestFiles\SimpleMethodTests.tt">
      <Generator>TextTemplatingFilePreprocessor</Generator>
      <LastGenOutput>SimpleMethodTests.cs</LastGenOutput>
    </None>
    <None Update="Generators\SourceFiles\StructureGenerator.tt">
      <Generator>TextTemplatingFilePreprocessor</Generator>
      <LastGenOutput>StructureGenerator.cs</LastGenOutput>
    </None>
    <None Update="Generators\SourceFiles\WrappingResultGenerator.tt">
      <Generator>TextTemplatingFilePreprocessor</Generator>
      <LastGenOutput>WrappingResultGenerator.cs</LastGenOutput>
    </None>
    <None Update="Generators\ProjectFiles\SolutionFileGenerator.tt">
      <Generator>TextTemplatingFilePreprocessor</Generator>
      <LastGenOutput>SolutionFileGenerator.cs</LastGenOutput>
    </None>
    <None Update="Generators\NuGet\Nuspec.tt">
      <Generator>TextTemplatingFilePreprocessor</Generator>
      <LastGenOutput>Nuspec.cs</LastGenOutput>
    </None>
  </ItemGroup>
  <ItemGroup>
    <Service Include="{508349B6-6B84-4DF5-91F0-309BEEBAD82D}" />
  </ItemGroup>
  <ItemGroup>
    <None Update="Generators\CodeAnalysis\CodeAnalysisAssemblyInfo.tt">
      <Generator>TextTemplatingFilePreprocessor</Generator>
      <LastGenOutput>CodeAnalysisAssemblyInfo.cs</LastGenOutput>
    </None>
    <None Update="Generators\CodeAnalysis\CodeAnalysisPackages.tt">
      <Generator>TextTemplatingFilePreprocessor</Generator>
      <LastGenOutput>CodeAnalysisPackages.cs</LastGenOutput>
    </None>
    <None Update="Generators\CodeAnalysis\CodeAnalysisSolutionFile.tt">
      <Generator>TextTemplatingFilePreprocessor</Generator>
      <LastGenOutput>CodeAnalysisSolutionFile.cs</LastGenOutput>
    </None>
    <None Update="Generators\CodeAnalysis\PropertyValueAssignmentAnalyzer.tt">
      <Generator>TextTemplatingFilePreprocessor</Generator>
      <LastGenOutput>PropertyValueAssignmentAnalyzer.cs</LastGenOutput>
    </None>
    <None Update="Generators\CodeAnalysis\VsixManifest.tt">
      <Generator>TextTemplatingFilePreprocessor</Generator>
      <LastGenOutput>VsixManifest.cs</LastGenOutput>
    </None>
    <None Update="Generators\CodeAnalysis\VsixTestProfileFile.tt">
      <Generator>TextTemplatingFilePreprocessor</Generator>
      <LastGenOutput>VsixTestProfileFile.cs</LastGenOutput>
    </None>
    <None Update="Generators\ProjectFiles\VS2017ProjectFile.tt">
      <Generator>TextTemplatingFilePreprocessor</Generator>
      <LastGenOutput>VS2017ProjectFile.cs</LastGenOutput>
    </None>
    <None Update="Generators\Examples\ExampleCode.tt">
      <Generator>TextTemplatingFilePreprocessor</Generator>
      <LastGenOutput>ExampleCode.cs</LastGenOutput>
    </None>
    <None Update="Generators\Examples\ExampleMetadata.tt">
      <Generator>TextTemplatingFilePreprocessor</Generator>
      <LastGenOutput>ExampleMetadata.cs</LastGenOutput>
    </None>
    <None Update="Generators\NuGet\NuGetPackageReadmeSection.tt">
      <Generator>TextTemplatingFilePreprocessor</Generator>
      <LastGenOutput>NuGetPackageReadmeSection.cs</LastGenOutput>
    </None>
    <None Update="Generators\CodeAnalysis\CodeAnalysisProjectFile.tt">
      <Generator>TextTemplatingFilePreprocessor</Generator>
      <LastGenOutput>CodeAnalysisProjectFile.cs</LastGenOutput>
    </None>
  </ItemGroup>
  <ItemGroup>
    <None Update="Generators\ProjectFiles\SolutionFileBclAndNetStandard.tt">
      <Generator>TextTemplatingFilePreprocessor</Generator>
      <LastGenOutput>SolutionFileBclAndNetStandard.cs</LastGenOutput>
    </None>
  </ItemGroup>
  <ItemGroup>
    <PackageReference Include="HtmlAgilityPack" Version="1.4.9" />
    <PackageReference Include="Microsoft.CSharp" Version="4.4.1" />
    <PackageReference Include="ReverseMarkdown" Version="0.1.12" />
  </ItemGroup>
  <ItemGroup>
    <Reference Include="mscorlib" />
  </ItemGroup>
</Project><|MERGE_RESOLUTION|>--- conflicted
+++ resolved
@@ -320,8 +320,6 @@
     </Compile>
   </ItemGroup>
   <ItemGroup>
-<<<<<<< HEAD
-=======
     <None Update="Generators\Component\Component.tt">
       <Generator>TextTemplatingFilePreprocessor</Generator>
       <LastGenOutput>Component.cs</LastGenOutput>
@@ -338,7 +336,6 @@
       <Generator>TextTemplatingFilePreprocessor</Generator>
       <LastGenOutput>AWSQueryExceptionUnmarshaller.cs</LastGenOutput>
     </None>
->>>>>>> 1327e649
     <None Update="Generators\Marshallers\EndpointDiscoveryMarshaller.tt">
       <Generator>TextTemplatingFilePreprocessor</Generator>
       <LastGenOutput>EndpointDiscoveryMarshaller.cs</LastGenOutput>
