--- conflicted
+++ resolved
@@ -548,11 +548,7 @@
                         new Operation(this, "ListObjectsV2", DocumentRoot[OperationsKey]["ListObjectsV2"]),
                         // phase 3 (including those moved from phase 1)
                         new Operation(this, "CreateSession", DocumentRoot[OperationsKey]["CreateSession"]),
-<<<<<<< HEAD
-                        //new Operation(this, "GetBucketAnalyticsConfiguration", DocumentRoot[OperationsKey]["GetBucketAnalyticsConfiguration"]),
-=======
                         new Operation(this, "GetBucketAnalyticsConfiguration", DocumentRoot[OperationsKey]["GetBucketAnalyticsConfiguration"]),
->>>>>>> 6a586bd3
 						//new Operation(this, "GetBucketIntelligentTieringConfiguration", DocumentRoot[OperationsKey]["GetBucketIntelligentTieringConfiguration"]),
                         //new Operation(this, "GetBucketInventoryConfiguration", DocumentRoot[OperationsKey]["GetBucketInventoryConfiguration"]),
 						//new Operation(this, "GetBucketLogging", DocumentRoot[OperationsKey]["GetBucketLogging"]),
