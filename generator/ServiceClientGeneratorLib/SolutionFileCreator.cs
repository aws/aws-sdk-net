﻿using System;
using System.Collections.Generic;
using System.IO;
using System.Linq;

using ServiceClientGenerator.Generators.ProjectFiles;
using System.Xml;

namespace ServiceClientGenerator
{
    public class SolutionFileCreator
    {
        public GeneratorOptions Options { get; set; }
        public IEnumerable<ProjectFileConfiguration> ProjectFileConfigurations { get; set; }

        /// <summary>
        /// The set of project 'types' (or platforms) that we generate the SDK against.
        /// These type names form part of the project filename.
        /// </summary>
        public abstract class ProjectTypes
        {
            public const string Net35 = "Net35";
            public const string Net45 = "Net45";
            public const string WinRt = "WinRT";
            public const string WinPhone8 = "WP8";
            public const string Portable = "Portable";
            public const string PCL = "PCL";
        }

        // build configuration platforms used for net 3.5, 4.5 and portable project types
        static readonly List<string> StandardPlatformConfigurations = new List<string>
        {
            "Debug|Any CPU",
            "Release|Any CPU"
        };

        // build configuration platforms used for phone/RT project types
        static readonly List<string> PhoneRtPlatformConfigurations = new List<string>
        {
            "Debug|Any CPU",
            "Debug|ARM",
            "Debug|x64",
            "Debug|x86",
            "Release|Any CPU",
            "Release|ARM",
            "Release|x64",
            "Release|x86",
        };

        private const string GeneratorLibProjectGuid = "{7BEE7C44-BE12-43CC-AFB9-B5852A1F43C8}";
        private const string GeneratorLibProjectName = "ServiceClientGeneratorLib";

        private static readonly ProjectFileCreator.ProjectConfigurationData GeneratorLibProjectConfig
            = new ProjectFileCreator.ProjectConfigurationData
            {
                ProjectGuid = GeneratorLibProjectGuid,
                ConfigurationPlatforms = StandardPlatformConfigurations
            };

        private static readonly Project GeneratorLibProject = new Project
        {
            Name = GeneratorLibProjectName,
            ProjectGuid = GeneratorLibProjectGuid,
            ProjectPath = string.Format(@"..\generator\{0}\{0}.csproj", GeneratorLibProjectName)
        };

        private readonly Dictionary<string, ProjectFileCreator.ProjectConfigurationData> _allProjects 
            = new Dictionary<string, ProjectFileCreator.ProjectConfigurationData>();

        public void Execute(IDictionary<string, ProjectFileCreator.ProjectConfigurationData> newProjects)
        {
            Console.WriteLine("Updating solution files in {0}", Path.GetFullPath(Options.SdkRootFolder));

            // transfer the new projects into our set-to-process, then scan for and augment the
            // collection with existing projects.
            foreach (var projectKey in newProjects.Keys)
            {
                _allProjects.Add(projectKey, newProjects[projectKey]);    
            }

            AddSupportProjects();
            ScanForExistingProjects();

            // build one uber-solution for every project and platform
            GenerateAllPlatformsSolution(ProjectFileConfigurations);

            // emit per-platform solutions that are easier to handle
            foreach (var projectConfig in ProjectFileConfigurations)
            {
<<<<<<< HEAD
                GeneratePlatformSpecificSolution(projectConfig);
=======
                GeneratePlatformSpecificSolution(projectType, true);
>>>>>>> 31fa240a
            }

            // Include solutions that Travis CI can build
            GeneratePlatformSpecificSolution(ProjectTypes.Net35, false, "AWSSDK.Net35.Travis.sln");
            GeneratePlatformSpecificSolution(ProjectTypes.Net45, false, "AWSSDK.Net45.Travis.sln");
        }

        // adds any necessary projects to the collection prior to generating the solution file(s)
        private void AddSupportProjects()
        {
            _allProjects.Add(GeneratorLibProjectName, GeneratorLibProjectConfig);
        }

        /// <summary>
        /// Scans the SDK source and test folder locations to detect existing projects that
        /// follow our naming convention, adding them to the set of all projects to be
        /// processed into the solution files.
        /// </summary>
        private void ScanForExistingProjects()
        {
            const string awssdkProjectNamePattern = "AWSSDK.*.csproj";

            var foldersToProcess = new[]
            {
                Path.Combine(Options.SdkRootFolder, GeneratorDriver.SourceSubFoldername),
                Path.Combine(Options.SdkRootFolder, GeneratorDriver.TestsSubFoldername)
            };

            foreach (var rootFolder in foldersToProcess)
            {
                foreach (var projectFile in Directory.GetFiles(rootFolder, awssdkProjectNamePattern, SearchOption.AllDirectories))
                {
                    var projectName = Path.GetFileNameWithoutExtension(projectFile);
                    if (_allProjects.ContainsKey(projectName))
                        continue;

                    var projectConfig = new ProjectFileCreator.ProjectConfigurationData
                    {
                        ProjectGuid = GetProjectGuid(projectFile),
                        ConfigurationPlatforms = GetProjectPlatforms(projectName)
                    };

                    _allProjects.Add(projectName, projectConfig);
                }
            }
        }

        private static string GetProjectGuid(string projectFile)
        {
            var content = File.ReadAllText(projectFile);

            var pos = content.IndexOf("<ProjectGuid>", StringComparison.OrdinalIgnoreCase) + "<ProjectGuid>".Length;
            var lastPos = content.IndexOf("</ProjectGuid>", pos, StringComparison.OrdinalIgnoreCase);
            var guid = content.Substring(pos, lastPos - pos);
            return guid;
        }

        static IEnumerable<string> GetProjectPlatformsFromFile(string projectFile)
        {
            var platforms = new List<string>();

            var content = File.ReadAllText(projectFile);
            var doc = new XmlDocument();
            doc.LoadXml(content);

            var searchPhrase = "$(Configuration)|$(Platform)";
            var propertyGroups = doc.GetElementsByTagName("PropertyGroup");
            foreach(XmlNode pg in propertyGroups)
            {
                var conditionAttrbiute = pg.Attributes["Condition"];
                if (conditionAttrbiute != null)
                {
                    var condition = conditionAttrbiute.Value;
                    if (condition.IndexOf(searchPhrase, StringComparison.Ordinal) >= 0)
                    {
                        var thirdQuote = condition.IndexOfNthOccurence('\'', 0, 3);
                        var fourthQuote = condition.IndexOf('\'', thirdQuote);
                        var platform = condition.Substring(thirdQuote, fourthQuote - thirdQuote);
                        platforms.Add(platform);
                    }
                }
            }

            return platforms;
        }
        static IEnumerable<string> GetProjectPlatforms(string projectName)
        {
            var projectTypeStart = projectName.LastIndexOf('.');
            var projectType = projectName.Substring(projectTypeStart + 1);

            switch (projectType)
            {
                case ProjectTypes.WinRt:
                case ProjectTypes.WinPhone8:
                    return PhoneRtPlatformConfigurations;

                case ProjectTypes.Portable:
                case ProjectTypes.Net35:
                case ProjectTypes.Net45:
                case ProjectTypes.PCL:
                    return StandardPlatformConfigurations;
            }

            throw new Exception(string.Format("Unrecognized platform type in project name - '{0}'", projectType));
        }

        private void GenerateAllPlatformsSolution(IEnumerable<ProjectFileConfiguration> projectFileConfigurations)
        {
            var session = new Dictionary<string, object>();

            Console.WriteLine("...generating all-platforms solution file AWSSDK.sln");

            // use an AWSSDK prefix on project names so as to not collect any user-created projects (unless they
            // chose to use our naming pattern)
            const string awssdkProjectFileNamePattern = "AWSSDK.*.csproj";

            var sdkSourceFolder = Path.Combine(Options.SdkRootFolder, GeneratorDriver.SourceSubFoldername);

            var coreProjects = new List<Project>();
            var coreProjectsRoot = Path.Combine(sdkSourceFolder, GeneratorDriver.CoreSubFoldername);
            foreach (var projectFile in Directory.GetFiles(coreProjectsRoot, awssdkProjectFileNamePattern, SearchOption.TopDirectoryOnly))
            {
                coreProjects.Add(CoreProjectFromFile(projectFile));
            }

            var serviceSolutionFolders = new List<ServiceSolutionFolder>();
            var serviceProjectsRoot = Path.Combine(sdkSourceFolder, GeneratorDriver.ServicesSubFoldername);
            foreach (var servicePath in Directory.GetDirectories(serviceProjectsRoot))
            {
                var di = new DirectoryInfo(servicePath);
                var folder = ServiceSolutionFolderFromPath(di.Name);

                foreach (var projectFile in Directory.GetFiles(servicePath, awssdkProjectFileNamePattern, SearchOption.TopDirectoryOnly))
                {
                    folder.Projects.Add(ServiceProjectFromFile(di.Name, projectFile));
                }

                serviceSolutionFolders.Add(folder);
            }

            var testProjects = new List<Project>
            {
                GeneratorLibProject    
            };

            var sdkTestsFolder = Path.Combine(Options.SdkRootFolder, GeneratorDriver.TestsSubFoldername);
            foreach (var testFoldername in new[] { GeneratorDriver.UnitTestsSubFoldername, GeneratorDriver.IntegrationTestsSubFolderName })
            {
                var testsFolder = Path.Combine(sdkTestsFolder, testFoldername);
                foreach (var projectFile in Directory.GetFiles(testsFolder, awssdkProjectFileNamePattern, SearchOption.TopDirectoryOnly))
                {
                    testProjects.Add(TestProjectFromFile(testFoldername, projectFile));
                }
            }

            foreach(var pfc in projectFileConfigurations)
            {
                AddExtraTestProjects(pfc, _allProjects, testProjects);
            }

            // as we are processing _allProjects, construct the set of distinct build configurations at the end
            var distinctConfigurations = new HashSet<string>(StringComparer.OrdinalIgnoreCase);
            foreach (var projectKey in _allProjects.Keys)
            {
                foreach (var cp in _allProjects[projectKey].ConfigurationPlatforms)
                {
                    distinctConfigurations.Add(cp);
                }
            }

            var configurationsList = distinctConfigurations.ToList();
            configurationsList.Sort();

            session["AllProjects"] = _allProjects;
            session["CoreProjects"] = coreProjects;
            session["ServiceSolutionFolders"] = serviceSolutionFolders;
            session["TestProjects"] = testProjects;
            session["Configurations"] = configurationsList;

            var generator = new SolutionFileGenerator { Session = session };
            var content = generator.TransformText();
            GeneratorDriver.WriteFile(Options.SdkRootFolder, null, "AWSSDK.sln", content, true, false);
        }

<<<<<<< HEAD
        private void GeneratePlatformSpecificSolution(ProjectFileConfiguration projectConfig)
=======
        private void GeneratePlatformSpecificSolution(string projectType, bool includeTests, string solutionFileName = null)
>>>>>>> 31fa240a
        {
            var projectType = projectConfig.Name;
            Console.WriteLine("...generating platform-specific solution file AWSSDK.{0}.sln", projectType);

            var session = new Dictionary<string, object>();

            var buildConfigurations = new HashSet<string>(StringComparer.OrdinalIgnoreCase);
            var solutionProjects = new Dictionary<string, ProjectFileCreator.ProjectConfigurationData>();

            var projectTypeWildCard = string.Format("AWSSDK.*.{0}.csproj", projectType);

            var sdkSourceFolder = Path.Combine(Options.SdkRootFolder, GeneratorDriver.SourceSubFoldername);

            var coreProjects = new List<Project>();
            var coreProjectsRoot = Path.Combine(sdkSourceFolder, GeneratorDriver.CoreSubFoldername);
            foreach (var projectFile in Directory.GetFiles(coreProjectsRoot, projectTypeWildCard, SearchOption.TopDirectoryOnly))
            {
                coreProjects.Add(CoreProjectFromFile(projectFile));
                SelectProjectAndConfigurationsForSolution(projectFile, solutionProjects, buildConfigurations);
            }

            var serviceSolutionFolders = new List<ServiceSolutionFolder>();
            var serviceProjectsRoot = Path.Combine(sdkSourceFolder, GeneratorDriver.ServicesSubFoldername);
            foreach (var servicePath in Directory.GetDirectories(serviceProjectsRoot))
            {
                var di = new DirectoryInfo(servicePath);
                var folder = ServiceSolutionFolderFromPath(di.Name);

                foreach (var projectFile in Directory.GetFiles(servicePath, projectTypeWildCard, SearchOption.TopDirectoryOnly))
                {
                    folder.Projects.Add(ServiceProjectFromFile(di.Name, projectFile));
                    SelectProjectAndConfigurationsForSolution(projectFile, solutionProjects, buildConfigurations);
                }

                serviceSolutionFolders.Add(folder);
            }

            var testProjects = new List<Project>();
            if (includeTests)
            {
                var sdkTestsFolder = Path.Combine(Options.SdkRootFolder, GeneratorDriver.TestsSubFoldername);
                foreach (var testFoldername in new[] { GeneratorDriver.UnitTestsSubFoldername, GeneratorDriver.IntegrationTestsSubFolderName })
                {
                    var testFolder = Path.Combine(sdkTestsFolder, testFoldername);
                    foreach (var projectFile in Directory.GetFiles(testFolder, projectTypeWildCard, SearchOption.TopDirectoryOnly))
                    {
                        testProjects.Add(TestProjectFromFile(testFoldername, projectFile));

                        var projectKey = Path.GetFileNameWithoutExtension(projectFile);
                        solutionProjects.Add(projectKey, _allProjects[projectKey]);
                        SelectBuildConfigurationsForProject(projectKey, buildConfigurations);
                    }
                }

                if (projectType.Equals(ProjectTypes.Net35, StringComparison.Ordinal) || projectType.Equals(ProjectTypes.Net45, StringComparison.Ordinal))
                {
                    solutionProjects.Add(GeneratorLibProjectName, GeneratorLibProjectConfig);
                    testProjects.Add(GeneratorLibProject);
                    SelectBuildConfigurationsForProject(GeneratorLibProjectName, buildConfigurations);
                }
            }

            AddExtraTestProjects(projectConfig, solutionProjects, testProjects);

            var configurationsList = buildConfigurations.ToList();
            configurationsList.Sort();

            session["AllProjects"] = solutionProjects;
            session["CoreProjects"] = coreProjects;
            session["ServiceSolutionFolders"] = serviceSolutionFolders;
            session["TestProjects"] = testProjects;
            session["Configurations"] = configurationsList;

            var generator = new SolutionFileGenerator { Session = session };
            var content = generator.TransformText();
<<<<<<< HEAD
            var solutionName = string.Format("AWSSDK.{0}.sln", projectType);
            GeneratorDriver.WriteFile(Options.SdkRootFolder, null, solutionName, content, true, false);
        }

        private void AddExtraTestProjects(ProjectFileConfiguration projectConfig, Dictionary<string, ProjectFileCreator.ProjectConfigurationData> solutionProjects, List<Project> testProjects)
        {
            foreach (var extraTestProject in projectConfig.ExtraTestProjects)
            {
                var projectPath = @"..\..\..\..\sdk\" + extraTestProject;

                var projectGuid = GetProjectGuid(projectPath);
                var testProject = ProjectFromFile(extraTestProject, projectGuid);

                var testProjectConfig = new ProjectFileCreator.ProjectConfigurationData
                {
                    ProjectGuid = projectGuid,
                    ConfigurationPlatforms = GetProjectPlatformsFromFile(projectPath).ToList()
                };

                solutionProjects.Add(testProject.Name, testProjectConfig);
                testProjects.Add(testProject);
            }
=======
            if (string.IsNullOrEmpty(solutionFileName))
                solutionFileName = string.Format("AWSSDK.{0}.sln", projectType);
            GeneratorDriver.WriteFile(Options.SdkRootFolder, null, solutionFileName, content, true, false);
>>>>>>> 31fa240a
        }

        void SelectProjectAndConfigurationsForSolution(string projectFile, 
                                                       IDictionary<string, ProjectFileCreator.ProjectConfigurationData> solutionProjects, 
                                                       ISet<string> buildConfigurations)
        {
            var projectKey = Path.GetFileNameWithoutExtension(projectFile);
            solutionProjects.Add(projectKey, _allProjects[projectKey]);
            SelectBuildConfigurationsForProject(projectKey, buildConfigurations);
        }

        void SelectBuildConfigurationsForProject(string projectKey, ISet<string> buildConfigurations)
        {
            foreach (var cp in _allProjects[projectKey].ConfigurationPlatforms)
            {
                buildConfigurations.Add(cp);
            }
        }

        Project CoreProjectFromFile(string projectFile)
        {
            var fi = new FileInfo(projectFile);
            var projectName = Path.GetFileNameWithoutExtension(fi.Name);
            return new Project
            {
                Name = Path.GetFileNameWithoutExtension(projectFile),
                ProjectGuid = this._allProjects[projectName].ProjectGuid,
                ProjectPath = @"src\Core\" + fi.Name
            };
        }

        Project TestProjectFromFile(string folderName, string projectFile)
        {
            var fi = new FileInfo(projectFile);
            var projectName = Path.GetFileNameWithoutExtension(fi.Name);
            return new Project
            {
                Name = Path.GetFileNameWithoutExtension(projectFile),
                ProjectGuid = _allProjects[projectName].ProjectGuid,
                ProjectPath = string.Format(@"test\{0}\{1}", folderName, fi.Name)
            };
        }

        Project ServiceProjectFromFile(string folderName, string projectFile)
        {
            var fi = new FileInfo(projectFile);
            var projectName = Path.GetFileNameWithoutExtension(fi.Name);
            return new Project
            {
                Name = Path.GetFileNameWithoutExtension(projectFile),
                ProjectGuid = this._allProjects[projectName].ProjectGuid,
                ProjectPath = string.Format(@"src\Services\{0}\{1}", folderName, fi.Name)
            };
        }

        Project ProjectFromFile(string projectFile, string projectGuid)
        {
            var fi = new FileInfo(projectFile);
            var projectName = Path.GetFileNameWithoutExtension(fi.Name);
            return new Project
            {
                Name = Path.GetFileNameWithoutExtension(projectFile),
                ProjectGuid = projectGuid,
                ProjectPath = projectFile
            };
        }

        ServiceSolutionFolder ServiceSolutionFolderFromPath(string folderName)
        {
            return new ServiceSolutionFolder
            {
                Name = folderName.Replace("Amazon.", ""),
                ProjectGuid = ProjectFileCreator.NewProjectGuid,
                Projects = new List<Project>()
            };
        }

        public class Project
        {
            public string ProjectGuid { get; set; }
            public string ProjectPath { get; set; }
            public string Name { get; set; }
        }

        public class ServiceSolutionFolder
        {
            public string Name { get; set; }
            public List<Project> Projects { get; set; }
            public string ProjectGuid { get; set; }
        }
    }
}<|MERGE_RESOLUTION|>--- conflicted
+++ resolved
@@ -87,16 +87,8 @@
             // emit per-platform solutions that are easier to handle
             foreach (var projectConfig in ProjectFileConfigurations)
             {
-<<<<<<< HEAD
                 GeneratePlatformSpecificSolution(projectConfig);
-=======
-                GeneratePlatformSpecificSolution(projectType, true);
->>>>>>> 31fa240a
-            }
-
-            // Include solutions that Travis CI can build
-            GeneratePlatformSpecificSolution(ProjectTypes.Net35, false, "AWSSDK.Net35.Travis.sln");
-            GeneratePlatformSpecificSolution(ProjectTypes.Net45, false, "AWSSDK.Net45.Travis.sln");
+            }
         }
 
         // adds any necessary projects to the collection prior to generating the solution file(s)
@@ -276,11 +268,7 @@
             GeneratorDriver.WriteFile(Options.SdkRootFolder, null, "AWSSDK.sln", content, true, false);
         }
 
-<<<<<<< HEAD
-        private void GeneratePlatformSpecificSolution(ProjectFileConfiguration projectConfig)
-=======
-        private void GeneratePlatformSpecificSolution(string projectType, bool includeTests, string solutionFileName = null)
->>>>>>> 31fa240a
+        private void GeneratePlatformSpecificSolution(ProjectFileConfiguration projectConfig, bool includeTests, string solutionFileName = null)
         {
             var projectType = projectConfig.Name;
             Console.WriteLine("...generating platform-specific solution file AWSSDK.{0}.sln", projectType);
@@ -341,9 +329,9 @@
                     testProjects.Add(GeneratorLibProject);
                     SelectBuildConfigurationsForProject(GeneratorLibProjectName, buildConfigurations);
                 }
-            }
-
-            AddExtraTestProjects(projectConfig, solutionProjects, testProjects);
+
+                AddExtraTestProjects(projectConfig, solutionProjects, testProjects);
+            }
 
             var configurationsList = buildConfigurations.ToList();
             configurationsList.Sort();
@@ -356,9 +344,9 @@
 
             var generator = new SolutionFileGenerator { Session = session };
             var content = generator.TransformText();
-<<<<<<< HEAD
-            var solutionName = string.Format("AWSSDK.{0}.sln", projectType);
-            GeneratorDriver.WriteFile(Options.SdkRootFolder, null, solutionName, content, true, false);
+            if (string.IsNullOrEmpty(solutionFileName))
+                solutionFileName = string.Format("AWSSDK.{0}.sln", projectType);
+            GeneratorDriver.WriteFile(Options.SdkRootFolder, null, solutionFileName, content, true, false);
         }
 
         private void AddExtraTestProjects(ProjectFileConfiguration projectConfig, Dictionary<string, ProjectFileCreator.ProjectConfigurationData> solutionProjects, List<Project> testProjects)
@@ -379,11 +367,6 @@
                 solutionProjects.Add(testProject.Name, testProjectConfig);
                 testProjects.Add(testProject);
             }
-=======
-            if (string.IsNullOrEmpty(solutionFileName))
-                solutionFileName = string.Format("AWSSDK.{0}.sln", projectType);
-            GeneratorDriver.WriteFile(Options.SdkRootFolder, null, solutionFileName, content, true, false);
->>>>>>> 31fa240a
         }
 
         void SelectProjectAndConfigurationsForSolution(string projectFile, 
