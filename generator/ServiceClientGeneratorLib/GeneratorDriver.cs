--- conflicted
+++ resolved
@@ -138,13 +138,8 @@
 
         public void Execute()
         {
-<<<<<<< HEAD
+            this.FilesWrittenToGeneratorFolder.Clear();
             if (Options.Clean && !Configuration.IsChildConfig)
-=======
-            this.FilesWrittenToGeneratorFolder.Clear();
-
-            if (Options.Clean &&  this.Configuration.ParentConfig == null)
->>>>>>> 014841fa
             {
                 Console.WriteLine(@"-clean option set, deleting previously-generated code under .\Generated subfolders");
 
@@ -167,8 +162,8 @@
             //unity version
             if (Configuration.SupportedInUnity)
             {
-                ExecuteGeneratorUnity(new ServiceInterfaceUnity(), "IAmazon" + Configuration.BaseName + ".cs", UnitySubFolder);
-                ExecuteGeneratorUnity(new ServiceClientUnity(), "Amazon" + Configuration.BaseName + "Client.cs", UnitySubFolder);
+                ExecuteGenerator(new ServiceInterfaceUnity(), "IAmazon" + Configuration.BaseName + ".cs", UnitySubFolder);
+                ExecuteGenerator(new ServiceClientUnity(), "Amazon" + Configuration.BaseName + "Client.cs", UnitySubFolder);
             }
             // Do not generate AssemblyInfo.cs and nuspec file for child model.
             // Use the one generated for the parent model.
@@ -1103,19 +1098,7 @@
             WriteFile(GeneratedFilesRoot, subNamespace, fileName, text, true, true, out outputFile);
             FilesWrittenToGeneratorFolder.Add(outputFile);
         }
-
-        /// <summary>
-        /// Runs the generator and saves the content into _unity directory under the generated files root.
-        /// </summary>
-        /// <param name="generator">The generator to use for outputting the text of the cs file</param>
-        /// <param name="fileName">The name of the cs file</param>
-        /// <param name="subNamespace">Adds an additional directory for the namespace</param>
-        void ExecuteGeneratorUnity(BaseGenerator generator, string fileName, string subNamespace = null)
-        {
-            generator.Config = this.Configuration;
-            var text = generator.TransformText();
-            WriteFile(GeneratedFilesRoot, subNamespace, fileName, text);
-        }
+        
         /// <summary>
         /// Runs the generator and saves the content in the test directory.
         /// </summary>
