﻿using System;
using System.Collections.Generic;
using System.Runtime.Remoting.Messaging;
using System.Text;

namespace ServiceClientGenerator
{
    /// <summary>
    /// Represents the information for generating the code for a service
    /// </summary>
    public class ServiceConfiguration
    {
        private const string amazonDotPrefix = "Amazon.";

        string _modelPath;

        /// <summary>
        /// The name of the model, taken from the "model" entry in the service models 
        /// manifest.
        /// </summary>
        public string ModelName { get; set; }

        /// <summary>
        /// Path to the model that is represented by these attributes
        /// </summary>
        public string ModelPath 
        {
            get { return this._modelPath; }
            set 
            {
                this._serviceModel = null;
                this._modelPath = value; 
            }
        }

        ServiceModel _serviceModel;

        /// <summary>
        /// The ServiceModel object, used to parse information inside of the model*.normal.json file as well as any customizations
        /// </summary>
        public ServiceModel ServiceModel 
        {
            get
            {
                if (this._serviceModel == null)
                {
                    this._serviceModel = new ServiceModel(this.ModelPath, this.CustomizationsPath);

                    if (this.IsChildConfig)
                    {
                        _serviceModel.ParentModel = ParentConfig.ServiceModel;
                    }
                }

                return this._serviceModel;
            }
        }

        string _customizationsPath;

        /// <summary>
        /// Path to the file used for customizations
        /// </summary>
        public string CustomizationsPath
        {
            get { return this._customizationsPath; }
            set
            {
                // Cause the service model to reload with customizations
                this._serviceModel = null;

                this._customizationsPath = value;
            }
        }

        /// <summary>
        /// The base name used in the client and the top level request class for a service
        /// </summary>
        public string BaseName { get; set; }

        string _namespace;

        /// <summary>
        /// The namespace of the service, if not specified it is Amazon.BASENAME
        /// </summary>
        public string Namespace 
        {
            get
            {
                if (string.IsNullOrEmpty(this._namespace))
                    return amazonDotPrefix + this.BaseName;

                return this._namespace;
            }
            set { this._namespace = value; } 
        }

        public string AssemblyTitle
        {
            get
            {
                return this.Namespace.Replace(amazonDotPrefix, "AWSSDK.");
            }
        }

        public string AssemblyDescription
        {
            get
            {
                return !string.IsNullOrEmpty(Synopsis) ? Synopsis : ServiceModel.ServiceFullName;
            }
        }

        /// <summary>
        /// An option suffix added on to the end of the Nuget package title.
        /// </summary>
        public string NugetPackageTitleSuffix { get; set; }

        // Base name in the manifest is not a reliable source of info, as if append-service
        // is set 'Service' gets appended and in the case of IAM then sends us to the wrong folder.
        // Instead we'll use the namespace and rip off any Amazon. prefix. This also helps us
        // handle versioned namespaces too.
        public string ServiceNameRoot
        {
            get
            {
                var serviceNameRoot = this.Namespace.StartsWith(amazonDotPrefix, StringComparison.Ordinal)
                           ? this.Namespace.Substring(amazonDotPrefix.Length)
                           : this.Namespace;
                return serviceNameRoot;
            }
        }

        public bool InPreview {get; set;}

        public bool HasOverrideNamespace { get { return !string.IsNullOrEmpty(this._namespace); } }
        public string RegionLookupName { get; set; }
        public string AuthenticationServiceName { get; set; }
        public int? OverrideMaxRetries { get; set; }
        public string ServiceUrl { get; set; }
        public string DefaultRegion { get; set; }
		public bool GenerateConstructors { get; set; }
        public string LockedApiVersion { get; set; }
        public string Synopsis { get; set; }
        public Dictionary<string, string> ServiceDependencies { get; set; }
        public Dictionary<string, List<Dependency>> ReferenceDependencies { get; set; }
        public Dictionary<string, List<Dependency>> NugetDependencies { get; set; }
        public List<string> PclVariants { get; set; }
<<<<<<< HEAD
        public bool DnxSupport { get; set; }
=======
        public List<string> Tags { get; set; }
>>>>>>> 67d09ab6

        public bool EnableXamarinComponent { get; set; }

        public string ServiceVersion
        {
            get
            {
                return Utils.GetVersion(ServiceFileVersion);
            }
        }

        public string ServiceFileVersion { get; set; }

        public bool SkipV1 { get; set; }

        public bool IsChildConfig
        {
            get
            {
                return this.ParentConfig != null;
            }
        }

        public ServiceConfiguration ParentConfig { get; set; }

        public override string ToString()
        {
            return string.Format("{0} - {1}", this.Namespace, this.ModelPath);
        }
    }

    public class Dependency
    {
        public string Name { get; set; }
        public string Version { get; set; }
        public string HintPath { get; set; }
    }
}<|MERGE_RESOLUTION|>--- conflicted
+++ resolved
@@ -146,11 +146,8 @@
         public Dictionary<string, List<Dependency>> ReferenceDependencies { get; set; }
         public Dictionary<string, List<Dependency>> NugetDependencies { get; set; }
         public List<string> PclVariants { get; set; }
-<<<<<<< HEAD
+        public List<string> Tags { get; set; }
         public bool DnxSupport { get; set; }
-=======
-        public List<string> Tags { get; set; }
->>>>>>> 67d09ab6
 
         public bool EnableXamarinComponent { get; set; }
 
