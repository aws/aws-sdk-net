﻿using Json.LitJson;
using System;
using System.Collections.Generic;
using System.Globalization;
using System.IO;
using System.Linq;
using System.Text;
using System.Threading.Tasks;

namespace ServiceClientGenerator
{
    #region Simplifications

    #region SimpleConstructorsModel

    /// <summary>
    /// A model that represents the simple constructors of a structure. These constructors are specified in customizations
    /// Simple constructors are constructors that are added to request objects that take parameters to set members of the object.
    /// This allows for easier creation of these request objects.
    /// </summary>
    public class SimpleConstructorsModel
    {
        public const string ConstructorsKey = "constructors";

        JsonData _documentRoot;
        readonly bool _emptyData = false;

        /// <summary>
        /// Creates a model for simple constructors for the structure. Used to customize the generation of the structure
        /// </summary>
        /// <param name="root">The json data that contains information about the customization</param>
        public SimpleConstructorsModel(JsonData root)
        {
            if (root.PropertyNames.Contains("simpleConstructors", StringComparer.OrdinalIgnoreCase))
            {
                _documentRoot = root["simpleConstructors"];
            }
            else
            {
                _documentRoot = new JsonData();
                _emptyData = true;
            }
        }

        /// <summary>
        /// Sets the document root from a json text
        /// </summary>
        /// <param name="reader">The reader to get the json text from</param>
        void Initialize(TextReader reader)
        {
            this._documentRoot = JsonMapper.ToObject(reader);
        }

        /// <summary>
        /// A dictionary that maps structure names to the form of the constructor
        /// </summary>
        public Dictionary<string, ConstructorForms> SimpleConstructors
        {
            get
            {
                var constructors = new Dictionary<string, ConstructorForms>(StringComparer.OrdinalIgnoreCase);

                var data = _documentRoot[ConstructorsKey];
                if (data == null) return constructors;

                foreach (KeyValuePair<string, JsonData> kvp in data)
                {

                    constructors[kvp.Key] = new ConstructorForms(kvp.Key, kvp.Value);
                }

                return constructors;
            }
        }

        /// <summary>
        /// Determines if custom constructors need to be generated for the structure
        /// </summary>
        /// <param name="className">The name of the structure to check for</param>
        /// <returns>True if there are custom simple constructors</returns>
        public bool CreateSimpleConstructors(string className)
        {
            if (_emptyData)
                return false;
            return SimpleConstructors.ContainsKey(className);
        }

        /// <summary>
        /// A list of members for the structure that are used in the constructor form
        /// </summary>
        /// <param name="form">A list of the member names used by the constructor form</param>
        /// <param name="operationMembers">All of the members for the structure</param>
        /// <returns>The members for the form</returns>
        public List<Member> GetFormMembers(List<string> form, IList<Member> operationMembers)
        {

            var docMembers = new List<Member>();
            foreach (var mem in form)
            {
                foreach (var opmem in operationMembers)
                {
                    if (opmem.PropertyName.Equals(mem, StringComparison.OrdinalIgnoreCase))
                    {
                        docMembers.Add(opmem);
                        break;
                    }
                }
            }

            return docMembers;
        }

        /// <summary>
        /// Used to generate a string used to define the params for the constructor
        /// </summary>
        /// <param name="form">List of member names for the constructor form</param>
        /// <param name="operationMembers">All of the members of the structure</param>
        /// <returns>A string that represents the required params for the constructor form</returns>
        public string GetSimpleParameters(List<string> form, IList<Member> operationMembers)
        {
            string currentParams = "";

            foreach (var mem in form)
            {
                Member member = null;
                foreach (var opmem in operationMembers)
                {
                    if (opmem.PropertyName.Equals(mem, StringComparison.OrdinalIgnoreCase))
                    {
                        member = opmem;
                        break;
                    }
                }

                if (member == null)
                    throw new ArgumentOutOfRangeException("Unable to find matching member");

                if (currentParams == "")
                    currentParams = member.DetermineType() + " " + GeneratorHelpers.CamelCaseParam(member.PropertyName);
                else
                    currentParams = currentParams + ", " + member.DetermineType() + " " + GeneratorHelpers.CamelCaseParam(member.PropertyName);
            }

            return currentParams;
        }
    }

    #endregion

    #region ConstructorForms

    /// <summary>
    /// Represents forms of the constructor
    /// The constructor forms are the different parameter options of a constructor
    /// </summary>
    public class ConstructorForms
    {
        public const string ConstructorFormsKey = "constructorForms";

        readonly JsonData _constructorRoot;
        readonly string _name;

        public string Name { get { return _name; } }

        /// <summary>
        /// Creates a representation for a constructor in the structure consisting of a list of a list of member names
        /// </summary>
        /// <param name="name">The name of the constructor</param>
        /// <param name="json">The json customization for the constructor forms</param>
        public ConstructorForms(string name, JsonData json)
        {
            this._name = name;
            this._constructorRoot = json;
        }

        /// <summary>
        /// A list of forms for the constructor consisting of the names of members in each form
        /// </summary>
        public List<List<string>> Forms
        {
            get
            {
                var forms = new List<List<string>>();

                var data = _constructorRoot[ConstructorFormsKey];
                if (data == null || !data.IsArray) return forms;

                foreach (var formData in data)
                {
                    var form = new List<string>();
                    foreach (var item in (formData as JsonData))
                    {
                        form.Add(item.ToString());
                    }
                    forms.Add(form);
                }

                return forms;
            }
        }
    }

    #endregion

    #region SimpleMethodFormsModel

    /// <summary>
    /// Represents custom simple methods for the client being generated from the service model
    /// Simple methods are methods added to the client that take members of the request as parameters and then creates a request with those
    /// members internally and then calls the operation
    /// </summary>
    public class SimpleMethodFormsModel
    {
        public const string SimpleMethodsKey = "simpleMethods";

        readonly JsonData _documentRoot;
        readonly bool _emptyData = false;

        /// <summary>
        /// Creates a representation of the simple method customizations for the service client
        /// </summary>
        /// <param name="root">The json data that specifies forms of the simple methods</param>
        public SimpleMethodFormsModel(JsonData root)
        {
            if (root.PropertyNames.Contains(SimpleMethodsKey, StringComparer.OrdinalIgnoreCase))
            {
                _documentRoot = root[SimpleMethodsKey];
            }
            else
            {
                _documentRoot = new JsonData();
                _emptyData = true;
            }
        }

        /// <summary>
        /// A mapping of method names to the forms for that simple method
        /// </summary>
        public Dictionary<string, MethodForms> SimpleMethods
        {
            get
            {
                var methods = new Dictionary<string, MethodForms>(StringComparer.OrdinalIgnoreCase);

                var data = _documentRoot[ServiceModel.OperationsKey];
                if (data == null) return methods;

                foreach (KeyValuePair<string, JsonData> kvp in data)
                {
                    methods[kvp.Key] = new MethodForms(kvp.Key, kvp.Value);
                }

                return methods;
            }
        }

        /// <summary>
        /// Determines if the operation in the client has a custom simple method specified
        /// </summary>
        /// <param name="operationName">The name of the operation</param>
        /// <returns>If the operation is specified in the customizations</returns>
        public bool CreateSimpleMethods(string operationName)
        {
            if (_emptyData)
                return false;
            return SimpleMethods.ContainsKey(operationName);
        }

        /// <summary>
        /// Finds the members from the request that need to be used in the method
        /// </summary>
        /// <param name="form">List of member names for the given form of an operation</param>
        /// <param name="operationMembers">All of the members for the given operation</param>
        /// <returns></returns>
        public List<Member> GetFormMembers(List<string> form, IList<Member> operationMembers)
        {
            var docMembers = new List<Member>();
            foreach (var mem in form)
            {
                foreach (var opmem in operationMembers)
                {
                    if (opmem.PropertyName.Equals(mem, StringComparison.OrdinalIgnoreCase))
                    {
                        docMembers.Add(opmem);
                        break;
                    }
                }
            }

            return docMembers;
        }

        /// <summary>
        /// Generates the code for parameters of the method
        /// </summary>
        /// <param name="form">The form of the method contains names of all the members used</param>
        /// <param name="operationMembers">All of the members of an operation</param>
        /// <returns>A proper syntax for params of the simple method form</returns>
        public string GetSimpleParameters(List<string> form, IList<Member> operationMembers)
        {
            string currentParams = "";

            foreach (var mem in form)
            {
                Member member = null;
                foreach (var opmem in operationMembers)
                {
                    if (opmem.PropertyName.Equals(mem, StringComparison.OrdinalIgnoreCase))
                    {
                        member = opmem;
                        break;
                    }
                }

                if (member == null)
                    throw new ArgumentOutOfRangeException("Unable to find matching member");

                string type = member.DetermineType();
                if (type == "Stream")
                    type = "System.IO.Stream";

                if (currentParams == "")
                    currentParams = type + " " + GeneratorHelpers.CamelCaseParam(member.PropertyName);
                else
                    currentParams = currentParams + ", " + type + " " + GeneratorHelpers.CamelCaseParam(member.PropertyName);
            }

            return currentParams;
        }
    }

    #endregion

    #region MethodForms

    /// <summary>
    /// Represents the forms of a custom simple method
    /// Forms of a simple method are the variety of parameters the method will have
    /// </summary>
    public class MethodForms
    {
        public const string MethodFormsKey = "methodForms";

        readonly JsonData _methodRoot;
        readonly string _name;

        public string Name { get { return _name; } }

        /// <summary>
        /// Creates a representation of the forms for a custom simple method
        /// </summary>
        /// <param name="name">The name of the method</param>
        /// <param name="json">The json model for the customization consisting of a list of forms</param>
        public MethodForms(string name, JsonData json)
        {
            this._name = name;
            this._methodRoot = json;
        }

        /// <summary>
        /// The forms of a method which is a list of a list of member names for that form
        /// </summary>
        public List<List<string>> Forms
        {
            get
            {
                var forms = new List<List<string>>();

                var data = _methodRoot[MethodFormsKey];
                if (data == null || !data.IsArray) return forms;

                foreach (var formData in data)
                {
                    var form = new List<string>();
                    foreach (var item in (formData as JsonData))
                    {
                        form.Add(item.ToString());
                    }
                    forms.Add(form);
                }

                return forms;
            }
        }
    }

    #endregion

    #endregion

    #region CustomizationsModel

    /// <summary>
    /// A model used to represent different types of customizations for generating a service
    /// </summary>
    public class CustomizationsModel
    {
        public const string RetainOriginalMemberOrderingKey = "retainOriginalMemberOrdering";
        public const string RuntimePipelineOverrideKey = "runtimePipelineOverride";
        public const string OverridesKey = "overrides";
        public const string OperationKey = "operation";
        public const string TargetTypeKey = "targetType";
        public const string NewTypeKey = "newType";
        public const string ConstructorInputKey = "constructorInput";
        public const string ConditionKey = "condition";
        public const string NoArgOverloadsKey = "noArgOverloads";
        public const string SuppressResultGenerationKey = "suppressResultGeneration";
        public const string UseNullableTypeKey = "useNullableType";
        public const string EmitIsSetPropertiesKey = "emitIsSetProperties";
        public const string GlobalShapeKey = "*";
        public const string ShapeSubstitutionsKey = "shapeSubstitutions";
        public const string EmitAsShapeKey = "emitAsShape";
        public const string RenameShapeKey = "renameShape";
        public const string EmitFromMemberKey = "emitFromMember";
        public const string ListMemberSuffixExclusionsKey = "listMemberSuffixExclusions";
        public const string DataTypeSwapKey = "dataTypeSwap";
        public const string TypeKey = "Type";
        public const string MarshallerKey = "Marshaller";
        public const string UnmarshallerKey = "Unmarshaller";
        public const string SuppressSimpleMethodExceptionDocsKey = "suppressSimpleMethodExceptionDocs";
        public const string XHttpMethodOverrideKey = "xHttpMethodOverride";
        public const string DeprecationMessageKey = "message";
        public const string ExamplesKey = "examples";
        public const string GenerateUnmarshallerKey = "generateUnmarshaller";
        public const string SkipUriPropertyValidationKey = "skipUriPropertyValidation";
        JsonData _documentRoot;

        SimpleMethodFormsModel _simpleMethodsModel;
        SimpleConstructorsModel _simpleConstructorsModel;

        /// <summary>
        /// A model that represents any custom methods to be generated by the client generator
        /// </summary>
        public SimpleMethodFormsModel SimpleMethodsModel
        {
            get { return _simpleMethodsModel ?? (_simpleMethodsModel = new SimpleMethodFormsModel(_documentRoot)); }
        }

        /// <summary>
        /// A model that represents any simple constructors to be included while generating structures for the service
        /// </summary>
        public SimpleConstructorsModel SimpleConstructorsModel
        {
            get
            {
                return _simpleConstructorsModel ??
                       (_simpleConstructorsModel = new SimpleConstructorsModel(_documentRoot));
            }
        }

        /// <summary>
        /// Creates a customization model used to get customizations for a service
        /// </summary>
        /// <param name="reader">Reader to get the json text from</param>
        public CustomizationsModel(TextReader reader)
        {
            if (reader == null)
                this._documentRoot = new JsonData();
            else
                Initialize(reader);
        }

        /// <summary>
        /// Creates a customization model used to get customizations for a service
        /// </summary>
        /// <param name="modelPath">Path to the file to read the customizations from</param>
        public CustomizationsModel(string modelPath)
        {
            if (string.IsNullOrEmpty(modelPath))
                _documentRoot = new JsonData();
            else
                using (var reader = new StreamReader(modelPath))
                    Initialize(reader);
        }

        /// <summary>
        /// Sets the document root by parsing the json text
        /// </summary>
        /// <param name="reader">The reader to get json text from</param>
        void Initialize(TextReader reader)
        {
            this._documentRoot = JsonMapper.ToObject(reader);
        }

        RuntimePipelineOverride _runtimePipelineOverride;

        /// <summary>
        /// Allows customizing pipeline overrides to be added to the client
        /// </summary>
        public RuntimePipelineOverride PipelineOverride
        {
            get
            {
                if (_runtimePipelineOverride != null)
                {
                    return _runtimePipelineOverride;
                }

                var data = _documentRoot[RuntimePipelineOverrideKey];
                if (data != null)
                {
                    _runtimePipelineOverride = new RuntimePipelineOverride();

                    foreach (var item in data[OverridesKey])
                    {
                        var jsonData = (JsonData) item;
                        _runtimePipelineOverride.Overrides.Add(
                            new RuntimePipelineOverride.Override()
                            {
                                OverrideMethod = jsonData[OperationKey] != null
                                    ? jsonData[OperationKey].ToString()
                                    : null,
                                TargetType =
                                    jsonData[TargetTypeKey] != null ? jsonData[TargetTypeKey].ToString() : null,
                                NewType = jsonData[NewTypeKey] != null ? jsonData[NewTypeKey].ToString() : null,
<<<<<<< HEAD
                                ConstructorInput = jsonData[ConstructorInputKey] != null
                                    ? jsonData[ConstructorInputKey].ToString()
                                    : ""
=======
                                ConstructorInput = jsonData[ConstructorInputKey] != null ? jsonData[ConstructorInputKey].ToString() : "",
                                Condition = jsonData[ConditionKey] != null ? jsonData[ConditionKey].ToString() : ""
>>>>>>> 1327e649
                            });
                    }
                }

<<<<<<< HEAD
                return _runtimePipelineOverride;
=======
                if (data != null)
                {
                    _unityRuntimePipelineOverride = new RuntimePipelineOverride();

                    foreach (var item in data[OverridesKey])
                    {
                        var jsonData = (JsonData)item;
                        _unityRuntimePipelineOverride.Overrides.Add(
                            new RuntimePipelineOverride.Override()
                            {
                                OverrideMethod = jsonData[OperationKey] != null ? jsonData[OperationKey].ToString() : null,
                                TargetType = jsonData[TargetTypeKey] != null ? jsonData[TargetTypeKey].ToString() : null,
                                NewType = jsonData[NewTypeKey] != null ? jsonData[NewTypeKey].ToString() : null,
                                ConstructorInput = jsonData[ConstructorInputKey] != null ? jsonData[ConstructorInputKey].ToString() : "",
                                Condition = jsonData[ConditionKey] != null ? jsonData[ConditionKey].ToString() : ""
                            });
                    }
                }
                return _unityRuntimePipelineOverride;
            }
        }

        public bool GenerateSyncClientForUnity
        {
            get
            {
                var data = _documentRoot[UnityOverridesKey];
                if (data == null)
                    return false;

                var flag = data[UnityGenerateSyncClientKey];
                if (flag != null && flag.IsBoolean)
                {
                    return (bool)flag;
                }
                else if (flag != null && flag.IsString)
                {
                    return bool.Parse((string)flag);
                }
                return false;
            }
        }

        public List<string> UnityExclusionApi
        {
            get
            {
                var data = _documentRoot[UnityOverridesKey];
                if (data == null)
                    return new List<string>();

                data = data[UnityExclusionApiKey];

                if (data != null)
                {
                    return (from object pcf in data select pcf.ToString()).ToList();
                }
                return new List<string>();
            }
        }

        public bool AllowHttpMethodOverride
        {
            get
            {
                var data = _documentRoot[UnityOverridesKey];
                if (data == null)
                    return false;

                if (!data.PropertyNames.Contains(XHttpMethodOverrideKey))
                    return false;

                if(data[XHttpMethodOverrideKey].IsBoolean)
                {
                    return (bool)data[XHttpMethodOverrideKey];
                }
                else
                {
                    return false;
                }
>>>>>>> 1327e649
            }
        }

        public bool SuppressSimpleMethodExceptionDocs
        {
            get
            {
                var flag = _documentRoot[SuppressSimpleMethodExceptionDocsKey];
                if (flag != null && flag.IsBoolean)
                {
                    return (bool)flag;
                }
                else if (flag != null && flag.IsString)
                {
                    return bool.Parse((string)flag);
                }
                return false;
            }
        }


        public bool RetainOriginalMemberOrdering
        {
            get
            {
                var flag = _documentRoot[RetainOriginalMemberOrderingKey];
                if (flag != null && flag.IsBoolean)
                {
                    return (bool)flag;
                }
                else if (flag != null && flag.IsString)
                {
                    return bool.Parse((string)flag);
                }
                return false;
            }
        }

        /// <summary>
        /// A list of uri properties for the service where we should not do validation for presence.
        /// </summary>
        public List<string> SkipUriPropertyValidations
        {
            get
            {
                var validations = new List<string>();

                var data = _documentRoot[SkipUriPropertyValidationKey];
                if (data == null || !data.IsArray) return validations;

                foreach (var item in data)
                    validations.Add(item.ToString());

                return validations;
            }
        }

        /// <summary>
        /// A list of methods that will be customized to have no arguments as one form of the operation
        /// </summary>
        public List<string> NoArgOverloads
        {
            get
            {
                var overloads = new List<string>();

                var data = _documentRoot[NoArgOverloadsKey];
                if (data == null || !data.IsArray) return overloads;

                foreach (var item in data)
                    overloads.Add(item.ToString());

                overloads.Sort();

                return overloads;
            }
        }

        private HashSet<string> _resultGenerationSuppressions = null;

        /// <summary>
        /// A list of methods that will be customized to not have a derived
        /// Result class due to an empty response.
        /// </summary>
        public HashSet<string> ResultGenerationSuppressions
        {
            get
            {
                if (_resultGenerationSuppressions == null)
                {
                    _resultGenerationSuppressions = new HashSet<string>();

                    var data = _documentRoot[SuppressResultGenerationKey];
                    if (data != null && data.IsArray)
                    {
                        foreach (var item in data)
                            _resultGenerationSuppressions.Add(item.ToString());
                    }
                }

                return _resultGenerationSuppressions;
            }
        }

        public bool GenerateCustomUnmarshaller
        {
            get
            {
                var data = _documentRoot[GenerateUnmarshallerKey];
                if (data == null)
                    return false;
                return true;
            }
        }

        public List<string> CustomUnmarshaller
        {
            get
            {
                var data = _documentRoot[GenerateUnmarshallerKey];
                if (data == null)
                    return null;

                return (from JsonData s in data select s.ToString()).ToList();
            }
        }

        /// <summary>
        /// Determines if the operation has a customization for creating a no argument method
        /// </summary>
        /// <param name="operationName">The name of the operation to check for</param>
        /// <returns>True if the operation is in the list of noarg customizations</returns>
        public bool CreateNoArgOverload(string operationName)
        {
            return NoArgOverloads.Contains(operationName, StringComparer.OrdinalIgnoreCase);
        }

        /// <summary>
        /// Gets the property modifier for a property in a shape (can be global) if so customized.
        /// </summary>
        /// <param name="shapeName">The name of the shape containing the property</param>
        /// <param name="propertyName">The property name to look for</param>
        /// <returns>The property modifier, null if not found</returns>
        public PropertyModifier GetPropertyModifier(string shapeName, string propertyName)
        {
            // for renames, check for a shape-specific rename first, then look to
            // see if the property is globally renamed
            if (ShapeModifiers.ContainsKey(shapeName))
            {
                var shapeModifiers = ShapeModifiers[shapeName];
                if (shapeModifiers.IsModified(propertyName))
                    return shapeModifiers.PropertyModifier(propertyName);
            }

            if (ShapeModifiers.ContainsKey(GlobalShapeKey))
            {
                var globalShapeModifiers = ShapeModifiers[GlobalShapeKey];
                if (globalShapeModifiers.IsModified(propertyName))
                    return globalShapeModifiers.PropertyModifier(propertyName);
            }

            return null;
        }

        /// <summary>
        /// Determines if the property has a customization to be set to nullable
        /// </summary>
        /// <param name="shapeName">The name of the shape the property is in</param>
        /// <param name="propertyName">The name of the property</param>
        /// <returns>If the property is to be nullable</returns>
        public bool UseNullable(string shapeName, string propertyName)
        {
            var data = _documentRoot[UseNullableTypeKey];
            if (data == null)
                return false;

            var shape = data[shapeName] as JsonData;
            if (shape == null || !shape.IsArray)
                return false;

            foreach (var name in shape)
            {
                if (string.Equals(name.ToString(), propertyName))
                    return true;
            }
            return false;
        }

        /// <summary>
        /// Determines if the collection property can be empty when being
        /// sent to the service.
        /// </summary>
        /// <param name="shapeName">The name of the shape the property is in</param>
        /// <param name="propertyName">The name of the property</param>
        /// <returns>If the collection property can be empty</returns>
        public bool EmitIsSetProperties(string shapeName, string propertyName)
        {
            var data = _documentRoot[EmitIsSetPropertiesKey];
            if (data == null)
                return false;

            var shape = data[shapeName] as JsonData;
            if (shape == null || !shape.IsArray)
                return false;

            foreach (var name in shape)
            {
                if (string.Equals(name.ToString(), propertyName))
                    return true;
            }

            return false;
        }

        public string GetOverrideShapeName(string originalShapeName)
        {
            return GetRemappedShapeName(originalShapeName, RenameShapeKey);
        }

        /// <summary>
        /// Returns the name of the shape that should be used instead of the supplied shape
        /// </summary>
        /// <param name="originalShapeName">The shape to have its name changed</param>
        /// <returns>The new name, or null if not found</returns>
        public string GetSubstituteShapeName(string originalShapeName)
        {
            return GetRemappedShapeName(originalShapeName, EmitAsShapeKey);
        }

        private string GetRemappedShapeName(string originalShapeName, string key)
        {
            var substitutionsData = _documentRoot[ShapeSubstitutionsKey];
            if (substitutionsData == null)
                return null;

            var shapeRemapData = substitutionsData[originalShapeName] as JsonData;
            if (null == shapeRemapData || null == shapeRemapData[key])
                return null;

            return (string)shapeRemapData[key];
        }

        /// <summary>
        /// Returns the substitution entry for a shape
        /// </summary>
        /// <param name="originalShapeName"></param>
        /// <returns></returns>
        public JsonData GetSubstituteShapeData(string originalShapeName)
        {
            var substitutionsData = _documentRoot[ShapeSubstitutionsKey];
            if (substitutionsData == null)
                return null;

            return substitutionsData[originalShapeName];
        }

        /// <summary>
        /// Determines if the shape should be substituted with another
        /// </summary>
        /// <param name="originalShapeName">The original shape</param>
        /// <returns>If the shape is in the rename shapes</returns>
        public bool IsSubstitutedShape(string originalShapeName)
        {
            var substitutionsData = _documentRoot[ShapeSubstitutionsKey];
            if (substitutionsData == null)
                return false;

            var remapShape = substitutionsData[originalShapeName] as JsonData;
            return remapShape != null;
        }

        /// <summary>
        /// Gets any customizations for a new data type to be used on a property
        /// </summary>
        /// <param name="shapeName">The name of the shape the property is defined within</param>
        /// <param name="propertyName">The name of the property to check</param>
        /// <returns>The override datatype object, null if not found</returns>
        public DataTypeOverride OverrideDataType(string shapeName, string propertyName)
        {
            var data = _documentRoot[DataTypeSwapKey];
            if (data == null)
                return null;

            var shape = data[shapeName] as JsonData;
            if (shape == null)
                return null;

            var jsonData = shape[propertyName];
            if (jsonData == null)
                return null;

            var dataType = (string)jsonData[TypeKey];
            string marshaller = null;
            if (jsonData[MarshallerKey] != null && jsonData[MarshallerKey].IsString)
                marshaller = (string)jsonData[MarshallerKey];

            string unmarshaller = null;
            if (jsonData[UnmarshallerKey] != null && jsonData[UnmarshallerKey].IsString)
                unmarshaller = (string)jsonData[UnmarshallerKey];

            return new DataTypeOverride(dataType, marshaller, unmarshaller);
        }

        #region ShapeModifier

        /// <summary>
        /// The ShapeModifier allows shapes pulled from the model to be customized by excluding
        /// properties, modifying them (rename etc) and injecting properties not in the original
        /// model.
        /// </summary>
        public class ShapeModifier
        {
            public const string ShapeModifiersKey = "shapeModifiers";
            public const string ExcludeKey = "exclude";
            public const string ModifyKey = "modify";
            public const string InjectKey = "inject";
            public const string CustomMarshallKey = "customMarshall";
            public const string DeprecatedMessageKey = "deprecatedMessage";
            public const string BackwardsCompatibleDateTimeKey = "backwardsCompatibleDateTimeProperties";

            private readonly HashSet<string> _excludedProperties;
            private readonly HashSet<string> _backwardsCompatibleDateTimeProperties;
            private readonly Dictionary<string, JsonData> _modifiedProperties;
            private readonly Dictionary<string, JsonData> _injectedProperties;

            public string DeprecationMessage { get; private set; }

            public ShapeModifier(JsonData data)
            {
                DeprecationMessage = data[DeprecatedMessageKey].CastToString();

                _excludedProperties = ParseExclusions(data);
                _backwardsCompatibleDateTimeProperties = ParseBackwardsCompatibleDateTimeProperties(data);
                _modifiedProperties = ParseModifiers(data);
                // Process additions after rename to allow for models where we
                // add a 'convenience' member (for backwards compatibility) using
                // the same name as an original (and now renamed) member.
                _injectedProperties = ParseInjections(data);
            }

            #region Property Exclusion

            // Exclusion modifier is a simple array of property names.
            //  "exclude": [ "propName1", "propName2" ]
            private static HashSet<string> ParseExclusions(JsonData data)
            {
                var exclusions = data[ShapeModifier.ExcludeKey]
                    ?.Cast<object>()
                    .Select(exclusion => exclusion.ToString());
                return new HashSet<string>(exclusions ?? new string[0]);
            }

            public bool IsExcludedProperty(string propertyName)
            {
                return _excludedProperties.Contains(propertyName);
            }

            #endregion

            #region Backwards Compatible DateTime Properties

            // Backwards Compatible DateTime Properties modifier is a simple array of property names.
            //  "backwardsCompatibleDateTimeProperties": [ "propName1", "propName2" ]
            private static HashSet<string> ParseBackwardsCompatibleDateTimeProperties(JsonData data)
            {
                var exclusions = data[ShapeModifier.BackwardsCompatibleDateTimeKey]
                    ?.Cast<object>()
                    .Select(exclusion => exclusion.ToString());
                return new HashSet<string>(exclusions ?? new string[0]);
            }

            public bool IsBackwardsCompatibleDateTimeProperty(string propertyName)
            {
                return _backwardsCompatibleDateTimeProperties.Contains(propertyName);
            }

            #endregion

            #region Property Modifiers

            // A modifier is an array of objects, each object being the original
            // property name (key) and an object containing replacement name (value)
            // along with any custom marshal naming to apply.
            // "modify": [
            //        { 
            //           "modelPropertyName": { 
            //               "emitPropertyName": "userVisibleName", 
            //               "locationName": "customRequestMarshalName",
            //               "emitFromMember": "subMember"
            //           } 
            //        }
            // ]
            private static Dictionary<string, JsonData> ParseModifiers(JsonData data)
            {
                var modifiers = data[ShapeModifier.ModifyKey]
                   ?.Cast<JsonData>()
                   .Select(modifier => modifier.Cast<KeyValuePair<string, JsonData>>().First());

                return modifiers?.ToDictionary(modifier => modifier.Key, modifier => modifier.Value)
                    ?? new Dictionary<string, JsonData>();
            }

            public bool IsModified(string propertyName)
            {
                return _modifiedProperties.ContainsKey(propertyName);
            }

            public PropertyModifier PropertyModifier(string propertyName)
            {
                if (IsModified(propertyName))
                    return new PropertyModifier(propertyName, _modifiedProperties[propertyName]);

                return null;
            }

            #endregion

            #region Property Injection

            // Injection modifier is an array of objects, each object being the
            // name of the member to add plus any needed shape/marshalling data.
            //   "inject": [ 
            //      { "propertyName": 
            //          { "type": "list",
            //             "member": { "shape": "String", "locationName": "item" }
            //          }
            //      }
            //  ]
            // Since we don't have access to the model at this point, we simply store
            // the json data for the shape type to be used and 'hydrate' it when needed
            // externally
            private static Dictionary<string, JsonData> ParseInjections(JsonData data)
            {
                var injections = data[ShapeModifier.InjectKey]
                    ?.Cast<JsonData>()
                    .Select(modifier => modifier.Cast<KeyValuePair<string, JsonData>>().First());

                return injections?.ToDictionary(modifier => modifier.Key, modifier => modifier.Value)
                    ?? new Dictionary<string, JsonData>();
            }

            public bool HasInjectedProperties
            {
                get { return _injectedProperties.Any(); }
            }

            public IEnumerable<string> InjectedPropertyNames
            {
                get
                {
                    var names = new List<string>();
                    if (HasInjectedProperties)
                    {
                        names.AddRange(_injectedProperties.Keys);
                    }
                    return names;
                }
            }

            public PropertyInjector InjectedPropertyData(string propertyName)
            {
                if (!_injectedProperties.ContainsKey(propertyName))
                    throw new ArgumentException();

                return new PropertyInjector(_injectedProperties[propertyName]);
            }

            #endregion
        }

        /// <summary>
        /// Injects a new property into a model shape
        /// </summary>
        public class PropertyInjector
        {
            private readonly JsonData _injectionData;

            internal PropertyInjector(JsonData injectionData)
            {
                this._injectionData = injectionData;
            }

            public JsonData Data { get { return _injectionData; } }

            public bool IsSetUseCustomMarshall
            {
                get { return _injectionData[ShapeModifier.CustomMarshallKey] != null; }
            }

            // If set, the generated request marshaller will skip the member in
            // favor of custom marshall logic in the pipeline
            public bool UseCustomMarshall
            {
                get
                {
                    if (IsSetUseCustomMarshall)
                        return (bool)_injectionData[ShapeModifier.CustomMarshallKey];

                    return false;
                }
            }
        }

        /// <summary>
        /// Property modifiers allow properties to be renamed within a shape
        /// as well as apply custom marshal names (for re-used shapes that
        /// marshal differently)
        /// </summary>
        public class PropertyModifier
        {
            public const string EmitPropertyNameKey = "emitPropertyName";
            public const string LocationNameKey = "locationName";
            public const string AccessModifierKey = "accessModifier";

            private readonly string _modelPropertyName; // for debug inspection assist
            private readonly JsonData _modifierData;

            internal PropertyModifier(string modelPropertyName, JsonData modifierData)
            {
                this._modelPropertyName = modelPropertyName;
                this._modifierData = modifierData;
            }

            // The access modifier for the property. Defaults to public if not set in the customization.
            public string AccessModifier
            {
                get
                {
                    if (_modifierData[AccessModifierKey] == null)
                        return "public";

                    return (string)_modifierData[AccessModifierKey];
                }
            }

            // The user-visible name that should be output for the property
            public string EmitName
            {
                get
                {
                    if (_modifierData[EmitPropertyNameKey] == null)
                        return null;

                    return (string)_modifierData[EmitPropertyNameKey];
                }
            }

            // The custom marshal name for the property. If not set, the model
            // marshal name should be used.
            public string LocationName
            {
                get
                {
                    if (_modifierData[LocationNameKey] == null)
                        return null;

                    return (string)_modifierData[LocationNameKey];
                }
            }

            // For properties that are collections, the submember name that
            // should be used to extract the value when marshalling into the
            // operation.
            public string EmitFromMemberName
            {
                get
                {
                    if (_modifierData[EmitFromMemberKey] == null)
                        return null;

                    return (string)_modifierData[EmitFromMemberKey];
                }
            }

            public bool IsSetUseCustomMarshall
            {
                get { return _modifierData[ShapeModifier.CustomMarshallKey] != null; }
            }

            // If set, the generated request marshaller will skip the member in
            // favor of custom marshall logic in the pipeline
            public bool UseCustomMarshall
            {
                get
                {
                    if (IsSetUseCustomMarshall)
                        return (bool)_modifierData[ShapeModifier.CustomMarshallKey];

                    return false;
                }
            }

            public string DeprecationMessage
        {
                get
            {
                    return _modifierData[ShapeModifier.DeprecatedMessageKey].CastToString();
            }
        }
            }

        #endregion
        // Injection modifier is an array of objects, each object being the
        private Dictionary<string, ShapeModifier> _shapeModifiers = null;
        // name of the member to add plus any needed shape/marshalling data.
        //   "inject": [ 
        //      { "propertyName": 
        //          { "type": "list",
        public Dictionary<string, ShapeModifier> ShapeModifiers
        {
            get
            {
                if (_shapeModifiers == null)
                {
                    _shapeModifiers = new Dictionary<string, ShapeModifier>();

                    var data = _documentRoot[ShapeModifier.ShapeModifiersKey];
                    if (data != null)
                    {
                        foreach (var shapeName in data.PropertyNames)
                        {
                            var modifierData = data[shapeName];
                            var shapeModifier = new ShapeModifier(modifierData);

                            _shapeModifiers.Add(shapeName, shapeModifier);
                        }
                    }
                }

                return _shapeModifiers;
            }
        }

        public ShapeModifier GetShapeModifier(string shapeName)
        {
            var shapeModifiers = ShapeModifiers;
            return shapeModifiers.ContainsKey(shapeName) ? shapeModifiers[shapeName] : null;
        }

        /// <summary>
        /// Returns true if the specified property name is excluded at global or
        /// per-shape scope.
        /// </summary>
        /// <param name="propertyName"></param>
        /// <param name="shapeName"></param>
        /// <returns></returns>
        public bool IsExcludedProperty(string propertyName, string shapeName = null)
        {
            var globalShapeModifier = GetShapeModifier("*");
            if (globalShapeModifier != null)
            {
                if (globalShapeModifier.IsExcludedProperty(propertyName))
                    return true;
            }

            if (shapeName != null)
            {
                var shapeModifier = GetShapeModifier(shapeName);
                if (shapeModifier != null)
                    return shapeModifier.IsExcludedProperty(propertyName);
            }

            return false;
        }

        /// <summary>
        /// Returns true if the specified property name is marked as requiring backwards compatible handling
        /// of DateTime values at global or per-shape scope.
        /// </summary>
        /// <param name="propertyName"></param>
        /// <param name="shapeName"></param>
        /// <returns></returns>
        public bool IsBackwardsCompatibleDateTimeProperty(string propertyName, string shapeName = null)
        {
            if (shapeName != null)
            {
                var shapeModifier = GetShapeModifier(shapeName);
                if (shapeModifier != null)
                    return shapeModifier.IsBackwardsCompatibleDateTimeProperty(propertyName);
            }

            return false;
        }

        public OperationModifiers GetOperationModifiers(string operationName)
        {
            var data = _documentRoot[OperationModifiers.OperationModifiersKey];
            if (data == null)
                return null;

            var operation = data[operationName] as JsonData;
            if (operation == null)
                return null;

            var modifiers = new OperationModifiers();
            if (operation[OperationModifiers.NameKey] != null && operation[OperationModifiers.NameKey].IsString)
                modifiers.Name = (string)operation[OperationModifiers.NameKey];
            if (operation[OperationModifiers.ExcludeKey] != null && operation[OperationModifiers.ExcludeKey].IsBoolean)
                modifiers.IsExcluded = (bool)operation[OperationModifiers.ExcludeKey];
            if (operation[OperationModifiers.InternalKey] != null && operation[OperationModifiers.InternalKey].IsBoolean)
                modifiers.IsInternal = (bool)operation[OperationModifiers.InternalKey];
            if (operation[OperationModifiers.DeprecatedKey] != null && operation[OperationModifiers.DeprecatedKey].IsBoolean)
                modifiers.IsDeprecated = (bool)operation[OperationModifiers.DeprecatedKey];
            if (operation[OperationModifiers.UseWrappingResultKey] != null && operation[OperationModifiers.UseWrappingResultKey].IsBoolean)
                modifiers.UseWrappingResult = (bool)operation[OperationModifiers.UseWrappingResultKey];
            if (operation[OperationModifiers.WrappedResultShapeKey] != null && operation[OperationModifiers.WrappedResultShapeKey].IsString)
                modifiers.WrappedResultShape = (string)operation[OperationModifiers.WrappedResultShapeKey];
            if (operation[OperationModifiers.WrappedResultMemberKey] != null && operation[OperationModifiers.WrappedResultMemberKey].IsString)
                modifiers.WrappedResultMember = (string)operation[OperationModifiers.WrappedResultMemberKey];
            if (operation[OperationModifiers.DocumentationKey] != null && operation[OperationModifiers.DocumentationKey].IsString)
                modifiers.Documentation = (string)operation[OperationModifiers.DocumentationKey];
            if (operation[OperationModifiers.DeprecatedMessageKey] != null && operation[OperationModifiers.DeprecatedMessageKey].IsString)
                modifiers.DeprecatedMessage = (string)operation[OperationModifiers.DeprecatedMessageKey];

            if (operation[OperationModifiers.MarshallNameOverrides] != null &&
                operation[OperationModifiers.MarshallNameOverrides].IsArray)
            {
                foreach (JsonData marshalOverride in operation[OperationModifiers.MarshallNameOverrides])
                {
                    var shapeName = marshalOverride.PropertyNames.First();
                    var marshalData = marshalOverride[shapeName];
                    modifiers.AddMarshallNameOverride(shapeName, marshalData);
                }
            }

            return modifiers;
        }

        public JsonData GetExamples(string operationName)
        {

            if (_documentRoot.PropertyNames.Contains(ExamplesKey) &&
                _documentRoot[ExamplesKey].IsObject &&
                _documentRoot[ExamplesKey].PropertyNames.Contains(operationName) &&
                _documentRoot[ExamplesKey][operationName].IsArray)
                return _documentRoot[ExamplesKey][operationName];
            
            var empty = new JsonData();
            empty.SetJsonType(JsonType.Array);
            return empty;
            
        }

        public bool HasExamples
        {
            get
            {
                return _documentRoot.PropertyNames.Contains(ExamplesKey) &&
                       _documentRoot[ExamplesKey].IsObject &&
                       _documentRoot[ExamplesKey].PropertyNames.Any();
            }
        }

        #region Samples Key
        public class SampleInfo
        {
            public const string SolutionPathKey = "solutionPath";
        }
        #endregion

        #region OperationModifiers

        /// <summary>
        /// A class used to specify modifiers of a client method
        /// </summary>
        public class OperationModifiers
        {
            public const string OperationModifiersKey = "operationModifiers";
            public const string NameKey = "name";
            public const string ExcludeKey = "exclude";
            public const string InternalKey = "internal";
            public const string UseWrappingResultKey = "useWrappingResult";
            public const string WrappedResultShapeKey = "wrappedResultShape";
            public const string WrappedResultMemberKey = "wrappedResultMember";
            public const string MarshallNameOverrides = "marshallNameOverrides";
            public const string DeprecatedKey = "deprecated";
            public const string DeprecatedMessageKey = "deprecatedMessage";
            public const string DocumentationKey = "documentation";

            // within a marshal override for a shape; one or both may be present
            public const string MarshallLocationName = "marshallLocationName";
            public const string MarshallName = "marshallName";

            private Dictionary<string, JsonData> _marshallNameOverrides = null;

            /// <summary>
            /// The name of the operation modified
            /// </summary>
            public string Name
            {
                get;
                set;
            }

            /// <summary>
            /// Indicates if the operation should be excluded
            /// </summary>
            public bool IsExcluded
            {
                get;
                set;
            }

            /// <summary>
            /// Indicates if the operation should be marked internal in the client
            /// </summary>
            public bool IsInternal
            {
                get;
                set;
            }

            /// <summary>
            /// Indicates if the operation should be marked deprecated in the client
            /// </summary>
            public bool IsDeprecated
            {
                get;
                set;
            }

            public bool UseWrappingResult
            {
                get;
                set;
            }

            public string WrappedResultShape
            {
                get;
                set;
            }

            public string WrappedResultMember
            {
                get;
                set;
            }

            public string Documentation
            {
                get;
                set;
            }

            public string DeprecatedMessage
            {
                get;
                set;
            }

            public void AddMarshallNameOverride(string shapeName, JsonData overrides)
            {
                if (_marshallNameOverrides == null)
                    _marshallNameOverrides = new Dictionary<string, JsonData>();

                _marshallNameOverrides.Add(shapeName, overrides);
            }

            public MarshallNameOverrides GetMarshallNameOverrides(string shapeName, string propertyName)
            {
                if (_marshallNameOverrides == null || !_marshallNameOverrides.ContainsKey(shapeName))
                    return null;

                var shapeOverrides = _marshallNameOverrides[shapeName][propertyName];
                if (shapeOverrides == null)
                    return null;

                var overrideData = new MarshallNameOverrides();
                if (shapeOverrides[MarshallLocationName] != null)
                    overrideData.MarshallLocationName = (string)shapeOverrides[MarshallLocationName];
                if (shapeOverrides[MarshallName] != null)
                    overrideData.MarshallName = (string)shapeOverrides[MarshallName];

                return overrideData;
            }
        }

        /// <summary>
        /// Contains the naming overrides for a property in a member for marshal
        /// purposes. This allows shapes that are reused to employ different wire
        /// names between operations if necessary.
        /// </summary>
        public class MarshallNameOverrides
        {
            public string MarshallName { get; set; }
            public string MarshallLocationName { get; set; }
        }

        #endregion

        #region DataTypeOverride

        /// <summary>
        /// A class that represents type overrides for a member
        /// </summary>
        public class DataTypeOverride
        {
            /// <summary>
            /// Creates an override class that specifies overrides for a member
            /// </summary>
            /// <param name="dataType">The new custom type for a member</param>
            /// <param name="marshaller">The custom marshaller for a member</param>
            /// <param name="unmarshaller">The custom unmarshaller for a member</param>
            public DataTypeOverride(string dataType, string marshaller, string unmarshaller)
            {
                this.DataType = dataType;
                this.Marshaller = marshaller;
                this.Unmarshaller = unmarshaller;
            }

            /// <summary>
            /// The new datatype for the property
            /// </summary>
            public string DataType
            {
                get;
                private set;
            }

            /// <summary>
            /// The new marshaller for the property
            /// </summary>
            public string Marshaller
            {
                get;
                private set;
            }

            /// <summary>
            /// The new unmarshaller for the property
            /// </summary>
            public string Unmarshaller
            {
                get;
                private set;
            }
        }

        #endregion

        #region RuntimePipelineOverride

        /// <summary>
        /// A class used to specify overidden runtime details
        /// </summary>
        public class RuntimePipelineOverride
        {
            public List<Override> Overrides { get; set; }

            /// <summary>
            /// Creates a runtime pipeline override that specifies new details about the pipeline
            /// </summary>
            public RuntimePipelineOverride()
            {
                this.Overrides = new List<Override>();
            }

            /// <summary>
            /// A class that contains specific override details
            /// </summary>
            public class Override
            {
                public Override()
                {
                }

                /// <summary>
                /// Allows overriding a method in the pipeline
                /// </summary>
                public string OverrideMethod { get; set; }

                /// <summary>
                /// Overrides the type in the pipeline
                /// </summary>
                public string NewType { get; set; }

                /// <summary>
                /// Overrides the targettype in the pipeline
                /// </summary>
                public string TargetType { get; set; }

                /// <summary>
                /// Overrides the constructor input in the pipeline
                /// </summary>
                public string ConstructorInput { get; set; }

                /// <summary>
                /// Overrides the condition of the override input in the pipeline.
                /// A condition on an override allows a customization that is only
                /// executed when a defined condition is met. The condition must be
                /// any code that would be valid within the Amazon[ServiceName]Client
                /// class for the ServiceName where the override is being made. For 
                /// example, a valid condition is: 
                /// "if(this.Config.RetryMode == RequestRetryMode.Legacy)"
                /// </summary>
                public string Condition { get; set; }

                /// <summary>
                /// Proceses the override method and provides what type of override should be generated based on the string
                /// </summary>
                public string FormattedOverrideMethod
                {
                    get
                    {
                        switch (OverrideMethod)
                        {
                            case "add": return "AddHandler";
                            case "addAfter": return string.Format(CultureInfo.InvariantCulture,
                                "AddHandlerAfter<{0}>", this.TargetType);
                            case "addBefore": return string.Format(CultureInfo.InvariantCulture,
                                "AddHandlerBefore<{0}>", this.TargetType);
                            case "remove": return string.Format(CultureInfo.InvariantCulture,
                                "RemoveHandler<{0}>", this.TargetType);
                            case "replace": return string.Format(CultureInfo.InvariantCulture,
                                "ReplaceHandler<{0}>", this.TargetType);
                            default:
                                throw new ArgumentException("Invalid override method" + OverrideMethod,
                                    "overrideMethod");
                        }
                    }
                }
            }
        }

        #endregion

    }

    #endregion
}<|MERGE_RESOLUTION|>--- conflicted
+++ resolved
@@ -513,102 +513,13 @@
                                 TargetType =
                                     jsonData[TargetTypeKey] != null ? jsonData[TargetTypeKey].ToString() : null,
                                 NewType = jsonData[NewTypeKey] != null ? jsonData[NewTypeKey].ToString() : null,
-<<<<<<< HEAD
-                                ConstructorInput = jsonData[ConstructorInputKey] != null
-                                    ? jsonData[ConstructorInputKey].ToString()
-                                    : ""
-=======
-                                ConstructorInput = jsonData[ConstructorInputKey] != null ? jsonData[ConstructorInputKey].ToString() : "",
-                                Condition = jsonData[ConditionKey] != null ? jsonData[ConditionKey].ToString() : ""
->>>>>>> 1327e649
-                            });
-                    }
-                }
-
-<<<<<<< HEAD
-                return _runtimePipelineOverride;
-=======
-                if (data != null)
-                {
-                    _unityRuntimePipelineOverride = new RuntimePipelineOverride();
-
-                    foreach (var item in data[OverridesKey])
-                    {
-                        var jsonData = (JsonData)item;
-                        _unityRuntimePipelineOverride.Overrides.Add(
-                            new RuntimePipelineOverride.Override()
-                            {
-                                OverrideMethod = jsonData[OperationKey] != null ? jsonData[OperationKey].ToString() : null,
-                                TargetType = jsonData[TargetTypeKey] != null ? jsonData[TargetTypeKey].ToString() : null,
-                                NewType = jsonData[NewTypeKey] != null ? jsonData[NewTypeKey].ToString() : null,
                                 ConstructorInput = jsonData[ConstructorInputKey] != null ? jsonData[ConstructorInputKey].ToString() : "",
                                 Condition = jsonData[ConditionKey] != null ? jsonData[ConditionKey].ToString() : ""
                             });
                     }
                 }
-                return _unityRuntimePipelineOverride;
-            }
-        }
-
-        public bool GenerateSyncClientForUnity
-        {
-            get
-            {
-                var data = _documentRoot[UnityOverridesKey];
-                if (data == null)
-                    return false;
-
-                var flag = data[UnityGenerateSyncClientKey];
-                if (flag != null && flag.IsBoolean)
-                {
-                    return (bool)flag;
-                }
-                else if (flag != null && flag.IsString)
-                {
-                    return bool.Parse((string)flag);
-                }
-                return false;
-            }
-        }
-
-        public List<string> UnityExclusionApi
-        {
-            get
-            {
-                var data = _documentRoot[UnityOverridesKey];
-                if (data == null)
-                    return new List<string>();
-
-                data = data[UnityExclusionApiKey];
-
-                if (data != null)
-                {
-                    return (from object pcf in data select pcf.ToString()).ToList();
-                }
-                return new List<string>();
-            }
-        }
-
-        public bool AllowHttpMethodOverride
-        {
-            get
-            {
-                var data = _documentRoot[UnityOverridesKey];
-                if (data == null)
-                    return false;
-
-                if (!data.PropertyNames.Contains(XHttpMethodOverrideKey))
-                    return false;
-
-                if(data[XHttpMethodOverrideKey].IsBoolean)
-                {
-                    return (bool)data[XHttpMethodOverrideKey];
-                }
-                else
-                {
-                    return false;
-                }
->>>>>>> 1327e649
+
+                return _runtimePipelineOverride;
             }
         }
 
