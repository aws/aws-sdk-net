<#@ template language="C#" inherits="BaseResponseUnmarshaller" #>
<#@ assembly name="System.Core" #>
<#@ import namespace="System.Linq" #>
<#@ import namespace="System.Text" #>
<#@ import namespace="System.Collections.Generic" #>
<#
    AddLicenseHeader();

    AddCommonUsingStatements();
#>

#pragma warning disable CS0612,CS0618
namespace <#=this.Config.Namespace #>.Model.Internal.MarshallTransformations
{
    /// <summary>
    /// Response Unmarshaller for <#=this.UnmarshallerBaseName #> operation
    /// </summary>  
    public class <#=this.UnmarshallerBaseName #>ResponseUnmarshaller : XmlResponseUnmarshaller
    {
        /// <summary>
        /// Unmarshaller the response from the service to the response class.
        /// </summary>  
        /// <param name="context"></param>
        /// <returns></returns>
        public override AmazonWebServiceResponse Unmarshall(XmlUnmarshallerContext context)
        {
            <#=this.UnmarshallerBaseName #>Response response = new <#=this.Operation.Name #>Response();
<#
    var payload= this.Operation.ResponsePayloadMember;
    var shouldMarshallPayload = (payload != null && payload.IsStructure);
    var payloadIsStream = (payload != null && !shouldMarshallPayload);
    if (this.Operation.ResponseHasBodyMembers || shouldMarshallPayload)
    {
        if (this.Operation.AllowEmptyResult)
        {
#>
            if (context.ResponseData.IsSuccessStatusCode && context.ResponseData.ContentLength == 0)
                return response;
<#
        }

		foreach (var marshallName in this.Structure.FindMarshallNamesWithoutMembers())
		{
#>
			context.AllowEmptyElementLookup.Add("<#=marshallName#>");
<#
		}
#>
            UnmarshallResult(context,response);
<#    
	}
    else if (payloadIsStream)
    {
        if (payload.IsStreaming)
        {
#>
            response.<#=payload.PropertyName#> = context.Stream;
<#
        }
        else if (payload.ModelShape.IsString)
        {
#>
        using (var sr = new StreamReader(context.Stream))
        {
            response.<#=payload.PropertyName#> = sr.ReadToEnd();
        }
<#
        }
        else if (payload.ModelShape.IsMemoryStream)
        {
#>

            var ms = new MemoryStream();
            Amazon.Util.AWSSDKUtils.CopyStream(context.Stream, ms);
            ms.Seek(0, SeekOrigin.Begin);
            response.<#=payload.PropertyName#> = ms;

<#
        }
        else
        {
            // At this point, all valid configurations have been handled.  Valid use of payload is defined:
            // https://awslabs.github.io/smithy/1.0/spec/core/http-traits.html#httppayload-trait
            throw new Exception(
                $"{payload.PropertyName} can not be a Payload as Type {payload.Shape.Type} is not a valid target for the httpPayload trait.  " +
                "The httpPayload trait can be applied to structure members that target a string, blob, structure, union, document, set, map, or list.");
        }
    }
	UnmarshallHeaders();
	ProcessStatusCode();
#>            
            return response;
		}		
<#
    if ( this.Operation.ResponseHasBodyMembers || shouldMarshallPayload)
    {
#>

<#
    	if (this.Operation.ResponseBodyMembers.Count == 0 && !shouldMarshallPayload)
	    {
#>
		[System.Diagnostics.CodeAnalysis.SuppressMessage("Microsoft.Usage", "CA1801:ReviewUnusedParameters", MessageId="response")]
<#
	    }
#>
		private static void UnmarshallResult(XmlUnmarshallerContext context, <#=this.Operation.Name #>Response response)
        {
            int originalDepth = context.CurrentDepth;
            int targetDepth = originalDepth + 1;
<#
	if (payload == null)
	{
#>
			if (context.IsStartOfDocument) 
				   targetDepth += 1;
<#
	}
#>
            if (context.IsEmptyResponse)
            {
                return;
            }
            while (context.Read())
            {
				if (context.IsStartElement || context.IsAttribute)
                {
<#    
        foreach (var member in this.Operation.ResponseBodyMembers)
        {
			if (member.Shape.IsList)
			{
				var listMarshallName = member.Shape.ListMarshallName ?? "member";

                if (member.Shape.IsFlattened)
                {
#>
					if (context.TestExpression("<#=listMarshallName#>", targetDepth))
					{
                        if (response.<#=member.PropertyName#> == null)
                        {
                            response.<#=member.PropertyName#> = new <#=member.DetermineType()#>();
                        }
						var unmarshaller = <#= member.DetermineTypeUnmarshallerInstantiate() #>;
						response.<#=member.PropertyName#>.Add(unmarshaller.Unmarshall(context));
						continue;
					}
<#              
                }


                else
                {
#>
				    if (context.TestExpression("<#=DetermineXmlMarshallName(member)#>/<#=listMarshallName#>", targetDepth))
				    {
                        if (response.<#=member.PropertyName#> == null)
                        {
                            response.<#=member.PropertyName#> = new <#=member.DetermineType()#>();
                        }
					    var unmarshaller = <#= member.DetermineTypeUnmarshallerInstantiate() #>;
					    response.<#=member.PropertyName#>.Add(unmarshaller.Unmarshall(context));
					    continue;
				    }
<#
			    }
            }
            else if(member.Shape.IsMap)
			{
                if(member.IsFlattened)
                {
#>
					if (context.TestExpression("<#=DetermineXmlMarshallName(member)#>", targetDepth))
					{
						var unmarshaller = <#= member.DetermineTypeUnmarshallerInstantiate() #>;
						response.<#=member.PropertyName#>.Add(unmarshaller.Unmarshall(context));
						continue;
					}
<#
                }
                else
                {
#>
					if (context.TestExpression("<#=DetermineXmlMarshallName(member)#>", targetDepth))
					{
						var unmarshaller = <#= member.DetermineTypeUnmarshallerInstantiate() #>;
						response.<#=member.PropertyName#> = unmarshaller.Unmarshall(context);
						continue;
					}
<#
                }                  
			}
			else
			{
                if (!member.IsXmlAttribute)
                {
#>
					if (context.TestExpression("<#=DetermineXmlMarshallName(member)#>", targetDepth))
<#
                }
                else
                {
#>
                    if (context.TestExpression("@<#=DetermineXmlMarshallName(member)#>", targetDepth - 1))
<#
                }
#>
					{
						var unmarshaller = <#= member.DetermineTypeUnmarshallerInstantiate() #>;
						response.<#=member.PropertyName#> = unmarshaller.Unmarshall(context);
						continue;
					}
<#
			}
        }

        if (shouldMarshallPayload)
        {
#>
					if (context.TestExpression("<#=DetermineXmlMarshallName(payload)#>", targetDepth))
					{
						var unmarshaller = <#=payload.DetermineTypeUnmarshallerInstantiate()#>;
						response.<#=payload.PropertyName#> = unmarshaller.Unmarshall(context);
						continue;
					}
<#
        }
#>
				}
				else if (context.IsEndElement && context.CurrentDepth < originalDepth)
                {
                    return;
                }
            }
          
            return;
        }
<#
    }
#>  

        /// <summary>
        /// Unmarshaller error response to exception.
        /// </summary>  
        /// <param name="context"></param>
        /// <param name="innerException"></param>
        /// <param name="statusCode"></param>
        /// <returns></returns>
        public override AmazonServiceException UnmarshallException(XmlUnmarshallerContext context, Exception innerException, HttpStatusCode statusCode)
        {
            ErrorResponse errorResponse = ErrorResponseUnmarshaller.GetInstance().Unmarshall(context);
            errorResponse.InnerException = innerException;
            errorResponse.StatusCode = statusCode;

            var responseBodyBytes = context.GetResponseBodyBytes();

            using (var streamCopy = new MemoryStream(responseBodyBytes))
            using (var contextCopy = new XmlUnmarshallerContext(streamCopy, false, null))
            {
<#
    foreach (var exception in this.Operation.Exceptions)
    {
#>
                if (errorResponse.Code != null && errorResponse.Code.Equals("<#=exception.Code #>"))
                {
                    return <#=exception.Name#>Unmarshaller.Instance.Unmarshall(contextCopy, errorResponse);
                }
<#
    }
#>
            }
            return new <#=this.BaseException#>(errorResponse.Message, innerException, errorResponse.Type, errorResponse.Code, errorResponse.RequestId, statusCode);
        }

<#
    this.AddResponseSingletonMethod();
#>
    }
<<<<<<< HEAD
}
=======
}
#pragma warning restore CS0612,CS0618
<#+
    /* The rules for determining the marshallName for xml services is different than json services
        1. Use the member locationName if the value doesn't match the member's name
        2. Use the value of the locationName on the member's target if present
        3. Use the name of the member's target
    */
    protected string DetermineXmlMarshallName(Member member)
    {
        var locationName = member.data[ServiceModel.LocationNameKey];
        if (locationName == null)
        {
            var payload = this.Operation.ResponsePayloadMember;
            var shouldMarshallPayload = (payload != null && payload.IsStructure);
            if(shouldMarshallPayload)
                return member.Shape.Name;
            return member.MarshallName;
        }

        if (!string.Equals(locationName.ToString(), member.ModeledName, StringComparison.Ordinal))
        {
            return locationName.ToString();
        }
        var memberTarget = member.Shape.data[ServiceModel.LocationNameKey];

        return memberTarget != null ? memberTarget.ToString() : member.Shape.Name;
    }
#>
>>>>>>> 630c08a9
<|MERGE_RESOLUTION|>--- conflicted
+++ resolved
@@ -276,11 +276,7 @@
     this.AddResponseSingletonMethod();
 #>
     }
-<<<<<<< HEAD
 }
-=======
-}
-#pragma warning restore CS0612,CS0618
 <#+
     /* The rules for determining the marshallName for xml services is different than json services
         1. Use the member locationName if the value doesn't match the member's name
@@ -307,5 +303,4 @@
 
         return memberTarget != null ? memberTarget.ToString() : member.Shape.Name;
     }
-#>
->>>>>>> 630c08a9
+#>