--- conflicted
+++ resolved
@@ -161,11 +161,7 @@
                     if (this.StructureType == StructureType.Response && member.PropertyName == "ContentLength")
                         continue;
 #>
-<<<<<<< HEAD
         private <#=member.DetermineType()#> <#=member.VariableName#><#= member.IsCollection ? string.Format(" = AWSConfigs.InitializeCollections ? new {0}() : null;", member.DetermineType()) : ";"#>
-=======
-        private <#=member.DetermineType()#><#= member.IsNullable && !member.UseNullable ? "?" : "" #> <#=member.VariableName#><#= member.IsCollection ? string.Format(" = AWSConfigs.InitializeCollections ? new {0}() : null;", member.DetermineType()) : ";"#>
->>>>>>> 875eb2d7
 <#
                 }
 #>
