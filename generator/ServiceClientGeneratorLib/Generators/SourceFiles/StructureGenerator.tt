﻿<#@ template language="C#" inherits="BaseGenerator" #>
<#@ assembly name="System.Core" #>
<#@ import namespace="System.Linq" #>
<#@ import namespace="System.Text" #>
<#@ import namespace="System.Collections.Generic" #>

<#
    AddLicenseHeader();
#>
using System;
using System.Collections.Generic;
using System.Xml.Serialization;
using System.Text;
using System.IO;
using System.Net;

using Amazon.Runtime;
using Amazon.Runtime.Internal;
<#
bool structureIsNotEventStream = this.Structure != null && !this.Structure.IsEventStream;
bool structureIsEventStream = this.Structure != null && this.Structure.IsEventStream;
bool structureIsEvent = this.Structure != null && this.Structure.IsEvent;
if(this.StructureType == StructureType.Request && this.Operation.AuthType.HasValue)
{
#>
using Amazon.Runtime.Internal.Auth;
<#
}
#>
<#
if(structureIsEvent || structureIsEventStream)
{
#>
using Amazon.Runtime.EventStreams;
using Amazon.Runtime.EventStreams.Internal;
using <#=this.Config.Namespace#>.Model.Internal.MarshallTransformations;
using Amazon.Runtime.EventStreams.Utils;
<#
}
#>

#pragma warning disable CS0612,CS0618,CS1570
namespace <#=this.Config.Namespace#>.Model
{
<#  
    if(this.StructureType == StructureType.Request)
        this.FormatOperationRequestDocumentation(this.Operation);
    else if (this.Operation != null && GeneratorHelpers.HasSuppressedResult(this.Operation))
        this.FormatVoidResultDocumentation(this.Operation.Name);
    else if(this.StructureType == StructureType.Response && (this.Structure == null || string.IsNullOrEmpty(this.Structure.Documentation)))
    {
#>
    /// <summary>
    /// This is the response object from the <#=this.Operation.Name#> operation.
    /// </summary>
<#
    }
    else
        this.FormatClassDocumentation(this.Structure);  
#>
<#      
    if(this.Structure != null && this.Structure.IsDeprecated)
        {
#>
    [Obsolete("<#=this.Structure.DeprecationMessage#>")]
<#
        }
    if(this.Structure is ExceptionShape)
        {
#>
    #if !NETSTANDARD
    [Serializable]
    #endif
<#
        }
#>
<#

    if(this.Structure != null && this.Structure.IsEventStream)
    {
        string EventStreamOutput = new ServiceClientGenerator.Generators.SourceFiles.EventStreamGenerator()
        {
          Structure = this.Structure,
          Operation = this.Operation,
          Config = this.Config
        }.TransformText();
#>
    <#=EventStreamOutput#>
<#
    }
#>
<#
    bool hasStreamingMember = this.Structure?.Members.Any(member => member.IsStreaming) ?? false;
        
    bool structureContainsEventPayload = this.Structure?.Members.Any(member => member.IsEventPayload) ?? false;
    Member payloadMember = this.Structure?.GetExplicitEventPayloadMember();
    if(structureContainsEventPayload)
    {
        payloadMember = this.Structure?.Members.Single(member => member.IsEventPayload);
    }
    if (structureIsNotEventStream && this.StructureType == StructureType.Response && hasStreamingMember) 
        {
#>
    public partial class <#=this.ClassName#><#=this.BaseClassString#>, IDisposable
    {
<#
        }
    else 
    {
#>
<#
        if( (this.Structure == null) || (structureIsNotEventStream))
        {
#>
    public partial class <#=this.ClassName#><#=this.BaseClassString#>
<#
            if(structureIsEvent)
            {
#>
        : IEventStreamEvent
<#
            }
#>
    {
<#
        }
#>
<#
    }
#>
<#
        if(structureIsNotEventStream)
        {
            if(this.IsWrapped)
            {
#>
        private <#=this.Structure.Name#> _response;

        /// <summary>
        /// Gets and sets the <#=this.Structure.Name#> property.
        /// </summary>
        public <#=this.Structure.Name#> <#=this.Structure.Name#>
        {
            get { return this._response; }
            set { this._response = value; }
        }
<#
            }
            else
            {
                foreach(var member in this.Structure.Members)
                {
                    if (member.IsExcluded)
                        continue;

                    // If the shape is an exception then skip adding RequestId and ErrorCode because those properties comes from the base class.
                    if (this.Structure is ExceptionShape && (member.PropertyName == "RequestId" || member.PropertyName == "ErrorCode"))
                        continue;

                    // If the shape is a response then skip adding ContentLength because the property comes from the base class.
                    if (this.StructureType == StructureType.Response && member.PropertyName == "ContentLength")
                        continue;
#>
        private <#=member.DetermineType()#><#= member.IsNullable && !member.UseNullable ? "?" : "" #> <#=member.VariableName#><#= member.IsCollection ? string.Format(" = AWSConfigs.InitializeCollections ? new {0}() : null;", member.DetermineType()) : ";"#>
<#
                }
#>

<#
                AddSimpleRequestConstructors(this.ClassName, this.Structure, this.Config.Namespace);

                if(this.Structure is ExceptionShape)
                {
                    var exceptionShape = (ExceptionShape)this.Structure;
                    if (exceptionShape.IsRetryable)
                    {
#>
        private RetryableDetails _retryableDetails = new RetryableDetails(<#=exceptionShape.Throttling.ToString().ToLower()#>);
<#
#>

<#
                    }
#>
<#@ include file=".\Exceptions\ExceptionConstructors.t4" once="true" #>
<#@ include file=".\Exceptions\ExceptionSerialization.t4" once="true" #>
<#
                }
                foreach(var member in this.Structure.Members)
                {
                    if (member.IsExcluded)
                        continue;

                    // If the shape is an exception then skip adding RequestId and ErrorCode because those properties come from the base class.
                    if (this.Structure is ExceptionShape && (member.PropertyName == "RequestId" || member.PropertyName == "ErrorCode"))
                        continue;

                    // If the shape is a response then skip adding ContentLength because the property comes from the base class.
                    if (this.StructureType == StructureType.Response && member.PropertyName == "ContentLength")
                        continue;
#>
<# this.FormatPropertyDocumentation(member); #>
<#      
                    if(member.IsDeprecated)
                    {
#>
        [Obsolete("<#=member.DeprecationMessage#>")]
<#
                    }

                    var propertyAttributes = new List<string>();
                    if(member.IsRequired && !member.IsIdempotent)
                    {
                        propertyAttributes.Add("Required=true");
                    }
                    if (member.Shape.Sensitive)
                    {
                        propertyAttributes.Add("Sensitive=true");
                    }
                    if (member.Shape.Min.HasValue)
                    {
                        propertyAttributes.Add("Min=" + member.Shape.Min);
                    }
                    if (member.Shape.Max.HasValue)
                    {
                        propertyAttributes.Add("Max=" + member.Shape.Max);
                    }
                    if (propertyAttributes.Count > 0)
                    {
#>
        [AWSProperty(<#=string.Join(", ", propertyAttributes)#>)]
<#
                    }

                    // Because some services have model properties named "Equals" which conflicts with .NET's Equals operation. Add the "new" keyword to override the behavior.
                    // The Retryable is there because the CloudHsmServiceException exception from CloudHSM models Retryable with a different return then what comes from the base class.
#>
<<<<<<< HEAD
        <#=member.AccessModifier#> <#=member.PropertyName.Equals("Equals") || (this.Structure is ExceptionShape && member.PropertyName.Equals("Retryable")) ? "new " : ""#><#=member.DetermineType()#><#=member.UseNullable ? "?" : ""#> <#=member.PropertyName#>
=======
        <#=member.AccessModifier#> <#=member.DetermineType()#> <#=member.PropertyName#>
>>>>>>> 630c08a9
        {
<#
                    if(member.IsNullable && !member.UseNullable)
                    {
#>
            get { return this.<#=member.VariableName#>.GetValueOrDefault(); }
<#
                    }
                    else
                    {
#>
            get { return this.<#=member.VariableName#>; }
<#
                    }
#>
            set { <#=member.IsBackwardsCompatibleDateTimeProperty ? "this." + member.BackwardCompatibilityVariableName + " = " : ""#>this.<#=member.VariableName#> = value; }
        }

<#
                    if (member.EmitIsSetProperties)
                    {
#>
        /// <summary>
        /// This property is set to true if the property <seealso cref="<#=member.PropertyName#>"/>
        /// is set; false otherwise.
        /// This property can be used to determine if the related property
        /// was returned by a service response or if the related property
        /// should be sent to the service during a service call.
        /// </summary>
        /// <returns>
        /// True if the related property was set or will be sent to a service; false otherwise.
        /// </returns>
<#      
                        if(member.IsDeprecated)
                        {
#>
        [Obsolete("<#=member.DeprecationMessage#>")]
<#
                        }
#>
        public bool Is<#=member.PropertyName#>Set
        {
            get
            {
                return Amazon.Util.Internal.InternalSDKUtils.GetIsSet(this.<#=member.VariableName#>);
            }
            set
            {
                Amazon.Util.Internal.InternalSDKUtils.SetIsSet(value, ref this.<#=member.VariableName#>);
<#
                        if(member.IsBackwardsCompatibleDateTimeProperty)
                        {
#>  
                Amazon.Util.Internal.InternalSDKUtils.SetIsSet(value, ref this.<#=member.BackwardCompatibilityVariableName#>);
<#
                        }
#>
            }
        }

<#
                    }
#>
        // Check to see if <#=member.PropertyName#> property is set
        internal bool IsSet<#=member.PropertyName#>()
        {
<#
                    if (member.EmitIsSetProperties)
                    {
#>
            return this.Is<#=member.PropertyName#>Set; 
<#
                    }
                    else if (member.IsNullable)
                    {
#>
            return this.<#=member.VariableName#>.HasValue; 
<#
                    }
                    else if (member.IsMap || member.IsList)
                    {
#>
            return this.<#=member.VariableName#> != null && (this.<#=member.VariableName#>.Count > 0 || !AWSConfigs.InitializeCollections); 
<#
                    }
                    else if (member.IsDocument)
                    {
#>
            return !this.<#=member.VariableName#>.IsNull();
<#
                    }
                    else
                    {
#>
            return this.<#=member.VariableName#> != null;
<#
                    }
#>
        }

<#
                }

                if (this.StructureType == StructureType.Request && this.Operation.AuthType.HasValue)
                {
#>
        /// <summary>
        /// Get the signer to use for this request.
        /// </summary>
        /// <returns>A signer for this request.</returns>
        override protected AbstractAWSSigner CreateSigner()
        {
<#
                    switch (this.Operation.AuthType.Value)
                    {
                        case OperationAuthType.None:
#>
            return new NullSigner();
<#
                        break;
                        case OperationAuthType.V4:
#>
            return new AWS4Signer();
<#
                        break;
                        case OperationAuthType.V4UnsignedBody:
#>
            return new AWS4Signer(false);
<#
                        break;
                        case OperationAuthType.Bearer:
#>
            return new BearerTokenSigner();
<#
                        break;
                        default:
                            throw new ArgumentException("Unhandled value for operation authtype:" + this.Operation.AuthType.Value);
                    }
#>
        }
<#
                }
                // Flexible checksum overrides to allow response validation configuration on the request
                if (this.StructureType == StructureType.Request && !string.IsNullOrEmpty(this.Operation.ChecksumConfiguration?.RequestValidationModeMember))
                {
#>  
#region Flexible checksum properties
        /// <summary>
        /// This must be enabled to retrieve the checksum
        /// </summary>
        protected override CoreChecksumResponseBehavior CoreChecksumMode
        {
            get
            {
                if (IsSet<#=this.Operation.ChecksumConfiguration.RequestValidationModeMember#>())
                {
                    return (CoreChecksumResponseBehavior)Enum.Parse(typeof(CoreChecksumResponseBehavior), this.<#=this.Operation.ChecksumConfiguration.RequestValidationModeMember#>);
                }

                return CoreChecksumResponseBehavior.DISABLED;
            }
        }

        private static List<CoreChecksumAlgorithm> _supportedChecksumAlgorithms = new List<CoreChecksumAlgorithm>
        {
            <#= string.Join(", ", Operation.ChecksumConfiguration?.ResponseAlgorithms?.Select(s => $"CoreChecksumAlgorithm.{s}").ToArray()) #>
        };

        /// <summary>
        /// Checksum algorithms supported by this operation for response validation
        /// </summary>
        protected override System.Collections.ObjectModel.ReadOnlyCollection<CoreChecksumAlgorithm> ChecksumResponseAlgorithms => _supportedChecksumAlgorithms.AsReadOnly();
#endregion
<#
                }

                if (this.Structure.Members.Any(m => !m.IsExcluded && m.IsBackwardsCompatibleDateTimeProperty))
                {
#>
#region Backwards compatible properties
<#
                    foreach(var member in this.Structure.Members)
                    {
                        if (member.IsExcluded || !member.IsBackwardsCompatibleDateTimeProperty)
                            continue;
#>
        private <#=member.DetermineType()#><#= member.IsNullable ? "?" : "" #> <#=member.BackwardCompatibilityVariableName#><#= member.IsCollection ? string.Format(" = AWSConfigs.InitializeCollections ? new {0}() : null;", member.DetermineType()) : ";"#>
<#
                    }
#>

<#
                    foreach(var member in this.Structure.Members)
                    {
                        if (member.IsExcluded || !member.IsBackwardsCompatibleDateTimeProperty)
                            continue;
#>
<# this.FormatPropertyDocumentation(member, "This property is deprecated. Setting this property results in non-UTC DateTimes " +
        "not being marshalled correctly. Use " + member.PropertyName + " instead. Setting either " + member.BackwardCompatibilityPropertyName +
        " or " + member.PropertyName + " results in both " + member.BackwardCompatibilityPropertyName + " and " + 
        member.PropertyName + " being assigned, the latest assignment to either one of the two property is reflected in " +
        "the value of both. " + member.BackwardCompatibilityPropertyName + " is provided for backwards compatibility only " +
        "and assigning a non-Utc DateTime to it results in the wrong timestamp being passed to the service.");#>
        [Obsolete("Setting this property results in non-UTC DateTimes not being marshalled correctly. " +
            "Use <#=member.PropertyName#> instead. Setting either <#=member.BackwardCompatibilityPropertyName#> or <#=member.PropertyName#> results in both <#=member.BackwardCompatibilityPropertyName#> and " +
            "<#=member.PropertyName#> being assigned, the latest assignment to either one of the two property is " + 
            "reflected in the value of both. <#=member.BackwardCompatibilityPropertyName#> is provided for backwards compatibility only and " +
            "assigning a non-Utc DateTime to it results in the wrong timestamp being passed to the service.", false)]
        <#=member.AccessModifier#> <#=member.DetermineType()#><#=member.UseNullable ? "?" : ""#> <#=member.BackwardCompatibilityPropertyName#>
        {
            get { return this.<#=member.BackwardCompatibilityVariableName#>.GetValueOrDefault(); }
            set
            {
                this.<#=member.BackwardCompatibilityVariableName#> = value;
                this.<#=member.VariableName#> = new DateTime(value.Ticks, DateTimeKind.Utc);
            }
        }
<#
                        if (member.EmitIsSetProperties)
                        {
#>
        /// <summary>
        /// This property is set to true if the property <seealso cref="<#=member.BackwardCompatibilityPropertyName#>"/>
        /// is set; false otherwise.
        /// This property can be used to determine if the related property
        /// was returned by a service response or if the related property
        /// should be sent to the service during a service call.
        /// </summary>
        /// <returns>
        /// True if the related property was set or will be sent to a service; false otherwise.
        /// </returns>
        [Obsolete("Setting <#=member.BackwardCompatibilityPropertyName#> results in non-UTC DateTimes not being marshalled correctly. Use <#=member.PropertyName#> instead.", false)]
        public bool Is<#=member.BackwardCompatibilityPropertyName#>Set
        {
            get
            {
                return this.Is<#=member.PropertyName#>Set;
            }
            set
            {
                this.Is<#=member.PropertyName#>Set = value;;
            }
        }
<#
                        }
                    }

#>
#endregion
<#
                }
                if (this.Structure is ExceptionShape)
                {
                    var exceptionShape = (ExceptionShape)this.Structure;
                    if (exceptionShape.IsRetryable)
                    {
#>
        /// <summary>
        /// Flag indicating if the exception is retryable and the associated retry
        /// details. A null value indicates that the exception is not retryable.
        /// </summary>
        public override RetryableDetails Retryable
        {
            get
            {
                return _retryableDetails;
            }
        }
<#
                    }
                }
            }

        }
        else //TODO: remove this else clause. It was added just to preserve whitespaces
        {
#>

<#
        }
        if (this.StructureType == StructureType.Response && hasStreamingMember) 
        {
#>
        #region Dispose Pattern

        private bool _disposed;

        /// <summary>
        /// Disposes of all managed and unmanaged resources.
        /// </summary>
        public void Dispose()
        {
            Dispose(true);
            GC.SuppressFinalize(this);
        }

        /// <summary>
        /// Disposes of all managed and unmanaged resources.
        /// </summary>
        protected virtual void Dispose(bool disposing)
        {
            if (_disposed)
                return;

            if (disposing)
            {
<#
                if (this.Structure != null) 
                {
                    foreach (var member in this.Structure.Members) 
                    {
                        if (member.IsStreaming) 
                        {
#>
                this.<#=member.VariableName#>?.Dispose();
                this.<#=member.VariableName#> = null;
<#
                        }
                    }
                }
#>
            }

            this._disposed = true;
         }

         #endregion
<#
        }
#>
    }
}

<#+
    // Set to true when the service model specifies a shape that should be wrapped in a response. ElastiCache CreateCacheCluster is an example of this.
    public bool IsWrapped { get; set; }

    public Operation Operation { get; set; }
    public string ClassName { get; set; }
    public string BaseClass { get; set; }
    public Shape Structure { get; set; }
    public StructureType StructureType { get; set; }
#><|MERGE_RESOLUTION|>--- conflicted
+++ resolved
@@ -235,11 +235,7 @@
                     // Because some services have model properties named "Equals" which conflicts with .NET's Equals operation. Add the "new" keyword to override the behavior.
                     // The Retryable is there because the CloudHsmServiceException exception from CloudHSM models Retryable with a different return then what comes from the base class.
 #>
-<<<<<<< HEAD
-        <#=member.AccessModifier#> <#=member.PropertyName.Equals("Equals") || (this.Structure is ExceptionShape && member.PropertyName.Equals("Retryable")) ? "new " : ""#><#=member.DetermineType()#><#=member.UseNullable ? "?" : ""#> <#=member.PropertyName#>
-=======
-        <#=member.AccessModifier#> <#=member.DetermineType()#> <#=member.PropertyName#>
->>>>>>> 630c08a9
+        <#=member.AccessModifier#> <#=member.PropertyName.Equals("Equals") || (this.Structure is ExceptionShape && member.PropertyName.Equals("Retryable")) ? "new " : ""#><#=member.DetermineType()#> <#=member.PropertyName#>
         {
 <#
                     if(member.IsNullable && !member.UseNullable)
