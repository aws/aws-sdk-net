﻿using System;
using System.Collections.Generic;
using System.IO;
using System.Linq;

namespace ServiceClientGenerator
{
    public class Program
    {
        static int Main(string[] args)
        {
            var commandArguments = CommandArguments.Parse(args);
            if (!string.IsNullOrEmpty(commandArguments.Error))
            {
                Console.WriteLine(commandArguments.Error);
                return -1;
            }

            var returnCode = 0;
            var options = commandArguments.ParsedOptions;
            var modelsToProcess = new HashSet<string>(StringComparer.OrdinalIgnoreCase);

            if (!string.IsNullOrEmpty(options.ServiceModels))
            {
                foreach (var s in options.ServiceModels.Split(new[] { ';' }, StringSplitOptions.RemoveEmptyEntries))
                {
                    modelsToProcess.Add(s);
                }
            }

            try
            {
                if (options.CompileCustomizations) // Compile all servicename.customizations*.json files into one json file in bin
                    CustomizationCompiler.CompileServiceCustomizations(options.ModelsFolder);

                var generationManifest = GenerationManifest.Load(options.Manifest, options.Versions, options.ModelsFolder);
<<<<<<< HEAD
                GeneratorDriver.GenerateCoreProjects(generationManifest, options);
                foreach (var serviceConfig in generationManifest.ServiceConfigurations)
=======
                if (string.IsNullOrEmpty(options.SelfServiceModel))
>>>>>>> d676323b
                {
                    foreach (var serviceConfig in generationManifest.ServiceConfigurations)
                    {
                        if (modelsToProcess.Any() && !modelsToProcess.Contains(serviceConfig.ModelName))
                        {
                            Console.WriteLine("Skipping model (not in -servicemodels set to process): {0} ({1})", serviceConfig.ModelName, serviceConfig.ModelPath);
                            continue;
                        }

                        Console.WriteLine("Processing model: {0} ({1})", serviceConfig.ModelName, serviceConfig.ModelPath);
                        var driver = new GeneratorDriver(serviceConfig, generationManifest, options);
                        driver.Execute();
                    }

                    GeneratorDriver.UpdateSolutionFiles(options);
                    GeneratorDriver.UpdateAssemblyVersionInfo(generationManifest, options);
                    GeneratorDriver.UpdateUnitTestProjectReferences(options);
                }
                else
                {
                    var serviceConfig = new ServiceConfiguration
                    {
                        ModelPath = options.SelfServiceModel,
                        BaseName = options.SelfServiceBaseName,
                        AuthenticationServiceName = options.SelfServiceSigV4Name ?? options.SelfServiceBaseName.ToLower(),
                        RegionLookupName = options.SelfServiceEndpointPrefix ?? options.SelfServiceBaseName.ToLower(),
                        ServiceFileVersion = "3.0.0.0"
                    };
                    serviceConfig.ModelName = Path.GetFileName(serviceConfig.ModelPath);
                    serviceConfig.ServiceDependencies = new Dictionary<string, string> { {"Core", "3.0.0.0"} };
                    serviceConfig.GenerateConstructors = true;


                    var relativePathToCustomizations = Path.Combine("customizations", string.Format("{0}.customizations.json", options.SelfServiceBaseName.ToLowerInvariant()));
                    if (File.Exists(relativePathToCustomizations))
                    {
                        serviceConfig.CustomizationsPath = Path.GetFullPath(relativePathToCustomizations);
                        Console.WriteLine("Using customization file: {0}", serviceConfig.CustomizationsPath);
                    }
                    

<<<<<<< HEAD
                    // TODO: debug purpose, remove before integration
                    //if (!serviceConfig.ModelName.Equals("MobileAnalytics", StringComparison.InvariantCultureIgnoreCase)) {
                    //    continue;
                    //}

                    Console.WriteLine("Processing model: {0} ({1})", serviceConfig.ModelName, serviceConfig.ModelPath);
                    var driver = new GeneratorDriver(serviceConfig, generationManifest, options);
                    driver.Execute();
                }

                GeneratorDriver.UpdateSolutionFiles(generationManifest, options);
                GeneratorDriver.UpdateAssemblyVersionInfo(generationManifest, options);
                GeneratorDriver.UpdateUnitTestProjectReferences(options);
=======
                    Console.WriteLine("Processing self service {0} with model {1}.", options.SelfServiceBaseName, options.SelfServiceModel);
                    var driver = new GeneratorDriver(serviceConfig, generationManifest, options);
                    driver.Execute();
                }
>>>>>>> d676323b
            }
            catch (Exception e)
            {
                if (options.WaitOnExit)
                {
                    Console.Error.WriteLine("Error running generator: " + e.Message);
                    Console.Error.WriteLine(e.StackTrace);
                    returnCode = -1;
                }
                else
                    throw;
            }

            if (options.WaitOnExit)
            {
                Console.WriteLine();
                Console.WriteLine("Generation complete. Press a key to exit.");
                Console.ReadLine();
            }

            return returnCode;
        }

    }
}<|MERGE_RESOLUTION|>--- conflicted
+++ resolved
@@ -34,14 +34,10 @@
                     CustomizationCompiler.CompileServiceCustomizations(options.ModelsFolder);
 
                 var generationManifest = GenerationManifest.Load(options.Manifest, options.Versions, options.ModelsFolder);
-<<<<<<< HEAD
-                GeneratorDriver.GenerateCoreProjects(generationManifest, options);
-                foreach (var serviceConfig in generationManifest.ServiceConfigurations)
-=======
                 if (string.IsNullOrEmpty(options.SelfServiceModel))
->>>>>>> d676323b
                 {
-                    foreach (var serviceConfig in generationManifest.ServiceConfigurations)
+					GeneratorDriver.GenerateCoreProjects(generationManifest, options);
+					foreach (var serviceConfig in generationManifest.ServiceConfigurations)
                     {
                         if (modelsToProcess.Any() && !modelsToProcess.Contains(serviceConfig.ModelName))
                         {
@@ -54,9 +50,9 @@
                         driver.Execute();
                     }
 
-                    GeneratorDriver.UpdateSolutionFiles(options);
-                    GeneratorDriver.UpdateAssemblyVersionInfo(generationManifest, options);
-                    GeneratorDriver.UpdateUnitTestProjectReferences(options);
+					GeneratorDriver.UpdateSolutionFiles(generationManifest, options);
+					GeneratorDriver.UpdateAssemblyVersionInfo(generationManifest, options);
+					GeneratorDriver.UpdateUnitTestProjectReferences(options);
                 }
                 else
                 {
@@ -80,27 +76,10 @@
                         Console.WriteLine("Using customization file: {0}", serviceConfig.CustomizationsPath);
                     }
                     
-
-<<<<<<< HEAD
-                    // TODO: debug purpose, remove before integration
-                    //if (!serviceConfig.ModelName.Equals("MobileAnalytics", StringComparison.InvariantCultureIgnoreCase)) {
-                    //    continue;
-                    //}
-
-                    Console.WriteLine("Processing model: {0} ({1})", serviceConfig.ModelName, serviceConfig.ModelPath);
-                    var driver = new GeneratorDriver(serviceConfig, generationManifest, options);
-                    driver.Execute();
-                }
-
-                GeneratorDriver.UpdateSolutionFiles(generationManifest, options);
-                GeneratorDriver.UpdateAssemblyVersionInfo(generationManifest, options);
-                GeneratorDriver.UpdateUnitTestProjectReferences(options);
-=======
                     Console.WriteLine("Processing self service {0} with model {1}.", options.SelfServiceBaseName, options.SelfServiceModel);
                     var driver = new GeneratorDriver(serviceConfig, generationManifest, options);
                     driver.Execute();
                 }
->>>>>>> d676323b
             }
             catch (Exception e)
             {
