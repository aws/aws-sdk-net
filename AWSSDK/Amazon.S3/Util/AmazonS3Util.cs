--- conflicted
+++ resolved
@@ -1,1179 +1,3 @@
-<<<<<<< HEAD
-﻿/*******************************************************************************
- *  Copyright 2008-2013 Amazon.com, Inc. or its affiliates. All Rights Reserved.
- *  Licensed under the Apache License, Version 2.0 (the "License"). You may not use
- *  this file except in compliance with the License. A copy of the License is located at
- *
- *  http://aws.amazon.com/apache2.0
- *
- *  or in the "license" file accompanying this file.
- *  This file is distributed on an "AS IS" BASIS, WITHOUT WARRANTIES OR
- *  CONDITIONS OF ANY KIND, either express or implied. See the License for the
- *  specific language governing permissions and limitations under the License.
- * *****************************************************************************
- *    __  _    _  ___
- *   (  )( \/\/ )/ __)
- *   /__\ \    / \__ \
- *  (_)(_) \/\/  (___/
- *
- *  AWS SDK for .NET
- *  API Version: 2006-03-01
- *
- */
-
-using System;
-using System.Collections.Generic;
-using System.Collections.Specialized;
-using System.Globalization;
-using System.IO;
-using System.Net;
-using System.Security.Cryptography;
-using System.Text;
-using System.Text.RegularExpressions;
-
-using Amazon.S3.Model;
-using Amazon.Util;
-using System.Threading;
-
-namespace Amazon.S3.Util
-{
-    /// <summary>
-    /// Provides utilities used by the Amazon S3 client implementation.
-    /// These utilities might be useful to consumers of the Amazon S3
-    /// library.
-    /// </summary>
-    public static class AmazonS3Util
-    {
-        private static Dictionary<string, string> extensionToMime;
-
-        static AmazonS3Util()
-        {
-            extensionToMime = new Dictionary<string, string>(150, StringComparer.InvariantCultureIgnoreCase);
-
-            extensionToMime[".ai"] = "application/postscript";
-            extensionToMime[".aif"] = "audio/x-aiff";
-            extensionToMime[".aifc"] = "audio/x-aiff";
-            extensionToMime[".aiff"] = "audio/x-aiff";
-            extensionToMime[".asc"] = "text/plain";
-            extensionToMime[".au"] = "audio/basic";
-            extensionToMime[".avi"] = "video/x-msvideo";
-            extensionToMime[".bcpio"] = "application/x-bcpio";
-            extensionToMime[".bin"] = "application/octet-stream";
-            extensionToMime[".c"] = "text/plain";
-            extensionToMime[".cc"] = "text/plain";
-            extensionToMime[".ccad"] = "application/clariscad";
-            extensionToMime[".cdf"] = "application/x-netcdf";
-            extensionToMime[".class"] = "application/octet-stream";
-            extensionToMime[".cpio"] = "application/x-cpio";
-            extensionToMime[".cpp"] = "text/plain";
-            extensionToMime[".cpt"] = "application/mac-compactpro";
-            extensionToMime[".cs"] = "text/plain";
-            extensionToMime[".csh"] = "application/x-csh";
-            extensionToMime[".css"] = "text/css";
-            extensionToMime[".dcr"] = "application/x-director";
-            extensionToMime[".dir"] = "application/x-director";
-            extensionToMime[".dms"] = "application/octet-stream";
-            extensionToMime[".doc"] = "application/msword";
-            extensionToMime[".docx"] = "application/vnd.openxmlformats-officedocument.wordprocessingml.document";
-            extensionToMime[".dot"] = "application/msword";
-            extensionToMime[".drw"] = "application/drafting";
-            extensionToMime[".dvi"] = "application/x-dvi";
-            extensionToMime[".dwg"] = "application/acad";
-            extensionToMime[".dxf"] = "application/dxf";
-            extensionToMime[".dxr"] = "application/x-director";
-            extensionToMime[".eps"] = "application/postscript";
-            extensionToMime[".etx"] = "text/x-setext";
-            extensionToMime[".exe"] = "application/octet-stream";
-            extensionToMime[".ez"] = "application/andrew-inset";
-            extensionToMime[".f"] = "text/plain";
-            extensionToMime[".f90"] = "text/plain";
-            extensionToMime[".fli"] = "video/x-fli";
-            extensionToMime[".gif"] = "image/gif";
-            extensionToMime[".gtar"] = "application/x-gtar";
-            extensionToMime[".gz"] = "application/x-gzip";
-            extensionToMime[".h"] = "text/plain";
-            extensionToMime[".hdf"] = "application/x-hdf";
-            extensionToMime[".hh"] = "text/plain";
-            extensionToMime[".hqx"] = "application/mac-binhex40";
-            extensionToMime[".htm"] = "text/html";
-            extensionToMime[".html"] = "text/html";
-            extensionToMime[".ice"] = "x-conference/x-cooltalk";
-            extensionToMime[".ief"] = "image/ief";
-            extensionToMime[".iges"] = "model/iges";
-            extensionToMime[".igs"] = "model/iges";
-            extensionToMime[".ips"] = "application/x-ipscript";
-            extensionToMime[".ipx"] = "application/x-ipix";
-            extensionToMime[".jpe"] = "image/jpeg";
-            extensionToMime[".jpeg"] = "image/jpeg";
-            extensionToMime[".jpg"] = "image/jpeg";
-            extensionToMime[".js"] = "application/x-javascript";
-            extensionToMime[".kar"] = "audio/midi";
-            extensionToMime[".latex"] = "application/x-latex";
-            extensionToMime[".lha"] = "application/octet-stream";
-            extensionToMime[".lsp"] = "application/x-lisp";
-            extensionToMime[".lzh"] = "application/octet-stream";
-            extensionToMime[".m"] = "text/plain";
-            extensionToMime[".man"] = "application/x-troff-man";
-            extensionToMime[".me"] = "application/x-troff-me";
-            extensionToMime[".mesh"] = "model/mesh";
-            extensionToMime[".mid"] = "audio/midi";
-            extensionToMime[".midi"] = "audio/midi";
-            extensionToMime[".mime"] = "www/mime";
-            extensionToMime[".mov"] = "video/quicktime";
-            extensionToMime[".movie"] = "video/x-sgi-movie";
-            extensionToMime[".mp2"] = "audio/mpeg";
-            extensionToMime[".mp3"] = "audio/mpeg";
-            extensionToMime[".mpe"] = "video/mpeg";
-            extensionToMime[".mpeg"] = "video/mpeg";
-            extensionToMime[".mpg"] = "video/mpeg";
-            extensionToMime[".mpga"] = "audio/mpeg";
-            extensionToMime[".ms"] = "application/x-troff-ms";
-            extensionToMime[".msi"] = "application/x-ole-storage";
-            extensionToMime[".msh"] = "model/mesh";
-            extensionToMime[".nc"] = "application/x-netcdf";
-            extensionToMime[".oda"] = "application/oda";
-            extensionToMime[".pbm"] = "image/x-portable-bitmap";
-            extensionToMime[".pdb"] = "chemical/x-pdb";
-            extensionToMime[".pdf"] = "application/pdf";
-            extensionToMime[".pgm"] = "image/x-portable-graymap";
-            extensionToMime[".pgn"] = "application/x-chess-pgn";
-            extensionToMime[".png"] = "image/png";
-            extensionToMime[".pnm"] = "image/x-portable-anymap";
-            extensionToMime[".pot"] = "application/mspowerpoint";
-            extensionToMime[".ppm"] = "image/x-portable-pixmap";
-            extensionToMime[".pps"] = "application/mspowerpoint";
-            extensionToMime[".ppt"] = "application/mspowerpoint";
-            extensionToMime[".pptx"] = "application/vnd.openxmlformats-officedocument.presentationml.presentation";
-            extensionToMime[".ppz"] = "application/mspowerpoint";
-            extensionToMime[".pre"] = "application/x-freelance";
-            extensionToMime[".prt"] = "application/pro_eng";
-            extensionToMime[".ps"] = "application/postscript";
-            extensionToMime[".qt"] = "video/quicktime";
-            extensionToMime[".ra"] = "audio/x-realaudio";
-            extensionToMime[".ram"] = "audio/x-pn-realaudio";
-            extensionToMime[".ras"] = "image/cmu-raster";
-            extensionToMime[".rgb"] = "image/x-rgb";
-            extensionToMime[".rm"] = "audio/x-pn-realaudio";
-            extensionToMime[".roff"] = "application/x-troff";
-            extensionToMime[".rpm"] = "audio/x-pn-realaudio-plugin";
-            extensionToMime[".rtf"] = "text/rtf";
-            extensionToMime[".rtx"] = "text/richtext";
-            extensionToMime[".scm"] = "application/x-lotusscreencam";
-            extensionToMime[".set"] = "application/set";
-            extensionToMime[".sgm"] = "text/sgml";
-            extensionToMime[".sgml"] = "text/sgml";
-            extensionToMime[".sh"] = "application/x-sh";
-            extensionToMime[".shar"] = "application/x-shar";
-            extensionToMime[".silo"] = "model/mesh";
-            extensionToMime[".sit"] = "application/x-stuffit";
-            extensionToMime[".skd"] = "application/x-koan";
-            extensionToMime[".skm"] = "application/x-koan";
-            extensionToMime[".skp"] = "application/x-koan";
-            extensionToMime[".skt"] = "application/x-koan";
-            extensionToMime[".smi"] = "application/smil";
-            extensionToMime[".smil"] = "application/smil";
-            extensionToMime[".snd"] = "audio/basic";
-            extensionToMime[".sol"] = "application/solids";
-            extensionToMime[".spl"] = "application/x-futuresplash";
-            extensionToMime[".src"] = "application/x-wais-source";
-            extensionToMime[".step"] = "application/STEP";
-            extensionToMime[".stl"] = "application/SLA";
-            extensionToMime[".stp"] = "application/STEP";
-            extensionToMime[".sv4cpio"] = "application/x-sv4cpio";
-            extensionToMime[".sv4crc"] = "application/x-sv4crc";
-            extensionToMime[".swf"] = "application/x-shockwave-flash";
-            extensionToMime[".t"] = "application/x-troff";
-            extensionToMime[".tar"] = "application/x-tar";
-            extensionToMime[".tcl"] = "application/x-tcl";
-            extensionToMime[".tex"] = "application/x-tex";
-            extensionToMime[".tif"] = "image/tiff";
-            extensionToMime[".tiff"] = "image/tiff";
-            extensionToMime[".tr"] = "application/x-troff";
-            extensionToMime[".tsi"] = "audio/TSP-audio";
-            extensionToMime[".tsp"] = "application/dsptype";
-            extensionToMime[".tsv"] = "text/tab-separated-values";
-            extensionToMime[".txt"] = "text/plain";
-            extensionToMime[".unv"] = "application/i-deas";
-            extensionToMime[".ustar"] = "application/x-ustar";
-            extensionToMime[".vcd"] = "application/x-cdlink";
-            extensionToMime[".vda"] = "application/vda";
-            extensionToMime[".vrml"] = "model/vrml";
-            extensionToMime[".wav"] = "audio/x-wav";
-            extensionToMime[".wrl"] = "model/vrml";
-            extensionToMime[".xbm"] = "image/x-xbitmap";
-            extensionToMime[".xlc"] = "application/vnd.ms-excel";
-            extensionToMime[".xll"] = "application/vnd.ms-excel";
-            extensionToMime[".xlm"] = "application/vnd.ms-excel";
-            extensionToMime[".xls"] = "application/vnd.ms-excel";
-            extensionToMime[".xlsx"] = "application/vnd.openxmlformats-officedocument.spreadsheetml.sheet";
-            extensionToMime[".xlw"] = "application/vnd.ms-excel";
-            extensionToMime[".xml"] = "text/xml";
-            extensionToMime[".xpm"] = "image/x-xpixmap";
-            extensionToMime[".xwd"] = "image/x-xwindowdump";
-            extensionToMime[".xyz"] = "chemical/x-pdb";
-            extensionToMime[".zip"] = "application/zip";
-            extensionToMime[".m4v"] = "video/x-m4v";
-            extensionToMime[".webm"] = "video/webm";
-            extensionToMime[".ogv"] = "video/ogv";
-            extensionToMime[".xap"] = "application/x-silverlight-app";
-            extensionToMime[".mp4"] = "video/mp4";
-            extensionToMime[".wmv"] = "video/x-ms-wmv";
-
-        }
-
-        /// <summary>
-        /// URL encodes a string. If the path property is specified,
-        /// the accepted path characters {/+:} are not encoded.
-        /// </summary>
-        /// <param name="data">The string to encode</param>
-        /// <param name="path">Whether the string is a URL path or not</param>
-        /// <returns></returns>
-        public static string UrlEncode(string data, bool path)
-        {
-            return AWSSDKUtils.UrlEncode(data, path);
-        }
-
-        /// <summary>
-        /// Converts a non-seekable stream into a System.IO.MemoryStream.
-        /// A MemoryStream's position can be moved arbitrarily
-        /// </summary>
-        /// <param name="input">The stream to be converted</param>
-        /// <returns>A seekable MemoryStream</returns>
-        /// <remarks>MemoryStreams use byte arrays as their backing store.
-        /// Please use this judicially as it is likely that a very large
-        /// stream will cause system resources to be used up.
-        /// </remarks>
-        public static System.IO.Stream MakeStreamSeekable(System.IO.Stream input)
-        {
-            System.IO.MemoryStream output = new System.IO.MemoryStream();
-            const int readSize = 32 * 1024;
-            byte[] buffer = new byte[readSize];
-
-            int count = 0;
-            using (input)
-            {
-                while ((count = input.Read(buffer, 0, readSize)) > 0)
-                {
-                    output.Write(buffer, 0, count);
-                }
-            }
-
-            output.Position = 0;
-            return output;
-        }
-
-        /// <summary>
-        /// Formats the current date as a GMT timestamp
-        /// </summary>
-        /// <returns>A GMT formatted string representation
-        /// of the current date and time
-        /// </returns>
-        public static string FormattedCurrentTimestamp
-        {
-            get
-            {
-                return AWSSDKUtils.FormattedCurrentTimestampGMT;
-            }
-        }
-
-        /// <summary>
-        /// Computes RFC 2104-compliant HMAC signature
-        /// </summary>
-        /// <param name="data">The data to be signed</param>
-        /// <param name="key">The secret signing key</param>
-        /// <param name="algorithm">The algorithm to sign the data with</param>
-        /// <returns>A string representing the HMAC signature</returns>
-        public static string Sign(string data, System.Security.SecureString key, KeyedHashAlgorithm algorithm)
-        {
-            if (key == null)
-            {
-                throw new AmazonS3Exception("The AWS Secret Access Key specified is NULL!");
-            }
-
-            return AWSSDKUtils.HMACSign(data, key, algorithm);
-        }
-
-        /// <summary>
-        /// Generates an md5Digest for the file-stream specified
-        /// </summary>
-        /// <param name="input">The Stream for which the MD5 Digest needs
-        /// to be computed.</param>
-        /// <param name="fbase64Encode">Whether the hash should be base64 encoded
-        /// </param>
-        /// <returns>A string representation of the hash with or w/o base64 encoding
-        /// </returns>
-        public static string GenerateChecksumForStream(Stream input, bool fbase64Encode)
-        {
-            string hash = null;
-            // Create a new instance of the MD5CryptoServiceProvider object.
-            BufferedStream bstream = new BufferedStream(input, 1024 * 1024);
-
-            // Use an MD5 instance to compute the has for the stream
-            byte[] hashed = MD5.Create().ComputeHash(bstream);
-
-            if (fbase64Encode)
-            {
-                hash = Convert.ToBase64String(hashed);
-            }
-            else
-            {
-                hash = BitConverter.ToString(hashed).Replace("-", String.Empty);
-            }
-
-            // Now that the hash has been generated, reset the stream to its
-            // origin so that the stream's data can be processed
-            bstream.Position = 0;
-
-            return hash;
-        }
-
-        /// <summary>
-        /// Generates an MD5 Digest for the string-based content
-        /// </summary>
-        /// <param name="content">The content for which the MD5 Digest needs
-        /// to be computed.
-        /// </param>
-        /// <param name="fBase64Encode">Whether the returned checksum should be
-        /// base64 encoded.
-        /// </param>
-        /// <returns>A string representation of the hash with or w/o base64 encoding
-        /// </returns>
-        public static string GenerateChecksumForContent(string content, bool fBase64Encode)
-        {
-            // Convert the input string to a byte array and compute the hash.
-            byte[] hashed = MD5.Create().ComputeHash(Encoding.UTF8.GetBytes(content));
-
-            if (fBase64Encode)
-            {
-                // Convert the hash to a Base64 Encoded string and return it
-                return Convert.ToBase64String(hashed);
-            }
-            else
-            {
-                return BitConverter.ToString(hashed).Replace("-", String.Empty);
-            }
-        }
-
-        /// <summary>
-        /// Builds and returns the name value collection
-        /// that can be added to the HTTP headers for the request
-        /// </summary>
-        /// <param name="key">The key to be added to the headers (eg. Content-Body)</param>
-        /// <param name="value">The value of the key being added</param>
-        /// <returns>A NameValueCollection with just one key-value pair</returns>
-        public static NameValueCollection CreateHeaderEntry(string key, string value)
-        {
-            NameValueCollection collection = new NameValueCollection();
-            collection.Add(key, value);
-            return collection;
-        }
-
-        /// <summary>
-        /// Version2 S3 buckets adhere to RFC 1035:
-        /// <list type="number">
-        /// <item>Less than 255 characters, with each label less than 63 characters.</item>
-        /// <item>Label must start with a letter</item>
-        /// <item>Label must end with a letter or digit</item>
-        /// <item>Label can have a string of letter, digits and hyphens in the middle.</item>
-        /// <item>Although names can be case-sensitive, no significance is attached to the case.</item>
-        /// <item>RFC 1123: Allow label to start with letter or digit (e.g. 3ware.com works)</item>
-        /// <item>RFC 2181: No restrictions apart from the length restrictions.</item>
-        /// </list>
-        /// S3 V2 will start with RFCs 1035 and 1123 and impose the following additional restrictions:
-        /// <list type="number">
-        /// <item>Length between 3 and 63 characters (to allow headroom for upper-level domains,
-        ///     as well as to avoid separate length restrictions for bucket-name and its labels</item>
-        /// <item>Only lower-case to avoid user confusion.</item>
-        /// <item>No dotted-decimal IPv4-like strings</item>
-        /// </list>
-        /// </summary>
-        /// <param name="bucketName">The BucketName to validate if V2 addressing should be used</param>
-        /// <returns>True if the BucketName should use V2 bucket addressing, false otherwise</returns>
-        /// <seealso href="http://docs.amazonwebservices.com/AmazonS3/2006-03-01/dev/index.html?BucketRestrictions.html">
-        /// S3 v2 Bucket restrictions</seealso>
-        public static bool ValidateV2Bucket(string bucketName)
-        {
-            if (String.IsNullOrEmpty(bucketName))
-            {
-                throw new ArgumentNullException("bucketName", "Please specify a bucket name");
-            }
-
-            if (bucketName.StartsWith("s3.amazonaws.com"))
-            {
-                return false;
-            }
-
-            // If the entire S3 URL is passed instead of just the bucketName, 
-            // strip out the Amazon S3 part of the URL
-            int idx = bucketName.IndexOf(".s3.amazonaws.com");
-            if (idx > 0)
-            {
-                bucketName = bucketName.Substring(0, idx);
-            }
-
-            if (bucketName.Length < S3Constants.MinBucketLength ||
-                 bucketName.Length > S3Constants.MaxBucketLength ||
-                 bucketName.StartsWith(".") ||
-                 bucketName.EndsWith("."))
-            {
-                return false;
-            }
-
-            // Check not IPv4-like
-            Regex ipv4 = new Regex("^[0-9]+\\.[0-9]+\\.[0-9]+\\.[0-9]+$");
-            if (ipv4.IsMatch(bucketName))
-            {
-                return false;
-            }
-
-            // Check each label
-            Regex v2Regex = new Regex("^[a-z0-9]([a-z0-9\\-]*[a-z0-9])?$");
-            string[] labels = bucketName.Split("\\.".ToCharArray());
-            foreach (string label in labels)
-            {
-                if (!v2Regex.IsMatch(label))
-                {
-                    return false;
-                }
-            }
-            return true;
-        }
-
-        /// <summary>
-        /// Determines whether an S3 bucket exists or not.
-        /// This is done by:
-        /// 1. Creating a PreSigned Url for the bucket (with an expiry date at the end of this decade)
-        /// 2. Making a HEAD request to the Url
-        /// </summary>
-        /// <param name="bucketName">The name of the bucket to check.</param>
-        /// <param name="s3Client">The Amazon S3 Client to use for S3 specific operations.</param>
-        /// <returns></returns>
-        public static bool DoesS3BucketExist(string bucketName, AmazonS3 s3Client)
-        {
-            if (s3Client == null)
-            {
-                throw new ArgumentNullException("s3Client", "The s3Client cannot be null!");
-            }
-
-            if (String.IsNullOrEmpty(bucketName))
-            {
-                throw new ArgumentNullException("bucketName", "The bucketName cannot be null or the empty string!");
-            }
-
-            GetPreSignedUrlRequest request = new GetPreSignedUrlRequest();
-            request.BucketName = bucketName;
-            request.Expires = new DateTime(2019, 12, 31);
-            request.Verb = HttpVerb.HEAD;
-            request.Protocol = Protocol.HTTP;
-            string url = s3Client.GetPreSignedURL(request);
-
-            HttpWebRequest httpRequest = WebRequest.Create(url) as HttpWebRequest;
-            httpRequest.Method = "HEAD";
-            httpRequest.KeepAlive = false;
-            AmazonS3Client concreteClient = s3Client as AmazonS3Client;
-            if (concreteClient != null)
-            {
-                concreteClient.ConfigureProxy(httpRequest);
-            }
-
-            HttpWebResponse httpResponse = null;
-            try
-            {
-                httpResponse = httpRequest.GetResponse() as HttpWebResponse;
-                // If all went well, the bucket was found!
-                return true;
-            }
-            catch (WebException we)
-            {                
-                using (HttpWebResponse errorResponse = we.Response as HttpWebResponse)
-                {
-                    if (errorResponse != null)
-                    {
-                        HttpStatusCode code = errorResponse.StatusCode;
-                        return code != HttpStatusCode.NotFound &&
-                               code != HttpStatusCode.BadRequest;
-                    }
-
-                    // The Error Response is null which is indicative of either
-                    // a bad request or some other problem
-                    return false;
-                }
-            }
-            finally
-            {
-                if (httpResponse != null)
-                    httpResponse.Close();
-            }
-        }
-
-         /// <summary>
-        /// Deletes an S3 bucket which contains objects.
-        /// An S3 bucket which contains objects cannot be deleted until all the objects 
-        /// in it are deleted. This method deletes all the objects in the specified 
-        /// bucket and then deletes the bucket itself.
-        /// </summary>
-        /// <param name="bucketName">The bucket to be deleted.</param>
-        /// <param name="s3Client">The Amazon S3 Client to use for S3 specific operations.</param>
-        public static void DeleteS3BucketWithObjects(string bucketName, AmazonS3 s3Client)
-        {
-            var result=BeginDeleteS3BucketWithObjects(bucketName, s3Client, null, null);
-            EndDeleteS3BucketWithObjects(result);
-        }
-
-        /// <summary>
-        /// Deletes an S3 bucket which contains objects.
-        /// An S3 bucket which contains objects cannot be deleted until all the objects 
-        /// in it are deleted. This method deletes all the objects in the specified 
-        /// bucket and then deletes the bucket itself.
-        /// </summary>
-        /// <param name="bucketName">The bucket to be deleted.</param>
-        /// <param name="s3Client">The Amazon S3 Client to use for S3 specific operations.</param>
-        /// <param name="deleteOptions">Options to control the behavior of the delete operation.</param>
-        public static void DeleteS3BucketWithObjects(string bucketName, AmazonS3 s3Client, S3DeleteBucketWithObjectsOptions deleteOptions)
-        {
-            var result = BeginDeleteS3BucketWithObjects(bucketName, s3Client,deleteOptions, null, null);
-            EndDeleteS3BucketWithObjects(result);
-        }
-
-        /// <summary>
-        /// Initiates the asynchronous execution of the DeleteS3BucketWithObjects operation. 
-        /// DeleteS3BucketWithObjects deletes an S3 bucket which contains objects.
-        /// An S3 bucket which contains objects cannot be deleted until all the objects 
-        /// in it are deleted. This method deletes all the objects in the specified 
-        /// bucket and then deletes the bucket itself.
-        /// </summary>
-        /// <param name="bucketName">The bucket to be deleted.</param>
-        /// <param name="s3Client">The Amazon S3 Client to use for S3 specific operations.</param>
-        /// <param name="callback">An AsyncCallback delegate that is invoked when the operation completes.</param>
-        /// <param name="state">A user-defined state object that is passed to the callback procedure. Retrieve this object from within the callback procedure using the AsyncState property.</param>
-        /// <returns>An IAsyncCancelableResult that can be used to poll or wait for results, or both; 
-        /// this value is also needed when invoking EndDeleteS3BucketWithObjects. IAsyncCancelableResult can also 
-        /// be used to cancel the operation while it's in progress.</returns>
-        public static IAsyncCancelableResult BeginDeleteS3BucketWithObjects(string bucketName, AmazonS3 s3Client,
-            AsyncCallback callback, object state)
-        {
-            return BeginDeleteS3BucketWithObjects(bucketName, s3Client,
-                new S3DeleteBucketWithObjectsOptions
-                {
-                    ContinueOnError = false,
-                    QuietMode = true,
-                },
-                callback,
-                state);
-        }
-
-        /// <summary>
-        /// Initiates the asynchronous execution of the DeleteS3BucketWithObjects operation. 
-        /// DeleteS3BucketWithObjects deletes an S3 bucket which contains objects.
-        /// An S3 bucket which contains objects cannot be deleted until all the objects 
-        /// in it are deleted. This method deletes all the objects in the specified 
-        /// bucket and then deletes the bucket itself.
-        /// </summary>
-        /// <param name="bucketName">The bucket to be deleted.</param>
-        /// <param name="s3Client">The Amazon S3 Client to use for S3 specific operations.</param>
-        /// <param name="deleteOptions">Options to control the behavior of the delete operation.</param>
-        /// <param name="callback">An AsyncCallback delegate that is invoked when the operation completes.</param>
-        /// <param name="state">A user-defined state object that is passed to the callback procedure. Retrieve this object from within the callback procedure using the AsyncState property.</param>
-        /// <returns>An IAsyncCancelableResult that can be used to poll or wait for results, or both; 
-        /// this value is also needed when invoking EndDeleteS3BucketWithObjects. IAsyncCancelableResult can also 
-        /// be used to cancel the operation while it's in progress.</returns>
-        public static IAsyncCancelableResult BeginDeleteS3BucketWithObjects(string bucketName, AmazonS3 s3Client,
-             S3DeleteBucketWithObjectsOptions deleteOptions, AsyncCallback callback, object state)
-        {
-            return BeginDeleteS3BucketWithObjects(bucketName, s3Client, deleteOptions, null, callback, state);
-        }
-
-        /// <summary>
-        /// Initiates the asynchronous execution of the DeleteS3BucketWithObjects operation. 
-        /// DeleteS3BucketWithObjects deletes an S3 bucket which contains objects.
-        /// An S3 bucket which contains objects cannot be deleted until all the objects 
-        /// in it are deleted. This method deletes all the objects in the specified 
-        /// bucket and then deletes the bucket itself.
-        /// </summary>
-        /// <param name="bucketName">The bucket to be deleted.</param>
-        /// <param name="s3Client">The Amazon S3 Client to use for S3 specific operations.</param>
-        /// <param name="deleteOptions">>Options to control the behavior of the delete operation.</param>
-        /// <param name="updateCallback">An callback that is invoked to send updates while delete operation is in progress.</param>
-        /// <param name="callback">An AsyncCallback delegate that is invoked when the operation completes.</param>
-        /// <param name="state">A user-defined state object that is passed to the callback procedure. Retrieve this object from within the callback procedure using the AsyncState property.</param>
-        /// <returns>An IAsyncCancelableResult that can be used to poll or wait for results, or both; 
-        /// this value is also needed when invoking EndDeleteS3BucketWithObjects. IAsyncCancelableResult can also 
-        /// be used to cancel the operation while it's in progress.</returns>
-        public static IAsyncCancelableResult BeginDeleteS3BucketWithObjects(string bucketName, AmazonS3 s3Client,
-             S3DeleteBucketWithObjectsOptions deleteOptions,Action<S3DeleteBucketWithObjectsUpdate> updateCallback, AsyncCallback callback, object state)
-        {
-            var asyncResult = new AsyncCancelableResult(callback, state);
-
-            var request = new S3DeleteBucketWithObjectsRequest
-            {
-                AsyncCancelableResult = asyncResult,
-                BucketName = bucketName,
-                DeleteOptions = deleteOptions,
-                UpdateCallback=updateCallback,
-                S3Client = s3Client
-            };
-
-            ThreadPool.QueueUserWorkItem(InvokeDeleteS3BucketWithObjects, request);
-            return asyncResult;
-        }
-
-        /// <summary>
-        /// Finishes the asynchronous execution of the DeleteS3BucketWithObjects operation.
-        /// </summary>
-        /// <param name="asyncCancelableResult">The IAsyncCancelableResult returned by the call to BeginDeleteS3BucketWithObjects.</param>
-        public static void EndDeleteS3BucketWithObjects(IAsyncCancelableResult asyncCancelableResult)
-        {
-            var asyncResult = asyncCancelableResult as AsyncCancelableResult;
-            
-            try
-            {
-                if (!(asyncResult.IsCompleted || asyncResult.IsCanceled))
-                {
-                    asyncResult.AsyncWaitHandle.WaitOne();
-                }
-
-                if (asyncResult.LastException != null)
-                {
-                    AWSSDKUtils.PreserveStackTrace(asyncResult.LastException);
-                    throw asyncResult.LastException;
-                }
-            }
-            finally
-            {
-                asyncResult.Dispose();
-            }
-        }
-
-        /// <summary>
-        /// Upload data to Amazon S3 using HTTP POST.
-        /// </summary>
-        /// <remarks>
-        /// For more information, <see href="http://docs.aws.amazon.com/AmazonS3/latest/dev/UsingHTTPPOST.html"/>
-        /// </remarks>
-        /// <param name="request">Request object which describes the data to POST</param>
-        /// <exception cref="S3PostUploadException">Thrown if the service returns an error</exception>
-        public static S3PostUploadResponse PostUpload(S3PostUploadRequest request)
-        {
-            string url;
-            
-            if (request.Bucket.IndexOf('.') > -1)
-                url = String.Format("https://s3.amazonaws.com/{0}/", request.Bucket);
-            else
-                url = String.Format("https://{0}.s3.amazonaws.com", request.Bucket);
-
-            HttpWebRequest webRequest = WebRequest.Create(url) as HttpWebRequest;
-
-            var boundary = Convert.ToBase64String(Guid.NewGuid().ToByteArray()).Replace('=','z');
-
-            webRequest.ContentType = String.Format("multipart/form-data; boundary={0}", boundary);
-            webRequest.Method = "POST";
-
-            using (var reqStream = webRequest.GetRequestStream())
-            {
-                request.WriteFormData(boundary, reqStream);
-
-                byte[] boundaryBytes = Encoding.UTF8.GetBytes(String.Format("--{0}\r\nContent-Disposition: form-data; name=\"file\"\r\n\r\n", boundary));
-
-                reqStream.Write(boundaryBytes, 0, boundaryBytes.Length);
-
-                using (var inputStream = null == request.Path ? request.InputStream : File.OpenRead(request.Path))
-                {
-                    byte[] buf = new byte[1024];
-                    int bytesRead;
-                    while ((bytesRead = inputStream.Read(buf, 0, 1024)) > 0)
-                    {
-                        reqStream.Write(buf, 0, bytesRead);
-                    }
-                }
-
-                byte[] endBoundaryBytes = Encoding.UTF8.GetBytes(String.Format("\r\n--{0}--", boundary));
-
-                reqStream.Write(endBoundaryBytes, 0, endBoundaryBytes.Length);
-            }
-
-            HttpWebResponse response = null;
-            try
-            {
-                response = webRequest.GetResponse() as HttpWebResponse;
-            }
-            catch (WebException ex)
-            {
-                throw S3PostUploadException.FromResponse((HttpWebResponse)ex.Response);
-            }
-
-            return S3PostUploadResponse.FromWebResponse(response);
-        }
-        
-        /// <summary>
-        /// Determines MIME type from a file extension
-        /// </summary>
-        /// <param name="ext">The extension of the file</param>
-        /// <returns>The MIME type for the extension, or text/plain</returns>
-        public static string MimeTypeFromExtension(string ext)
-        {
-            if (extensionToMime.ContainsKey(ext))
-            {
-                return extensionToMime[ext];
-            }
-            else
-            {
-                return "application/octet-stream";
-            }
-        }
-
-        /// <summary>
-        /// Sets the storage class for the S3 Object to the value
-        /// specified.
-        /// </summary>
-        /// <param name="s3Object">The S3 Object whose storage class needs changing</param>
-        /// <param name="sClass">The new Storage Class for the object</param>
-        /// <param name="s3Client">The Amazon S3 Client to use for S3 specific operations.</param>
-        /// <seealso cref="T:Amazon.S3.Model.S3StorageClass"/>
-        public static void SetObjectStorageClass(S3Object s3Object, S3StorageClass sClass, AmazonS3 s3Client)
-        {
-            SetObjectStorageClass(s3Object.BucketName, s3Object.Key, sClass, s3Client);
-        }
-
-        /// <summary>
-        /// Sets the storage class for the S3 Object to the value
-        /// specified.
-        /// </summary>
-        /// <param name="bucketName">The name of the bucket in which the key is stored</param>
-        /// <param name="key">The key of the S3 Object whose storage class needs changing</param>
-        /// <param name="sClass">The new Storage Class for the object</param>
-        /// <param name="s3Client">The Amazon S3 Client to use for S3 specific operations.</param>
-        /// <seealso cref="T:Amazon.S3.Model.S3StorageClass"/>
-        public static void SetObjectStorageClass(string bucketName, string key, S3StorageClass sClass, AmazonS3 s3Client)
-        {
-            SetObjectStorageClass(bucketName, key, null, sClass, s3Client);
-        }
-
-        /// <summary>
-        /// Sets the storage class for the S3 Object Version to the value
-        /// specified.
-        /// </summary>
-        /// <param name="s3ObjectVer">The S3 Object Version whose storage class needs changing</param>
-        /// <param name="sClass">The new Storage Class for the object</param>
-        /// <param name="s3Client">The Amazon S3 Client to use for S3 specific operations.</param>
-        /// <seealso cref="T:Amazon.S3.Model.S3StorageClass"/>
-        public static void SetObjectStorageClass(S3ObjectVersion s3ObjectVer, S3StorageClass sClass, AmazonS3 s3Client)
-        {
-            SetObjectStorageClass(s3ObjectVer.BucketName, s3ObjectVer.Key, s3ObjectVer.VersionId, sClass, s3Client);
-        }
-
-        /// <summary>
-        /// Sets the storage class for the S3 Object's Version to the value
-        /// specified.
-        /// </summary>
-        /// <param name="bucketName">The name of the bucket in which the key is stored</param>
-        /// <param name="key">The key of the S3 Object whose storage class needs changing</param>
-        /// <param name="version">The version of the S3 Object whose storage class needs changing</param>
-        /// <param name="sClass">The new Storage Class for the object</param>
-        /// <param name="s3Client">The Amazon S3 Client to use for S3 specific operations.</param>
-        /// <seealso cref="T:Amazon.S3.Model.S3StorageClass"/>
-        public static void SetObjectStorageClass(string bucketName, string key, string version, S3StorageClass sClass, AmazonS3 s3Client)
-        {
-            CopyObjectRequest copyRequest;
-            SetACLRequest setACLRequest;
-
-            SetupForObjectModification(bucketName, key, version, s3Client, out copyRequest, out setACLRequest);
-
-            copyRequest.StorageClass = sClass;
-            CopyObjectResponse copyResponse = s3Client.CopyObject(copyRequest);
-
-            if (!string.IsNullOrEmpty(copyResponse.VersionId))
-                setACLRequest.VersionId = copyResponse.VersionId;
-
-            s3Client.SetACL(setACLRequest);
-        }
-
-        /// <summary>
-        /// Sets the server side encryption method for the S3 Object to the value
-        /// specified.
-        /// </summary>
-        /// <param name="s3Object">The S3 Object</param>
-        /// <param name="method">The server side encryption method</param>
-        /// <param name="s3Client">The Amazon S3 Client to use for S3 specific operations.</param>
-        public static void SetServerSideEncryption(S3Object s3Object, ServerSideEncryptionMethod method, AmazonS3 s3Client)
-        {
-            SetServerSideEncryption(s3Object.BucketName, s3Object.Key, method, s3Client);
-        }
-
-        /// <summary>
-        /// Sets the server side encryption method for the S3 Object to the value
-        /// specified.
-        /// </summary>
-        /// <param name="bucketName">The name of the bucket in which the key is stored</param>
-        /// <param name="key">The key of the S3 Object</param>
-        /// <param name="method">The server side encryption method</param>
-        /// <param name="s3Client">The Amazon S3 Client to use for S3 specific operations.</param>
-        public static void SetServerSideEncryption(string bucketName, string key, ServerSideEncryptionMethod method, AmazonS3 s3Client)
-        {
-            SetServerSideEncryption(bucketName, key, null, method, s3Client);
-        }
-
-        /// <summary>
-        /// Sets the server side encryption method for the S3 Object Version to the value
-        /// specified.
-        /// </summary>
-        /// <param name="s3ObjectVer">The S3 Object Version</param>
-        /// <param name="method">The server side encryption method</param>
-        /// <param name="s3Client">The Amazon S3 Client to use for S3 specific operations.</param>
-        public static void SetServerSideEncryption(S3ObjectVersion s3ObjectVer, ServerSideEncryptionMethod method, AmazonS3 s3Client)
-        {
-            SetServerSideEncryption(s3ObjectVer.BucketName, s3ObjectVer.Key, s3ObjectVer.VersionId, method, s3Client);
-        }
-
-        /// <summary>
-        /// Sets the server side encryption method for the S3 Object's Version to the value
-        /// specified.
-        /// </summary>
-        /// <param name="bucketName">The name of the bucket in which the key is stored</param>
-        /// <param name="key">The key of the S3 Object</param>
-        /// <param name="version">The version of the S3 Object</param>
-        /// <param name="method">The server side encryption method</param>
-        /// <param name="s3Client">The Amazon S3 Client to use for S3 specific operations.</param>
-        public static void SetServerSideEncryption(string bucketName, string key, string version, ServerSideEncryptionMethod method, AmazonS3 s3Client)
-        {
-            CopyObjectRequest copyRequest;
-            SetACLRequest setACLRequest;
-
-            SetupForObjectModification(bucketName, key, version, s3Client, out copyRequest, out setACLRequest);
-
-            copyRequest.ServerSideEncryptionMethod = method;
-            CopyObjectResponse copyResponse = s3Client.CopyObject(copyRequest);
-
-            if (!string.IsNullOrEmpty(copyResponse.VersionId))
-                setACLRequest.VersionId = copyResponse.VersionId;
-
-            s3Client.SetACL(setACLRequest);
-        }
-
-        /// <summary>
-        /// Sets the redirect location for the S3 Object's when being accessed through the S3 website endpoint.
-        /// </summary>
-        /// <param name="s3Object">The S3 Object</param>
-        /// <param name="websiteRedirectLocation">The redirect location</param>
-        /// <param name="s3Client">The Amazon S3 Client to use for S3 specific operations.</param>
-        public static void SetWebsiteRedirectLocation(S3Object s3Object, string websiteRedirectLocation, AmazonS3 s3Client)
-        {
-            SetWebsiteRedirectLocation(s3Object.BucketName, s3Object.Key, websiteRedirectLocation, s3Client);
-        }
-
-        /// <summary>
-        /// Sets the redirect location for the S3 Object's when being accessed through the S3 website endpoint.
-        /// </summary>
-        /// <param name="bucketName">The name of the bucket in which the key is stored</param>
-        /// <param name="key">The key of the S3 Object</param>
-        /// <param name="websiteRedirectLocation">The redirect location</param>
-        /// <param name="s3Client">The Amazon S3 Client to use for S3 specific operations.</param>
-        public static void SetWebsiteRedirectLocation(string bucketName, string key, string websiteRedirectLocation, AmazonS3 s3Client)
-        {
-            CopyObjectRequest copyRequest;
-            SetACLRequest setACLRequest;
-
-            SetupForObjectModification(bucketName, key, null, s3Client, out copyRequest, out setACLRequest);
-
-            copyRequest.WebsiteRedirectLocation = websiteRedirectLocation;
-            CopyObjectResponse copyResponse = s3Client.CopyObject(copyRequest);
-
-            if (!string.IsNullOrEmpty(copyResponse.VersionId))
-                setACLRequest.VersionId = copyResponse.VersionId;
-
-            s3Client.SetACL(setACLRequest);
-        }
-
-        /// <summary>
-        /// Invokes the DeleteS3BucketWithObjectsInternal method.
-        /// </summary>
-        /// <param name="state">The Request object that has all the data to complete the operation. </param>
-        private static void InvokeDeleteS3BucketWithObjects(object state)
-        {
-            var request = (S3DeleteBucketWithObjectsRequest)state;
-
-            try
-            {
-                DeleteS3BucketWithObjectsInternal(
-                    request.BucketName,
-                    request.S3Client,
-                    request.DeleteOptions,
-                    request.UpdateCallback,
-                    request.AsyncCancelableResult
-                    );
-            }
-            catch (Exception exception)
-            {
-                // Catch unhandled exception and store it on the async result.
-                request.AsyncCancelableResult.LastException = exception;
-                request.AsyncCancelableResult.SignalWaitHandleOnCompleted();
-            }
-        }
-
-        /// <summary>
-        /// Deletes an S3 bucket which contains objects.
-        /// An S3 bucket which contains objects cannot be deleted until all the objects 
-        /// in it are deleted. The function deletes all the objects in the specified 
-        /// bucket and then deletes the bucket itself.
-        /// </summary>
-        /// <param name="bucketName">The bucket to be deleted.</param>
-        /// <param name="s3Client">The Amazon S3 Client to use for S3 specific operations.</param>
-        /// <param name="deleteOptions">Options to control the behavior of the delete operation.</param>
-        /// <param name="updateCallback">The callback which is used to send updates about the delete operation.</param>
-        /// <param name="asyncCancelableResult">An IAsyncCancelableResult that can be used to poll or wait for results, or both; 
-        /// this value is also needed when invoking EndDeleteS3BucketWithObjects. IAsyncCancelableResult can also 
-        /// be used to cancel the operation while it's in progress.</param>
-        private static void DeleteS3BucketWithObjectsInternal(string bucketName, AmazonS3 s3Client,
-            S3DeleteBucketWithObjectsOptions deleteOptions,Action<S3DeleteBucketWithObjectsUpdate> updateCallback,
-            AsyncCancelableResult asyncCancelableResult)            
-        {    
-            // Validations.
-            if (s3Client == null)
-            {
-                throw new ArgumentNullException("s3Client", "The s3Client cannot be null!");
-            }
-
-            if (string.IsNullOrEmpty(bucketName))
-            {
-                throw new ArgumentNullException("bucketName", "The bucketName cannot be null or empty string!");
-            }
-            
-            var listVersionsRequest = new ListVersionsRequest()
-                                        .WithBucketName(bucketName);
-            
-            ListVersionsResponse listVersionsResponse;
-
-            // Iterate through the objects in the bucket and delete them.
-            do
-            {
-                // Check if the operation has been canceled.
-                if (asyncCancelableResult.IsCancelRequested)
-                {
-                    // Signal that the operation is canceled.
-                    asyncCancelableResult.SignalWaitHandleOnCanceled();                    
-                    return;
-                }
-
-                // List all the versions of all the objects in the bucket.
-                listVersionsResponse = s3Client.ListVersions(listVersionsRequest);
-
-                if (listVersionsResponse.Versions.Count==0)
-                {
-                    // If the bucket has no objects break the loop.
-                    break;
-                }
-
-                var keyVersionList = new KeyVersion[listVersionsResponse.Versions.Count];
-                for (int index = 0; index < listVersionsResponse.Versions.Count; index++)
-                {
-                    keyVersionList[index] = new KeyVersion(
-                                                listVersionsResponse.Versions[index].Key,
-                                                listVersionsResponse.Versions[index].VersionId
-                                            );
-                }
-
-                try
-                {
-                    // Delete the current set of objects.
-                    var deleteObjectsResponse =
-                        s3Client.DeleteObjects(new DeleteObjectsRequest()
-                                            .WithBucketName(bucketName)
-                                            .WithQuiet(deleteOptions.QuietMode)
-                                            .WithKeys(keyVersionList));
-
-                    if (!deleteOptions.QuietMode)
-                    {
-                        // If quiet mode is not set, update the client with list of deleted objects.
-                        InvokeS3DeleteBucketWithObjectsUpdateCallback(
-                                        updateCallback,
-                                        new S3DeleteBucketWithObjectsUpdate
-                                        {
-                                            DeletedObjects = deleteObjectsResponse.DeletedObjects
-                                        }
-                                    );
-                    }
-                }
-                catch (DeleteObjectsException deleteObjectsException)
-                {
-                    if (deleteOptions.ContinueOnError)
-                    {
-                        // Continue the delete operation if an error was encountered.
-                        // Update the client with the list of objects that were deleted and the 
-                        // list of objects on which the delete failed.
-                        InvokeS3DeleteBucketWithObjectsUpdateCallback(
-                                updateCallback,
-                                new S3DeleteBucketWithObjectsUpdate
-                                {
-                                    DeletedObjects = deleteObjectsException.ErrorResponse.DeletedObjects,
-                                    DeleteErrors = deleteObjectsException.ErrorResponse.DeleteErrors
-                                }
-                            );
-                    }
-                    else
-                    {
-                        // Re-throw the exception if an error was encountered.
-                        throw;
-                    }
-                }
-
-                // Set the markers to get next set of objects from the bucket.
-                listVersionsRequest.KeyMarker = listVersionsResponse.NextKeyMarker;
-                listVersionsRequest.VersionIdMarker = listVersionsResponse.NextVersionIdMarker;
-
-            } 
-            // Continue listing objects and deleting them until the bucket is empty.
-            while (listVersionsResponse.IsTruncated);
-
-            for (int attempts = 0; true; attempts++)
-            {
-                try
-                {
-                    // Bucket is empty, delete the bucket.
-                    s3Client.DeleteBucket(
-                        new DeleteBucketRequest().WithBucketName(bucketName)
-                        );
-                    
-                    break;
-                }
-                catch (AmazonS3Exception e)
-                {
-                    if (!string.Equals(e.ErrorCode, S3Constants.BucketNotEmpty) || attempts >= 3)
-                        throw;
-                    Thread.Sleep(5 * 1000);
-                }
-            }
-
-            // Signal that the operation is completed.
-            asyncCancelableResult.SignalWaitHandleOnCompleted();            
-        }
-
-        /// <summary>
-        /// Invokes the callback which provides updated about the delete operation.
-        /// </summary>
-        /// <param name="updateCallback">The callback to be invoked.</param>
-        /// <param name="update">The data being passed to the callback.</param>
-        private static void InvokeS3DeleteBucketWithObjectsUpdateCallback(
-            Action<S3DeleteBucketWithObjectsUpdate> updateCallback,S3DeleteBucketWithObjectsUpdate update)
-        {
-            if (updateCallback != null)
-            {
-                updateCallback(update);
-            }
-        }
-
-
-        /// <summary>
-        /// Sets up the request needed to make an exact copy of the object leaving the parent method
-        /// the ability to change just the attribute being requested to change.
-        /// </summary>
-        /// <param name="bucketName"></param>
-        /// <param name="key"></param>
-        /// <param name="version"></param>
-        /// <param name="s3Client"></param>
-        /// <param name="copyRequest"></param>
-        /// <param name="setACLRequest"></param>
-        static void SetupForObjectModification(string bucketName, string key, string version, AmazonS3 s3Client,
-            out CopyObjectRequest copyRequest, out SetACLRequest setACLRequest)
-        {
-            // Get the existing ACL of the object
-            GetACLRequest getACLRequest = new GetACLRequest();
-            getACLRequest.BucketName = bucketName;
-            getACLRequest.Key = key;
-            if (version != null)
-                getACLRequest.VersionId = version;
-            GetACLResponse getACLResponse = s3Client.GetACL(getACLRequest);
-
-
-            // Set the object's original ACL back onto it because a COPY
-            // operation resets the ACL on the destination object.
-            setACLRequest = new SetACLRequest();
-            setACLRequest.BucketName = bucketName;
-            setACLRequest.Key = key;
-            setACLRequest.ACL = getACLResponse.AccessControlList;
-
-
-            ListObjectsResponse listObjectResponse = s3Client.ListObjects(new ListObjectsRequest()
-                .WithBucketName(bucketName)
-                .WithPrefix(key)
-                .WithMaxKeys(1));
-
-            if (listObjectResponse.S3Objects.Count != 1)
-            {
-                throw new ArgumentNullException("No object exists with this bucket name and key.");
-            }
-
-            GetObjectMetadataRequest getMetaRequest = new GetObjectMetadataRequest()
-            {
-                BucketName = bucketName,
-                Key = key
-            };
-            GetObjectMetadataResponse getMetaResponse = s3Client.GetObjectMetadata(getMetaRequest);
-
-            // Set the storage class on the object
-            copyRequest = new CopyObjectRequest();
-            copyRequest.SourceBucket = copyRequest.DestinationBucket = bucketName;
-            copyRequest.SourceKey = copyRequest.DestinationKey = key;
-            copyRequest.StorageClass = listObjectResponse.S3Objects[0].StorageClass == "STANDARD" ? S3StorageClass.Standard : S3StorageClass.ReducedRedundancy;
-            if (version != null)
-                copyRequest.SourceVersionId = version;
-
-            copyRequest.WebsiteRedirectLocation = getMetaResponse.WebsiteRedirectLocation;
-            copyRequest.ServerSideEncryptionMethod = getMetaResponse.ServerSideEncryptionMethod;
-        }
-
-        internal static void ParseAmzRestoreHeader(string header, out bool restoreInProgress, out DateTime? restoreExpiration)
-        {
-            const string ONGOING_REQUEST = "ongoing-request";
-            const string EXPIRY_DATE = "expiry-date";
-
-            restoreExpiration = null;
-            restoreInProgress = false;
-
-            if (header == null)
-                return;
-
-            int pos = header.IndexOf(ONGOING_REQUEST);
-            if (pos != -1)
-            {
-                int startPos = header.IndexOf('"', pos) + 1;
-                int endPos = header.IndexOf('"', startPos + 1);
-
-                string value = header.Substring(startPos, endPos - startPos);
-                Boolean.TryParse(value, out restoreInProgress);
-    }
-            pos = header.IndexOf(EXPIRY_DATE);
-            if (pos != -1)
-            {
-                int startPos = header.IndexOf('"', pos) + 1;
-                int endPos = header.IndexOf('"', startPos + 1);
-
-                string value = header.Substring(startPos, endPos - startPos);
-                DateTime parseDate;
-                if (DateTime.TryParseExact(value, Amazon.Util.AWSSDKUtils.RFC822DateFormat, CultureInfo.InvariantCulture, DateTimeStyles.None, out parseDate))
-                    restoreExpiration = parseDate;
-            }
-        }
-
-        /// <summary>
-        /// Converts the string representing a storage class that would come back from a ListObjects request
-        /// to the S3StorageClass enumeration.
-        /// </summary>
-        /// <param name="value">Amazon S3 string values for storage class</param>
-        /// <returns>The converted S3StorageClass enumeration</returns>
-        public static S3StorageClass ConvertToS3StorageClass(string value)
-        {
-            switch(value)
-            {
-                case "REDUCED_REDUNDANCY":
-                    return S3StorageClass.ReducedRedundancy;
-                case "GLACIER":
-                    return S3StorageClass.Glacier;
-                default:
-                    return S3StorageClass.Standard;                
-            }
-        }
-
-    }
-=======
 ﻿/*******************************************************************************
  *  Copyright 2008-2013 Amazon.com, Inc. or its affiliates. All Rights Reserved.
  *  Licensed under the Apache License, Version 2.0 (the "License"). You may not use
@@ -1646,33 +470,40 @@
 
             HttpWebRequest httpRequest = WebRequest.Create(url) as HttpWebRequest;
             httpRequest.Method = "HEAD";
+            httpRequest.KeepAlive = false;
             AmazonS3Client concreteClient = s3Client as AmazonS3Client;
             if (concreteClient != null)
             {
                 concreteClient.ConfigureProxy(httpRequest);
             }
 
+            HttpWebResponse httpResponse = null;
             try
             {
-                HttpWebResponse httpResponse = httpRequest.GetResponse() as HttpWebResponse;
+                httpResponse = httpRequest.GetResponse() as HttpWebResponse;
                 // If all went well, the bucket was found!
                 return true;
             }
             catch (WebException we)
-            {
+            {                
                 using (HttpWebResponse errorResponse = we.Response as HttpWebResponse)
                 {
                     if (errorResponse != null)
                     {
                         HttpStatusCode code = errorResponse.StatusCode;
                         return code != HttpStatusCode.NotFound &&
-                            code != HttpStatusCode.BadRequest;
+                               code != HttpStatusCode.BadRequest;
                     }
 
                     // The Error Response is null which is indicative of either
                     // a bad request or some other problem
                     return false;
                 }
+            }
+            finally
+            {
+                if (httpResponse != null)
+                    httpResponse.Close();
             }
         }
 
@@ -2330,5 +1161,4 @@
         }
 
     }
->>>>>>> bd01d144
 }